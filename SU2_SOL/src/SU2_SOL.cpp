/*!
 * \file SU2_SOL.cpp
 * \brief Main file for the solution export/conversion code (SU2_SOL).
 * \author F. Palacios, T. Economon
 * \version 5.0.0 "Raven"
 *
 * SU2 Lead Developers: Dr. Francisco Palacios (Francisco.D.Palacios@boeing.com).
 *                      Dr. Thomas D. Economon (economon@stanford.edu).
 *
 * SU2 Developers: Prof. Juan J. Alonso's group at Stanford University.
 *                 Prof. Piero Colonna's group at Delft University of Technology.
 *                 Prof. Nicolas R. Gauger's group at Kaiserslautern University of Technology.
 *                 Prof. Alberto Guardone's group at Polytechnic University of Milan.
 *                 Prof. Rafael Palacios' group at Imperial College London.
 *                 Prof. Edwin van der Weide's group at the University of Twente.
 *                 Prof. Vincent Terrapon's group at the University of Liege.
 *
 * Copyright (C) 2012-2017 SU2, the open-source CFD code.
 *
 * SU2 is free software; you can redistribute it and/or
 * modify it under the terms of the GNU Lesser General Public
 * License as published by the Free Software Foundation; either
 * version 2.1 of the License, or (at your option) any later version.
 *
 * SU2 is distributed in the hope that it will be useful,
 * but WITHOUT ANY WARRANTY; without even the implied warranty of
 * MERCHANTABILITY or FITNESS FOR A PARTICULAR PURPOSE. See the GNU
 * Lesser General Public License for more details.
 *
 * You should have received a copy of the GNU Lesser General Public
 * License along with SU2. If not, see <http://www.gnu.org/licenses/>.
 */

#include "../include/SU2_SOL.hpp"

using namespace std;

int main(int argc, char *argv[]) {
  
	unsigned short iZone, nZone = SINGLE_ZONE;
  su2double StartTime = 0.0, StopTime = 0.0, UsedTime = 0.0;
	ofstream ConvHist_file;
	char config_file_name[MAX_STRING_SIZE];
	int rank = MASTER_NODE;
  int size = SINGLE_NODE;

  /*--- MPI initialization ---*/

#ifdef HAVE_MPI
	SU2_MPI::Init(&argc,&argv);
  SU2_Comm MPICommunicator(MPI_COMM_WORLD);
	MPI_Comm_rank(MPICommunicator,&rank);
  MPI_Comm_size(MPICommunicator,&size);
#else
  SU2_Comm MPICommunicator(0);
#endif
  
	/*--- Pointer to different structures that will be used throughout the entire code ---*/
  
	COutput *output                = NULL;
	CGeometry **geometry_container = NULL;
	CSolver **solver_container     = NULL;
	CConfig **config_container     = NULL;
	
  /*--- Load in the number of zones and spatial dimensions in the mesh file (if no config
   file is specified, default.cfg is used) ---*/
  
  if (argc == 2 || argc == 3) { strcpy(config_file_name,argv[1]); }
  else { strcpy(config_file_name, "default.cfg"); }

  CConfig *config = NULL;
  config = new CConfig(config_file_name, SU2_SOL);

  nZone = CConfig::GetnZone(config->GetMesh_FileName(), config->GetMesh_FileFormat(), config);
<<<<<<< HEAD
  nZone *= CConfig::GetnHBTimeZones(config);
  /*--- Definition of the containers per zones ---*/

  solver_container = new CSolver*[nZone];
  config_container = new CConfig*[nZone];
  geometry_container = new CGeometry*[nZone];

=======

	/*--- Definition of the containers per zones ---*/
  
	solver_container = new CSolver*[nZone];
	config_container = new CConfig*[nZone];
	geometry_container = new CGeometry*[nZone];
  
>>>>>>> 8bd9652a
  for (iZone = 0; iZone < nZone; iZone++) {
    solver_container[iZone]       = NULL;
    config_container[iZone]       = NULL;
    geometry_container[iZone]     = NULL;
  }
  
  /*--- Loop over all zones to initialize the various classes. In most
   cases, nZone is equal to one. This represents the solution of a partial
   differential equation on a single block, unstructured mesh. ---*/

  for (iZone = 0; iZone < nZone; iZone++) {
    
    /*--- Definition of the configuration option class for all zones. In this
     constructor, the input configuration file is parsed and all options are
     read and stored. ---*/
    
    config_container[iZone] = new CConfig(config_file_name, SU2_SOL, iZone, nZone, 0, VERB_HIGH);
    config_container[iZone]->SetMPICommunicator(MPICommunicator);
        
    /*--- Definition of the geometry class to store the primal grid in the partitioning process. ---*/
    
    CGeometry *geometry_aux = NULL;
    
    /*--- All ranks process the grid and call ParMETIS for partitioning ---*/
    
    geometry_aux = new CPhysicalGeometry(config_container[iZone], iZone, nZone);
    
    /*--- Color the initial grid and set the send-receive domains (ParMETIS) ---*/
    
    geometry_aux->SetColorGrid_Parallel(config_container[iZone]);
    
    /*--- Allocate the memory of the current domain, and
     divide the grid between the nodes ---*/
    
    geometry_container[iZone] = new CPhysicalGeometry(geometry_aux, config_container[iZone]);
    
    /*--- Deallocate the memory of geometry_aux ---*/
    
    delete geometry_aux;

    /*--- Add the Send/Receive boundaries ---*/
    
    geometry_container[iZone]->SetSendReceive(config_container[iZone]);
    
    /*--- Add the Send/Receive boundaries ---*/
    
    geometry_container[iZone]->SetBoundaries(config_container[iZone]);
    
    /*--- Create the vertex structure (required for MPI) ---*/
    
    if (rank == MASTER_NODE) cout << "Identify vertices." <<endl;
    geometry_container[iZone]->SetVertex(config_container[iZone]);
    
  }

  /*--- Determine whether the simulation is a FSI simulation ---*/

  bool fsi = config_container[ZONE_0]->GetFSI_Simulation();
  
  /*--- Set up a timer for performance benchmarking (preprocessing time is included) ---*/
  
#ifdef HAVE_MPI
  StartTime = MPI_Wtime();
#else
  StartTime = su2double(clock())/su2double(CLOCKS_PER_SEC);
#endif
  
  if (rank == MASTER_NODE)
    cout << endl <<"------------------------- Solution Postprocessing -----------------------" << endl;
  
	/*--- Definition of the output class (one for all the zones) ---*/
	output = new COutput(config_container[ZONE_0]);
  
  /*---  Check whether this is an FSI, fluid unsteady, harmonic balance or structural dynamic simulation and call the
   solution merging routines accordingly.---*/

	if (fsi){

		if (nZone < 2){
			cout << "For multizone computations, please add the number of zones as a second argument for SU2_SOL. " << endl;
			exit(EXIT_FAILURE);
		}

		su2double Physical_dt, Physical_t;
		unsigned long iExtIter = 0, iExtIterFlow = 0, iExtIterFEM = 0;
		bool StopCalc = false;
		bool SolutionInstantiatedFlow = false, SolutionInstantiatedFEM = false;

		/*--- Check for an unsteady restart. Update ExtIter if necessary. ---*/
		if (config_container[ZONE_0]->GetRestart()){
			iExtIterFlow = config_container[ZONE_0]->GetUnst_RestartIter();
			iExtIterFEM = config_container[ZONE_1]->GetDyn_RestartIter();
			if (iExtIterFlow != iExtIterFEM) {
				if (rank == MASTER_NODE) cout << "The restart iteration is different from Flow to Structure!!" << endl;
				exit(EXIT_FAILURE);
			}
			else {
				iExtIter = iExtIterFlow;
			}
		}


		while (iExtIter < config_container[ZONE_0]->GetnExtIter()) {

		  /*--- Check several conditions in order to merge the correct time step files. ---*/

		  Physical_dt = config_container[ZONE_0]->GetDelta_UnstTime();
		  Physical_t  = (iExtIter+1)*Physical_dt;
		  if (Physical_t >=  config_container[ZONE_0]->GetTotal_UnstTime())
			  StopCalc = true;

		  if (
			  ((iExtIter+1 == config_container[ZONE_0]->GetnExtIter()) ||
			  ((iExtIter % config_container[ZONE_0]->GetWrt_Sol_Freq() == 0) && (iExtIter != 0) &&
			   !((config_container[ZONE_0]->GetUnsteady_Simulation() == DT_STEPPING_1ST) ||
				 (config_container[ZONE_0]->GetUnsteady_Simulation() == DT_STEPPING_2ND))) ||
			  (StopCalc) ||
			  (((config_container[ZONE_0]->GetUnsteady_Simulation() == DT_STEPPING_1ST) ||
				(config_container[ZONE_0]->GetUnsteady_Simulation() == DT_STEPPING_2ND)) &&
			   ((iExtIter == 0) || (iExtIter % config_container[ZONE_0]->GetWrt_Sol_Freq_DualTime() == 0))))

			 &&

			 ((iExtIter+1 == config_container[ZONE_1]->GetnExtIter()) ||
			  (StopCalc) ||
			  ((config_container[ZONE_1]->GetDynamic_Analysis() == DYNAMIC) &&
			  ((iExtIter == 0) || (iExtIter % config_container[ZONE_1]->GetWrt_Sol_Freq_DualTime() == 0))))

			 ){

				/*--- Set the current iteration number in the config class. ---*/
				config_container[ZONE_0]->SetExtIter(iExtIter);
				config_container[ZONE_1]->SetExtIter(iExtIter);

				/*--- Read in the restart file for this time step ---*/

				/*--- For the fluid zone (ZONE_0) ---*/
				/*--- Either instantiate the solution class or load a restart file. ---*/
        if (SolutionInstantiatedFlow == false &&
            (iExtIter == 0 || ((config_container[ZONE_0]->GetRestart() && (SU2_TYPE::Int(iExtIter) == config_container[ZONE_0]->GetUnst_RestartIter())) ||
														iExtIter % config_container[ZONE_0]->GetWrt_Sol_Freq_DualTime() == 0 ||
														iExtIter+1 == config_container[ZONE_0]->GetnExtIter()))) {
          solver_container[ZONE_0] = new CBaselineSolver(geometry_container[ZONE_0], config_container[ZONE_0]);
					SolutionInstantiatedFlow = true;
				  }
          solver_container[ZONE_0]->LoadRestart_FSI(geometry_container[ZONE_0], &solver_container, config_container[ZONE_0], SU2_TYPE::Int(MESH_0));


        /*--- For the structural zone (ZONE_1) ---*/
        /*--- Either instantiate the solution class or load a restart file. ---*/
        /*--- Either instantiate the solution class or load a restart file. ---*/
        if (SolutionInstantiatedFEM == false &&
            (iExtIter == 0 || ((config_container[ZONE_1]->GetRestart() && (SU2_TYPE::Int(iExtIter) == config_container[ZONE_1]->GetDyn_RestartIter())) ||
                               iExtIter % config_container[ZONE_1]->GetWrt_Sol_Freq_DualTime() == 0 ||
                               iExtIter+1 == config_container[ZONE_1]->GetnExtIter()))) {
          solver_container[ZONE_1] = new CBaselineSolver(geometry_container[ZONE_1], config_container[ZONE_1]);
          SolutionInstantiatedFEM = true;
				  }
          solver_container[ZONE_1]->LoadRestart_FSI(geometry_container[ZONE_1], &solver_container, config_container[ZONE_1], SU2_TYPE::Int(MESH_0));

        if (rank == MASTER_NODE) cout << "Writing the volume solution for time step " << iExtIter << "." << endl;
        output->SetBaselineResult_Files(solver_container, geometry_container, config_container, iExtIter, nZone);
      }

      iExtIter++;
      if (StopCalc) break;
    }

  }
  else {

    if (config_container[ZONE_0]->GetWrt_Unsteady()) {

      /*--- Unsteady simulation: merge all unsteady time steps. First,
       find the frequency and total number of files to write. ---*/

      su2double Physical_dt, Physical_t;
      unsigned long iExtIter = 0;
      bool StopCalc = false;
      bool *SolutionInstantiated = new bool[nZone];

      for (iZone = 0; iZone < nZone; iZone++)
        SolutionInstantiated[iZone] = false;

      /*--- Check for an unsteady restart. Update ExtIter if necessary. ---*/
      if (config_container[ZONE_0]->GetWrt_Unsteady() && config_container[ZONE_0]->GetRestart())
        iExtIter = config_container[ZONE_0]->GetUnst_RestartIter();

      while (iExtIter < config_container[ZONE_0]->GetnExtIter()) {

        /*--- Check several conditions in order to merge the correct time step files. ---*/
        Physical_dt = config_container[ZONE_0]->GetDelta_UnstTime();
        Physical_t  = (iExtIter+1)*Physical_dt;
        if (Physical_t >=  config_container[ZONE_0]->GetTotal_UnstTime())
          StopCalc = true;

        if ((iExtIter+1 == config_container[ZONE_0]->GetnExtIter()) ||
            ((iExtIter % config_container[ZONE_0]->GetWrt_Sol_Freq() == 0) && (iExtIter != 0) &&
             !((config_container[ZONE_0]->GetUnsteady_Simulation() == DT_STEPPING_1ST) ||
               (config_container[ZONE_0]->GetUnsteady_Simulation() == DT_STEPPING_2ND))) ||
            (StopCalc) ||
            (((config_container[ZONE_0]->GetUnsteady_Simulation() == DT_STEPPING_1ST) ||
              (config_container[ZONE_0]->GetUnsteady_Simulation() == DT_STEPPING_2ND)) &&
             ((iExtIter == 0) || (iExtIter % config_container[ZONE_0]->GetWrt_Sol_Freq_DualTime() == 0)))) {



              /*--- Read in the restart file for this time step ---*/
              for (iZone = 0; iZone < nZone; iZone++) {

                /*--- Set the current iteration number in the config class. ---*/
                config_container[iZone]->SetExtIter(iExtIter);

                /*--- Either instantiate the solution class or load a restart file. ---*/
                if (SolutionInstantiated[iZone] == false &&
                    (iExtIter == 0 || (config_container[ZONE_0]->GetRestart() && ((long)iExtIter == config_container[ZONE_0]->GetUnst_RestartIter() ||
                                                                                  iExtIter % config_container[ZONE_0]->GetWrt_Sol_Freq_DualTime() == 0 ||
                                                                                  iExtIter+1 == config_container[ZONE_0]->GetnExtIter())))) {
                  solver_container[iZone] = new CBaselineSolver(geometry_container[iZone], config_container[iZone]);
                  SolutionInstantiated[iZone] = true;
                }
                  solver_container[iZone]->LoadRestart(geometry_container, &solver_container, config_container[iZone], SU2_TYPE::Int(MESH_0), true);
              }

              if (rank == MASTER_NODE)
                cout << "Writing the volume solution for time step " << iExtIter << "." << endl;
              output->SetBaselineResult_Files(solver_container, geometry_container, config_container, iExtIter, nZone);
            }

        iExtIter++;
        if (StopCalc) break;
      }

    }

    else if (config_container[ZONE_0]->GetUnsteady_Simulation() == HARMONIC_BALANCE) {

      /*--- Read in the restart file for this time step ---*/
      for (iZone = 0; iZone < nZone; iZone++) {

        /*--- Either instantiate the solution class or load a restart file. ---*/
        solver_container[iZone] = new CBaselineSolver(geometry_container[iZone], config_container[iZone]);
        solver_container[iZone]->LoadRestart(geometry_container, &solver_container, config_container[iZone], SU2_TYPE::Int(MESH_0), true);

        /*--- Print progress in solution writing to the screen. ---*/
        if (rank == MASTER_NODE) {
          cout << "Storing the volume solution for time instance " << iZone << "." << endl;
        }

      }

      output->SetBaselineResult_Files(solver_container, geometry_container, config_container, iZone, nZone);
    }

    else if (config_container[ZONE_0]->GetWrt_Dynamic()){

      /*--- Dynamic simulation: merge all unsteady time steps. First,
       find the frequency and total number of files to write. ---*/

      su2double Physical_dt, Physical_t;
      unsigned long iExtIter = 0;
      bool StopCalc = false;
      bool SolutionInstantiated = false;



      /*--- Check for an dynamic restart (structural analysis). Update ExtIter if necessary. ---*/
      if (config_container[ZONE_0]->GetKind_Solver() == FEM_ELASTICITY &&
          config_container[ZONE_0]->GetWrt_Dynamic() && config_container[ZONE_0]->GetRestart())
        iExtIter = config_container[ZONE_0]->GetDyn_RestartIter();

      while (iExtIter < config_container[ZONE_0]->GetnExtIter()) {

        /*--- Check several conditions in order to merge the correct time step files. ---*/
        /*--- If the solver is structural, the total and delta_t are obtained from different functions. ---*/

        Physical_dt = config_container[ZONE_0]->GetDelta_DynTime();
        Physical_t  = (iExtIter+1)*Physical_dt;
        if (Physical_t >=  config_container[ZONE_0]->GetTotal_DynTime())
          StopCalc = true;

        if ((iExtIter+1 == config_container[ZONE_0]->GetnExtIter()) ||
            (StopCalc) ||
            ((config_container[ZONE_0]->GetDynamic_Analysis() == DYNAMIC) &&
             ((iExtIter == 0) || (iExtIter % config_container[ZONE_0]->GetWrt_Sol_Freq_DualTime() == 0)))) {

              /*--- Set the current iteration number in the config class. ---*/
              config_container[ZONE_0]->SetExtIter(iExtIter);

              /*--- Read in the restart file for this time step ---*/
              for (iZone = 0; iZone < nZone; iZone++) {

                /*--- Either instantiate the solution class or load a restart file. ---*/
                if (SolutionInstantiated == false &&
                    (iExtIter == 0 || ((config_container[ZONE_0]->GetRestart() && (SU2_TYPE::Int(iExtIter) == config_container[ZONE_0]->GetDyn_RestartIter())) ||
                                       iExtIter % config_container[ZONE_0]->GetWrt_Sol_Freq_DualTime() == 0 ||
                                       iExtIter+1 == config_container[ZONE_0]->GetnExtIter()))) {
                  solver_container[iZone] = new CBaselineSolver(geometry_container[iZone], config_container[iZone]);
                  SolutionInstantiated = true;
                }
                  solver_container[iZone]->LoadRestart(geometry_container, &solver_container, config_container[iZone], SU2_TYPE::Int(MESH_0), true);
				}

					if (rank == MASTER_NODE)
				  cout << "Writing the volume solution for time step " << iExtIter << "." << endl;
				output->SetBaselineResult_Files(solver_container, geometry_container, config_container, iExtIter, nZone);
			  }

			  iExtIter++;
			  if (StopCalc) break;
			}

		  }
    
    else {

			  /*--- Steady simulation: merge the single solution file. ---*/


			  for (iZone = 0; iZone < nZone; iZone++) {
        /*--- Definition of the solution class ---*/
        solver_container[iZone] = new CBaselineSolver(geometry_container[iZone], config_container[iZone]);
        solver_container[iZone]->LoadRestart(geometry_container, &solver_container, config_container[iZone], SU2_TYPE::Int(MESH_0), true);
			  }

			  output->SetBaselineResult_Files(solver_container, geometry_container, config_container, 0, nZone);

		  }

	}


  /*--- Synchronization point after a single solver iteration. Compute the
   wall clock time required. ---*/
  
#ifdef HAVE_MPI
  StopTime = MPI_Wtime();
#else
  StopTime = su2double(clock())/su2double(CLOCKS_PER_SEC);
#endif
  
  /*--- Compute/print the total time for performance benchmarking. ---*/
  
  UsedTime = StopTime-StartTime;
  if (rank == MASTER_NODE) {
    cout << "\nCompleted in " << fixed << UsedTime << " seconds on "<< size;
    if (size == 1) cout << " core." << endl; else cout << " cores." << endl;
  }
  
  /*--- Exit the solver cleanly ---*/

  if (rank == MASTER_NODE)
    cout << endl <<"------------------------- Exit Success (SU2_SOL) ------------------------" << endl << endl;
  
  /*--- Finalize MPI parallelization ---*/
  
#ifdef HAVE_MPI
  MPI_Finalize();
#endif
  
  return EXIT_SUCCESS;
}
<|MERGE_RESOLUTION|>--- conflicted
+++ resolved
@@ -72,7 +72,6 @@
   config = new CConfig(config_file_name, SU2_SOL);
 
   nZone = CConfig::GetnZone(config->GetMesh_FileName(), config->GetMesh_FileFormat(), config);
-<<<<<<< HEAD
   nZone *= CConfig::GetnHBTimeZones(config);
   /*--- Definition of the containers per zones ---*/
 
@@ -80,15 +79,6 @@
   config_container = new CConfig*[nZone];
   geometry_container = new CGeometry*[nZone];
 
-=======
-
-	/*--- Definition of the containers per zones ---*/
-  
-	solver_container = new CSolver*[nZone];
-	config_container = new CConfig*[nZone];
-	geometry_container = new CGeometry*[nZone];
-  
->>>>>>> 8bd9652a
   for (iZone = 0; iZone < nZone; iZone++) {
     solver_container[iZone]       = NULL;
     config_container[iZone]       = NULL;
@@ -450,4 +440,4 @@
 #endif
   
   return EXIT_SUCCESS;
-}
+}