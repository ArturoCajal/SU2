%%%%%%%%%%%%%%%%%%%%%%%%%%%%%%%%%%%%%%%%%%%%%%%%%%%%%%%%%%%%%%%%%%%%%%%%%%%%%%%%
%                                                                              %
% SU2 configuration file                                                       %
% Case description: _________________________________________________________  %
% Author: ___________________________________________________________________  %
% Institution: ______________________________________________________________  %
% Date: __________                                                             %
% File Version 5.0.0 "Raven"                                                   %
%                                                                              %
%%%%%%%%%%%%%%%%%%%%%%%%%%%%%%%%%%%%%%%%%%%%%%%%%%%%%%%%%%%%%%%%%%%%%%%%%%%%%%%%

% ------------- DIRECT, ADJOINT, AND LINEARIZED PROBLEM DEFINITION ------------%
%
% Physical governing equations (EULER, NAVIER_STOKES,
%                               WAVE_EQUATION, HEAT_EQUATION, FEM_ELASTICITY,
%                               TWO_PHASE_EULER, TWO_PHASE_NAVIER_STOKES, TWO_PHASE_RANS,           
%                               POISSON_EQUATION)
PHYSICAL_PROBLEM= EULER
%
% Specify turbulence model (NONE, SA, SA_NEG, SST)
KIND_TURB_MODEL= NONE
%
% Specify 2phase model (NONE, HILL)
KIND_2PHASE_MODEL= NONE
%
% Specify Nucleation model (CLASSICAL_THEORY)
KIND_NUCLEATION_MODEL= CLASSICAL_THEORY
%
%
% Mathematical problem (DIRECT, CONTINUOUS_ADJOINT)
MATH_PROBLEM= DIRECT
%
% Restart solution (NO, YES)
RESTART_SOL= NO
%
% Write binary restart files (YES, NO)
WRT_BINARY_RESTART= YES
%
% Read binary restart files (YES, NO)
READ_BINARY_RESTART= YES
%
% Regime type (COMPRESSIBLE, INCOMPRESSIBLE)
REGIME_TYPE= COMPRESSIBLE
%
% System of measurements (SI, US)
% International system of units (SI): ( meters, kilograms, Kelvins,
%                                       Newtons = kg m/s^2, Pascals = N/m^2, 
%                                       Density = kg/m^3, Speed = m/s,
%                                       Equiv. Area = m^2 )
% United States customary units (US): ( inches, slug, Rankines, lbf = slug ft/s^2, 
%                                       psf = lbf/ft^2, Density = slug/ft^3, 
%                                       Speed = ft/s, Equiv. Area = ft^2 )
SYSTEM_MEASUREMENTS= SI

% -------------------- COMPRESSIBLE FREE-STREAM DEFINITION --------------------%
%
% Mach number (non-dimensional, based on the free-stream values)
MACH_NUMBER= 0.8
%
% Angle of attack (degrees, only for compressible flows)
AOA= 1.25
%
% Side-slip angle (degrees, only for compressible flows)
SIDESLIP_ANGLE= 0.0
%
% Discard info in the solution and geometry files
% The AoA in the solution and geometry files is critical for design using
% AoA as a design variable.(NO, YES)
DISCARD_INFILES= NO
%
% Activate fixed lift mode (specify a CL instead of AoA, NO/YES)
FIXED_CL_MODE= NO
%
% Target coefficient of lift for fixed lift mode (0.80 by default)
TARGET_CL= 0.80
%
% Init option to choose between Reynolds (default) or thermodynamics quantities
% for initializing the solution (REYNOLDS, TD_CONDITIONS)
INIT_OPTION= REYNOLDS
%
% Free-stream option to choose between density and temperature (default) for
% initializing the solution (TEMPERATURE_FS, DENSITY_FS)
FREESTREAM_OPTION= TEMPERATURE_FS
%
% Free-stream pressure (101325.0 N/m^2, 2116.216 psf by default)
FREESTREAM_PRESSURE= 101325.0
%
% Free-stream temperature (288.15 K, 518.67 R by default)
FREESTREAM_TEMPERATURE= 288.15
%
% Reynolds number (non-dimensional, based on the free-stream values)
REYNOLDS_NUMBER= 6.5E6
%
% Reynolds length (1 m, 1 inch by default)
REYNOLDS_LENGTH= 1.0

% -------------------------- CL & CM DRIVER DEFINITION ------------------------%
%
% Estimation of dCL/dAlpha (0.2 per degree by default)
DCL_DALPHA= 0.2
%
% Estimation dCD/dCL (0.07 by default)
DCD_DCL_VALUE= 0.07
%
% Number of times Alpha is updated in a fix CL problem (5 by default)
UPDATE_ALPHA= 5
%
% Evaluate DeltaC_D/DeltaC_X during runtime (YES) or use the provided numbers (NO).
EVAL_DCD_DCX= NO

% -------------------- INCOMPRESSIBLE FREE-STREAM DEFINITION ------------------%
%
% Free-stream density (1.2886 Kg/m^3, 0.0025 slug/ft^3 by default)
FREESTREAM_DENSITY= 1.2886
%
% Free-stream velocity (1.0 m/s, 1.0 ft/s by default)
FREESTREAM_VELOCITY= ( 1.0, 0.00, 0.00 )
%
% Free-stream viscosity (1.853E-5 N s/m^2, 3.87E-7 lbf s/ft^2 by default)
FREESTREAM_VISCOSITY= 1.853E-5

% ---------------------- REFERENCE VALUE DEFINITION ---------------------------%
%
% Reference origin for moment computation (m or in)
REF_ORIGIN_MOMENT_X = 0.25
REF_ORIGIN_MOMENT_Y = 0.00
REF_ORIGIN_MOMENT_Z = 0.00
%
% Reference length for pitching, rolling, and yawing non-dimensional
% moment (m or in)
REF_LENGTH_MOMENT= 1.0
%
% Reference area for force coefficients (0 implies automatic
% calculation) (m^2 or in^2)
REF_AREA= 1.0
%
% Flow non-dimensionalization (DIMENSIONAL, FREESTREAM_PRESS_EQ_ONE,
%                              FREESTREAM_VEL_EQ_MACH, FREESTREAM_VEL_EQ_ONE)
REF_DIMENSIONALIZATION= DIMENSIONAL

% ---- IDEAL GAS, POLYTROPIC, VAN DER WAALS AND PENG ROBINSON CONSTANTS -------%
%
% Different gas model (STANDARD_AIR, IDEAL_GAS, VW_GAS, PR_GAS)
FLUID_MODEL= STANDARD_AIR
%
<<<<<<< HEAD
% Specify Liquid model (WATER)
KIND_LIQUID_MODEL= WATER
=======
% heat capacity model (for non polytropic flows)
HEAT_CAPACITY_MODEL = ( 1, 0, 0, 0, 0)
>>>>>>> 555b70c7
%
% Ratio of specific heats (1.4 default and the value is hardcoded
%                          for the model STANDARD_AIR)
GAMMA_VALUE= 1.4
%
% polytropic gas: YES, non polytropic: NO
CONSTANT_GAMMA = NO 
%
% Specific gas constant (287.058 J/kg*K default and this value is hardcoded 
%                        for the model STANDARD_AIR)
GAS_CONSTANT= 287.058
%
% Critical Temperature (131.00 K by default)
CRITICAL_TEMPERATURE= 131.00
%
% Critical Pressure (3588550.0 N/m^2 by default)
CRITICAL_PRESSURE= 3588550.0
%
% Critical Density (263.0 Kg/m3 by default)
CRITICAL_DENSITY= 263.0
%
% Acentri factor (0.035 (air))
ACENTRIC_FACTOR= 0.035

% --------------------------- VISCOSITY MODEL ---------------------------------%
%
% Viscosity model (SUTHERLAND, CONSTANT_VISCOSITY).
VISCOSITY_MODEL= SUTHERLAND
%
% Molecular Viscosity that would be constant (1.716E-5 by default)
MU_CONSTANT= 1.716E-5
%
% Sutherland Viscosity Ref (1.716E-5 default value for AIR SI)
MU_REF= 1.716E-5
%
% Sutherland Temperature Ref (273.15 K default value for AIR SI)
MU_T_REF= 273.15
%
% Sutherland constant (110.4 default value for AIR SI)
SUTHERLAND_CONSTANT= 110.4

% --------------------------- THERMAL CONDUCTIVITY MODEL ----------------------%
%
% Conductivity model (CONSTANT_CONDUCTIVITY, CONSTANT_PRANDTL).
CONDUCTIVITY_MODEL= CONSTANT_PRANDTL
%
% Molecular Thermal Conductivity that would be constant (0.0257 by default)
KT_CONSTANT= 0.0257

% ------------------------- UNSTEADY SIMULATION -------------------------------%
%
% Unsteady simulation (NO, TIME_STEPPING, DUAL_TIME_STEPPING-1ST_ORDER, 
%                      DUAL_TIME_STEPPING-2ND_ORDER, HARMONIC_BALANCE)
UNSTEADY_SIMULATION= NO
%
% Time Step for dual time stepping simulations (s) -- Only used when UNST_CFL_NUMBER = 0.0
UNST_TIMESTEP= 0.0
%
% Total Physical Time for dual time stepping simulations (s)
UNST_TIME= 50.0
%
% Unsteady Courant-Friedrichs-Lewy number of the finest grid
UNST_CFL_NUMBER= 0.0
%
% Number of internal iterations (dual time method)
UNST_INT_ITER= 200
%
% Iteration number to begin unsteady restarts
UNST_RESTART_ITER= 0

% ----------------------- DYNAMIC MESH DEFINITION -----------------------------%
%
% Dynamic mesh simulation (NO, YES)
GRID_MOVEMENT= NO
%
% Type of dynamic mesh (NONE, RIGID_MOTION, DEFORMING, ROTATING_FRAME,
%                       MOVING_WALL, STEADY_TRANSLATION, FLUID_STRUCTURE,
%                       AEROELASTIC, ELASTICITY, EXTERNAL,
%                       AEROELASTIC_RIGID_MOTION, GUST)
GRID_MOVEMENT_KIND= DEFORMING
%
% Motion mach number (non-dimensional). Used for initializing a viscous flow
% with the Reynolds number and for computing force coeffs. with dynamic meshes.
MACH_MOTION= 0.8
%
% Moving wall boundary marker(s) (NONE = no marker, ignored for RIGID_MOTION)
MARKER_MOVING= ( NONE )
%
% Coordinates of the motion origin
MOTION_ORIGIN_X= 0.25
MOTION_ORIGIN_Y= 0.0
MOTION_ORIGIN_Z= 0.0
%
% Angular velocity vector (rad/s) about the motion origin
ROTATION_RATE_X = 0.0
ROTATION_RATE_Y = 0.0
ROTATION_RATE_Z = 0.0
%
% Pitching angular freq. (rad/s) about the motion origin
PITCHING_OMEGA_X= 0.0 
PITCHING_OMEGA_Y= 0.0
PITCHING_OMEGA_Z= 106.69842
%
% Pitching amplitude (degrees) about the motion origin
PITCHING_AMPL_X= 0.0
PITCHING_AMPL_Y= 0.0
PITCHING_AMPL_Z= 1.01
%
% Pitching phase offset (degrees) about the motion origin
PITCHING_PHASE_X= 0.0
PITCHING_PHASE_Y= 0.0
PITCHING_PHASE_Z= 0.0
%
% Translational velocity (m/s) in the x, y, & z directions
TRANSLATION_RATE_X = 0.0
TRANSLATION_RATE_Y = 0.0
TRANSLATION_RATE_Z = 0.0
%
% Plunging angular freq. (rad/s) in x, y, & z directions
PLUNGING_OMEGA_X= 0.0
PLUNGING_OMEGA_Y= 0.0
PLUNGING_OMEGA_Z= 0.0
%
% Plunging amplitude (m) in x, y, & z directions
PLUNGING_AMPL_X= 0.0
PLUNGING_AMPL_Y= 0.0
PLUNGING_AMPL_Z= 0.0
%
% Move Motion Origin for marker moving (1 or 0)
MOVE_MOTION_ORIGIN = 0

% -------------- AEROELASTIC SIMULATION (Typical Section Model) ---------------%
%
% Activated by GRID_MOVEMENT_KIND option
%
% The flutter speed index (modifies the freestream condition in the solver)
FLUTTER_SPEED_INDEX = 0.6
%
% Natural frequency of the spring in the plunging direction (rad/s)
PLUNGE_NATURAL_FREQUENCY = 100
%
% Natural frequency of the spring in the pitching direction (rad/s)
PITCH_NATURAL_FREQUENCY = 100
%
% The airfoil mass ratio
AIRFOIL_MASS_RATIO = 60
%
% Distance in semichords by which the center of gravity lies behind
% the elastic axis
CG_LOCATION = 1.8
%
% The radius of gyration squared (expressed in semichords)
% of the typical section about the elastic axis
RADIUS_GYRATION_SQUARED = 3.48
%
% Solve the aeroelastic equations every given number of internal iterations
AEROELASTIC_ITER = 3

% --------------------------- GUST SIMULATION ---------------------------------%
%
% Apply a wind gust (NO, YES)
WIND_GUST = NO
%
% Type of gust (NONE, TOP_HAT, SINE, ONE_M_COSINE, VORTEX, EOG)
GUST_TYPE = NONE
%
% Direction of the gust (X_DIR or Y_DIR)
GUST_DIR = Y_DIR
%
% Gust wavelenght (meters)
GUST_WAVELENGTH= 10.0
%
% Number of gust periods
GUST_PERIODS= 1.0
%
% Gust amplitude (m/s)
GUST_AMPL= 10.0
%
% Time at which to begin the gust (sec)
GUST_BEGIN_TIME= 0.0
%
% Location at which the gust begins (meters) */
GUST_BEGIN_LOC= 0.0

% ------------------------ SUPERSONIC SIMULATION ------------------------------%
%
% Evaluate equivalent area on the Near-Field (NO, YES)
EQUIV_AREA= NO
%
% Integration limits of the equivalent area ( xmin, xmax, Dist_NearField )
EA_INT_LIMIT= ( 1.6, 2.9, 1.0 )
%
% Equivalent area scale factor ( EA should be ~ force based objective functions )
EA_SCALE_FACTOR= 1.0
%
% Fix an azimuthal line due to misalignments of the near-field
FIX_AZIMUTHAL_LINE= 90.0
%
% Drag weight in sonic boom Objective Function (from 0.0 to 1.0)
DRAG_IN_SONICBOOM= 0.0

% -------------------------- ENGINE SIMULATION --------------------------------%
%
% Highlite area to compute MFR (1 in2 by default)
HIGHLITE_AREA= 1.0
%
% Fan polytropic efficiency (1.0 by default)
FAN_POLY_EFF= 1.0
%
% Only half engine is in the computational grid (NO, YES)
ENGINE_HALF_MODEL= NO
%
% Damping factor for the engine inflow.
DAMP_ENGINE_INFLOW= 0.95
%
% Damping factor for the engine exhaust.
DAMP_ENGINE_EXHAUST= 0.95
%
% Engine nu factor (SA model).
ENGINE_NU_FACTOR= 3.0
%
% Definition of the actuator disk with a double surface (NO, YES)
ACTDISK_DOUBLE_SURFACE= NO
%
% Divide the Actuator Disk surface in SU2_DEF to write a double surface .su2 file (NO, YES)
ACTDISK_SU2_DEF= NO
%
% Mass flow rate of the secondary flow (percentage of the main flow, 0% by default)
ACTDISK_SECONDARY_FLOW= 0
%
% Actuator disk jump definition using ratio or difference (DIFFERENCE, RATIO)
ACTDISK_JUMP= DIFFERENCE
%
% Number of times BC Thrust is updated in a fix Net Thrust problem (5 by default)
UPDATE_BCTHRUST= 10
%
% Initial BC Thrust guess for POWER or D-T driver (4000.0 lbf by default)
INITIAL_BCTHRUST= 4000.0
%
% Distortion rack definition (number of radial probes, degrees)
DISTORTION_RACK= (5, 45)
%
% Initialization with a subsonic flow around the engine.
SUBSONIC_ENGINE= NO
%
% Axis of the cylinder that defines the subsonic region (A_X, A_Y, A_Z, B_X, B_Y, B_Z, Radius)
SUBSONIC_ENGINE_CYL= ( 0.0, 0.0, 0.0, 1.0, 0.0 , 0.0, 1.0 )
%
% Flow variables that define the subsonic region (Mach, Alpha, Beta, Pressure, Temperature)
SUBSONIC_ENGINE_VALUES= ( 0.4, 0.0, 0.0, 2116.216, 518.67 )

% --------------------- INVERSE DESIGN SIMULATION -----------------------------%
%
% Evaluate an inverse design problem using Cp (NO, YES)
INV_DESIGN_CP= NO
%
% Evaluate an inverse design problem using heat flux (NO, YES)
INV_DESIGN_HEATFLUX= NO

% ----------------------- BODY FORCE DEFINITION -------------------------------%
%
% Apply a body force as a source term (NO, YES)
BODY_FORCE= NO
%
% Vector of body force values (BodyForce_X, BodyForce_Y, BodyForce_Z)
BODY_FORCE_VECTOR= ( 0.0, 0.0, 0.0 )

% -------------------- BOUNDARY CONDITION DEFINITION --------------------------%
%
% Euler wall boundary marker(s) (NONE = no marker)
MARKER_EULER= ( airfoil )
%
% Navier-Stokes (no-slip), constant heat flux wall  marker(s) (NONE = no marker)
% Format: ( marker name, constant heat flux (J/m^2), ... )
MARKER_HEATFLUX= ( NONE )
%
% Navier-Stokes (no-slip), isothermal wall marker(s) (NONE = no marker)
% Format: ( marker name, constant wall temperature (K), ... )
MARKER_ISOTHERMAL= ( NONE )
%
% Far-field boundary marker(s) (NONE = no marker)
MARKER_FAR= ( farfield )
%
% Symmetry boundary marker(s) (NONE = no marker)
MARKER_SYM= ( NONE )
%
% Internal boundary marker(s) e.g. no boundary condition (NONE = no marker)
MARKER_INTERNAL= ( NONE )
%
% Near-Field boundary marker(s) (NONE = no marker)
MARKER_NEARFIELD= ( NONE )
%
% Zone interface boundary marker(s) (NONE = no marker)
MARKER_INTERFACE= ( NONE )
%
% Actuator disk boundary type (VARIABLES_JUMP, NET_THRUST, BC_THRUST,
%                              DRAG_MINUS_THRUST, MASSFLOW, POWER)
ACTDISK_TYPE= VARIABLES_JUMP
%
% Actuator disk boundary marker(s) with the following formats (NONE = no marker)
% Variables Jump: ( inlet face marker, outlet face marker,
%                   Takeoff pressure jump (psf), Takeoff temperature jump (R), Takeoff rev/min,
%                   Cruise  pressure jump (psf), Cruise temperature jump (R), Cruise rev/min )
% Net Thrust: ( inlet face marker, outlet face marker,
%               Takeoff net thrust (lbs), 0.0, Takeoff rev/min,
%               Cruise net thrust (lbs), 0.0, Cruise rev/min )
% BC Thrust: ( inlet face marker, outlet face marker,
%              Takeoff BC thrust (lbs), 0.0, Takeoff rev/min,
%              Cruise BC thrust (lbs), 0.0, Cruise rev/min )
% Drag-Thrust: ( inlet face marker, outlet face marker,
%                Takeoff Drag-Thrust (lbs), 0.0, Takeoff rev/min,
%                Cruise Drag-Thrust (lbs), 0.0, Cruise rev/min )
% MasssFlow: ( inlet face marker, outlet face marker,
%                Takeoff massflow (lbs/s), 0.0, Takeoff rev/min,
%                Cruise massflowt (lbs/s), 0.0, Cruise rev/min )
% Power: ( inlet face marker, outlet face marker,
%           Takeoff power (HP), 0.0, Takeoff rev/min
%           Cruise power (HP), 0.0, Cruise rev/min )
MARKER_ACTDISK= ( NONE )
%
% Inlet boundary type (TOTAL_CONDITIONS, MASS_FLOW)
INLET_TYPE= TOTAL_CONDITIONS
%
% Inlet boundary marker(s) with the following formats (NONE = no marker) 
% Total Conditions: (inlet marker, total temp, total pressure, flow_direction_x, 
%           flow_direction_y, flow_direction_z, ... ) where flow_direction is
%           a unit vector.
% Mass Flow: (inlet marker, density, velocity magnitude, flow_direction_x, 
%           flow_direction_y, flow_direction_z, ... ) where flow_direction is
%           a unit vector.
% Incompressible: (inlet marker, NULL, velocity magnitude, flow_direction_x,
%           flow_direction_y, flow_direction_z, ... ) where flow_direction is
%           a unit vector.
MARKER_INLET= ( NONE )
%
% Supersonic inlet boundary marker(s) (NONE = no marker) 
% Format: (inlet marker, temperature, static pressure, velocity_x, 
%           velocity_y, velocity_z, ... ), i.e. primitive variables specified.
MARKER_SUPERSONIC_INLET= ( NONE )
%
% Outlet boundary marker(s) (NONE = no marker)
% Format: ( outlet marker, back pressure (static), ... )
MARKER_OUTLET= ( NONE )
%
% Supersonic outlet boundary marker(s) (NONE = no marker)
MARKER_SUPERSONIC_OUTLET= ( NONE )
%
% Periodic boundary marker(s) (NONE = no marker)
% Format: ( periodic marker, donor marker, rotation_center_x, rotation_center_y, 
% rotation_center_z, rotation_angle_x-axis, rotation_angle_y-axis, 
% rotation_angle_z-axis, translation_x, translation_y, translation_z, ... )
MARKER_PERIODIC= ( NONE )
%
% Engine Inflow boundary type (FAN_FACE_MACH, FAN_FACE_PRESSURE, FAN_FACE_MDOT)
ENGINE_INFLOW_TYPE= FAN_FACE_MACH
%
% Engine inflow boundary marker(s) (NONE = no marker)
% Format: (engine inflow marker, fan face Mach, ... )
MARKER_ENGINE_INFLOW= ( NONE )
%
% Engine exhaust boundary marker(s) with the following formats (NONE = no marker) 
% Format: (engine exhaust marker, total nozzle temp, total nozzle pressure, ... )
MARKER_ENGINE_EXHAUST= ( NONE )
%
% Displacement boundary marker(s) (NONE = no marker)
% Format: ( displacement marker, displacement value normal to the surface, ... )
MARKER_NORMAL_DISPL= ( NONE )
%
% Load boundary marker(s) (NONE = no marker)
% Format: ( load marker, force value normal to the surface, ... )
MARKER_NORMAL_LOAD= ( NONE )
%
% Pressure boundary marker(s) (NONE = no marker)
% Format: ( pressure marker )
MARKER_PRESSURE= ( NONE )
%
% Neumann bounday marker(s) (NONE = no marker)
MARKER_NEUMANN= ( NONE )
%
% Dirichlet boundary marker(s) (NONE = no marker)
MARKER_DIRICHLET= ( NONE )
%
% Riemann boundary marker(s) (NONE = no marker)
% Format: (marker, data kind flag, list of data)
MARKER_RIEMANN= ( NONE )
%
% Non Reflecting boundary conditions marker(s) (NONE = no marker)
% Format: (marker, data kind flag, list of data)
MARKER_NRBC= ( NONE )

% ------------------------ SURFACES IDENTIFICATION ----------------------------%
%
% Marker(s) of the surface in the surface flow solution file
MARKER_PLOTTING = ( airfoil )
%
% Marker(s) of the surface where the non-dimensional coefficients are evaluated.
MARKER_MONITORING = ( airfoil )
%
% Marker(s) of the surface where obj. func. (design problem) will be evaluated
MARKER_DESIGNING = ( airfoil )
%
% Marker(s) of the surface that is going to be analyzed in detail (massflow, average pressure, distortion, etc)
MARKER_ANALYZE = ( airfoil )

% ------------- COMMON PARAMETERS DEFINING THE NUMERICAL METHOD ---------------%
%
% Numerical method for spatial gradients (GREEN_GAUSS, WEIGHTED_LEAST_SQUARES)
NUM_METHOD_GRAD= GREEN_GAUSS
%
% CFL number (stating value for the adaptive CFL number)
CFL_NUMBER= 10.0
%
% Adaptive CFL number (NO, YES)
CFL_ADAPT= NO
%
% Parameters of the adaptive CFL number (factor down, factor up, CFL min value,
%                                        CFL max value )
CFL_ADAPT_PARAM= ( 1.5, 0.5, 1.25, 50.0 )
%
% Maximum Delta Time in local time stepping simulations
MAX_DELTA_TIME= 1E6
%
% Runge-Kutta alpha coefficients
RK_ALPHA_COEFF= ( 0.66667, 0.66667, 1.000000 )
%
% Objective function in optimization problem (DRAG, LIFT, SIDEFORCE, MOMENT_X,
%                                             MOMENT_Y, MOMENT_Z, EFFICIENCY,
%                                             EQUIVALENT_AREA, NEARFIELD_PRESSURE,
%                                             FORCE_X, FORCE_Y, FORCE_Z, THRUST,
%                                             TORQUE, FREE_SURFACE, TOTAL_HEATFLUX,
%                                             MAXIMUM_HEATFLUX, INVERSE_DESIGN_PRESSURE,
%                                             INVERSE_DESIGN_HEATFLUX, AVG_TOTAL_PRESSURE, 
%                                             MASS_FLOW_RATE)
OBJECTIVE_FUNCTION= DRAG

% ----------------------- SLOPE LIMITER DEFINITION ----------------------------%
%
% Reference element length for computing the slope and sharp edges 
%                              limiters (0.1 m, 5.0 in by default)
REF_ELEM_LENGTH= 0.1
%
% Coefficient for the limiter
LIMITER_COEFF= 0.3
%
% Freeze the value of the limiter after a number of iterations
LIMITER_ITER= 999999
%
% Coefficient for the sharp edges limiter
SHARP_EDGES_COEFF= 3.0
%
% Reference coefficient (sensitivity) for detecting sharp edges.
REF_SHARP_EDGES= 3.0
%
% Remove sharp edges from the sensitivity evaluation (NO, YES)
SENS_REMOVE_SHARP= NO

% ------------------------ LINEAR SOLVER DEFINITION ---------------------------%
%
% Linear solver or smoother for implicit formulations (BCGSTAB, FGMRES, SMOOTHER_JACOBI, 
%                                                      SMOOTHER_ILU0, SMOOTHER_LUSGS, 
%                                                      SMOOTHER_LINELET)
LINEAR_SOLVER= FGMRES
%
% Preconditioner of the Krylov linear solver (ILU0, LU_SGS, LINELET, JACOBI)
LINEAR_SOLVER_PREC= LU_SGS
%
% Minimum error of the linear solver for implicit formulations
LINEAR_SOLVER_ERROR= 1E-4
%
% Max number of iterations of the linear solver for the implicit formulation
LINEAR_SOLVER_ITER= 5

% -------------------------- MULTIGRID PARAMETERS -----------------------------%
%
% Multi-grid levels (0 = no multi-grid)
MGLEVEL= 0
%
% Multi-grid cycle (V_CYCLE, W_CYCLE, FULLMG_CYCLE)
MGCYCLE= V_CYCLE
%
% Multi-grid pre-smoothing level
MG_PRE_SMOOTH= ( 1, 2, 3, 3 )
%
% Multi-grid post-smoothing level
MG_POST_SMOOTH= ( 0, 0, 0, 0 )
%
% Jacobi implicit smoothing of the correction
MG_CORRECTION_SMOOTH= ( 0, 0, 0, 0 )
%
% Damping factor for the residual restriction
MG_DAMP_RESTRICTION= 0.75
%
% Damping factor for the correction prolongation
MG_DAMP_PROLONGATION= 0.75

% -------------------- FLOW NUMERICAL METHOD DEFINITION -----------------------%
%
% Convective numerical method (JST, LAX-FRIEDRICH, CUSP, ROE, AUSM, HLLC,
%                              TURKEL_PREC, MSW)
CONV_NUM_METHOD_FLOW= ROE
%
% Spatial numerical order integration (1ST_ORDER, 2ND_ORDER, 2ND_ORDER_LIMITER)
SPATIAL_ORDER_FLOW= 2ND_ORDER_LIMITER
%
% Slope limiter (VENKATAKRISHNAN, BARTH_JESPERSEN)
SLOPE_LIMITER_FLOW= VENKATAKRISHNAN
%
% Entropy fix coefficient (0.0 implies no entropy fixing, 1.0 implies scalar
%                          artificial dissipation)
ENTROPY_FIX_COEFF= 0.001
%
% 1st, 2nd and 4th order artificial dissipation coefficients
AD_COEFF_FLOW= ( 0.15, 0.5, 0.02 )
%
% Viscous limiter (NO, YES)
VISCOUS_LIMITER_FLOW= NO
%
% Time discretization (RUNGE-KUTTA_EXPLICIT, EULER_IMPLICIT, EULER_EXPLICIT)
TIME_DISCRE_FLOW= EULER_IMPLICIT
%
% Relaxation coefficient
RELAXATION_FACTOR_FLOW= 0.95

% -------------------- TURBULENT NUMERICAL METHOD DEFINITION ------------------%
%
% Convective numerical method (SCALAR_UPWIND)
CONV_NUM_METHOD_TURB= SCALAR_UPWIND
%
% Spatial numerical order integration (1ST_ORDER, 2ND_ORDER, 2ND_ORDER_LIMITER)
SPATIAL_ORDER_TURB= 1ST_ORDER
%
% Slope limiter (VENKATAKRISHNAN)
SLOPE_LIMITER_TURB= VENKATAKRISHNAN
%
% Viscous limiter (NO, YES)
VISCOUS_LIMITER_TURB= NO
%
% Time discretization (EULER_IMPLICIT)
TIME_DISCRE_TURB= EULER_IMPLICIT
%
% Reduction factor of the CFL coefficient in the turbulence problem
CFL_REDUCTION_TURB= 1.0
%
% Relaxation coefficient
RELAXATION_FACTOR_TURB= 0.95

% -------------------- 2-PHASE NUMERICAL METHOD DEFINITION ------------------%
%
% Convective numerical method (SCALAR_UPWIND)
CONV_NUM_METHOD_2PHASE= SCALAR_UPWIND
%
% Spatial numerical order integration (1ST_ORDER, 2ND_ORDER, 2ND_ORDER_LIMITER)
SPATIAL_ORDER_2PHASE= 1ST_ORDER
%
% Slope limiter (VENKATAKRISHNAN)
SLOPE_LIMITER_2PHASE= VENKATAKRISHNAN
%
% Viscous limiter (NO, YES)
VISCOUS_LIMITER_2PHASE= NO
%
% Time discretization (EULER_IMPLICIT)
TIME_DISCRE_2PHASE= EULER_IMPLICIT
%
% Reduction factor of the CFL coefficient in the 2-phase problem
CFL_REDUCTION_2PHASE= 1.0
%
% Relaxation coefficient
RELAXATION_FACTOR_2PHASE= 0.95

% --------------------- HEAT NUMERICAL METHOD DEFINITION ----------------------%
%
% Value of the thermal diffusivity
THERMAL_DIFFUSIVITY= 1.0

% ---------------- ADJOINT-FLOW NUMERICAL METHOD DEFINITION -------------------%
%
% Convective numerical method (JST, LAX-FRIEDRICH, ROE)
CONV_NUM_METHOD_ADJFLOW= JST
%
% Spatial numerical order integration (1ST_ORDER, 2ND_ORDER, 2ND_ORDER_LIMITER)
SPATIAL_ORDER_ADJFLOW= 2ND_ORDER
%
% Slope limiter (VENKATAKRISHNAN, SHARP_EDGES, WALL_DISTANCE)
SLOPE_LIMITER_ADJFLOW= VENKATAKRISHNAN
%
% 1st, 2nd, and 4th order artificial dissipation coefficients
AD_COEFF_ADJFLOW= ( 0.15, 0.5, 0.02 )
%
% Time discretization (RUNGE-KUTTA_EXPLICIT, EULER_IMPLICIT)
TIME_DISCRE_ADJFLOW= EULER_IMPLICIT
%
% Relaxation coefficient
RELAXATION_FACTOR_ADJFLOW= 1.0
%
% Reduction factor of the CFL coefficient in the adjoint problem
CFL_REDUCTION_ADJFLOW= 0.8
%
% Limit value for the adjoint variable
LIMIT_ADJFLOW= 1E6
%
% Multigrid adjoint problem (NO, YES)
MG_ADJFLOW= YES

% ---------------- ADJOINT-TURBULENT NUMERICAL METHOD DEFINITION --------------%
%
% Convective numerical method (SCALAR_UPWIND)
CONV_NUM_METHOD_ADJTURB= SCALAR_UPWIND
%
% Spatial numerical order integration (1ST_ORDER, 2ND_ORDER, 2ND_ORDER_LIMITER)
%
SPATIAL_ORDER_ADJTURB= 1ST_ORDER
%
% Slope limiter (VENKATAKRISHNAN)
SLOPE_LIMITER_ADJTURB= VENKATAKRISHNAN
%
% Time discretization (EULER_IMPLICIT)
TIME_DISCRE_ADJTURB= EULER_IMPLICIT
%
% Reduction factor of the CFL coefficient in the adjoint turbulent problem
CFL_REDUCTION_ADJTURB= 0.01

% ----------------------- GEOMETRY EVALUATION PARAMETERS ----------------------%
%
% Geometrical evaluation mode (FUNCTION, GRADIENT)
GEO_MODE= FUNCTION
%
% Marker(s) of the surface where geometrical based func. will be evaluated
GEO_MARKER= ( airfoil )
%
% Orientation of airfoil sections (X_AXIS, Y_AXIS, Z_AXIS)
GEO_AXIS_STATIONS= Y_AXIS
%
% Coordinate of the sections
GEO_LOCATION_STATIONS= (0.0, 0.5, 1.0)
%
% Plot loads and Cp distributions on each airfoil section
GEO_PLOT_STATIONS= NO
%
% Number of section cuts to make when calculating wing geometry
GEO_WING_STATIONS= 101
%
% Bounds (X coordinate) for the wing geometry computation (MinValue, MaxValue)
GEO_WING_BOUNDS= (1.5, 3.5)

% ------------------------- GRID ADAPTATION STRATEGY --------------------------%
%
% Kind of grid adaptation (NONE, PERIODIC, FULL, FULL_FLOW, GRAD_FLOW,
%                          FULL_ADJOINT, GRAD_ADJOINT, GRAD_FLOW_ADJ, ROBUST,
%                          FULL_LINEAR, COMPUTABLE, COMPUTABLE_ROBUST,
%                          REMAINING, WAKE, SMOOTHING, SUPERSONIC_SHOCK)
KIND_ADAPT= FULL_FLOW
%
% Percentage of new elements (% of the original number of elements)
NEW_ELEMS= 5
%
% Scale factor for the dual volume
DUALVOL_POWER= 0.5
%
% Adapt the boundary elements (NO, YES)
ADAPT_BOUNDARY= YES

% ----------------------- DESIGN VARIABLE PARAMETERS --------------------------%
%
% Kind of deformation (NO_DEFORMATION, TRANSLATION, ROTATION, SCALE,
%                      FFD_SETTING, FFD_NACELLE
%                      FFD_CONTROL_POINT, FFD_CAMBER, FFD_THICKNESS, FFD_TWIST
%                      FFD_CONTROL_POINT_2D, FFD_CAMBER_2D, FFD_THICKNESS_2D, FFD_TWIST_2D,
%                      HICKS_HENNE, SURFACE_BUMP)
DV_KIND= FFD_SETTING 
%
% Marker of the surface in which we are going apply the shape deformation
DV_MARKER= ( airfoil )
%
% Parameters of the shape deformation
% - NO_DEFORMATION ( 1.0 )
% - TRANSLATION ( x_Disp, y_Disp, z_Disp ), as a unit vector
% - ROTATION ( x_Orig, y_Orig, z_Orig, x_End, y_End, z_End )
% - SCALE ( 1.0 )
% - ANGLE_OF_ATTACK ( 1.0 )
% - FFD_SETTING ( 1.0 )
% - FFD_CONTROL_POINT ( FFD_BoxTag, i_Ind, j_Ind, k_Ind, x_Disp, y_Disp, z_Disp )
% - FFD_NACELLE ( FFD_BoxTag, rho_Ind, theta_Ind, phi_Ind, rho_Disp, phi_Disp )
% - FFD_GULL ( FFD_BoxTag, j_Ind )
% - FFD_ANGLE_OF_ATTACK ( FFD_BoxTag, 1.0 )
% - FFD_CAMBER ( FFD_BoxTag, i_Ind, j_Ind )
% - FFD_THICKNESS ( FFD_BoxTag, i_Ind, j_Ind )
% - FFD_TWIST ( FFD_BoxTag, j_Ind, x_Orig, y_Orig, z_Orig, x_End, y_End, z_End )
% - FFD_CONTROL_POINT_2D ( FFD_BoxTag, i_Ind, j_Ind, x_Disp, y_Disp )
% - FFD_CAMBER_2D ( FFD_BoxTag, i_Ind )
% - FFD_THICKNESS_2D ( FFD_BoxTag, i_Ind )
% - FFD_TWIST_2D ( FFD_BoxTag, x_Orig, y_Orig )
% - HICKS_HENNE ( Lower Surface (0)/Upper Surface (1)/Only one Surface (2), x_Loc )
% - SURFACE_BUMP ( x_Start, x_End, x_Loc )
DV_PARAM= ( 1, 0.5 )
%
% Value of the shape deformation
DV_VALUE= 0.01

% ------------------------ GRID DEFORMATION PARAMETERS ------------------------%
%
% Linear solver or smoother for implicit formulations (FGMRES, RESTARTED_FGMRES, BCGSTAB)
DEFORM_LINEAR_SOLVER= FGMRES
%
% Preconditioner of the Krylov linear solver (ILU0, LU_SGS, JACOBI)
DEFORM_LINEAR_SOLVER_PREC= LU_SGS
%
% Number of smoothing iterations for mesh deformation
DEFORM_LINEAR_ITER= 1000
%
% Number of nonlinear deformation iterations (surface deformation increments)
DEFORM_NONLINEAR_ITER= 1
%
% Print the residuals during mesh deformation to the console (YES, NO)
DEFORM_CONSOLE_OUTPUT= YES
%
% Factor to multiply smallest cell volume for deform tolerance (0.001 default)
DEFORM_TOL_FACTOR = 1E-6
%
% Deformation coefficient (in theory from -1.0 to 0.5, a large value is also valid)
DEFORM_COEFF = 1E6
%
% Type of element stiffness imposed for FEA mesh deformation (INVERSE_VOLUME, 
%                                          WALL_DISTANCE, CONSTANT_STIFFNESS)
DEFORM_STIFFNESS_TYPE= INVERSE_VOLUME
%
% Visualize the deformation (NO, YES)
VISUALIZE_DEFORMATION= NO

% -------------------- FREE-FORM DEFORMATION PARAMETERS -----------------------%
%
% Tolerance of the Free-Form Deformation point inversion
FFD_TOLERANCE= 1E-10
%
% Maximum number of iterations in the Free-Form Deformation point inversion
FFD_ITERATIONS= 500
%
% FFD box definition: 3D case (FFD_BoxTag, X1, Y1, Z1, X2, Y2, Z2, X3, Y3, Z3, X4, Y4, Z4,
%                              X5, Y5, Z5, X6, Y6, Z6, X7, Y7, Z7, X8, Y8, Z8)
%                     2D case (FFD_BoxTag, X1, Y1, 0.0, X2, Y2, 0.0, X3, Y3, 0.0, X4, Y4, 0.0,
%                              0.0, 0.0, 0.0, 0.0, 0.0, 0.0, 0.0, 0.0, 0.0, 0.0, 0.0, 0.0)
FFD_DEFINITION= (MAIN_BOX, 0.5, 0.25, -0.25, 1.5, 0.25, -0.25, 1.5, 0.75, -0.25, 0.5, 0.75, -0.25, 0.5, 0.25, 0.25, 1.5, 0.25, 0.25, 1.5, 0.75, 0.25, 0.5, 0.75, 0.25)
%
% FFD box degree: 3D case (x_degree, y_degree, z_degree)
%                 2D case (x_degree, y_degree, 0)
FFD_DEGREE= (10, 10, 1)
%
% Surface grid continuity at the intersection with the faces of the FFD boxes.
% To keep a particular level of surface continuity, SU2 automatically freezes the right
% number of control point planes (NO_DERIVATIVE, 1ST_DERIVATIVE, 2ND_DERIVATIVE, USER_INPUT)
FFD_CONTINUITY= 2ND_DERIVATIVE
%
% Definition of the FFD planes to be frozen in the FFD (x,y,z) or (r,theta,z) or (r, theta, phi).
% Value from 0 FFD degree in that direction. Pick a value larger than degree if you don't want to fix any plane.
FFD_FIX_I= (0,2,3)
FFD_FIX_J= (0,2,3)
FFD_FIX_K= (0,2,3)
%
% There is a symmetry plane (j=0) for all the FFD boxes (YES, NO)
FFD_SYMMETRY_PLANE= NO
%
% FFD coordinate system (CARTESIAN, CYLINDRICAL, SPHERICAL)
FFD_COORD_SYSTEM= CARTESIAN
%
% Vector from the cartesian axis the cylindrical or spherical axis (using cartesian coordinates)
% Note that the location of the axis will affect the wall curvature of the FFD box as well as the 
% design variable effect.
FFD_AXIS= (0.0, 0.0, 0.0)
%
% FFD Blending function: Bezier curves with global support (BEZIER), uniform BSplines with local support (BSPLINE_UNIFORM)
FFD_BLENDING= BEZIER
%
% Order of the BSplines
FFD_BSPLINE_ORDER= 2, 2, 2
%
% --------------------------- CONVERGENCE PARAMETERS --------------------------%
%
% Number of total iterations
EXT_ITER= 999999
%
% Convergence criteria (CAUCHY, RESIDUAL)
%
CONV_CRITERIA= RESIDUAL
%
% Residual reduction (order of magnitude with respect to the initial value)
RESIDUAL_REDUCTION= 5
%
% Min value of the residual (log10 of the residual)
RESIDUAL_MINVAL= -8
%
% Start convergence criteria at iteration number
STARTCONV_ITER= 10
%
% Number of elements to apply the criteria
CAUCHY_ELEMS= 100
%
% Epsilon to control the series convergence
CAUCHY_EPS= 1E-10
%
% Direct function to apply the convergence criteria (LIFT, DRAG, NEARFIELD_PRESS)
CAUCHY_FUNC_FLOW= DRAG
%
% Adjoint function to apply the convergence criteria (SENS_GEOMETRY, SENS_MACH)
CAUCHY_FUNC_ADJFLOW= SENS_GEOMETRY

% ------------------------- INPUT/OUTPUT INFORMATION --------------------------%
%
% Mesh input file
MESH_FILENAME= mesh_NACA0012_inv.su2
%
% Mesh input file format (SU2, CGNS)
MESH_FORMAT= SU2
%
% Mesh output file
MESH_OUT_FILENAME= mesh_out.su2
%
% Restart flow input file
SOLUTION_FLOW_FILENAME= solution_flow.dat
%
% Restart adjoint input file
SOLUTION_ADJ_FILENAME= solution_adj.dat
%
% Output file format (TECPLOT, TECPLOT_BINARY, PARAVIEW,
%                     FIELDVIEW, FIELDVIEW_BINARY)
OUTPUT_FORMAT= TECPLOT
%
% Output file convergence history (w/o extension) 
CONV_FILENAME= history
%
% Output file with the forces breakdown
BREAKDOWN_FILENAME= forces_breakdown.dat
%
% Output file restart flow
RESTART_FLOW_FILENAME= restart_flow.dat
%
% Output file restart adjoint
RESTART_ADJ_FILENAME= restart_adj.dat
%
% Output file flow (w/o extension) variables
VOLUME_FLOW_FILENAME= flow
%
% Output file adjoint (w/o extension) variables
VOLUME_ADJ_FILENAME= adjoint
%
% Output Objective function
VALUE_OBJFUNC_FILENAME= of_eval.dat
%
% Output objective function gradient (using continuous adjoint)
GRAD_OBJFUNC_FILENAME= of_grad.dat
%
% Output file surface flow coefficient (w/o extension)
SURFACE_FLOW_FILENAME= surface_flow
%
% Output file surface adjoint coefficient (w/o extension)
SURFACE_ADJ_FILENAME= surface_adjoint
%
% Writing solution file frequency
WRT_SOL_FREQ= 1000
%
% Writing solution file frequency for physical time steps (dual time)
WRT_SOL_FREQ_DUALTIME= 1
%
% Writing convergence history frequency
WRT_CON_FREQ= 1
%
% Writing convergence history frequency (dual time, only written to screen)
WRT_CON_FREQ_DUALTIME= 10
%
% Output residual values in the solution files
WRT_RESIDUALS= NO
%
% Output limiters values in the solution files
WRT_LIMITERS= NO
%
% Output the sharp edges detector
WRT_SHARPEDGES= NO
%
% Minimize the required output memory
LOW_MEMORY_OUTPUT= NO
%
% Verbosity of console output: NONE removes minor MPI overhead (NONE, HIGH)
CONSOLE_OUTPUT_VERBOSITY= HIGH

% --------------------- OPTIMAL SHAPE DESIGN DEFINITION -----------------------%
%
% Available flow based objective functions or constraint functions
%    DRAG, LIFT, SIDEFORCE, EFFICIENCY,
%    FORCE_X, FORCE_Y, FORCE_Z,
%    MOMENT_X, MOMENT_Y, MOMENT_Z,
%    THRUST, TORQUE, FIGURE_OF_MERIT,
%    EQUIVALENT_AREA, NEARFIELD_PRESSURE, 
%    TOTAL_HEATFLUX, MAXIMUM_HEATFLUX,
%    INVERSE_DESIGN_PRESSURE, INVERSE_DESIGN_HEATFLUX,
%    FREE_SURFACE, AVG_TOTAL_PRESSURE, MASS_FLOW_RATE
%
% Available geometrical based objective functions or constraint functions
%    WING_VOLUME, WING_MIN_MAXTHICKNESS, WING_MAX_CHORD, WING_MIN_TOC, WING_MAX_TWIST,
%    WING_MAX_CURVATURE, WING_MAX_DIHEDRAL
%    MAX_THICKNESS, 1/4_THICKNESS, 1/2_THICKNESS, 3/4_THICKNESS, AREA, AOA, CHORD,
%    MAX_THICKNESS_SEC1, MAX_THICKNESS_SEC2, MAX_THICKNESS_SEC3, MAX_THICKNESS_SEC4, MAX_THICKNESS_SEC5, 
%    1/4_THICKNESS_SEC1, 1/4_THICKNESS_SEC2, 1/4_THICKNESS_SEC3, 1/4_THICKNESS_SEC4, 1/4_THICKNESS_SEC5, 
%    1/2_THICKNESS_SEC1, 1/2_THICKNESS_SEC2, 1/2_THICKNESS_SEC3, 1/2_THICKNESS_SEC4, 1/2_THICKNESS_SEC5, 
%    3/4_THICKNESS_SEC1, 3/4_THICKNESS_SEC2, 3/4_THICKNESS_SEC3, 3/4_THICKNESS_SEC4, 3/4_THICKNESS_SEC5, 
%    AREA_SEC1, AREA_SEC2, AREA_SEC3, AREA_SEC4, AREA_SEC5, 
%    AOA_SEC1, AOA_SEC2, AOA_SEC3, AOA_SEC4, AOA_SEC5, 
%    CHORD_SEC1, CHORD_SEC2, CHORD_SEC3, CHORD_SEC4, CHORD_SEC5
%
% Available design variables
% 2D Design variables
%    HICKS_HENNE 	        (   1, Scale | Mark. List | Lower(0)/Upper(1) side, x_Loc )
%    FFD_CONTROL_POINT_2D (  15, Scale | Mark. List | FFD_BoxTag, i_Ind, j_Ind, x_Mov, y_Mov )
%    FFD_CAMBER_2D 	      (  16, Scale | Mark. List | FFD_BoxTag, i_Ind )
%    FFD_THICKNESS_2D 	  (  17, Scale | Mark. List | FFD_BoxTag, i_Ind )
%    FFD_TWIST_2D    	    (  20, Scale | Mark. List | FFD_BoxTag, x_Orig, y_Orig )
%    ANGLE_OF_ATTACK		  ( 101, Scale | Mark. List | 1.0 )
%
% 3D Design variables
%    FFD_CONTROL_POINT   (   7, Scale | Mark. List | FFD_BoxTag, i_Ind, j_Ind, k_Ind, x_Mov, y_Mov, z_Mov )
%    FFD_NACELLE         (  22, Scale | Mark. List | FFD_BoxTag, rho_Ind, theta_Ind, phi_Ind, rho_Mov, phi_Mov )
%    FFD_GULL            (  23, Scale | Mark. List | FFD_BoxTag, j_Ind )
%    FFD_CAMBER      	   (  11, Scale | Mark. List | FFD_BoxTag, i_Ind, j_Ind )
%    FFD_THICKNESS 	     (  12, Scale | Mark. List | FFD_BoxTag, i_Ind, j_Ind )
%    FFD_TWIST    	     (  19, Scale | Mark. List | FFD_BoxTag, j_Ind, x_Orig, y_Orig, z_Orig, x_End, y_End, z_End )
%    FFD_ANGLE_OF_ATTACK ( 102, Scale | Mark. List | FFD_BoxTag, 1.0 )
%
% Global design variables
%    TRANSLATION  ( 5, Scale | Mark. List | x_Disp, y_Disp, z_Disp )
%    ROTATION	  ( 6, Scale | Mark. List | x_Axis, y_Axis, z_Axis, x_Turn, y_Turn, z_Turn )
%
% Optimization objective function with scaling factor
% ex= Objective * Scale
OPT_OBJECTIVE= DRAG * 0.001
%
% Optimization constraint functions with scaling factors, separated by semicolons
% ex= (Objective = Value ) * Scale, use '>','<','='
OPT_CONSTRAINT= ( LIFT > 0.328188 ) * 0.001; ( MOMENT_Z > 0.034068 ) * 0.001; ( MAX_THICKNESS > 0.11 ) * 0.001
%
% Maximum number of iterations
OPT_ITERATIONS= 100
%
% Requested accuracy
OPT_ACCURACY= 1E-6
%
% Upper bound for each design variable
OPT_BOUND_UPPER= 0.1
%
% Lower bound for each design variable
OPT_BOUND_LOWER= -0.1
%
% Optimization design variables, separated by semicolons
DEFINITION_DV= ( 1, 1.0 | airfoil | 0, 0.05 ); ( 1, 1.0 | airfoil | 0, 0.10 ); ( 1, 1.0 | airfoil | 0, 0.15 ); ( 1, 1.0 | airfoil | 0, 0.20 ); ( 1, 1.0 | airfoil | 0, 0.25 ); ( 1, 1.0 | airfoil | 0, 0.30 ); ( 1, 1.0 | airfoil | 0, 0.35 ); ( 1, 1.0 | airfoil | 0, 0.40 ); ( 1, 1.0 | airfoil | 0, 0.45 ); ( 1, 1.0 | airfoil | 0, 0.50 ); ( 1, 1.0 | airfoil | 0, 0.55 ); ( 1, 1.0 | airfoil | 0, 0.60 ); ( 1, 1.0 | airfoil | 0, 0.65 ); ( 1, 1.0 | airfoil | 0, 0.70 ); ( 1, 1.0 | airfoil | 0, 0.75 ); ( 1, 1.0 | airfoil | 0, 0.80 ); ( 1, 1.0 | airfoil | 0, 0.85 ); ( 1, 1.0 | airfoil | 0, 0.90 ); ( 1, 1.0 | airfoil | 0, 0.95 ); ( 1, 1.0 | airfoil | 1, 0.05 ); ( 1, 1.0 | airfoil | 1, 0.10 ); ( 1, 1.0 | airfoil | 1, 0.15 ); ( 1, 1.0 | airfoil | 1, 0.20 ); ( 1, 1.0 | airfoil | 1, 0.25 ); ( 1, 1.0 | airfoil | 1, 0.30 ); ( 1, 1.0 | airfoil | 1, 0.35 ); ( 1, 1.0 | airfoil | 1, 0.40 ); ( 1, 1.0 | airfoil | 1, 0.45 ); ( 1, 1.0 | airfoil | 1, 0.50 ); ( 1, 1.0 | airfoil | 1, 0.55 ); ( 1, 1.0 | airfoil | 1, 0.60 ); ( 1, 1.0 | airfoil | 1, 0.65 ); ( 1, 1.0 | airfoil | 1, 0.70 ); ( 1, 1.0 | airfoil | 1, 0.75 ); ( 1, 1.0 | airfoil | 1, 0.80 ); ( 1, 1.0 | airfoil | 1, 0.85 ); ( 1, 1.0 | airfoil | 1, 0.90 ); ( 1, 1.0 | airfoil | 1, 0.95 )<|MERGE_RESOLUTION|>--- conflicted
+++ resolved
@@ -143,13 +143,13 @@
 % Different gas model (STANDARD_AIR, IDEAL_GAS, VW_GAS, PR_GAS)
 FLUID_MODEL= STANDARD_AIR
 %
-<<<<<<< HEAD
+%
 % Specify Liquid model (WATER)
 KIND_LIQUID_MODEL= WATER
-=======
+%
 % heat capacity model (for non polytropic flows)
 HEAT_CAPACITY_MODEL = ( 1, 0, 0, 0, 0)
->>>>>>> 555b70c7
+%
 %
 % Ratio of specific heats (1.4 default and the value is hardcoded
 %                          for the model STANDARD_AIR)
