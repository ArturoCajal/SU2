// !$*UTF8*$!
{
	archiveVersion = 1;
	classes = {
	};
	objectVersion = 46;
	objects = {

/* Begin PBXBuildFile section */
		0530E56A17FDF7AC00733CE8 /* solver_direct_elasticity.cpp in Sources */ = {isa = PBXBuildFile; fileRef = 0530E56917FDF7AC00733CE8 /* solver_direct_elasticity.cpp */; };
		0530E57017FDF7D300733CE8 /* numerics_direct_elasticity.cpp in Sources */ = {isa = PBXBuildFile; fileRef = 0530E56F17FDF7D300733CE8 /* numerics_direct_elasticity.cpp */; };
		05AF9F201BE1E1830062E1F1 /* element_linear.cpp in Sources */ = {isa = PBXBuildFile; fileRef = 05AF9F1D1BE1E1830062E1F1 /* element_linear.cpp */; };
		05AF9F211BE1E1830062E1F1 /* element_structure.cpp in Sources */ = {isa = PBXBuildFile; fileRef = 05AF9F1E1BE1E1830062E1F1 /* element_structure.cpp */; };
		05AF9F221BE1E1830062E1F1 /* gauss_structure.cpp in Sources */ = {isa = PBXBuildFile; fileRef = 05AF9F1F1BE1E1830062E1F1 /* gauss_structure.cpp */; };
		05E6DB9217EB61E600FA1F7E /* config_structure.cpp in Sources */ = {isa = PBXBuildFile; fileRef = 05E6DB8917EB61E600FA1F7E /* config_structure.cpp */; };
		05E6DB9317EB61E600FA1F7E /* dual_grid_structure.cpp in Sources */ = {isa = PBXBuildFile; fileRef = 05E6DB8A17EB61E600FA1F7E /* dual_grid_structure.cpp */; };
		05E6DB9417EB61E600FA1F7E /* geometry_structure.cpp in Sources */ = {isa = PBXBuildFile; fileRef = 05E6DB8B17EB61E600FA1F7E /* geometry_structure.cpp */; };
		05E6DB9517EB61E600FA1F7E /* grid_adaptation_structure.cpp in Sources */ = {isa = PBXBuildFile; fileRef = 05E6DB8C17EB61E600FA1F7E /* grid_adaptation_structure.cpp */; };
		05E6DB9617EB61E600FA1F7E /* grid_movement_structure.cpp in Sources */ = {isa = PBXBuildFile; fileRef = 05E6DB8D17EB61E600FA1F7E /* grid_movement_structure.cpp */; };
		05E6DB9917EB61E600FA1F7E /* primal_grid_structure.cpp in Sources */ = {isa = PBXBuildFile; fileRef = 05E6DB9017EB61E600FA1F7E /* primal_grid_structure.cpp */; };
		05E6DC0117EB62A100FA1F7E /* definition_structure.cpp in Sources */ = {isa = PBXBuildFile; fileRef = 05E6DBBC17EB62A000FA1F7E /* definition_structure.cpp */; };
		05E6DC0317EB62A100FA1F7E /* integration_structure.cpp in Sources */ = {isa = PBXBuildFile; fileRef = 05E6DBBE17EB62A100FA1F7E /* integration_structure.cpp */; };
		05E6DC0417EB62A100FA1F7E /* integration_time.cpp in Sources */ = {isa = PBXBuildFile; fileRef = 05E6DBBF17EB62A100FA1F7E /* integration_time.cpp */; };
		05E6DC0517EB62A100FA1F7E /* iteration_structure.cpp in Sources */ = {isa = PBXBuildFile; fileRef = 05E6DBC017EB62A100FA1F7E /* iteration_structure.cpp */; };
		05E6DC0817EB62A100FA1F7E /* numerics_adjoint_mean.cpp in Sources */ = {isa = PBXBuildFile; fileRef = 05E6DBC317EB62A100FA1F7E /* numerics_adjoint_mean.cpp */; };
		05E6DC0B17EB62A100FA1F7E /* numerics_adjoint_turbulent.cpp in Sources */ = {isa = PBXBuildFile; fileRef = 05E6DBC617EB62A100FA1F7E /* numerics_adjoint_turbulent.cpp */; };
		05E6DC0E17EB62A100FA1F7E /* numerics_direct_heat.cpp in Sources */ = {isa = PBXBuildFile; fileRef = 05E6DBC917EB62A100FA1F7E /* numerics_direct_heat.cpp */; };
		05E6DC1017EB62A100FA1F7E /* numerics_direct_mean.cpp in Sources */ = {isa = PBXBuildFile; fileRef = 05E6DBCB17EB62A100FA1F7E /* numerics_direct_mean.cpp */; };
		05E6DC1317EB62A100FA1F7E /* numerics_direct_transition.cpp in Sources */ = {isa = PBXBuildFile; fileRef = 05E6DBCE17EB62A100FA1F7E /* numerics_direct_transition.cpp */; };
		05E6DC1417EB62A100FA1F7E /* numerics_direct_turbulent.cpp in Sources */ = {isa = PBXBuildFile; fileRef = 05E6DBCF17EB62A100FA1F7E /* numerics_direct_turbulent.cpp */; };
		05E6DC1817EB62A100FA1F7E /* numerics_structure.cpp in Sources */ = {isa = PBXBuildFile; fileRef = 05E6DBD317EB62A100FA1F7E /* numerics_structure.cpp */; };
		05E6DC1917EB62A100FA1F7E /* numerics_template.cpp in Sources */ = {isa = PBXBuildFile; fileRef = 05E6DBD417EB62A100FA1F7E /* numerics_template.cpp */; };
		05E6DC1F17EB62A100FA1F7E /* solver_adjoint_mean.cpp in Sources */ = {isa = PBXBuildFile; fileRef = 05E6DBDA17EB62A100FA1F7E /* solver_adjoint_mean.cpp */; };
		05E6DC2217EB62A100FA1F7E /* solver_adjoint_turbulent.cpp in Sources */ = {isa = PBXBuildFile; fileRef = 05E6DBDD17EB62A100FA1F7E /* solver_adjoint_turbulent.cpp */; };
		05E6DC2517EB62A100FA1F7E /* solver_direct_heat.cpp in Sources */ = {isa = PBXBuildFile; fileRef = 05E6DBE017EB62A100FA1F7E /* solver_direct_heat.cpp */; };
		05E6DC2717EB62A100FA1F7E /* solver_direct_mean.cpp in Sources */ = {isa = PBXBuildFile; fileRef = 05E6DBE217EB62A100FA1F7E /* solver_direct_mean.cpp */; };
		05E6DC2A17EB62A100FA1F7E /* solver_direct_transition.cpp in Sources */ = {isa = PBXBuildFile; fileRef = 05E6DBE517EB62A100FA1F7E /* solver_direct_transition.cpp */; };
		05E6DC2B17EB62A100FA1F7E /* solver_direct_turbulent.cpp in Sources */ = {isa = PBXBuildFile; fileRef = 05E6DBE617EB62A100FA1F7E /* solver_direct_turbulent.cpp */; };
		05E6DC2F17EB62A100FA1F7E /* solver_structure.cpp in Sources */ = {isa = PBXBuildFile; fileRef = 05E6DBEA17EB62A100FA1F7E /* solver_structure.cpp */; };
		05E6DC3017EB62A100FA1F7E /* solver_template.cpp in Sources */ = {isa = PBXBuildFile; fileRef = 05E6DBEB17EB62A100FA1F7E /* solver_template.cpp */; };
		05E6DC3117EB62A100FA1F7E /* SU2_CFD.cpp in Sources */ = {isa = PBXBuildFile; fileRef = 05E6DBEC17EB62A100FA1F7E /* SU2_CFD.cpp */; };
		05F1089A1978D2AE00F2F288 /* fluid_model_pig.cpp in Sources */ = {isa = PBXBuildFile; fileRef = 05F108961978D2AE00F2F288 /* fluid_model_pig.cpp */; };
		05F1089B1978D2AE00F2F288 /* fluid_model_ppr.cpp in Sources */ = {isa = PBXBuildFile; fileRef = 05F108971978D2AE00F2F288 /* fluid_model_ppr.cpp */; };
		05F1089C1978D2AE00F2F288 /* fluid_model_pvdw.cpp in Sources */ = {isa = PBXBuildFile; fileRef = 05F108981978D2AE00F2F288 /* fluid_model_pvdw.cpp */; };
		05F1089D1978D2AE00F2F288 /* fluid_model.cpp in Sources */ = {isa = PBXBuildFile; fileRef = 05F108991978D2AE00F2F288 /* fluid_model.cpp */; };
		05F108A41978D2F200F2F288 /* transport_model.cpp in Sources */ = {isa = PBXBuildFile; fileRef = 05F108A31978D2F200F2F288 /* transport_model.cpp */; };
		05F8F2682008A1C8000FEA01 /* python_wrapper_structure.cpp in Sources */ = {isa = PBXBuildFile; fileRef = 05F8F2672008A1C7000FEA01 /* python_wrapper_structure.cpp */; };
		3599C5D32121FAC9003AAF05 /* wall_model.cpp in Sources */ = {isa = PBXBuildFile; fileRef = 3599C5D12121FAC9003AAF05 /* wall_model.cpp */; };
		400CEC2E21FA81A10019B790 /* printing_toolbox.cpp in Sources */ = {isa = PBXBuildFile; fileRef = 400CEC2D21FA81A10019B790 /* printing_toolbox.cpp */; };
		403426C2235F83B2005B5215 /* CAdjFlowIncOutput.cpp in Sources */ = {isa = PBXBuildFile; fileRef = 403426B2235F83B1005B5215 /* CAdjFlowIncOutput.cpp */; };
		403426C3235F83B2005B5215 /* CFlowOutput.cpp in Sources */ = {isa = PBXBuildFile; fileRef = 403426B3235F83B1005B5215 /* CFlowOutput.cpp */; };
		403426C4235F83B2005B5215 /* CFlowIncOutput.cpp in Sources */ = {isa = PBXBuildFile; fileRef = 403426B4235F83B1005B5215 /* CFlowIncOutput.cpp */; };
		403426C5235F83B2005B5215 /* CHeatOutput.cpp in Sources */ = {isa = PBXBuildFile; fileRef = 403426B5235F83B1005B5215 /* CHeatOutput.cpp */; };
		403426C6235F83B2005B5215 /* CMultizoneOutput.cpp in Sources */ = {isa = PBXBuildFile; fileRef = 403426B6235F83B1005B5215 /* CMultizoneOutput.cpp */; };
		403426C7235F83B2005B5215 /* CMeshOutput.cpp in Sources */ = {isa = PBXBuildFile; fileRef = 403426B7235F83B1005B5215 /* CMeshOutput.cpp */; };
		403426C8235F83B2005B5215 /* CAdjElasticityOutput.cpp in Sources */ = {isa = PBXBuildFile; fileRef = 403426B8235F83B1005B5215 /* CAdjElasticityOutput.cpp */; };
		403426C9235F83B2005B5215 /* CElasticityOutput.cpp in Sources */ = {isa = PBXBuildFile; fileRef = 403426B9235F83B1005B5215 /* CElasticityOutput.cpp */; };
		403426CA235F83B2005B5215 /* CFlowCompOutput.cpp in Sources */ = {isa = PBXBuildFile; fileRef = 403426BA235F83B1005B5215 /* CFlowCompOutput.cpp */; };
		403426CB235F83B2005B5215 /* output_structure_legacy.cpp in Sources */ = {isa = PBXBuildFile; fileRef = 403426BB235F83B1005B5215 /* output_structure_legacy.cpp */; };
		403426CC235F83B2005B5215 /* CFlowCompFEMOutput.cpp in Sources */ = {isa = PBXBuildFile; fileRef = 403426BC235F83B1005B5215 /* CFlowCompFEMOutput.cpp */; };
		403426CD235F83B2005B5215 /* CAdjFlowCompOutput.cpp in Sources */ = {isa = PBXBuildFile; fileRef = 403426BD235F83B1005B5215 /* CAdjFlowCompOutput.cpp */; };
		403426CE235F83B2005B5215 /* COutput.cpp in Sources */ = {isa = PBXBuildFile; fileRef = 403426BE235F83B1005B5215 /* COutput.cpp */; };
		403426CF235F83B2005B5215 /* output_physics.cpp in Sources */ = {isa = PBXBuildFile; fileRef = 403426BF235F83B2005B5215 /* output_physics.cpp */; };
		403426D0235F83B2005B5215 /* CAdjHeatOutput.cpp in Sources */ = {isa = PBXBuildFile; fileRef = 403426C0235F83B2005B5215 /* CAdjHeatOutput.cpp */; };
		403426D1235F83B2005B5215 /* CBaselineOutput.cpp in Sources */ = {isa = PBXBuildFile; fileRef = 403426C1235F83B2005B5215 /* CBaselineOutput.cpp */; };
		403426ED235F8E29005B5215 /* CDiscAdjMultizoneDriver.cpp in Sources */ = {isa = PBXBuildFile; fileRef = 403426EC235F8E29005B5215 /* CDiscAdjMultizoneDriver.cpp */; };
		4040B25E235FBEFD00843C83 /* CDisplacementsInterfaceLegacy.cpp in Sources */ = {isa = PBXBuildFile; fileRef = 4040B254235FBEFD00843C83 /* CDisplacementsInterfaceLegacy.cpp */; };
		4040B25F235FBEFD00843C83 /* CDisplacementsInterface.cpp in Sources */ = {isa = PBXBuildFile; fileRef = 4040B255235FBEFD00843C83 /* CDisplacementsInterface.cpp */; };
		4040B260235FBEFD00843C83 /* CFlowTractionInterface.cpp in Sources */ = {isa = PBXBuildFile; fileRef = 4040B256235FBEFD00843C83 /* CFlowTractionInterface.cpp */; };
		4040B261235FBEFD00843C83 /* CDiscAdjFlowTractionInterface.cpp in Sources */ = {isa = PBXBuildFile; fileRef = 4040B257235FBEFD00843C83 /* CDiscAdjFlowTractionInterface.cpp */; };
		4040B262235FBEFD00843C83 /* CMixingPlaneInterface.cpp in Sources */ = {isa = PBXBuildFile; fileRef = 4040B258235FBEFD00843C83 /* CMixingPlaneInterface.cpp */; };
		4040B263235FBEFD00843C83 /* CDiscAdjDisplacementsInterfaceLegacy.cpp in Sources */ = {isa = PBXBuildFile; fileRef = 4040B259235FBEFD00843C83 /* CDiscAdjDisplacementsInterfaceLegacy.cpp */; };
		4040B264235FBEFD00843C83 /* CConjugateHeatInterface.cpp in Sources */ = {isa = PBXBuildFile; fileRef = 4040B25A235FBEFD00843C83 /* CConjugateHeatInterface.cpp */; };
		4040B265235FBEFD00843C83 /* CSlidingInterface.cpp in Sources */ = {isa = PBXBuildFile; fileRef = 4040B25B235FBEFD00843C83 /* CSlidingInterface.cpp */; };
		4040B266235FBEFD00843C83 /* CConservativeVarsInterface.cpp in Sources */ = {isa = PBXBuildFile; fileRef = 4040B25C235FBEFD00843C83 /* CConservativeVarsInterface.cpp */; };
		4040B267235FBEFD00843C83 /* CInterface.cpp in Sources */ = {isa = PBXBuildFile; fileRef = 4040B25D235FBEFD00843C83 /* CInterface.cpp */; };
		4040B278235FBFF200843C83 /* CCSVFileWriter.cpp in Sources */ = {isa = PBXBuildFile; fileRef = 4040B26A235FBFF200843C83 /* CCSVFileWriter.cpp */; };
		4040B279235FBFF200843C83 /* CSurfaceFVMDataSorter.cpp in Sources */ = {isa = PBXBuildFile; fileRef = 4040B26B235FBFF200843C83 /* CSurfaceFVMDataSorter.cpp */; };
		4040B27A235FBFF200843C83 /* CParallelFileWriter.cpp in Sources */ = {isa = PBXBuildFile; fileRef = 4040B26C235FBFF200843C83 /* CParallelFileWriter.cpp */; };
		4040B27B235FBFF200843C83 /* CParallelDataSorter.cpp in Sources */ = {isa = PBXBuildFile; fileRef = 4040B26D235FBFF200843C83 /* CParallelDataSorter.cpp */; };
		4040B27C235FBFF200843C83 /* CParaviewBinaryFileWriter.cpp in Sources */ = {isa = PBXBuildFile; fileRef = 4040B26E235FBFF200843C83 /* CParaviewBinaryFileWriter.cpp */; };
		4040B27D235FBFF200843C83 /* CFEMDataSorter.cpp in Sources */ = {isa = PBXBuildFile; fileRef = 4040B26F235FBFF200843C83 /* CFEMDataSorter.cpp */; };
		4040B27E235FBFF200843C83 /* CSU2BinaryFileWriter.cpp in Sources */ = {isa = PBXBuildFile; fileRef = 4040B270235FBFF200843C83 /* CSU2BinaryFileWriter.cpp */; };
		4040B27F235FBFF200843C83 /* CTecplotBinaryFileWriter.cpp in Sources */ = {isa = PBXBuildFile; fileRef = 4040B271235FBFF200843C83 /* CTecplotBinaryFileWriter.cpp */; };
		4040B280235FBFF200843C83 /* CSU2FileWriter.cpp in Sources */ = {isa = PBXBuildFile; fileRef = 4040B272235FBFF200843C83 /* CSU2FileWriter.cpp */; };
		4040B281235FBFF200843C83 /* CFVMDataSorter.cpp in Sources */ = {isa = PBXBuildFile; fileRef = 4040B273235FBFF200843C83 /* CFVMDataSorter.cpp */; };
		4040B282235FBFF200843C83 /* CParaviewFileWriter.cpp in Sources */ = {isa = PBXBuildFile; fileRef = 4040B274235FBFF200843C83 /* CParaviewFileWriter.cpp */; };
		4040B283235FBFF200843C83 /* CSurfaceFEMDataSorter.cpp in Sources */ = {isa = PBXBuildFile; fileRef = 4040B275235FBFF200843C83 /* CSurfaceFEMDataSorter.cpp */; };
		4040B284235FBFF200843C83 /* CTecplotFileWriter.cpp in Sources */ = {isa = PBXBuildFile; fileRef = 4040B276235FBFF200843C83 /* CTecplotFileWriter.cpp */; };
		4040B285235FBFF200843C83 /* CSU2MeshFileWriter.cpp in Sources */ = {isa = PBXBuildFile; fileRef = 4040B277235FBFF200843C83 /* CSU2MeshFileWriter.cpp */; };
		E90B4FD822DFDF94000ED392 /* CMMSIncNSSolution.cpp in Sources */ = {isa = PBXBuildFile; fileRef = E90B4FCB22DFDF92000ED392 /* CMMSIncNSSolution.cpp */; };
		E90B4FD922DFDF94000ED392 /* CMMSNSUnitQuadSolutionWallBC.cpp in Sources */ = {isa = PBXBuildFile; fileRef = E90B4FCC22DFDF93000ED392 /* CMMSNSUnitQuadSolutionWallBC.cpp */; };
		E90B4FDA22DFDF94000ED392 /* CNSUnitQuadSolution.cpp in Sources */ = {isa = PBXBuildFile; fileRef = E90B4FCD22DFDF93000ED392 /* CNSUnitQuadSolution.cpp */; };
		E90B4FDB22DFDF94000ED392 /* CTGVSolution.cpp in Sources */ = {isa = PBXBuildFile; fileRef = E90B4FCE22DFDF93000ED392 /* CTGVSolution.cpp */; };
		E90B4FDC22DFDF94000ED392 /* CIncTGVSolution.cpp in Sources */ = {isa = PBXBuildFile; fileRef = E90B4FCF22DFDF93000ED392 /* CIncTGVSolution.cpp */; };
		E90B4FDD22DFDF94000ED392 /* CUserDefinedSolution.cpp in Sources */ = {isa = PBXBuildFile; fileRef = E90B4FD022DFDF93000ED392 /* CUserDefinedSolution.cpp */; };
		E90B4FDE22DFDF94000ED392 /* CMMSNSTwoHalfSpheresSolution.cpp in Sources */ = {isa = PBXBuildFile; fileRef = E90B4FD122DFDF93000ED392 /* CMMSNSTwoHalfSpheresSolution.cpp */; };
		E90B4FDF22DFDF94000ED392 /* CInviscidVortexSolution.cpp in Sources */ = {isa = PBXBuildFile; fileRef = E90B4FD222DFDF93000ED392 /* CInviscidVortexSolution.cpp */; };
		E90B4FE022DFDF94000ED392 /* CMMSNSUnitQuadSolution.cpp in Sources */ = {isa = PBXBuildFile; fileRef = E90B4FD322DFDF93000ED392 /* CMMSNSUnitQuadSolution.cpp */; };
		E90B4FE122DFDF94000ED392 /* CMMSIncEulerSolution.cpp in Sources */ = {isa = PBXBuildFile; fileRef = E90B4FD422DFDF93000ED392 /* CMMSIncEulerSolution.cpp */; };
		E90B4FE222DFDF94000ED392 /* CMMSNSTwoHalfCirclesSolution.cpp in Sources */ = {isa = PBXBuildFile; fileRef = E90B4FD522DFDF93000ED392 /* CMMSNSTwoHalfCirclesSolution.cpp */; };
		E90B4FE322DFDF94000ED392 /* CRinglebSolution.cpp in Sources */ = {isa = PBXBuildFile; fileRef = E90B4FD622DFDF93000ED392 /* CRinglebSolution.cpp */; };
		E90B4FE422DFDF94000ED392 /* CVerificationSolution.cpp in Sources */ = {isa = PBXBuildFile; fileRef = E90B4FD722DFDF94000ED392 /* CVerificationSolution.cpp */; };
		E90B4FF822DFDFE4000ED392 /* CVariable.cpp in Sources */ = {isa = PBXBuildFile; fileRef = E90B4FE622DFDFE2000ED392 /* CVariable.cpp */; };
		E90B4FF922DFDFE4000ED392 /* CIncEulerVariable.cpp in Sources */ = {isa = PBXBuildFile; fileRef = E90B4FE722DFDFE2000ED392 /* CIncEulerVariable.cpp */; };
		E90B4FFA22DFDFE4000ED392 /* CAdjTurbVariable.cpp in Sources */ = {isa = PBXBuildFile; fileRef = E90B4FE822DFDFE2000ED392 /* CAdjTurbVariable.cpp */; };
		E90B4FFB22DFDFE4000ED392 /* CAdjNSVariable.cpp in Sources */ = {isa = PBXBuildFile; fileRef = E90B4FE922DFDFE2000ED392 /* CAdjNSVariable.cpp */; };
		E90B4FFC22DFDFE4000ED392 /* CDiscAdjVariable.cpp in Sources */ = {isa = PBXBuildFile; fileRef = E90B4FEA22DFDFE2000ED392 /* CDiscAdjVariable.cpp */; };
		E90B4FFD22DFDFE4000ED392 /* CDiscAdjFEAVariable.cpp in Sources */ = {isa = PBXBuildFile; fileRef = E90B4FEB22DFDFE2000ED392 /* CDiscAdjFEAVariable.cpp */; };
		E90B4FFE22DFDFE4000ED392 /* CAdjEulerVariable.cpp in Sources */ = {isa = PBXBuildFile; fileRef = E90B4FEC22DFDFE3000ED392 /* CAdjEulerVariable.cpp */; };
		E90B4FFF22DFDFE4000ED392 /* CIncNSVariable.cpp in Sources */ = {isa = PBXBuildFile; fileRef = E90B4FED22DFDFE3000ED392 /* CIncNSVariable.cpp */; };
		E90B500022DFDFE4000ED392 /* CHeatFVMVariable.cpp in Sources */ = {isa = PBXBuildFile; fileRef = E90B4FEE22DFDFE3000ED392 /* CHeatFVMVariable.cpp */; };
		E90B500122DFDFE4000ED392 /* CEulerVariable.cpp in Sources */ = {isa = PBXBuildFile; fileRef = E90B4FEF22DFDFE3000ED392 /* CEulerVariable.cpp */; };
		E90B500222DFDFE4000ED392 /* CTurbSSTVariable.cpp in Sources */ = {isa = PBXBuildFile; fileRef = E90B4FF022DFDFE3000ED392 /* CTurbSSTVariable.cpp */; };
		E90B500322DFDFE4000ED392 /* CBaselineVariable.cpp in Sources */ = {isa = PBXBuildFile; fileRef = E90B4FF122DFDFE3000ED392 /* CBaselineVariable.cpp */; };
		E90B500422DFDFE4000ED392 /* CTurbVariable.cpp in Sources */ = {isa = PBXBuildFile; fileRef = E90B4FF222DFDFE3000ED392 /* CTurbVariable.cpp */; };
		E90B500522DFDFE4000ED392 /* CTransLMVariable.cpp in Sources */ = {isa = PBXBuildFile; fileRef = E90B4FF322DFDFE3000ED392 /* CTransLMVariable.cpp */; };
		E90B500622DFDFE4000ED392 /* CFEAVariable.cpp in Sources */ = {isa = PBXBuildFile; fileRef = E90B4FF422DFDFE4000ED392 /* CFEAVariable.cpp */; };
		E90B500722DFDFE4000ED392 /* CNSVariable.cpp in Sources */ = {isa = PBXBuildFile; fileRef = E90B4FF522DFDFE4000ED392 /* CNSVariable.cpp */; };
		E90B500822DFDFE4000ED392 /* CFEABoundVariable.cpp in Sources */ = {isa = PBXBuildFile; fileRef = E90B4FF622DFDFE4000ED392 /* CFEABoundVariable.cpp */; };
		E90B500922DFDFE4000ED392 /* CTurbSAVariable.cpp in Sources */ = {isa = PBXBuildFile; fileRef = E90B4FF722DFDFE4000ED392 /* CTurbSAVariable.cpp */; };
		E90B500F22DFE043000ED392 /* CSysVector.cpp in Sources */ = {isa = PBXBuildFile; fileRef = E90B500B22DFE042000ED392 /* CSysVector.cpp */; };
		E90B501022DFE043000ED392 /* CSysMatrix.cpp in Sources */ = {isa = PBXBuildFile; fileRef = E90B500C22DFE042000ED392 /* CSysMatrix.cpp */; };
		E90B501122DFE043000ED392 /* CSysSolve_b.cpp in Sources */ = {isa = PBXBuildFile; fileRef = E90B500D22DFE043000ED392 /* CSysSolve_b.cpp */; };
		E90B501222DFE043000ED392 /* CSysSolve.cpp in Sources */ = {isa = PBXBuildFile; fileRef = E90B500E22DFE043000ED392 /* CSysSolve.cpp */; };
		E90B505A22E27932000ED392 /* numerics_direct_scalar.cpp in Sources */ = {isa = PBXBuildFile; fileRef = E90B505722E27931000ED392 /* numerics_direct_scalar.cpp */; };
		E90B505B22E27932000ED392 /* solver_direct_scalar.cpp in Sources */ = {isa = PBXBuildFile; fileRef = E90B505822E27932000ED392 /* solver_direct_scalar.cpp */; };
		E90B505F22E2EAEA000ED392 /* CScalarVariable.cpp in Sources */ = {isa = PBXBuildFile; fileRef = E90B505E22E2EAE9000ED392 /* CScalarVariable.cpp */; };
		E90D35F7203F9C5800A3290D /* fluid_model_inc.cpp in Sources */ = {isa = PBXBuildFile; fileRef = E90D35F6203F9C5800A3290D /* fluid_model_inc.cpp */; };
		E9225F761FCBC36D002F3682 /* solver_adjoint_elasticity.cpp in Sources */ = {isa = PBXBuildFile; fileRef = E9225F741FCBC36D002F3682 /* solver_adjoint_elasticity.cpp */; };
		E941BB8E1B71D0D0005C6C06 /* solver_adjoint_discrete.cpp in Sources */ = {isa = PBXBuildFile; fileRef = E941BB8D1B71D0D0005C6C06 /* solver_adjoint_discrete.cpp */; };
		E941BB941B71D124005C6C06 /* mpi_structure.cpp in Sources */ = {isa = PBXBuildFile; fileRef = E941BB911B71D124005C6C06 /* mpi_structure.cpp */; };
		E96FAF102189FE9C0046BF5D /* blas_structure.cpp in Sources */ = {isa = PBXBuildFile; fileRef = E96FAF0F2189FE9C0046BF5D /* blas_structure.cpp */; };
		E96FAF142189FECA0046BF5D /* graph_coloring_structure.cpp in Sources */ = {isa = PBXBuildFile; fileRef = E96FAF112189FECA0046BF5D /* graph_coloring_structure.cpp */; };
		E96FAF152189FECA0046BF5D /* fem_gauss_jacobi_quadrature.cpp in Sources */ = {isa = PBXBuildFile; fileRef = E96FAF122189FECA0046BF5D /* fem_gauss_jacobi_quadrature.cpp */; };
		E96FAF162189FECA0046BF5D /* fem_cgns_elements.cpp in Sources */ = {isa = PBXBuildFile; fileRef = E96FAF132189FECA0046BF5D /* fem_cgns_elements.cpp */; };
		E97429B0231F1577006DA2D3 /* CMeshSolver.cpp in Sources */ = {isa = PBXBuildFile; fileRef = E97429AE231F1576006DA2D3 /* CMeshSolver.cpp */; };
		E97429B1231F1577006DA2D3 /* CDiscAdjMeshSolver.cpp in Sources */ = {isa = PBXBuildFile; fileRef = E97429AF231F1577006DA2D3 /* CDiscAdjMeshSolver.cpp */; };
		E97429BF231F1614006DA2D3 /* CMeshElement.cpp in Sources */ = {isa = PBXBuildFile; fileRef = E97429B8231F1613006DA2D3 /* CMeshElement.cpp */; };
		E9C8307F2061E60E004417A9 /* fem_geometry_structure.cpp in Sources */ = {isa = PBXBuildFile; fileRef = E9C830752061E60E004417A9 /* fem_geometry_structure.cpp */; };
		E9C830802061E60E004417A9 /* fem_integration_rules.cpp in Sources */ = {isa = PBXBuildFile; fileRef = E9C830762061E60E004417A9 /* fem_integration_rules.cpp */; };
		E9C830812061E60E004417A9 /* fem_standard_element.cpp in Sources */ = {isa = PBXBuildFile; fileRef = E9C830772061E60E004417A9 /* fem_standard_element.cpp */; };
		E9C830822061E60E004417A9 /* fem_wall_distance.cpp in Sources */ = {isa = PBXBuildFile; fileRef = E9C830782061E60E004417A9 /* fem_wall_distance.cpp */; };
		E9C830832061E60E004417A9 /* fem_work_estimate_metis.cpp in Sources */ = {isa = PBXBuildFile; fileRef = E9C830792061E60E004417A9 /* fem_work_estimate_metis.cpp */; };
		E9C830852061E60E004417A9 /* geometry_structure_fem_part.cpp in Sources */ = {isa = PBXBuildFile; fileRef = E9C8307B2061E60E004417A9 /* geometry_structure_fem_part.cpp */; };
		E9C830932061E799004417A9 /* solver_direct_mean_fem.cpp in Sources */ = {isa = PBXBuildFile; fileRef = E9C830922061E799004417A9 /* solver_direct_mean_fem.cpp */; };
<<<<<<< HEAD
		E9D6EE5423159ECA00618E36 /* CDummyDriver.cpp in Sources */ = {isa = PBXBuildFile; fileRef = E9D6EE5323159EC900618E36 /* CDummyDriver.cpp */; };
=======
		E9D6EE572316522800618E36 /* (null) in Sources */ = {isa = PBXBuildFile; };
		E9D6EE5A23165FD300618E36 /* CDummyDriver.cpp in Sources */ = {isa = PBXBuildFile; fileRef = E9D6EE5923165FD300618E36 /* CDummyDriver.cpp */; };
		E9D6EE5D2316653200618E36 /* CSU2ASCIIMeshReaderFVM.cpp in Sources */ = {isa = PBXBuildFile; fileRef = E9D6EE5C2316653100618E36 /* CSU2ASCIIMeshReaderFVM.cpp */; };
		E9D6EE672317B80600618E36 /* CMeshSolver.cpp in Sources */ = {isa = PBXBuildFile; fileRef = E9D6EE652317B80500618E36 /* CMeshSolver.cpp */; };
		E9D6EE682317B80600618E36 /* CDiscAdjMeshSolver.cpp in Sources */ = {isa = PBXBuildFile; fileRef = E9D6EE662317B80600618E36 /* CDiscAdjMeshSolver.cpp */; };
		E9D6EE6A2317B86300618E36 /* CFEAMeshElasticity.cpp in Sources */ = {isa = PBXBuildFile; fileRef = E9D6EE692317B86300618E36 /* CFEAMeshElasticity.cpp */; };
		E9D6EE722317B88F00618E36 /* CDiscAdjMeshBoundVariable.cpp in Sources */ = {isa = PBXBuildFile; fileRef = E9D6EE6B2317B88F00618E36 /* CDiscAdjMeshBoundVariable.cpp */; };
		E9D6EE752317B88F00618E36 /* CDiscAdjFEABoundVariable.cpp in Sources */ = {isa = PBXBuildFile; fileRef = E9D6EE6E2317B88F00618E36 /* CDiscAdjFEABoundVariable.cpp */; };
		E9D6EE762317B88F00618E36 /* CMeshElement.cpp in Sources */ = {isa = PBXBuildFile; fileRef = E9D6EE6F2317B88F00618E36 /* CMeshElement.cpp */; };
		E9D6EE772317B88F00618E36 /* CMeshBoundVariable.cpp in Sources */ = {isa = PBXBuildFile; fileRef = E9D6EE702317B88F00618E36 /* CMeshBoundVariable.cpp */; };
		E9D6EE782317B88F00618E36 /* CMeshVariable.cpp in Sources */ = {isa = PBXBuildFile; fileRef = E9D6EE712317B88F00618E36 /* CMeshVariable.cpp */; };
>>>>>>> 972606f5
		E9D85B4C1C3F1B9E0077122F /* ad_structure.cpp in Sources */ = {isa = PBXBuildFile; fileRef = E9D85B4B1C3F1B9E0077122F /* ad_structure.cpp */; };
		E9D885A92303F8E400917362 /* CBoxMeshReaderFVM.cpp in Sources */ = {isa = PBXBuildFile; fileRef = E9D885A82303F8E400917362 /* CBoxMeshReaderFVM.cpp */; };
		E9D9CE861C62A1A7004119E9 /* interpolation_structure.cpp in Sources */ = {isa = PBXBuildFile; fileRef = E9D9CE851C62A1A7004119E9 /* interpolation_structure.cpp */; };
		E9E51AD622FA313900773E0C /* CLinearPartitioner.cpp in Sources */ = {isa = PBXBuildFile; fileRef = E9E51AD522FA313800773E0C /* CLinearPartitioner.cpp */; };
		E9E51AD922FA603800773E0C /* CMeshReaderFVM.cpp in Sources */ = {isa = PBXBuildFile; fileRef = E9E51AD822FA603700773E0C /* CMeshReaderFVM.cpp */; };
		E9E51ADD22FAB11800773E0C /* CCGNSMeshReaderFVM.cpp in Sources */ = {isa = PBXBuildFile; fileRef = E9E51ADC22FAB11700773E0C /* CCGNSMeshReaderFVM.cpp */; };
		E9E674342302A2E4009B6A25 /* CMultiGridQueue.cpp in Sources */ = {isa = PBXBuildFile; fileRef = E9E674332302A2E3009B6A25 /* CMultiGridQueue.cpp */; };
		E9E674372302A92C009B6A25 /* CRectangularMeshReaderFVM.cpp in Sources */ = {isa = PBXBuildFile; fileRef = E9E674362302A92C009B6A25 /* CRectangularMeshReaderFVM.cpp */; };
		E9F130CC1D513DA300EC8963 /* numerics_direct_mean_inc.cpp in Sources */ = {isa = PBXBuildFile; fileRef = E9F130C61D513DA300EC8963 /* numerics_direct_mean_inc.cpp */; };
		E9F130CE1D513DA300EC8963 /* solver_direct_mean_inc.cpp in Sources */ = {isa = PBXBuildFile; fileRef = E9F130C81D513DA300EC8963 /* solver_direct_mean_inc.cpp */; };
		E9F512C81CB2FD6B004D5089 /* numerics_direct_elasticity_linear.cpp in Sources */ = {isa = PBXBuildFile; fileRef = E9F512C61CB2FD6B004D5089 /* numerics_direct_elasticity_linear.cpp */; };
		E9F512C91CB2FD6B004D5089 /* numerics_direct_elasticity_nonlinear.cpp in Sources */ = {isa = PBXBuildFile; fileRef = E9F512C71CB2FD6B004D5089 /* numerics_direct_elasticity_nonlinear.cpp */; };
		E9FDF6EA1D2DD0560066E49C /* adt_structure.cpp in Sources */ = {isa = PBXBuildFile; fileRef = E9FDF6E91D2DD0560066E49C /* adt_structure.cpp */; };
		EB14FF9822F790500045FB27 /* CSinglezoneDriver.cpp in Sources */ = {isa = PBXBuildFile; fileRef = EB14FF9422F790500045FB27 /* CSinglezoneDriver.cpp */; };
		EB14FF9922F790500045FB27 /* CDiscAdjSinglezoneDriver.cpp in Sources */ = {isa = PBXBuildFile; fileRef = EB14FF9522F790500045FB27 /* CDiscAdjSinglezoneDriver.cpp */; };
		EB14FF9A22F790500045FB27 /* CDriver.cpp in Sources */ = {isa = PBXBuildFile; fileRef = EB14FF9622F790500045FB27 /* CDriver.cpp */; };
		EB14FF9B22F790500045FB27 /* CMultizoneDriver.cpp in Sources */ = {isa = PBXBuildFile; fileRef = EB14FF9722F790500045FB27 /* CMultizoneDriver.cpp */; };
/* End PBXBuildFile section */

/* Begin PBXCopyFilesBuildPhase section */
		8DD76F690486A84900D96B5E /* CopyFiles */ = {
			isa = PBXCopyFilesBuildPhase;
			buildActionMask = 8;
			dstPath = /usr/share/man/man1/;
			dstSubfolderSpec = 0;
			files = (
			);
			runOnlyForDeploymentPostprocessing = 1;
		};
/* End PBXCopyFilesBuildPhase section */

/* Begin PBXFileReference section */
		0530E56917FDF7AC00733CE8 /* solver_direct_elasticity.cpp */ = {isa = PBXFileReference; fileEncoding = 4; lastKnownFileType = sourcecode.cpp.cpp; lineEnding = 0; name = solver_direct_elasticity.cpp; path = ../../SU2_CFD/src/solver_direct_elasticity.cpp; sourceTree = "<group>"; xcLanguageSpecificationIdentifier = xcode.lang.cpp; };
		0530E56F17FDF7D300733CE8 /* numerics_direct_elasticity.cpp */ = {isa = PBXFileReference; fileEncoding = 4; lastKnownFileType = sourcecode.cpp.cpp; lineEnding = 0; name = numerics_direct_elasticity.cpp; path = ../../SU2_CFD/src/numerics_direct_elasticity.cpp; sourceTree = "<group>"; xcLanguageSpecificationIdentifier = xcode.lang.cpp; };
		0541ABEE1370F5A6002D668B /* SU2_CFD */ = {isa = PBXFileReference; explicitFileType = "compiled.mach-o.executable"; includeInIndex = 0; path = SU2_CFD; sourceTree = BUILT_PRODUCTS_DIR; };
		05AF9F1D1BE1E1830062E1F1 /* element_linear.cpp */ = {isa = PBXFileReference; fileEncoding = 4; lastKnownFileType = sourcecode.cpp.cpp; lineEnding = 0; name = element_linear.cpp; path = ../../Common/src/element_linear.cpp; sourceTree = "<group>"; };
		05AF9F1E1BE1E1830062E1F1 /* element_structure.cpp */ = {isa = PBXFileReference; fileEncoding = 4; lastKnownFileType = sourcecode.cpp.cpp; lineEnding = 0; name = element_structure.cpp; path = ../../Common/src/element_structure.cpp; sourceTree = "<group>"; };
		05AF9F1F1BE1E1830062E1F1 /* gauss_structure.cpp */ = {isa = PBXFileReference; fileEncoding = 4; lastKnownFileType = sourcecode.cpp.cpp; lineEnding = 0; name = gauss_structure.cpp; path = ../../Common/src/gauss_structure.cpp; sourceTree = "<group>"; };
		05E6DA9F17EB603F00FA1F7E /* config_structure.inl */ = {isa = PBXFileReference; lastKnownFileType = text; lineEnding = 0; name = config_structure.inl; path = ../../Common/include/config_structure.inl; sourceTree = "<group>"; xcLanguageSpecificationIdentifier = xcode.lang.cpp; };
		05E6DAA017EB603F00FA1F7E /* dual_grid_structure.inl */ = {isa = PBXFileReference; lastKnownFileType = text; lineEnding = 0; name = dual_grid_structure.inl; path = ../../Common/include/dual_grid_structure.inl; sourceTree = "<group>"; xcLanguageSpecificationIdentifier = xcode.lang.cpp; };
		05E6DAA117EB603F00FA1F7E /* geometry_structure.inl */ = {isa = PBXFileReference; lastKnownFileType = text; lineEnding = 0; name = geometry_structure.inl; path = ../../Common/include/geometry_structure.inl; sourceTree = "<group>"; xcLanguageSpecificationIdentifier = xcode.lang.cpp; };
		05E6DAA217EB603F00FA1F7E /* grid_adaptation_structure.inl */ = {isa = PBXFileReference; lastKnownFileType = text; lineEnding = 0; name = grid_adaptation_structure.inl; path = ../../Common/include/grid_adaptation_structure.inl; sourceTree = "<group>"; xcLanguageSpecificationIdentifier = xcode.lang.cpp; };
		05E6DAA317EB603F00FA1F7E /* grid_movement_structure.inl */ = {isa = PBXFileReference; lastKnownFileType = text; lineEnding = 0; name = grid_movement_structure.inl; path = ../../Common/include/grid_movement_structure.inl; sourceTree = "<group>"; xcLanguageSpecificationIdentifier = xcode.lang.cpp; };
		05E6DAA617EB603F00FA1F7E /* primal_grid_structure.inl */ = {isa = PBXFileReference; lastKnownFileType = text; lineEnding = 0; name = primal_grid_structure.inl; path = ../../Common/include/primal_grid_structure.inl; sourceTree = "<group>"; xcLanguageSpecificationIdentifier = xcode.lang.cpp; };
		05E6DAC517EB608000FA1F7E /* config_structure.hpp */ = {isa = PBXFileReference; lastKnownFileType = sourcecode.cpp.h; lineEnding = 0; name = config_structure.hpp; path = ../../Common/include/config_structure.hpp; sourceTree = "<group>"; xcLanguageSpecificationIdentifier = xcode.lang.cpp; };
		05E6DAC617EB608000FA1F7E /* dual_grid_structure.hpp */ = {isa = PBXFileReference; lastKnownFileType = sourcecode.cpp.h; lineEnding = 0; name = dual_grid_structure.hpp; path = ../../Common/include/dual_grid_structure.hpp; sourceTree = "<group>"; xcLanguageSpecificationIdentifier = xcode.lang.cpp; };
		05E6DAC717EB608000FA1F7E /* geometry_structure.hpp */ = {isa = PBXFileReference; lastKnownFileType = sourcecode.cpp.h; lineEnding = 0; name = geometry_structure.hpp; path = ../../Common/include/geometry_structure.hpp; sourceTree = "<group>"; xcLanguageSpecificationIdentifier = xcode.lang.cpp; };
		05E6DAC817EB608000FA1F7E /* grid_adaptation_structure.hpp */ = {isa = PBXFileReference; lastKnownFileType = sourcecode.cpp.h; lineEnding = 0; name = grid_adaptation_structure.hpp; path = ../../Common/include/grid_adaptation_structure.hpp; sourceTree = "<group>"; };
		05E6DAC917EB608000FA1F7E /* grid_movement_structure.hpp */ = {isa = PBXFileReference; lastKnownFileType = sourcecode.cpp.h; lineEnding = 0; name = grid_movement_structure.hpp; path = ../../Common/include/grid_movement_structure.hpp; sourceTree = "<group>"; xcLanguageSpecificationIdentifier = xcode.lang.cpp; };
		05E6DACC17EB608000FA1F7E /* option_structure.hpp */ = {isa = PBXFileReference; lastKnownFileType = sourcecode.cpp.h; lineEnding = 0; name = option_structure.hpp; path = ../../Common/include/option_structure.hpp; sourceTree = "<group>"; xcLanguageSpecificationIdentifier = xcode.lang.cpp; };
		05E6DACD17EB608000FA1F7E /* primal_grid_structure.hpp */ = {isa = PBXFileReference; lastKnownFileType = sourcecode.cpp.h; lineEnding = 0; name = primal_grid_structure.hpp; path = ../../Common/include/primal_grid_structure.hpp; sourceTree = "<group>"; xcLanguageSpecificationIdentifier = xcode.lang.cpp; };
		05E6DB8917EB61E600FA1F7E /* config_structure.cpp */ = {isa = PBXFileReference; fileEncoding = 4; lastKnownFileType = sourcecode.cpp.cpp; lineEnding = 0; name = config_structure.cpp; path = ../../Common/src/config_structure.cpp; sourceTree = "<group>"; xcLanguageSpecificationIdentifier = xcode.lang.cpp; };
		05E6DB8A17EB61E600FA1F7E /* dual_grid_structure.cpp */ = {isa = PBXFileReference; fileEncoding = 4; lastKnownFileType = sourcecode.cpp.cpp; lineEnding = 0; name = dual_grid_structure.cpp; path = ../../Common/src/dual_grid_structure.cpp; sourceTree = "<group>"; xcLanguageSpecificationIdentifier = xcode.lang.cpp; };
		05E6DB8B17EB61E600FA1F7E /* geometry_structure.cpp */ = {isa = PBXFileReference; fileEncoding = 4; lastKnownFileType = sourcecode.cpp.cpp; lineEnding = 0; name = geometry_structure.cpp; path = ../../Common/src/geometry_structure.cpp; sourceTree = "<group>"; xcLanguageSpecificationIdentifier = xcode.lang.cpp; };
		05E6DB8C17EB61E600FA1F7E /* grid_adaptation_structure.cpp */ = {isa = PBXFileReference; fileEncoding = 4; lastKnownFileType = sourcecode.cpp.cpp; lineEnding = 0; name = grid_adaptation_structure.cpp; path = ../../Common/src/grid_adaptation_structure.cpp; sourceTree = "<group>"; };
		05E6DB8D17EB61E600FA1F7E /* grid_movement_structure.cpp */ = {isa = PBXFileReference; fileEncoding = 4; lastKnownFileType = sourcecode.cpp.cpp; lineEnding = 0; name = grid_movement_structure.cpp; path = ../../Common/src/grid_movement_structure.cpp; sourceTree = "<group>"; xcLanguageSpecificationIdentifier = xcode.lang.cpp; };
		05E6DB9017EB61E600FA1F7E /* primal_grid_structure.cpp */ = {isa = PBXFileReference; fileEncoding = 4; lastKnownFileType = sourcecode.cpp.cpp; lineEnding = 0; name = primal_grid_structure.cpp; path = ../../Common/src/primal_grid_structure.cpp; sourceTree = "<group>"; xcLanguageSpecificationIdentifier = xcode.lang.cpp; };
		05E6DBB017EB624700FA1F7E /* integration_structure.inl */ = {isa = PBXFileReference; lastKnownFileType = text; lineEnding = 0; name = integration_structure.inl; path = ../../SU2_CFD/include/integration_structure.inl; sourceTree = "<group>"; xcLanguageSpecificationIdentifier = xcode.lang.cpp; };
		05E6DBB117EB624700FA1F7E /* numerics_structure.inl */ = {isa = PBXFileReference; lastKnownFileType = text; lineEnding = 0; name = numerics_structure.inl; path = ../../SU2_CFD/include/numerics_structure.inl; sourceTree = "<group>"; xcLanguageSpecificationIdentifier = xcode.lang.cpp; };
		05E6DBB217EB624700FA1F7E /* solver_structure.inl */ = {isa = PBXFileReference; lastKnownFileType = text; lineEnding = 0; name = solver_structure.inl; path = ../../SU2_CFD/include/solver_structure.inl; sourceTree = "<group>"; xcLanguageSpecificationIdentifier = xcode.lang.cpp; };
		05E6DBB417EB627400FA1F7E /* definition_structure.hpp */ = {isa = PBXFileReference; lastKnownFileType = sourcecode.cpp.h; lineEnding = 0; name = definition_structure.hpp; path = ../../SU2_CFD/include/definition_structure.hpp; sourceTree = "<group>"; xcLanguageSpecificationIdentifier = xcode.lang.cpp; };
		05E6DBB517EB627400FA1F7E /* integration_structure.hpp */ = {isa = PBXFileReference; lastKnownFileType = sourcecode.cpp.h; lineEnding = 0; name = integration_structure.hpp; path = ../../SU2_CFD/include/integration_structure.hpp; sourceTree = "<group>"; xcLanguageSpecificationIdentifier = xcode.lang.cpp; };
		05E6DBB617EB627400FA1F7E /* iteration_structure.hpp */ = {isa = PBXFileReference; lastKnownFileType = sourcecode.cpp.h; lineEnding = 0; name = iteration_structure.hpp; path = ../../SU2_CFD/include/iteration_structure.hpp; sourceTree = "<group>"; xcLanguageSpecificationIdentifier = xcode.lang.cpp; };
		05E6DBB717EB627400FA1F7E /* numerics_structure.hpp */ = {isa = PBXFileReference; lastKnownFileType = sourcecode.cpp.h; lineEnding = 0; name = numerics_structure.hpp; path = ../../SU2_CFD/include/numerics_structure.hpp; sourceTree = "<group>"; xcLanguageSpecificationIdentifier = xcode.lang.cpp; };
		05E6DBB917EB627400FA1F7E /* solver_structure.hpp */ = {isa = PBXFileReference; lastKnownFileType = sourcecode.cpp.h; lineEnding = 0; name = solver_structure.hpp; path = ../../SU2_CFD/include/solver_structure.hpp; sourceTree = "<group>"; };
		05E6DBBA17EB627400FA1F7E /* SU2_CFD.hpp */ = {isa = PBXFileReference; lastKnownFileType = sourcecode.cpp.h; lineEnding = 0; name = SU2_CFD.hpp; path = ../../SU2_CFD/include/SU2_CFD.hpp; sourceTree = "<group>"; xcLanguageSpecificationIdentifier = xcode.lang.cpp; };
		05E6DBBC17EB62A000FA1F7E /* definition_structure.cpp */ = {isa = PBXFileReference; fileEncoding = 4; lastKnownFileType = sourcecode.cpp.cpp; lineEnding = 0; name = definition_structure.cpp; path = ../../SU2_CFD/src/definition_structure.cpp; sourceTree = "<group>"; xcLanguageSpecificationIdentifier = xcode.lang.cpp; };
		05E6DBBE17EB62A100FA1F7E /* integration_structure.cpp */ = {isa = PBXFileReference; fileEncoding = 4; lastKnownFileType = sourcecode.cpp.cpp; lineEnding = 0; name = integration_structure.cpp; path = ../../SU2_CFD/src/integration_structure.cpp; sourceTree = "<group>"; xcLanguageSpecificationIdentifier = xcode.lang.cpp; };
		05E6DBBF17EB62A100FA1F7E /* integration_time.cpp */ = {isa = PBXFileReference; fileEncoding = 4; lastKnownFileType = sourcecode.cpp.cpp; lineEnding = 0; name = integration_time.cpp; path = ../../SU2_CFD/src/integration_time.cpp; sourceTree = "<group>"; xcLanguageSpecificationIdentifier = xcode.lang.cpp; };
		05E6DBC017EB62A100FA1F7E /* iteration_structure.cpp */ = {isa = PBXFileReference; fileEncoding = 4; lastKnownFileType = sourcecode.cpp.cpp; lineEnding = 0; name = iteration_structure.cpp; path = ../../SU2_CFD/src/iteration_structure.cpp; sourceTree = "<group>"; xcLanguageSpecificationIdentifier = xcode.lang.cpp; };
		05E6DBC317EB62A100FA1F7E /* numerics_adjoint_mean.cpp */ = {isa = PBXFileReference; fileEncoding = 4; lastKnownFileType = sourcecode.cpp.cpp; lineEnding = 0; name = numerics_adjoint_mean.cpp; path = ../../SU2_CFD/src/numerics_adjoint_mean.cpp; sourceTree = "<group>"; xcLanguageSpecificationIdentifier = xcode.lang.cpp; };
		05E6DBC617EB62A100FA1F7E /* numerics_adjoint_turbulent.cpp */ = {isa = PBXFileReference; fileEncoding = 4; lastKnownFileType = sourcecode.cpp.cpp; lineEnding = 0; name = numerics_adjoint_turbulent.cpp; path = ../../SU2_CFD/src/numerics_adjoint_turbulent.cpp; sourceTree = "<group>"; xcLanguageSpecificationIdentifier = xcode.lang.cpp; };
		05E6DBC917EB62A100FA1F7E /* numerics_direct_heat.cpp */ = {isa = PBXFileReference; fileEncoding = 4; lastKnownFileType = sourcecode.cpp.cpp; lineEnding = 0; name = numerics_direct_heat.cpp; path = ../../SU2_CFD/src/numerics_direct_heat.cpp; sourceTree = "<group>"; xcLanguageSpecificationIdentifier = xcode.lang.cpp; };
		05E6DBCB17EB62A100FA1F7E /* numerics_direct_mean.cpp */ = {isa = PBXFileReference; fileEncoding = 4; lastKnownFileType = sourcecode.cpp.cpp; lineEnding = 0; name = numerics_direct_mean.cpp; path = ../../SU2_CFD/src/numerics_direct_mean.cpp; sourceTree = "<group>"; xcLanguageSpecificationIdentifier = xcode.lang.cpp; };
		05E6DBCE17EB62A100FA1F7E /* numerics_direct_transition.cpp */ = {isa = PBXFileReference; fileEncoding = 4; lastKnownFileType = sourcecode.cpp.cpp; lineEnding = 0; name = numerics_direct_transition.cpp; path = ../../SU2_CFD/src/numerics_direct_transition.cpp; sourceTree = "<group>"; xcLanguageSpecificationIdentifier = xcode.lang.cpp; };
		05E6DBCF17EB62A100FA1F7E /* numerics_direct_turbulent.cpp */ = {isa = PBXFileReference; fileEncoding = 4; lastKnownFileType = sourcecode.cpp.cpp; lineEnding = 0; name = numerics_direct_turbulent.cpp; path = ../../SU2_CFD/src/numerics_direct_turbulent.cpp; sourceTree = "<group>"; xcLanguageSpecificationIdentifier = xcode.lang.cpp; };
		05E6DBD317EB62A100FA1F7E /* numerics_structure.cpp */ = {isa = PBXFileReference; fileEncoding = 4; lastKnownFileType = sourcecode.cpp.cpp; lineEnding = 0; name = numerics_structure.cpp; path = ../../SU2_CFD/src/numerics_structure.cpp; sourceTree = "<group>"; xcLanguageSpecificationIdentifier = xcode.lang.cpp; };
		05E6DBD417EB62A100FA1F7E /* numerics_template.cpp */ = {isa = PBXFileReference; fileEncoding = 4; lastKnownFileType = sourcecode.cpp.cpp; lineEnding = 0; name = numerics_template.cpp; path = ../../SU2_CFD/src/numerics_template.cpp; sourceTree = "<group>"; xcLanguageSpecificationIdentifier = xcode.lang.cpp; };
		05E6DBDA17EB62A100FA1F7E /* solver_adjoint_mean.cpp */ = {isa = PBXFileReference; fileEncoding = 4; lastKnownFileType = sourcecode.cpp.cpp; lineEnding = 0; name = solver_adjoint_mean.cpp; path = ../../SU2_CFD/src/solver_adjoint_mean.cpp; sourceTree = "<group>"; xcLanguageSpecificationIdentifier = xcode.lang.cpp; };
		05E6DBDD17EB62A100FA1F7E /* solver_adjoint_turbulent.cpp */ = {isa = PBXFileReference; fileEncoding = 4; lastKnownFileType = sourcecode.cpp.cpp; lineEnding = 0; name = solver_adjoint_turbulent.cpp; path = ../../SU2_CFD/src/solver_adjoint_turbulent.cpp; sourceTree = "<group>"; xcLanguageSpecificationIdentifier = xcode.lang.cpp; };
		05E6DBE017EB62A100FA1F7E /* solver_direct_heat.cpp */ = {isa = PBXFileReference; fileEncoding = 4; lastKnownFileType = sourcecode.cpp.cpp; lineEnding = 0; name = solver_direct_heat.cpp; path = ../../SU2_CFD/src/solver_direct_heat.cpp; sourceTree = "<group>"; xcLanguageSpecificationIdentifier = xcode.lang.cpp; };
		05E6DBE217EB62A100FA1F7E /* solver_direct_mean.cpp */ = {isa = PBXFileReference; fileEncoding = 4; lastKnownFileType = sourcecode.cpp.cpp; lineEnding = 0; name = solver_direct_mean.cpp; path = ../../SU2_CFD/src/solver_direct_mean.cpp; sourceTree = "<group>"; xcLanguageSpecificationIdentifier = xcode.lang.cpp; };
		05E6DBE517EB62A100FA1F7E /* solver_direct_transition.cpp */ = {isa = PBXFileReference; fileEncoding = 4; lastKnownFileType = sourcecode.cpp.cpp; lineEnding = 0; name = solver_direct_transition.cpp; path = ../../SU2_CFD/src/solver_direct_transition.cpp; sourceTree = "<group>"; xcLanguageSpecificationIdentifier = xcode.lang.cpp; };
		05E6DBE617EB62A100FA1F7E /* solver_direct_turbulent.cpp */ = {isa = PBXFileReference; fileEncoding = 4; lastKnownFileType = sourcecode.cpp.cpp; lineEnding = 0; name = solver_direct_turbulent.cpp; path = ../../SU2_CFD/src/solver_direct_turbulent.cpp; sourceTree = "<group>"; xcLanguageSpecificationIdentifier = xcode.lang.cpp; };
		05E6DBEA17EB62A100FA1F7E /* solver_structure.cpp */ = {isa = PBXFileReference; fileEncoding = 4; lastKnownFileType = sourcecode.cpp.cpp; lineEnding = 0; name = solver_structure.cpp; path = ../../SU2_CFD/src/solver_structure.cpp; sourceTree = "<group>"; };
		05E6DBEB17EB62A100FA1F7E /* solver_template.cpp */ = {isa = PBXFileReference; fileEncoding = 4; lastKnownFileType = sourcecode.cpp.cpp; lineEnding = 0; name = solver_template.cpp; path = ../../SU2_CFD/src/solver_template.cpp; sourceTree = "<group>"; xcLanguageSpecificationIdentifier = xcode.lang.cpp; };
		05E6DBEC17EB62A100FA1F7E /* SU2_CFD.cpp */ = {isa = PBXFileReference; fileEncoding = 4; lastKnownFileType = sourcecode.cpp.cpp; lineEnding = 0; name = SU2_CFD.cpp; path = ../../SU2_CFD/src/SU2_CFD.cpp; sourceTree = "<group>"; xcLanguageSpecificationIdentifier = xcode.lang.cpp; };
		05F108961978D2AE00F2F288 /* fluid_model_pig.cpp */ = {isa = PBXFileReference; fileEncoding = 4; lastKnownFileType = sourcecode.cpp.cpp; lineEnding = 0; name = fluid_model_pig.cpp; path = ../../SU2_CFD/src/fluid_model_pig.cpp; sourceTree = "<group>"; xcLanguageSpecificationIdentifier = xcode.lang.cpp; };
		05F108971978D2AE00F2F288 /* fluid_model_ppr.cpp */ = {isa = PBXFileReference; fileEncoding = 4; lastKnownFileType = sourcecode.cpp.cpp; lineEnding = 0; name = fluid_model_ppr.cpp; path = ../../SU2_CFD/src/fluid_model_ppr.cpp; sourceTree = "<group>"; xcLanguageSpecificationIdentifier = xcode.lang.cpp; };
		05F108981978D2AE00F2F288 /* fluid_model_pvdw.cpp */ = {isa = PBXFileReference; fileEncoding = 4; lastKnownFileType = sourcecode.cpp.cpp; lineEnding = 0; name = fluid_model_pvdw.cpp; path = ../../SU2_CFD/src/fluid_model_pvdw.cpp; sourceTree = "<group>"; xcLanguageSpecificationIdentifier = xcode.lang.cpp; };
		05F108991978D2AE00F2F288 /* fluid_model.cpp */ = {isa = PBXFileReference; fileEncoding = 4; lastKnownFileType = sourcecode.cpp.cpp; lineEnding = 0; name = fluid_model.cpp; path = ../../SU2_CFD/src/fluid_model.cpp; sourceTree = "<group>"; xcLanguageSpecificationIdentifier = xcode.lang.cpp; };
		05F1089E1978D2CE00F2F288 /* fluid_model.hpp */ = {isa = PBXFileReference; lastKnownFileType = sourcecode.cpp.h; lineEnding = 0; name = fluid_model.hpp; path = ../../SU2_CFD/include/fluid_model.hpp; sourceTree = "<group>"; xcLanguageSpecificationIdentifier = xcode.lang.cpp; };
		05F1089F1978D2CE00F2F288 /* transport_model.hpp */ = {isa = PBXFileReference; lastKnownFileType = sourcecode.cpp.h; lineEnding = 0; name = transport_model.hpp; path = ../../SU2_CFD/include/transport_model.hpp; sourceTree = "<group>"; xcLanguageSpecificationIdentifier = xcode.lang.cpp; };
		05F108A01978D2D700F2F288 /* fluid_model.inl */ = {isa = PBXFileReference; lastKnownFileType = text; lineEnding = 0; name = fluid_model.inl; path = ../../SU2_CFD/include/fluid_model.inl; sourceTree = "<group>"; xcLanguageSpecificationIdentifier = xcode.lang.cpp; };
		05F108A11978D2D700F2F288 /* transport_model.inl */ = {isa = PBXFileReference; lastKnownFileType = text; lineEnding = 0; name = transport_model.inl; path = ../../SU2_CFD/include/transport_model.inl; sourceTree = "<group>"; xcLanguageSpecificationIdentifier = xcode.lang.cpp; };
		05F108A31978D2F200F2F288 /* transport_model.cpp */ = {isa = PBXFileReference; fileEncoding = 4; lastKnownFileType = sourcecode.cpp.cpp; lineEnding = 0; name = transport_model.cpp; path = ../../SU2_CFD/src/transport_model.cpp; sourceTree = "<group>"; xcLanguageSpecificationIdentifier = xcode.lang.cpp; };
		05F8F2672008A1C7000FEA01 /* python_wrapper_structure.cpp */ = {isa = PBXFileReference; fileEncoding = 4; lastKnownFileType = sourcecode.cpp.cpp; name = python_wrapper_structure.cpp; path = ../../SU2_CFD/src/python_wrapper_structure.cpp; sourceTree = "<group>"; };
		355D2C9D2172BDE100C10535 /* sgs_model.inl */ = {isa = PBXFileReference; fileEncoding = 4; lastKnownFileType = text; name = sgs_model.inl; path = ../../SU2_CFD/include/sgs_model.inl; sourceTree = "<group>"; };
		355D2C9E2172BDE100C10535 /* sgs_model.hpp */ = {isa = PBXFileReference; fileEncoding = 4; lastKnownFileType = sourcecode.cpp.h; name = sgs_model.hpp; path = ../../SU2_CFD/include/sgs_model.hpp; sourceTree = "<group>"; };
		3599C5D12121FAC9003AAF05 /* wall_model.cpp */ = {isa = PBXFileReference; fileEncoding = 4; lastKnownFileType = sourcecode.cpp.cpp; name = wall_model.cpp; path = ../../Common/src/wall_model.cpp; sourceTree = "<group>"; };
		3599C5D52121FAF4003AAF05 /* wall_model.hpp */ = {isa = PBXFileReference; fileEncoding = 4; lastKnownFileType = sourcecode.cpp.h; name = wall_model.hpp; path = ../../Common/include/wall_model.hpp; sourceTree = "<group>"; };
		3599C5D62121FAF4003AAF05 /* wall_model.inl */ = {isa = PBXFileReference; fileEncoding = 4; lastKnownFileType = text; name = wall_model.inl; path = ../../Common/include/wall_model.inl; sourceTree = "<group>"; };
		400CEC2D21FA81A10019B790 /* printing_toolbox.cpp */ = {isa = PBXFileReference; fileEncoding = 4; lastKnownFileType = sourcecode.cpp.cpp; name = printing_toolbox.cpp; path = ../../Common/src/toolboxes/printing_toolbox.cpp; sourceTree = "<group>"; };
		400CEC2F21FA81B60019B790 /* printing_toolbox.hpp */ = {isa = PBXFileReference; fileEncoding = 4; lastKnownFileType = sourcecode.cpp.h; name = printing_toolbox.hpp; path = ../../Common/include/toolboxes/printing_toolbox.hpp; sourceTree = "<group>"; };
		403426B2235F83B1005B5215 /* CAdjFlowIncOutput.cpp */ = {isa = PBXFileReference; fileEncoding = 4; lastKnownFileType = sourcecode.cpp.cpp; name = CAdjFlowIncOutput.cpp; path = ../../SU2_CFD/src/output/CAdjFlowIncOutput.cpp; sourceTree = "<group>"; };
		403426B3235F83B1005B5215 /* CFlowOutput.cpp */ = {isa = PBXFileReference; fileEncoding = 4; lastKnownFileType = sourcecode.cpp.cpp; name = CFlowOutput.cpp; path = ../../SU2_CFD/src/output/CFlowOutput.cpp; sourceTree = "<group>"; };
		403426B4235F83B1005B5215 /* CFlowIncOutput.cpp */ = {isa = PBXFileReference; fileEncoding = 4; lastKnownFileType = sourcecode.cpp.cpp; name = CFlowIncOutput.cpp; path = ../../SU2_CFD/src/output/CFlowIncOutput.cpp; sourceTree = "<group>"; };
		403426B5235F83B1005B5215 /* CHeatOutput.cpp */ = {isa = PBXFileReference; fileEncoding = 4; lastKnownFileType = sourcecode.cpp.cpp; name = CHeatOutput.cpp; path = ../../SU2_CFD/src/output/CHeatOutput.cpp; sourceTree = "<group>"; };
		403426B6235F83B1005B5215 /* CMultizoneOutput.cpp */ = {isa = PBXFileReference; fileEncoding = 4; lastKnownFileType = sourcecode.cpp.cpp; name = CMultizoneOutput.cpp; path = ../../SU2_CFD/src/output/CMultizoneOutput.cpp; sourceTree = "<group>"; };
		403426B7235F83B1005B5215 /* CMeshOutput.cpp */ = {isa = PBXFileReference; fileEncoding = 4; lastKnownFileType = sourcecode.cpp.cpp; name = CMeshOutput.cpp; path = ../../SU2_CFD/src/output/CMeshOutput.cpp; sourceTree = "<group>"; };
		403426B8235F83B1005B5215 /* CAdjElasticityOutput.cpp */ = {isa = PBXFileReference; fileEncoding = 4; lastKnownFileType = sourcecode.cpp.cpp; name = CAdjElasticityOutput.cpp; path = ../../SU2_CFD/src/output/CAdjElasticityOutput.cpp; sourceTree = "<group>"; };
		403426B9235F83B1005B5215 /* CElasticityOutput.cpp */ = {isa = PBXFileReference; fileEncoding = 4; lastKnownFileType = sourcecode.cpp.cpp; name = CElasticityOutput.cpp; path = ../../SU2_CFD/src/output/CElasticityOutput.cpp; sourceTree = "<group>"; };
		403426BA235F83B1005B5215 /* CFlowCompOutput.cpp */ = {isa = PBXFileReference; fileEncoding = 4; lastKnownFileType = sourcecode.cpp.cpp; name = CFlowCompOutput.cpp; path = ../../SU2_CFD/src/output/CFlowCompOutput.cpp; sourceTree = "<group>"; };
		403426BB235F83B1005B5215 /* output_structure_legacy.cpp */ = {isa = PBXFileReference; fileEncoding = 4; lastKnownFileType = sourcecode.cpp.cpp; name = output_structure_legacy.cpp; path = ../../SU2_CFD/src/output/output_structure_legacy.cpp; sourceTree = "<group>"; };
		403426BC235F83B1005B5215 /* CFlowCompFEMOutput.cpp */ = {isa = PBXFileReference; fileEncoding = 4; lastKnownFileType = sourcecode.cpp.cpp; name = CFlowCompFEMOutput.cpp; path = ../../SU2_CFD/src/output/CFlowCompFEMOutput.cpp; sourceTree = "<group>"; };
		403426BD235F83B1005B5215 /* CAdjFlowCompOutput.cpp */ = {isa = PBXFileReference; fileEncoding = 4; lastKnownFileType = sourcecode.cpp.cpp; name = CAdjFlowCompOutput.cpp; path = ../../SU2_CFD/src/output/CAdjFlowCompOutput.cpp; sourceTree = "<group>"; };
		403426BE235F83B1005B5215 /* COutput.cpp */ = {isa = PBXFileReference; fileEncoding = 4; lastKnownFileType = sourcecode.cpp.cpp; name = COutput.cpp; path = ../../SU2_CFD/src/output/COutput.cpp; sourceTree = "<group>"; };
		403426BF235F83B2005B5215 /* output_physics.cpp */ = {isa = PBXFileReference; fileEncoding = 4; lastKnownFileType = sourcecode.cpp.cpp; name = output_physics.cpp; path = ../../SU2_CFD/src/output/output_physics.cpp; sourceTree = "<group>"; };
		403426C0235F83B2005B5215 /* CAdjHeatOutput.cpp */ = {isa = PBXFileReference; fileEncoding = 4; lastKnownFileType = sourcecode.cpp.cpp; name = CAdjHeatOutput.cpp; path = ../../SU2_CFD/src/output/CAdjHeatOutput.cpp; sourceTree = "<group>"; };
		403426C1235F83B2005B5215 /* CBaselineOutput.cpp */ = {isa = PBXFileReference; fileEncoding = 4; lastKnownFileType = sourcecode.cpp.cpp; name = CBaselineOutput.cpp; path = ../../SU2_CFD/src/output/CBaselineOutput.cpp; sourceTree = "<group>"; };
		403426D4235F85D5005B5215 /* CMeshOutput.hpp */ = {isa = PBXFileReference; fileEncoding = 4; lastKnownFileType = sourcecode.cpp.h; name = CMeshOutput.hpp; path = ../../SU2_CFD/include/output/CMeshOutput.hpp; sourceTree = "<group>"; };
		403426D5235F85D5005B5215 /* CFlowIncOutput.hpp */ = {isa = PBXFileReference; fileEncoding = 4; lastKnownFileType = sourcecode.cpp.h; name = CFlowIncOutput.hpp; path = ../../SU2_CFD/include/output/CFlowIncOutput.hpp; sourceTree = "<group>"; };
		403426D6235F85D5005B5215 /* CMultizoneOutput.hpp */ = {isa = PBXFileReference; fileEncoding = 4; lastKnownFileType = sourcecode.cpp.h; name = CMultizoneOutput.hpp; path = ../../SU2_CFD/include/output/CMultizoneOutput.hpp; sourceTree = "<group>"; };
		403426D7235F85D5005B5215 /* COutput.hpp */ = {isa = PBXFileReference; fileEncoding = 4; lastKnownFileType = sourcecode.cpp.h; name = COutput.hpp; path = ../../SU2_CFD/include/output/COutput.hpp; sourceTree = "<group>"; };
		403426D8235F85D5005B5215 /* COutputLegacy.hpp */ = {isa = PBXFileReference; fileEncoding = 4; lastKnownFileType = sourcecode.cpp.h; name = COutputLegacy.hpp; path = ../../SU2_CFD/include/output/COutputLegacy.hpp; sourceTree = "<group>"; };
		403426DA235F85D5005B5215 /* CFlowOutput.hpp */ = {isa = PBXFileReference; fileEncoding = 4; lastKnownFileType = sourcecode.cpp.h; name = CFlowOutput.hpp; path = ../../SU2_CFD/include/output/CFlowOutput.hpp; sourceTree = "<group>"; };
		403426DB235F85D5005B5215 /* CHeatOutput.hpp */ = {isa = PBXFileReference; fileEncoding = 4; lastKnownFileType = sourcecode.cpp.h; name = CHeatOutput.hpp; path = ../../SU2_CFD/include/output/CHeatOutput.hpp; sourceTree = "<group>"; };
		403426DC235F85D5005B5215 /* CFlowCompFEMOutput.hpp */ = {isa = PBXFileReference; fileEncoding = 4; lastKnownFileType = sourcecode.cpp.h; name = CFlowCompFEMOutput.hpp; path = ../../SU2_CFD/include/output/CFlowCompFEMOutput.hpp; sourceTree = "<group>"; };
		403426DD235F85D6005B5215 /* CAdjElasticityOutput.hpp */ = {isa = PBXFileReference; fileEncoding = 4; lastKnownFileType = sourcecode.cpp.h; name = CAdjElasticityOutput.hpp; path = ../../SU2_CFD/include/output/CAdjElasticityOutput.hpp; sourceTree = "<group>"; };
		403426DE235F85D6005B5215 /* CAdjHeatOutput.hpp */ = {isa = PBXFileReference; fileEncoding = 4; lastKnownFileType = sourcecode.cpp.h; name = CAdjHeatOutput.hpp; path = ../../SU2_CFD/include/output/CAdjHeatOutput.hpp; sourceTree = "<group>"; };
		403426DF235F85D6005B5215 /* CBaselineOutput.hpp */ = {isa = PBXFileReference; fileEncoding = 4; lastKnownFileType = sourcecode.cpp.h; name = CBaselineOutput.hpp; path = ../../SU2_CFD/include/output/CBaselineOutput.hpp; sourceTree = "<group>"; };
		403426E0235F85D6005B5215 /* CElasticityOutput.hpp */ = {isa = PBXFileReference; fileEncoding = 4; lastKnownFileType = sourcecode.cpp.h; name = CElasticityOutput.hpp; path = ../../SU2_CFD/include/output/CElasticityOutput.hpp; sourceTree = "<group>"; };
		403426E1235F85D6005B5215 /* CFlowCompOutput.hpp */ = {isa = PBXFileReference; fileEncoding = 4; lastKnownFileType = sourcecode.cpp.h; name = CFlowCompOutput.hpp; path = ../../SU2_CFD/include/output/CFlowCompOutput.hpp; sourceTree = "<group>"; };
		403426E2235F85D6005B5215 /* output_structure_legacy.inl */ = {isa = PBXFileReference; fileEncoding = 4; lastKnownFileType = text; name = output_structure_legacy.inl; path = ../../SU2_CFD/include/output/output_structure_legacy.inl; sourceTree = "<group>"; };
		403426E3235F85D6005B5215 /* CAdjFlowOutput.hpp */ = {isa = PBXFileReference; fileEncoding = 4; lastKnownFileType = sourcecode.cpp.h; name = CAdjFlowOutput.hpp; path = ../../SU2_CFD/include/output/CAdjFlowOutput.hpp; sourceTree = "<group>"; };
		403426E4235F85D7005B5215 /* CAdjFlowIncOutput.hpp */ = {isa = PBXFileReference; fileEncoding = 4; lastKnownFileType = sourcecode.cpp.h; name = CAdjFlowIncOutput.hpp; path = ../../SU2_CFD/include/output/CAdjFlowIncOutput.hpp; sourceTree = "<group>"; };
		403426E6235F88ED005B5215 /* CDiscAdjMultizoneDriver.hpp */ = {isa = PBXFileReference; fileEncoding = 4; lastKnownFileType = sourcecode.cpp.h; name = CDiscAdjMultizoneDriver.hpp; path = ../../SU2_CFD/include/drivers/CDiscAdjMultizoneDriver.hpp; sourceTree = "<group>"; };
		403426EC235F8E29005B5215 /* CDiscAdjMultizoneDriver.cpp */ = {isa = PBXFileReference; fileEncoding = 4; lastKnownFileType = sourcecode.cpp.cpp; name = CDiscAdjMultizoneDriver.cpp; path = ../../SU2_CFD/src/drivers/CDiscAdjMultizoneDriver.cpp; sourceTree = "<group>"; };
		4040B24A235FBEC300843C83 /* CDiscAdjFlowTractionInterface.hpp */ = {isa = PBXFileReference; fileEncoding = 4; lastKnownFileType = sourcecode.cpp.h; name = CDiscAdjFlowTractionInterface.hpp; path = ../../SU2_CFD/include/interfaces/fsi/CDiscAdjFlowTractionInterface.hpp; sourceTree = "<group>"; };
		4040B24B235FBEC300843C83 /* CMixingPlaneInterface.hpp */ = {isa = PBXFileReference; fileEncoding = 4; lastKnownFileType = sourcecode.cpp.h; name = CMixingPlaneInterface.hpp; path = ../../SU2_CFD/include/interfaces/cfd/CMixingPlaneInterface.hpp; sourceTree = "<group>"; };
		4040B24C235FBEC300843C83 /* CConservativeVarsInterface.hpp */ = {isa = PBXFileReference; fileEncoding = 4; lastKnownFileType = sourcecode.cpp.h; name = CConservativeVarsInterface.hpp; path = ../../SU2_CFD/include/interfaces/cfd/CConservativeVarsInterface.hpp; sourceTree = "<group>"; };
		4040B24D235FBEC300843C83 /* CSlidingInterface.hpp */ = {isa = PBXFileReference; fileEncoding = 4; lastKnownFileType = sourcecode.cpp.h; name = CSlidingInterface.hpp; path = ../../SU2_CFD/include/interfaces/cfd/CSlidingInterface.hpp; sourceTree = "<group>"; };
		4040B24E235FBEC300843C83 /* CDisplacementsInterfaceLegacy.hpp */ = {isa = PBXFileReference; fileEncoding = 4; lastKnownFileType = sourcecode.cpp.h; name = CDisplacementsInterfaceLegacy.hpp; path = ../../SU2_CFD/include/interfaces/fsi/CDisplacementsInterfaceLegacy.hpp; sourceTree = "<group>"; };
		4040B24F235FBEC300843C83 /* CConjugateHeatInterface.hpp */ = {isa = PBXFileReference; fileEncoding = 4; lastKnownFileType = sourcecode.cpp.h; name = CConjugateHeatInterface.hpp; path = ../../SU2_CFD/include/interfaces/cht/CConjugateHeatInterface.hpp; sourceTree = "<group>"; };
		4040B250235FBEC300843C83 /* CDiscAdjDisplacementsInterfaceLegacy.hpp */ = {isa = PBXFileReference; fileEncoding = 4; lastKnownFileType = sourcecode.cpp.h; name = CDiscAdjDisplacementsInterfaceLegacy.hpp; path = ../../SU2_CFD/include/interfaces/fsi/CDiscAdjDisplacementsInterfaceLegacy.hpp; sourceTree = "<group>"; };
		4040B251235FBEC300843C83 /* CFlowTractionInterface.hpp */ = {isa = PBXFileReference; fileEncoding = 4; lastKnownFileType = sourcecode.cpp.h; name = CFlowTractionInterface.hpp; path = ../../SU2_CFD/include/interfaces/fsi/CFlowTractionInterface.hpp; sourceTree = "<group>"; };
		4040B252235FBEC300843C83 /* CInterface.hpp */ = {isa = PBXFileReference; fileEncoding = 4; lastKnownFileType = sourcecode.cpp.h; name = CInterface.hpp; path = ../../SU2_CFD/include/interfaces/CInterface.hpp; sourceTree = "<group>"; };
		4040B253235FBEC300843C83 /* CDisplacementsInterface.hpp */ = {isa = PBXFileReference; fileEncoding = 4; lastKnownFileType = sourcecode.cpp.h; name = CDisplacementsInterface.hpp; path = ../../SU2_CFD/include/interfaces/fsi/CDisplacementsInterface.hpp; sourceTree = "<group>"; };
		4040B254235FBEFD00843C83 /* CDisplacementsInterfaceLegacy.cpp */ = {isa = PBXFileReference; fileEncoding = 4; lastKnownFileType = sourcecode.cpp.cpp; name = CDisplacementsInterfaceLegacy.cpp; path = ../../SU2_CFD/src/interfaces/fsi/CDisplacementsInterfaceLegacy.cpp; sourceTree = "<group>"; };
		4040B255235FBEFD00843C83 /* CDisplacementsInterface.cpp */ = {isa = PBXFileReference; fileEncoding = 4; lastKnownFileType = sourcecode.cpp.cpp; name = CDisplacementsInterface.cpp; path = ../../SU2_CFD/src/interfaces/fsi/CDisplacementsInterface.cpp; sourceTree = "<group>"; };
		4040B256235FBEFD00843C83 /* CFlowTractionInterface.cpp */ = {isa = PBXFileReference; fileEncoding = 4; lastKnownFileType = sourcecode.cpp.cpp; name = CFlowTractionInterface.cpp; path = ../../SU2_CFD/src/interfaces/fsi/CFlowTractionInterface.cpp; sourceTree = "<group>"; };
		4040B257235FBEFD00843C83 /* CDiscAdjFlowTractionInterface.cpp */ = {isa = PBXFileReference; fileEncoding = 4; lastKnownFileType = sourcecode.cpp.cpp; name = CDiscAdjFlowTractionInterface.cpp; path = ../../SU2_CFD/src/interfaces/fsi/CDiscAdjFlowTractionInterface.cpp; sourceTree = "<group>"; };
		4040B258235FBEFD00843C83 /* CMixingPlaneInterface.cpp */ = {isa = PBXFileReference; fileEncoding = 4; lastKnownFileType = sourcecode.cpp.cpp; name = CMixingPlaneInterface.cpp; path = ../../SU2_CFD/src/interfaces/cfd/CMixingPlaneInterface.cpp; sourceTree = "<group>"; };
		4040B259235FBEFD00843C83 /* CDiscAdjDisplacementsInterfaceLegacy.cpp */ = {isa = PBXFileReference; fileEncoding = 4; lastKnownFileType = sourcecode.cpp.cpp; name = CDiscAdjDisplacementsInterfaceLegacy.cpp; path = ../../SU2_CFD/src/interfaces/fsi/CDiscAdjDisplacementsInterfaceLegacy.cpp; sourceTree = "<group>"; };
		4040B25A235FBEFD00843C83 /* CConjugateHeatInterface.cpp */ = {isa = PBXFileReference; fileEncoding = 4; lastKnownFileType = sourcecode.cpp.cpp; name = CConjugateHeatInterface.cpp; path = ../../SU2_CFD/src/interfaces/cht/CConjugateHeatInterface.cpp; sourceTree = "<group>"; };
		4040B25B235FBEFD00843C83 /* CSlidingInterface.cpp */ = {isa = PBXFileReference; fileEncoding = 4; lastKnownFileType = sourcecode.cpp.cpp; name = CSlidingInterface.cpp; path = ../../SU2_CFD/src/interfaces/cfd/CSlidingInterface.cpp; sourceTree = "<group>"; };
		4040B25C235FBEFD00843C83 /* CConservativeVarsInterface.cpp */ = {isa = PBXFileReference; fileEncoding = 4; lastKnownFileType = sourcecode.cpp.cpp; name = CConservativeVarsInterface.cpp; path = ../../SU2_CFD/src/interfaces/cfd/CConservativeVarsInterface.cpp; sourceTree = "<group>"; };
		4040B25D235FBEFD00843C83 /* CInterface.cpp */ = {isa = PBXFileReference; fileEncoding = 4; lastKnownFileType = sourcecode.cpp.cpp; name = CInterface.cpp; path = ../../SU2_CFD/src/interfaces/CInterface.cpp; sourceTree = "<group>"; };
		4040B26A235FBFF200843C83 /* CCSVFileWriter.cpp */ = {isa = PBXFileReference; fileEncoding = 4; lastKnownFileType = sourcecode.cpp.cpp; path = CCSVFileWriter.cpp; sourceTree = "<group>"; };
		4040B26B235FBFF200843C83 /* CSurfaceFVMDataSorter.cpp */ = {isa = PBXFileReference; fileEncoding = 4; lastKnownFileType = sourcecode.cpp.cpp; path = CSurfaceFVMDataSorter.cpp; sourceTree = "<group>"; };
		4040B26C235FBFF200843C83 /* CParallelFileWriter.cpp */ = {isa = PBXFileReference; fileEncoding = 4; lastKnownFileType = sourcecode.cpp.cpp; path = CParallelFileWriter.cpp; sourceTree = "<group>"; };
		4040B26D235FBFF200843C83 /* CParallelDataSorter.cpp */ = {isa = PBXFileReference; fileEncoding = 4; lastKnownFileType = sourcecode.cpp.cpp; path = CParallelDataSorter.cpp; sourceTree = "<group>"; };
		4040B26E235FBFF200843C83 /* CParaviewBinaryFileWriter.cpp */ = {isa = PBXFileReference; fileEncoding = 4; lastKnownFileType = sourcecode.cpp.cpp; path = CParaviewBinaryFileWriter.cpp; sourceTree = "<group>"; };
		4040B26F235FBFF200843C83 /* CFEMDataSorter.cpp */ = {isa = PBXFileReference; fileEncoding = 4; lastKnownFileType = sourcecode.cpp.cpp; path = CFEMDataSorter.cpp; sourceTree = "<group>"; };
		4040B270235FBFF200843C83 /* CSU2BinaryFileWriter.cpp */ = {isa = PBXFileReference; fileEncoding = 4; lastKnownFileType = sourcecode.cpp.cpp; path = CSU2BinaryFileWriter.cpp; sourceTree = "<group>"; };
		4040B271235FBFF200843C83 /* CTecplotBinaryFileWriter.cpp */ = {isa = PBXFileReference; fileEncoding = 4; lastKnownFileType = sourcecode.cpp.cpp; path = CTecplotBinaryFileWriter.cpp; sourceTree = "<group>"; };
		4040B272235FBFF200843C83 /* CSU2FileWriter.cpp */ = {isa = PBXFileReference; fileEncoding = 4; lastKnownFileType = sourcecode.cpp.cpp; path = CSU2FileWriter.cpp; sourceTree = "<group>"; };
		4040B273235FBFF200843C83 /* CFVMDataSorter.cpp */ = {isa = PBXFileReference; fileEncoding = 4; lastKnownFileType = sourcecode.cpp.cpp; path = CFVMDataSorter.cpp; sourceTree = "<group>"; };
		4040B274235FBFF200843C83 /* CParaviewFileWriter.cpp */ = {isa = PBXFileReference; fileEncoding = 4; lastKnownFileType = sourcecode.cpp.cpp; path = CParaviewFileWriter.cpp; sourceTree = "<group>"; };
		4040B275235FBFF200843C83 /* CSurfaceFEMDataSorter.cpp */ = {isa = PBXFileReference; fileEncoding = 4; lastKnownFileType = sourcecode.cpp.cpp; path = CSurfaceFEMDataSorter.cpp; sourceTree = "<group>"; };
		4040B276235FBFF200843C83 /* CTecplotFileWriter.cpp */ = {isa = PBXFileReference; fileEncoding = 4; lastKnownFileType = sourcecode.cpp.cpp; path = CTecplotFileWriter.cpp; sourceTree = "<group>"; };
		4040B277235FBFF200843C83 /* CSU2MeshFileWriter.cpp */ = {isa = PBXFileReference; fileEncoding = 4; lastKnownFileType = sourcecode.cpp.cpp; path = CSU2MeshFileWriter.cpp; sourceTree = "<group>"; };
		4040B287235FC03700843C83 /* CParaviewFileWriter.hpp */ = {isa = PBXFileReference; fileEncoding = 4; lastKnownFileType = sourcecode.cpp.h; path = CParaviewFileWriter.hpp; sourceTree = "<group>"; };
		4040B288235FC03700843C83 /* CTecplotFileWriter.hpp */ = {isa = PBXFileReference; fileEncoding = 4; lastKnownFileType = sourcecode.cpp.h; path = CTecplotFileWriter.hpp; sourceTree = "<group>"; };
		4040B289235FC03700843C83 /* CSurfaceFEMDataSorter.hpp */ = {isa = PBXFileReference; fileEncoding = 4; lastKnownFileType = sourcecode.cpp.h; path = CSurfaceFEMDataSorter.hpp; sourceTree = "<group>"; };
		4040B28A235FC03700843C83 /* CSU2MeshFileWriter.hpp */ = {isa = PBXFileReference; fileEncoding = 4; lastKnownFileType = sourcecode.cpp.h; path = CSU2MeshFileWriter.hpp; sourceTree = "<group>"; };
		4040B28B235FC03700843C83 /* CTecplotBinaryFileWriter.hpp */ = {isa = PBXFileReference; fileEncoding = 4; lastKnownFileType = sourcecode.cpp.h; path = CTecplotBinaryFileWriter.hpp; sourceTree = "<group>"; };
		4040B28C235FC03700843C83 /* CSU2FileWriter.hpp */ = {isa = PBXFileReference; fileEncoding = 4; lastKnownFileType = sourcecode.cpp.h; path = CSU2FileWriter.hpp; sourceTree = "<group>"; };
		4040B28D235FC03700843C83 /* CFVMDataSorter.hpp */ = {isa = PBXFileReference; fileEncoding = 4; lastKnownFileType = sourcecode.cpp.h; path = CFVMDataSorter.hpp; sourceTree = "<group>"; };
		4040B28E235FC03700843C83 /* CParallelDataSorter.hpp */ = {isa = PBXFileReference; fileEncoding = 4; lastKnownFileType = sourcecode.cpp.h; path = CParallelDataSorter.hpp; sourceTree = "<group>"; };
		4040B28F235FC03700843C83 /* CFEMDataSorter.hpp */ = {isa = PBXFileReference; fileEncoding = 4; lastKnownFileType = sourcecode.cpp.h; path = CFEMDataSorter.hpp; sourceTree = "<group>"; };
		4040B290235FC03700843C83 /* CParaviewBinaryFileWriter.hpp */ = {isa = PBXFileReference; fileEncoding = 4; lastKnownFileType = sourcecode.cpp.h; path = CParaviewBinaryFileWriter.hpp; sourceTree = "<group>"; };
		4040B291235FC03700843C83 /* CSU2BinaryFileWriter.hpp */ = {isa = PBXFileReference; fileEncoding = 4; lastKnownFileType = sourcecode.cpp.h; path = CSU2BinaryFileWriter.hpp; sourceTree = "<group>"; };
		4040B292235FC03700843C83 /* CFileWriter.hpp */ = {isa = PBXFileReference; fileEncoding = 4; lastKnownFileType = sourcecode.cpp.h; path = CFileWriter.hpp; sourceTree = "<group>"; };
		4040B293235FC03700843C83 /* CCSVFileWriter.hpp */ = {isa = PBXFileReference; fileEncoding = 4; lastKnownFileType = sourcecode.cpp.h; path = CCSVFileWriter.hpp; sourceTree = "<group>"; };
		4040B294235FC03700843C83 /* CSurfaceFVMDataSorter.hpp */ = {isa = PBXFileReference; fileEncoding = 4; lastKnownFileType = sourcecode.cpp.h; path = CSurfaceFVMDataSorter.hpp; sourceTree = "<group>"; };
		E90B4FCB22DFDF92000ED392 /* CMMSIncNSSolution.cpp */ = {isa = PBXFileReference; fileEncoding = 4; lastKnownFileType = sourcecode.cpp.cpp; name = CMMSIncNSSolution.cpp; path = ../../Common/src/toolboxes/MMS/CMMSIncNSSolution.cpp; sourceTree = "<group>"; };
		E90B4FCC22DFDF93000ED392 /* CMMSNSUnitQuadSolutionWallBC.cpp */ = {isa = PBXFileReference; fileEncoding = 4; lastKnownFileType = sourcecode.cpp.cpp; name = CMMSNSUnitQuadSolutionWallBC.cpp; path = ../../Common/src/toolboxes/MMS/CMMSNSUnitQuadSolutionWallBC.cpp; sourceTree = "<group>"; };
		E90B4FCD22DFDF93000ED392 /* CNSUnitQuadSolution.cpp */ = {isa = PBXFileReference; fileEncoding = 4; lastKnownFileType = sourcecode.cpp.cpp; name = CNSUnitQuadSolution.cpp; path = ../../Common/src/toolboxes/MMS/CNSUnitQuadSolution.cpp; sourceTree = "<group>"; };
		E90B4FCE22DFDF93000ED392 /* CTGVSolution.cpp */ = {isa = PBXFileReference; fileEncoding = 4; lastKnownFileType = sourcecode.cpp.cpp; name = CTGVSolution.cpp; path = ../../Common/src/toolboxes/MMS/CTGVSolution.cpp; sourceTree = "<group>"; };
		E90B4FCF22DFDF93000ED392 /* CIncTGVSolution.cpp */ = {isa = PBXFileReference; fileEncoding = 4; lastKnownFileType = sourcecode.cpp.cpp; name = CIncTGVSolution.cpp; path = ../../Common/src/toolboxes/MMS/CIncTGVSolution.cpp; sourceTree = "<group>"; };
		E90B4FD022DFDF93000ED392 /* CUserDefinedSolution.cpp */ = {isa = PBXFileReference; fileEncoding = 4; lastKnownFileType = sourcecode.cpp.cpp; name = CUserDefinedSolution.cpp; path = ../../Common/src/toolboxes/MMS/CUserDefinedSolution.cpp; sourceTree = "<group>"; };
		E90B4FD122DFDF93000ED392 /* CMMSNSTwoHalfSpheresSolution.cpp */ = {isa = PBXFileReference; fileEncoding = 4; lastKnownFileType = sourcecode.cpp.cpp; name = CMMSNSTwoHalfSpheresSolution.cpp; path = ../../Common/src/toolboxes/MMS/CMMSNSTwoHalfSpheresSolution.cpp; sourceTree = "<group>"; };
		E90B4FD222DFDF93000ED392 /* CInviscidVortexSolution.cpp */ = {isa = PBXFileReference; fileEncoding = 4; lastKnownFileType = sourcecode.cpp.cpp; name = CInviscidVortexSolution.cpp; path = ../../Common/src/toolboxes/MMS/CInviscidVortexSolution.cpp; sourceTree = "<group>"; };
		E90B4FD322DFDF93000ED392 /* CMMSNSUnitQuadSolution.cpp */ = {isa = PBXFileReference; fileEncoding = 4; lastKnownFileType = sourcecode.cpp.cpp; name = CMMSNSUnitQuadSolution.cpp; path = ../../Common/src/toolboxes/MMS/CMMSNSUnitQuadSolution.cpp; sourceTree = "<group>"; };
		E90B4FD422DFDF93000ED392 /* CMMSIncEulerSolution.cpp */ = {isa = PBXFileReference; fileEncoding = 4; lastKnownFileType = sourcecode.cpp.cpp; name = CMMSIncEulerSolution.cpp; path = ../../Common/src/toolboxes/MMS/CMMSIncEulerSolution.cpp; sourceTree = "<group>"; };
		E90B4FD522DFDF93000ED392 /* CMMSNSTwoHalfCirclesSolution.cpp */ = {isa = PBXFileReference; fileEncoding = 4; lastKnownFileType = sourcecode.cpp.cpp; name = CMMSNSTwoHalfCirclesSolution.cpp; path = ../../Common/src/toolboxes/MMS/CMMSNSTwoHalfCirclesSolution.cpp; sourceTree = "<group>"; };
		E90B4FD622DFDF93000ED392 /* CRinglebSolution.cpp */ = {isa = PBXFileReference; fileEncoding = 4; lastKnownFileType = sourcecode.cpp.cpp; name = CRinglebSolution.cpp; path = ../../Common/src/toolboxes/MMS/CRinglebSolution.cpp; sourceTree = "<group>"; };
		E90B4FD722DFDF94000ED392 /* CVerificationSolution.cpp */ = {isa = PBXFileReference; fileEncoding = 4; lastKnownFileType = sourcecode.cpp.cpp; name = CVerificationSolution.cpp; path = ../../Common/src/toolboxes/MMS/CVerificationSolution.cpp; sourceTree = "<group>"; };
		E90B4FE622DFDFE2000ED392 /* CVariable.cpp */ = {isa = PBXFileReference; fileEncoding = 4; lastKnownFileType = sourcecode.cpp.cpp; name = CVariable.cpp; path = ../../SU2_CFD/src/variables/CVariable.cpp; sourceTree = "<group>"; };
		E90B4FE722DFDFE2000ED392 /* CIncEulerVariable.cpp */ = {isa = PBXFileReference; fileEncoding = 4; lastKnownFileType = sourcecode.cpp.cpp; name = CIncEulerVariable.cpp; path = ../../SU2_CFD/src/variables/CIncEulerVariable.cpp; sourceTree = "<group>"; };
		E90B4FE822DFDFE2000ED392 /* CAdjTurbVariable.cpp */ = {isa = PBXFileReference; fileEncoding = 4; lastKnownFileType = sourcecode.cpp.cpp; name = CAdjTurbVariable.cpp; path = ../../SU2_CFD/src/variables/CAdjTurbVariable.cpp; sourceTree = "<group>"; };
		E90B4FE922DFDFE2000ED392 /* CAdjNSVariable.cpp */ = {isa = PBXFileReference; fileEncoding = 4; lastKnownFileType = sourcecode.cpp.cpp; name = CAdjNSVariable.cpp; path = ../../SU2_CFD/src/variables/CAdjNSVariable.cpp; sourceTree = "<group>"; };
		E90B4FEA22DFDFE2000ED392 /* CDiscAdjVariable.cpp */ = {isa = PBXFileReference; fileEncoding = 4; lastKnownFileType = sourcecode.cpp.cpp; name = CDiscAdjVariable.cpp; path = ../../SU2_CFD/src/variables/CDiscAdjVariable.cpp; sourceTree = "<group>"; };
		E90B4FEB22DFDFE2000ED392 /* CDiscAdjFEAVariable.cpp */ = {isa = PBXFileReference; fileEncoding = 4; lastKnownFileType = sourcecode.cpp.cpp; name = CDiscAdjFEAVariable.cpp; path = ../../SU2_CFD/src/variables/CDiscAdjFEAVariable.cpp; sourceTree = "<group>"; };
		E90B4FEC22DFDFE3000ED392 /* CAdjEulerVariable.cpp */ = {isa = PBXFileReference; fileEncoding = 4; lastKnownFileType = sourcecode.cpp.cpp; name = CAdjEulerVariable.cpp; path = ../../SU2_CFD/src/variables/CAdjEulerVariable.cpp; sourceTree = "<group>"; };
		E90B4FED22DFDFE3000ED392 /* CIncNSVariable.cpp */ = {isa = PBXFileReference; fileEncoding = 4; lastKnownFileType = sourcecode.cpp.cpp; name = CIncNSVariable.cpp; path = ../../SU2_CFD/src/variables/CIncNSVariable.cpp; sourceTree = "<group>"; };
		E90B4FEE22DFDFE3000ED392 /* CHeatFVMVariable.cpp */ = {isa = PBXFileReference; fileEncoding = 4; lastKnownFileType = sourcecode.cpp.cpp; name = CHeatFVMVariable.cpp; path = ../../SU2_CFD/src/variables/CHeatFVMVariable.cpp; sourceTree = "<group>"; };
		E90B4FEF22DFDFE3000ED392 /* CEulerVariable.cpp */ = {isa = PBXFileReference; fileEncoding = 4; lastKnownFileType = sourcecode.cpp.cpp; name = CEulerVariable.cpp; path = ../../SU2_CFD/src/variables/CEulerVariable.cpp; sourceTree = "<group>"; };
		E90B4FF022DFDFE3000ED392 /* CTurbSSTVariable.cpp */ = {isa = PBXFileReference; fileEncoding = 4; lastKnownFileType = sourcecode.cpp.cpp; name = CTurbSSTVariable.cpp; path = ../../SU2_CFD/src/variables/CTurbSSTVariable.cpp; sourceTree = "<group>"; };
		E90B4FF122DFDFE3000ED392 /* CBaselineVariable.cpp */ = {isa = PBXFileReference; fileEncoding = 4; lastKnownFileType = sourcecode.cpp.cpp; name = CBaselineVariable.cpp; path = ../../SU2_CFD/src/variables/CBaselineVariable.cpp; sourceTree = "<group>"; };
		E90B4FF222DFDFE3000ED392 /* CTurbVariable.cpp */ = {isa = PBXFileReference; fileEncoding = 4; lastKnownFileType = sourcecode.cpp.cpp; name = CTurbVariable.cpp; path = ../../SU2_CFD/src/variables/CTurbVariable.cpp; sourceTree = "<group>"; };
		E90B4FF322DFDFE3000ED392 /* CTransLMVariable.cpp */ = {isa = PBXFileReference; fileEncoding = 4; lastKnownFileType = sourcecode.cpp.cpp; name = CTransLMVariable.cpp; path = ../../SU2_CFD/src/variables/CTransLMVariable.cpp; sourceTree = "<group>"; };
		E90B4FF422DFDFE4000ED392 /* CFEAVariable.cpp */ = {isa = PBXFileReference; fileEncoding = 4; lastKnownFileType = sourcecode.cpp.cpp; name = CFEAVariable.cpp; path = ../../SU2_CFD/src/variables/CFEAVariable.cpp; sourceTree = "<group>"; };
		E90B4FF522DFDFE4000ED392 /* CNSVariable.cpp */ = {isa = PBXFileReference; fileEncoding = 4; lastKnownFileType = sourcecode.cpp.cpp; name = CNSVariable.cpp; path = ../../SU2_CFD/src/variables/CNSVariable.cpp; sourceTree = "<group>"; };
		E90B4FF622DFDFE4000ED392 /* CFEABoundVariable.cpp */ = {isa = PBXFileReference; fileEncoding = 4; lastKnownFileType = sourcecode.cpp.cpp; name = CFEABoundVariable.cpp; path = ../../SU2_CFD/src/variables/CFEABoundVariable.cpp; sourceTree = "<group>"; };
		E90B4FF722DFDFE4000ED392 /* CTurbSAVariable.cpp */ = {isa = PBXFileReference; fileEncoding = 4; lastKnownFileType = sourcecode.cpp.cpp; name = CTurbSAVariable.cpp; path = ../../SU2_CFD/src/variables/CTurbSAVariable.cpp; sourceTree = "<group>"; };
		E90B500B22DFE042000ED392 /* CSysVector.cpp */ = {isa = PBXFileReference; fileEncoding = 4; lastKnownFileType = sourcecode.cpp.cpp; name = CSysVector.cpp; path = ../../Common/src/linear_algebra/CSysVector.cpp; sourceTree = "<group>"; };
		E90B500C22DFE042000ED392 /* CSysMatrix.cpp */ = {isa = PBXFileReference; fileEncoding = 4; lastKnownFileType = sourcecode.cpp.cpp; name = CSysMatrix.cpp; path = ../../Common/src/linear_algebra/CSysMatrix.cpp; sourceTree = "<group>"; };
		E90B500D22DFE043000ED392 /* CSysSolve_b.cpp */ = {isa = PBXFileReference; fileEncoding = 4; lastKnownFileType = sourcecode.cpp.cpp; name = CSysSolve_b.cpp; path = ../../Common/src/linear_algebra/CSysSolve_b.cpp; sourceTree = "<group>"; };
		E90B500E22DFE043000ED392 /* CSysSolve.cpp */ = {isa = PBXFileReference; fileEncoding = 4; lastKnownFileType = sourcecode.cpp.cpp; name = CSysSolve.cpp; path = ../../Common/src/linear_algebra/CSysSolve.cpp; sourceTree = "<group>"; };
		E90B501422DFE0CB000ED392 /* task_definition.hpp */ = {isa = PBXFileReference; fileEncoding = 4; lastKnownFileType = sourcecode.cpp.h; name = task_definition.hpp; path = ../../SU2_CFD/include/task_definition.hpp; sourceTree = "<group>"; };
		E90B501522DFE0CC000ED392 /* task_definition.inl */ = {isa = PBXFileReference; fileEncoding = 4; lastKnownFileType = text; name = task_definition.inl; path = ../../SU2_CFD/include/task_definition.inl; sourceTree = "<group>"; };
		E90B503C22DFE4B6000ED392 /* CAdjTurbVariable.hpp */ = {isa = PBXFileReference; fileEncoding = 4; lastKnownFileType = sourcecode.cpp.h; name = CAdjTurbVariable.hpp; path = ../../SU2_CFD/include/variables/CAdjTurbVariable.hpp; sourceTree = "<group>"; };
		E90B503D22DFE4B7000ED392 /* CTurbSSTVariable.hpp */ = {isa = PBXFileReference; fileEncoding = 4; lastKnownFileType = sourcecode.cpp.h; name = CTurbSSTVariable.hpp; path = ../../SU2_CFD/include/variables/CTurbSSTVariable.hpp; sourceTree = "<group>"; };
		E90B503E22DFE4B7000ED392 /* CDiscAdjFEAVariable.hpp */ = {isa = PBXFileReference; fileEncoding = 4; lastKnownFileType = sourcecode.cpp.h; name = CDiscAdjFEAVariable.hpp; path = ../../SU2_CFD/include/variables/CDiscAdjFEAVariable.hpp; sourceTree = "<group>"; };
		E90B503F22DFE4B7000ED392 /* CTurbSAVariable.hpp */ = {isa = PBXFileReference; fileEncoding = 4; lastKnownFileType = sourcecode.cpp.h; name = CTurbSAVariable.hpp; path = ../../SU2_CFD/include/variables/CTurbSAVariable.hpp; sourceTree = "<group>"; };
		E90B504022DFE4B7000ED392 /* CVariable.hpp */ = {isa = PBXFileReference; fileEncoding = 4; lastKnownFileType = sourcecode.cpp.h; name = CVariable.hpp; path = ../../SU2_CFD/include/variables/CVariable.hpp; sourceTree = "<group>"; };
		E90B504122DFE4B7000ED392 /* CNSVariable.hpp */ = {isa = PBXFileReference; fileEncoding = 4; lastKnownFileType = sourcecode.cpp.h; name = CNSVariable.hpp; path = ../../SU2_CFD/include/variables/CNSVariable.hpp; sourceTree = "<group>"; };
		E90B504222DFE4B7000ED392 /* CIncEulerVariable.hpp */ = {isa = PBXFileReference; fileEncoding = 4; lastKnownFileType = sourcecode.cpp.h; name = CIncEulerVariable.hpp; path = ../../SU2_CFD/include/variables/CIncEulerVariable.hpp; sourceTree = "<group>"; };
		E90B504322DFE4B7000ED392 /* CFEABoundVariable.hpp */ = {isa = PBXFileReference; fileEncoding = 4; lastKnownFileType = sourcecode.cpp.h; name = CFEABoundVariable.hpp; path = ../../SU2_CFD/include/variables/CFEABoundVariable.hpp; sourceTree = "<group>"; };
		E90B504422DFE4B7000ED392 /* CDiscAdjVariable.hpp */ = {isa = PBXFileReference; fileEncoding = 4; lastKnownFileType = sourcecode.cpp.h; name = CDiscAdjVariable.hpp; path = ../../SU2_CFD/include/variables/CDiscAdjVariable.hpp; sourceTree = "<group>"; };
		E90B504522DFE4B8000ED392 /* CEulerVariable.hpp */ = {isa = PBXFileReference; fileEncoding = 4; lastKnownFileType = sourcecode.cpp.h; name = CEulerVariable.hpp; path = ../../SU2_CFD/include/variables/CEulerVariable.hpp; sourceTree = "<group>"; };
		E90B504622DFE4B8000ED392 /* CTurbVariable.hpp */ = {isa = PBXFileReference; fileEncoding = 4; lastKnownFileType = sourcecode.cpp.h; name = CTurbVariable.hpp; path = ../../SU2_CFD/include/variables/CTurbVariable.hpp; sourceTree = "<group>"; };
		E90B504722DFE4B8000ED392 /* CIncNSVariable.hpp */ = {isa = PBXFileReference; fileEncoding = 4; lastKnownFileType = sourcecode.cpp.h; name = CIncNSVariable.hpp; path = ../../SU2_CFD/include/variables/CIncNSVariable.hpp; sourceTree = "<group>"; };
		E90B504822DFE4B8000ED392 /* CHeatFVMVariable.hpp */ = {isa = PBXFileReference; fileEncoding = 4; lastKnownFileType = sourcecode.cpp.h; name = CHeatFVMVariable.hpp; path = ../../SU2_CFD/include/variables/CHeatFVMVariable.hpp; sourceTree = "<group>"; };
		E90B504922DFE4B8000ED392 /* CBaselineVariable.hpp */ = {isa = PBXFileReference; fileEncoding = 4; lastKnownFileType = sourcecode.cpp.h; name = CBaselineVariable.hpp; path = ../../SU2_CFD/include/variables/CBaselineVariable.hpp; sourceTree = "<group>"; };
		E90B504A22DFE4B8000ED392 /* CFEAVariable.hpp */ = {isa = PBXFileReference; fileEncoding = 4; lastKnownFileType = sourcecode.cpp.h; name = CFEAVariable.hpp; path = ../../SU2_CFD/include/variables/CFEAVariable.hpp; sourceTree = "<group>"; };
		E90B504B22DFE4B8000ED392 /* CAdjEulerVariable.hpp */ = {isa = PBXFileReference; fileEncoding = 4; lastKnownFileType = sourcecode.cpp.h; name = CAdjEulerVariable.hpp; path = ../../SU2_CFD/include/variables/CAdjEulerVariable.hpp; sourceTree = "<group>"; };
		E90B504C22DFE4B9000ED392 /* CAdjNSVariable.hpp */ = {isa = PBXFileReference; fileEncoding = 4; lastKnownFileType = sourcecode.cpp.h; name = CAdjNSVariable.hpp; path = ../../SU2_CFD/include/variables/CAdjNSVariable.hpp; sourceTree = "<group>"; };
		E90B504D22DFE4B9000ED392 /* CTransLMVariable.hpp */ = {isa = PBXFileReference; fileEncoding = 4; lastKnownFileType = sourcecode.cpp.h; name = CTransLMVariable.hpp; path = ../../SU2_CFD/include/variables/CTransLMVariable.hpp; sourceTree = "<group>"; };
		E90B504F22DFE541000ED392 /* CSysMatrix.inl */ = {isa = PBXFileReference; fileEncoding = 4; lastKnownFileType = text; name = CSysMatrix.inl; path = ../../Common/include/linear_algebra/CSysMatrix.inl; sourceTree = "<group>"; };
		E90B505022DFE541000ED392 /* CSysSolve_b.hpp */ = {isa = PBXFileReference; fileEncoding = 4; lastKnownFileType = sourcecode.cpp.h; name = CSysSolve_b.hpp; path = ../../Common/include/linear_algebra/CSysSolve_b.hpp; sourceTree = "<group>"; };
		E90B505122DFE541000ED392 /* CSysMatrix.hpp */ = {isa = PBXFileReference; fileEncoding = 4; lastKnownFileType = sourcecode.cpp.h; name = CSysMatrix.hpp; path = ../../Common/include/linear_algebra/CSysMatrix.hpp; sourceTree = "<group>"; };
		E90B505222DFE541000ED392 /* CSysSolve.hpp */ = {isa = PBXFileReference; fileEncoding = 4; lastKnownFileType = sourcecode.cpp.h; name = CSysSolve.hpp; path = ../../Common/include/linear_algebra/CSysSolve.hpp; sourceTree = "<group>"; };
		E90B505322DFE541000ED392 /* CPreconditioner.hpp */ = {isa = PBXFileReference; fileEncoding = 4; lastKnownFileType = sourcecode.cpp.h; name = CPreconditioner.hpp; path = ../../Common/include/linear_algebra/CPreconditioner.hpp; sourceTree = "<group>"; };
		E90B505422DFE541000ED392 /* CMatrixVectorProduct.hpp */ = {isa = PBXFileReference; fileEncoding = 4; lastKnownFileType = sourcecode.cpp.h; name = CMatrixVectorProduct.hpp; path = ../../Common/include/linear_algebra/CMatrixVectorProduct.hpp; sourceTree = "<group>"; };
		E90B505522DFE541000ED392 /* CSysVector.hpp */ = {isa = PBXFileReference; fileEncoding = 4; lastKnownFileType = sourcecode.cpp.h; name = CSysVector.hpp; path = ../../Common/include/linear_algebra/CSysVector.hpp; sourceTree = "<group>"; };
		E90B505722E27931000ED392 /* numerics_direct_scalar.cpp */ = {isa = PBXFileReference; fileEncoding = 4; lastKnownFileType = sourcecode.cpp.cpp; name = numerics_direct_scalar.cpp; path = ../../SU2_CFD/src/numerics_direct_scalar.cpp; sourceTree = "<group>"; };
		E90B505822E27932000ED392 /* solver_direct_scalar.cpp */ = {isa = PBXFileReference; fileEncoding = 4; lastKnownFileType = sourcecode.cpp.cpp; name = solver_direct_scalar.cpp; path = ../../SU2_CFD/src/solver_direct_scalar.cpp; sourceTree = "<group>"; };
		E90B505D22E29CD6000ED392 /* CScalarVariable.hpp */ = {isa = PBXFileReference; fileEncoding = 4; lastKnownFileType = sourcecode.cpp.h; name = CScalarVariable.hpp; path = ../../SU2_CFD/include/variables/CScalarVariable.hpp; sourceTree = "<group>"; };
		E90B505E22E2EAE9000ED392 /* CScalarVariable.cpp */ = {isa = PBXFileReference; fileEncoding = 4; lastKnownFileType = sourcecode.cpp.cpp; name = CScalarVariable.cpp; path = ../../SU2_CFD/src/variables/CScalarVariable.cpp; sourceTree = "<group>"; };
		E90D35F6203F9C5800A3290D /* fluid_model_inc.cpp */ = {isa = PBXFileReference; fileEncoding = 4; lastKnownFileType = sourcecode.cpp.cpp; name = fluid_model_inc.cpp; path = ../../SU2_CFD/src/fluid_model_inc.cpp; sourceTree = "<group>"; };
		E91CAD081B8C117A00EE3FCC /* inv_NACA0012.cfg */ = {isa = PBXFileReference; fileEncoding = 4; lastKnownFileType = text; path = inv_NACA0012.cfg; sourceTree = "<group>"; };
		E91CAD091B8C117A00EE3FCC /* mesh_NACA0012_inv.su2 */ = {isa = PBXFileReference; fileEncoding = 4; lastKnownFileType = text; path = mesh_NACA0012_inv.su2; sourceTree = "<group>"; };
		E9225F741FCBC36D002F3682 /* solver_adjoint_elasticity.cpp */ = {isa = PBXFileReference; fileEncoding = 4; lastKnownFileType = sourcecode.cpp.cpp; name = solver_adjoint_elasticity.cpp; path = ../../SU2_CFD/src/solver_adjoint_elasticity.cpp; sourceTree = "<group>"; };
		E941BB8D1B71D0D0005C6C06 /* solver_adjoint_discrete.cpp */ = {isa = PBXFileReference; fileEncoding = 4; lastKnownFileType = sourcecode.cpp.cpp; lineEnding = 0; name = solver_adjoint_discrete.cpp; path = ../../SU2_CFD/src/solver_adjoint_discrete.cpp; sourceTree = "<group>"; xcLanguageSpecificationIdentifier = xcode.lang.cpp; };
		E941BB911B71D124005C6C06 /* mpi_structure.cpp */ = {isa = PBXFileReference; fileEncoding = 4; lastKnownFileType = sourcecode.cpp.cpp; lineEnding = 0; name = mpi_structure.cpp; path = ../../Common/src/mpi_structure.cpp; sourceTree = "<group>"; xcLanguageSpecificationIdentifier = xcode.lang.cpp; };
		E941BB951B71D1AB005C6C06 /* datatype_structure.hpp */ = {isa = PBXFileReference; fileEncoding = 4; lastKnownFileType = sourcecode.cpp.h; lineEnding = 0; name = datatype_structure.hpp; path = ../../Common/include/datatype_structure.hpp; sourceTree = "<group>"; xcLanguageSpecificationIdentifier = xcode.lang.cpp; };
		E941BB961B71D1AB005C6C06 /* datatype_structure.inl */ = {isa = PBXFileReference; fileEncoding = 4; lastKnownFileType = text; lineEnding = 0; name = datatype_structure.inl; path = ../../Common/include/datatype_structure.inl; sourceTree = "<group>"; xcLanguageSpecificationIdentifier = xcode.lang.cpp; };
		E941BB9C1B71D1AB005C6C06 /* codi_forward_structure.hpp */ = {isa = PBXFileReference; fileEncoding = 4; lastKnownFileType = sourcecode.cpp.h; lineEnding = 0; path = codi_forward_structure.hpp; sourceTree = "<group>"; xcLanguageSpecificationIdentifier = xcode.lang.cpp; };
		E941BB9D1B71D1AB005C6C06 /* codi_forward_structure.inl */ = {isa = PBXFileReference; fileEncoding = 4; lastKnownFileType = text; lineEnding = 0; path = codi_forward_structure.inl; sourceTree = "<group>"; xcLanguageSpecificationIdentifier = xcode.lang.cpp; };
		E941BB9E1B71D1AB005C6C06 /* codi_reverse_structure.hpp */ = {isa = PBXFileReference; fileEncoding = 4; lastKnownFileType = sourcecode.cpp.h; lineEnding = 0; path = codi_reverse_structure.hpp; sourceTree = "<group>"; xcLanguageSpecificationIdentifier = xcode.lang.cpp; };
		E941BB9F1B71D1AB005C6C06 /* codi_reverse_structure.inl */ = {isa = PBXFileReference; fileEncoding = 4; lastKnownFileType = text; lineEnding = 0; path = codi_reverse_structure.inl; sourceTree = "<group>"; xcLanguageSpecificationIdentifier = xcode.lang.cpp; };
		E941BBA21B71D1AB005C6C06 /* primitive_structure.hpp */ = {isa = PBXFileReference; fileEncoding = 4; lastKnownFileType = sourcecode.cpp.h; lineEnding = 0; path = primitive_structure.hpp; sourceTree = "<group>"; xcLanguageSpecificationIdentifier = xcode.lang.cpp; };
		E941BBA31B71D1AB005C6C06 /* primitive_structure.inl */ = {isa = PBXFileReference; fileEncoding = 4; lastKnownFileType = text; lineEnding = 0; path = primitive_structure.inl; sourceTree = "<group>"; xcLanguageSpecificationIdentifier = xcode.lang.cpp; };
		E941BBA51B71D1AB005C6C06 /* mpi_structure.hpp */ = {isa = PBXFileReference; fileEncoding = 4; lastKnownFileType = sourcecode.cpp.h; lineEnding = 0; name = mpi_structure.hpp; path = ../../Common/include/mpi_structure.hpp; sourceTree = "<group>"; xcLanguageSpecificationIdentifier = xcode.lang.cpp; };
		E941BBA61B71D1AB005C6C06 /* mpi_structure.inl */ = {isa = PBXFileReference; fileEncoding = 4; lastKnownFileType = text; lineEnding = 0; name = mpi_structure.inl; path = ../../Common/include/mpi_structure.inl; sourceTree = "<group>"; xcLanguageSpecificationIdentifier = xcode.lang.cpp; };
		E96FAF0F2189FE9C0046BF5D /* blas_structure.cpp */ = {isa = PBXFileReference; fileEncoding = 4; lastKnownFileType = sourcecode.cpp.cpp; name = blas_structure.cpp; path = ../../Common/src/blas_structure.cpp; sourceTree = "<group>"; };
		E96FAF112189FECA0046BF5D /* graph_coloring_structure.cpp */ = {isa = PBXFileReference; fileEncoding = 4; lastKnownFileType = sourcecode.cpp.cpp; name = graph_coloring_structure.cpp; path = ../../Common/src/graph_coloring_structure.cpp; sourceTree = "<group>"; };
		E96FAF122189FECA0046BF5D /* fem_gauss_jacobi_quadrature.cpp */ = {isa = PBXFileReference; fileEncoding = 4; lastKnownFileType = sourcecode.cpp.cpp; name = fem_gauss_jacobi_quadrature.cpp; path = ../../Common/src/fem_gauss_jacobi_quadrature.cpp; sourceTree = "<group>"; };
		E96FAF132189FECA0046BF5D /* fem_cgns_elements.cpp */ = {isa = PBXFileReference; fileEncoding = 4; lastKnownFileType = sourcecode.cpp.cpp; name = fem_cgns_elements.cpp; path = ../../Common/src/fem_cgns_elements.cpp; sourceTree = "<group>"; };
		E96FAF192189FF620046BF5D /* graph_coloring_structure.hpp */ = {isa = PBXFileReference; fileEncoding = 4; lastKnownFileType = sourcecode.cpp.h; name = graph_coloring_structure.hpp; path = ../../Common/include/graph_coloring_structure.hpp; sourceTree = "<group>"; };
		E96FAF1A2189FF620046BF5D /* blas_structure.hpp */ = {isa = PBXFileReference; fileEncoding = 4; lastKnownFileType = sourcecode.cpp.h; name = blas_structure.hpp; path = ../../Common/include/blas_structure.hpp; sourceTree = "<group>"; };
		E96FAF1B2189FF620046BF5D /* fem_gauss_jacobi_quadrature.inl */ = {isa = PBXFileReference; fileEncoding = 4; lastKnownFileType = text; name = fem_gauss_jacobi_quadrature.inl; path = ../../Common/include/fem_gauss_jacobi_quadrature.inl; sourceTree = "<group>"; };
		E96FAF1C2189FF620046BF5D /* fem_cgns_elements.hpp */ = {isa = PBXFileReference; fileEncoding = 4; lastKnownFileType = sourcecode.cpp.h; name = fem_cgns_elements.hpp; path = ../../Common/include/fem_cgns_elements.hpp; sourceTree = "<group>"; };
		E96FAF1D2189FF620046BF5D /* fem_gauss_jacobi_quadrature.hpp */ = {isa = PBXFileReference; fileEncoding = 4; lastKnownFileType = sourcecode.cpp.h; name = fem_gauss_jacobi_quadrature.hpp; path = ../../Common/include/fem_gauss_jacobi_quadrature.hpp; sourceTree = "<group>"; };
		E97429AE231F1576006DA2D3 /* CMeshSolver.cpp */ = {isa = PBXFileReference; fileEncoding = 4; lastKnownFileType = sourcecode.cpp.cpp; name = CMeshSolver.cpp; path = ../../SU2_CFD/src/solvers/CMeshSolver.cpp; sourceTree = "<group>"; };
		E97429AF231F1577006DA2D3 /* CDiscAdjMeshSolver.cpp */ = {isa = PBXFileReference; fileEncoding = 4; lastKnownFileType = sourcecode.cpp.cpp; name = CDiscAdjMeshSolver.cpp; path = ../../SU2_CFD/src/solvers/CDiscAdjMeshSolver.cpp; sourceTree = "<group>"; };
		E97429B8231F1613006DA2D3 /* CMeshElement.cpp */ = {isa = PBXFileReference; fileEncoding = 4; lastKnownFileType = sourcecode.cpp.cpp; name = CMeshElement.cpp; path = ../../SU2_CFD/src/variables/CMeshElement.cpp; sourceTree = "<group>"; };
		E97B6C8117F941800008255B /* config_template.cfg */ = {isa = PBXFileReference; lastKnownFileType = text; name = config_template.cfg; path = ../../config_template.cfg; sourceTree = "<group>"; };
		E9C2835022A701B5007B4E59 /* CMMSNSTwoHalfSpheresSolution.hpp */ = {isa = PBXFileReference; fileEncoding = 4; lastKnownFileType = sourcecode.cpp.h; name = CMMSNSTwoHalfSpheresSolution.hpp; path = ../../Common/include/toolboxes/MMS/CMMSNSTwoHalfSpheresSolution.hpp; sourceTree = "<group>"; };
		E9C2835122A701B5007B4E59 /* CMMSNSTwoHalfCirclesSolution.hpp */ = {isa = PBXFileReference; fileEncoding = 4; lastKnownFileType = sourcecode.cpp.h; name = CMMSNSTwoHalfCirclesSolution.hpp; path = ../../Common/include/toolboxes/MMS/CMMSNSTwoHalfCirclesSolution.hpp; sourceTree = "<group>"; };
		E9C2835222A701B5007B4E59 /* CMMSIncEulerSolution.hpp */ = {isa = PBXFileReference; fileEncoding = 4; lastKnownFileType = sourcecode.cpp.h; name = CMMSIncEulerSolution.hpp; path = ../../Common/include/toolboxes/MMS/CMMSIncEulerSolution.hpp; sourceTree = "<group>"; };
		E9C2835322A701B5007B4E59 /* CMMSNSUnitQuadSolution.hpp */ = {isa = PBXFileReference; fileEncoding = 4; lastKnownFileType = sourcecode.cpp.h; name = CMMSNSUnitQuadSolution.hpp; path = ../../Common/include/toolboxes/MMS/CMMSNSUnitQuadSolution.hpp; sourceTree = "<group>"; };
		E9C2835422A701B5007B4E59 /* CUserDefinedSolution.hpp */ = {isa = PBXFileReference; fileEncoding = 4; lastKnownFileType = sourcecode.cpp.h; name = CUserDefinedSolution.hpp; path = ../../Common/include/toolboxes/MMS/CUserDefinedSolution.hpp; sourceTree = "<group>"; };
		E9C2835522A701B5007B4E59 /* CVerificationSolution.hpp */ = {isa = PBXFileReference; fileEncoding = 4; lastKnownFileType = sourcecode.cpp.h; name = CVerificationSolution.hpp; path = ../../Common/include/toolboxes/MMS/CVerificationSolution.hpp; sourceTree = "<group>"; };
		E9C2835622A701B5007B4E59 /* CNSUnitQuadSolution.hpp */ = {isa = PBXFileReference; fileEncoding = 4; lastKnownFileType = sourcecode.cpp.h; name = CNSUnitQuadSolution.hpp; path = ../../Common/include/toolboxes/MMS/CNSUnitQuadSolution.hpp; sourceTree = "<group>"; };
		E9C2835722A701B5007B4E59 /* CInviscidVortexSolution.hpp */ = {isa = PBXFileReference; fileEncoding = 4; lastKnownFileType = sourcecode.cpp.h; name = CInviscidVortexSolution.hpp; path = ../../Common/include/toolboxes/MMS/CInviscidVortexSolution.hpp; sourceTree = "<group>"; };
		E9C2835822A701B5007B4E59 /* CRinglebSolution.hpp */ = {isa = PBXFileReference; fileEncoding = 4; lastKnownFileType = sourcecode.cpp.h; name = CRinglebSolution.hpp; path = ../../Common/include/toolboxes/MMS/CRinglebSolution.hpp; sourceTree = "<group>"; };
		E9C2835922A701B5007B4E59 /* CTGVSolution.hpp */ = {isa = PBXFileReference; fileEncoding = 4; lastKnownFileType = sourcecode.cpp.h; name = CTGVSolution.hpp; path = ../../Common/include/toolboxes/MMS/CTGVSolution.hpp; sourceTree = "<group>"; };
		E9C2835A22A701B6007B4E59 /* CIncTGVSolution.hpp */ = {isa = PBXFileReference; fileEncoding = 4; lastKnownFileType = sourcecode.cpp.h; name = CIncTGVSolution.hpp; path = ../../Common/include/toolboxes/MMS/CIncTGVSolution.hpp; sourceTree = "<group>"; };
		E9C2835B22A701B6007B4E59 /* CVerificationSolution.inl */ = {isa = PBXFileReference; fileEncoding = 4; lastKnownFileType = text; name = CVerificationSolution.inl; path = ../../Common/include/toolboxes/MMS/CVerificationSolution.inl; sourceTree = "<group>"; };
		E9C2835C22A701B6007B4E59 /* CMMSIncNSSolution.hpp */ = {isa = PBXFileReference; fileEncoding = 4; lastKnownFileType = sourcecode.cpp.h; name = CMMSIncNSSolution.hpp; path = ../../Common/include/toolboxes/MMS/CMMSIncNSSolution.hpp; sourceTree = "<group>"; };
		E9C2835D22A701B6007B4E59 /* CMMSNSUnitQuadSolutionWallBC.hpp */ = {isa = PBXFileReference; fileEncoding = 4; lastKnownFileType = sourcecode.cpp.h; name = CMMSNSUnitQuadSolutionWallBC.hpp; path = ../../Common/include/toolboxes/MMS/CMMSNSUnitQuadSolutionWallBC.hpp; sourceTree = "<group>"; };
		E9C830752061E60E004417A9 /* fem_geometry_structure.cpp */ = {isa = PBXFileReference; fileEncoding = 4; lastKnownFileType = sourcecode.cpp.cpp; name = fem_geometry_structure.cpp; path = ../../Common/src/fem_geometry_structure.cpp; sourceTree = "<group>"; };
		E9C830762061E60E004417A9 /* fem_integration_rules.cpp */ = {isa = PBXFileReference; fileEncoding = 4; lastKnownFileType = sourcecode.cpp.cpp; name = fem_integration_rules.cpp; path = ../../Common/src/fem_integration_rules.cpp; sourceTree = "<group>"; };
		E9C830772061E60E004417A9 /* fem_standard_element.cpp */ = {isa = PBXFileReference; fileEncoding = 4; lastKnownFileType = sourcecode.cpp.cpp; name = fem_standard_element.cpp; path = ../../Common/src/fem_standard_element.cpp; sourceTree = "<group>"; };
		E9C830782061E60E004417A9 /* fem_wall_distance.cpp */ = {isa = PBXFileReference; fileEncoding = 4; lastKnownFileType = sourcecode.cpp.cpp; name = fem_wall_distance.cpp; path = ../../Common/src/fem_wall_distance.cpp; sourceTree = "<group>"; };
		E9C830792061E60E004417A9 /* fem_work_estimate_metis.cpp */ = {isa = PBXFileReference; fileEncoding = 4; lastKnownFileType = sourcecode.cpp.cpp; name = fem_work_estimate_metis.cpp; path = ../../Common/src/fem_work_estimate_metis.cpp; sourceTree = "<group>"; };
		E9C8307B2061E60E004417A9 /* geometry_structure_fem_part.cpp */ = {isa = PBXFileReference; fileEncoding = 4; lastKnownFileType = sourcecode.cpp.cpp; name = geometry_structure_fem_part.cpp; path = ../../Common/src/geometry_structure_fem_part.cpp; sourceTree = "<group>"; };
		E9C8308B2061E6B6004417A9 /* fem_geometry_structure.hpp */ = {isa = PBXFileReference; fileEncoding = 4; lastKnownFileType = sourcecode.cpp.h; name = fem_geometry_structure.hpp; path = ../../Common/include/fem_geometry_structure.hpp; sourceTree = "<group>"; };
		E9C8308C2061E6B6004417A9 /* fem_geometry_structure.inl */ = {isa = PBXFileReference; fileEncoding = 4; lastKnownFileType = text; name = fem_geometry_structure.inl; path = ../../Common/include/fem_geometry_structure.inl; sourceTree = "<group>"; };
		E9C8308D2061E6B6004417A9 /* fem_standard_element.hpp */ = {isa = PBXFileReference; fileEncoding = 4; lastKnownFileType = sourcecode.cpp.h; name = fem_standard_element.hpp; path = ../../Common/include/fem_standard_element.hpp; sourceTree = "<group>"; };
		E9C8308E2061E6B6004417A9 /* fem_standard_element.inl */ = {isa = PBXFileReference; fileEncoding = 4; lastKnownFileType = text; name = fem_standard_element.inl; path = ../../Common/include/fem_standard_element.inl; sourceTree = "<group>"; };
		E9C830922061E799004417A9 /* solver_direct_mean_fem.cpp */ = {isa = PBXFileReference; fileEncoding = 4; lastKnownFileType = sourcecode.cpp.cpp; name = solver_direct_mean_fem.cpp; path = ../../SU2_CFD/src/solver_direct_mean_fem.cpp; sourceTree = "<group>"; };
<<<<<<< HEAD
		E9D6EE5323159EC900618E36 /* CDummyDriver.cpp */ = {isa = PBXFileReference; fileEncoding = 4; lastKnownFileType = sourcecode.cpp.cpp; name = CDummyDriver.cpp; path = ../../SU2_CFD/src/drivers/CDummyDriver.cpp; sourceTree = "<group>"; };
		E9D6EE5523159EE000618E36 /* CDummyDriver.hpp */ = {isa = PBXFileReference; fileEncoding = 4; lastKnownFileType = sourcecode.cpp.h; name = CDummyDriver.hpp; path = ../../SU2_CFD/include/drivers/CDummyDriver.hpp; sourceTree = "<group>"; };
=======
		E9D6EE5923165FD300618E36 /* CDummyDriver.cpp */ = {isa = PBXFileReference; fileEncoding = 4; lastKnownFileType = sourcecode.cpp.cpp; name = CDummyDriver.cpp; path = ../../SU2_CFD/src/drivers/CDummyDriver.cpp; sourceTree = "<group>"; };
		E9D6EE5B23165FE400618E36 /* CDummyDriver.hpp */ = {isa = PBXFileReference; fileEncoding = 4; lastKnownFileType = sourcecode.cpp.h; name = CDummyDriver.hpp; path = ../../SU2_CFD/include/drivers/CDummyDriver.hpp; sourceTree = "<group>"; };
		E9D6EE5C2316653100618E36 /* CSU2ASCIIMeshReaderFVM.cpp */ = {isa = PBXFileReference; fileEncoding = 4; lastKnownFileType = sourcecode.cpp.cpp; name = CSU2ASCIIMeshReaderFVM.cpp; path = ../../Common/src/CSU2ASCIIMeshReaderFVM.cpp; sourceTree = "<group>"; };
		E9D6EE5E2316655400618E36 /* CSU2ASCIIMeshReaderFVM.hpp */ = {isa = PBXFileReference; fileEncoding = 4; lastKnownFileType = sourcecode.cpp.h; name = CSU2ASCIIMeshReaderFVM.hpp; path = ../../Common/include/CSU2ASCIIMeshReaderFVM.hpp; sourceTree = "<group>"; };
		E9D6EE652317B80500618E36 /* CMeshSolver.cpp */ = {isa = PBXFileReference; fileEncoding = 4; lastKnownFileType = sourcecode.cpp.cpp; name = CMeshSolver.cpp; path = ../../SU2_CFD/src/solvers/CMeshSolver.cpp; sourceTree = "<group>"; };
		E9D6EE662317B80600618E36 /* CDiscAdjMeshSolver.cpp */ = {isa = PBXFileReference; fileEncoding = 4; lastKnownFileType = sourcecode.cpp.cpp; name = CDiscAdjMeshSolver.cpp; path = ../../SU2_CFD/src/solvers/CDiscAdjMeshSolver.cpp; sourceTree = "<group>"; };
		E9D6EE692317B86300618E36 /* CFEAMeshElasticity.cpp */ = {isa = PBXFileReference; fileEncoding = 4; lastKnownFileType = sourcecode.cpp.cpp; name = CFEAMeshElasticity.cpp; path = ../../SU2_CFD/src/numerics/CFEAMeshElasticity.cpp; sourceTree = "<group>"; };
		E9D6EE6B2317B88F00618E36 /* CDiscAdjMeshBoundVariable.cpp */ = {isa = PBXFileReference; fileEncoding = 4; lastKnownFileType = sourcecode.cpp.cpp; name = CDiscAdjMeshBoundVariable.cpp; path = ../../SU2_CFD/src/variables/CDiscAdjMeshBoundVariable.cpp; sourceTree = "<group>"; };
		E9D6EE6E2317B88F00618E36 /* CDiscAdjFEABoundVariable.cpp */ = {isa = PBXFileReference; fileEncoding = 4; lastKnownFileType = sourcecode.cpp.cpp; name = CDiscAdjFEABoundVariable.cpp; path = ../../SU2_CFD/src/variables/CDiscAdjFEABoundVariable.cpp; sourceTree = "<group>"; };
		E9D6EE6F2317B88F00618E36 /* CMeshElement.cpp */ = {isa = PBXFileReference; fileEncoding = 4; lastKnownFileType = sourcecode.cpp.cpp; name = CMeshElement.cpp; path = ../../SU2_CFD/src/variables/CMeshElement.cpp; sourceTree = "<group>"; };
		E9D6EE702317B88F00618E36 /* CMeshBoundVariable.cpp */ = {isa = PBXFileReference; fileEncoding = 4; lastKnownFileType = sourcecode.cpp.cpp; name = CMeshBoundVariable.cpp; path = ../../SU2_CFD/src/variables/CMeshBoundVariable.cpp; sourceTree = "<group>"; };
		E9D6EE712317B88F00618E36 /* CMeshVariable.cpp */ = {isa = PBXFileReference; fileEncoding = 4; lastKnownFileType = sourcecode.cpp.cpp; name = CMeshVariable.cpp; path = ../../SU2_CFD/src/variables/CMeshVariable.cpp; sourceTree = "<group>"; };
		E9D6EE792317B8A100618E36 /* CFEAMeshElasticity.hpp */ = {isa = PBXFileReference; fileEncoding = 4; lastKnownFileType = sourcecode.cpp.h; name = CFEAMeshElasticity.hpp; path = ../../SU2_CFD/include/numerics/CFEAMeshElasticity.hpp; sourceTree = "<group>"; };
		E9D6EE7A2317B8B000618E36 /* CDiscAdjMeshSolver.hpp */ = {isa = PBXFileReference; fileEncoding = 4; lastKnownFileType = sourcecode.cpp.h; name = CDiscAdjMeshSolver.hpp; path = ../../SU2_CFD/include/solvers/CDiscAdjMeshSolver.hpp; sourceTree = "<group>"; };
		E9D6EE7B2317B8B000618E36 /* CMeshSolver.hpp */ = {isa = PBXFileReference; fileEncoding = 4; lastKnownFileType = sourcecode.cpp.h; name = CMeshSolver.hpp; path = ../../SU2_CFD/include/solvers/CMeshSolver.hpp; sourceTree = "<group>"; };
		E9D6EE7C2317B8CC00618E36 /* CMeshElement.hpp */ = {isa = PBXFileReference; fileEncoding = 4; lastKnownFileType = sourcecode.cpp.h; name = CMeshElement.hpp; path = ../../SU2_CFD/include/variables/CMeshElement.hpp; sourceTree = "<group>"; };
		E9D6EE7E2317B8CC00618E36 /* CDiscAdjFEABoundVariable.hpp */ = {isa = PBXFileReference; fileEncoding = 4; lastKnownFileType = sourcecode.cpp.h; name = CDiscAdjFEABoundVariable.hpp; path = ../../SU2_CFD/include/variables/CDiscAdjFEABoundVariable.hpp; sourceTree = "<group>"; };
		E9D6EE7F2317B8CC00618E36 /* CMeshVariable.hpp */ = {isa = PBXFileReference; fileEncoding = 4; lastKnownFileType = sourcecode.cpp.h; name = CMeshVariable.hpp; path = ../../SU2_CFD/include/variables/CMeshVariable.hpp; sourceTree = "<group>"; };
		E9D6EE802317B8CC00618E36 /* CDiscAdjMeshBoundVariable.hpp */ = {isa = PBXFileReference; fileEncoding = 4; lastKnownFileType = sourcecode.cpp.h; name = CDiscAdjMeshBoundVariable.hpp; path = ../../SU2_CFD/include/variables/CDiscAdjMeshBoundVariable.hpp; sourceTree = "<group>"; };
		E9D6EE822317B8CC00618E36 /* CMeshBoundVariable.hpp */ = {isa = PBXFileReference; fileEncoding = 4; lastKnownFileType = sourcecode.cpp.h; name = CMeshBoundVariable.hpp; path = ../../SU2_CFD/include/variables/CMeshBoundVariable.hpp; sourceTree = "<group>"; };
>>>>>>> 972606f5
		E9D85B4B1C3F1B9E0077122F /* ad_structure.cpp */ = {isa = PBXFileReference; fileEncoding = 4; lastKnownFileType = sourcecode.cpp.cpp; lineEnding = 0; name = ad_structure.cpp; path = ../../Common/src/ad_structure.cpp; sourceTree = "<group>"; };
		E9D85B4D1C3F1BE00077122F /* ad_structure.hpp */ = {isa = PBXFileReference; fileEncoding = 4; lastKnownFileType = sourcecode.cpp.h; lineEnding = 0; name = ad_structure.hpp; path = ../../Common/include/ad_structure.hpp; sourceTree = "<group>"; };
		E9D85B4E1C3F1BE00077122F /* ad_structure.inl */ = {isa = PBXFileReference; fileEncoding = 4; lastKnownFileType = text; lineEnding = 0; name = ad_structure.inl; path = ../../Common/include/ad_structure.inl; sourceTree = "<group>"; };
		E9D85B4F1C3F1BE00077122F /* element_structure.hpp */ = {isa = PBXFileReference; fileEncoding = 4; lastKnownFileType = sourcecode.cpp.h; lineEnding = 0; name = element_structure.hpp; path = ../../Common/include/element_structure.hpp; sourceTree = "<group>"; };
		E9D85B501C3F1BE00077122F /* element_structure.inl */ = {isa = PBXFileReference; fileEncoding = 4; lastKnownFileType = text; lineEnding = 0; name = element_structure.inl; path = ../../Common/include/element_structure.inl; sourceTree = "<group>"; };
		E9D85B511C3F1BE10077122F /* gauss_structure.hpp */ = {isa = PBXFileReference; fileEncoding = 4; lastKnownFileType = sourcecode.cpp.h; lineEnding = 0; name = gauss_structure.hpp; path = ../../Common/include/gauss_structure.hpp; sourceTree = "<group>"; };
		E9D85B521C3F1BE10077122F /* gauss_structure.inl */ = {isa = PBXFileReference; fileEncoding = 4; lastKnownFileType = text; lineEnding = 0; name = gauss_structure.inl; path = ../../Common/include/gauss_structure.inl; sourceTree = "<group>"; };
		E9D885A72303F8D000917362 /* CBoxMeshReaderFVM.hpp */ = {isa = PBXFileReference; fileEncoding = 4; lastKnownFileType = sourcecode.cpp.h; name = CBoxMeshReaderFVM.hpp; path = ../../Common/include/CBoxMeshReaderFVM.hpp; sourceTree = "<group>"; };
		E9D885A82303F8E400917362 /* CBoxMeshReaderFVM.cpp */ = {isa = PBXFileReference; fileEncoding = 4; lastKnownFileType = sourcecode.cpp.cpp; name = CBoxMeshReaderFVM.cpp; path = ../../Common/src/CBoxMeshReaderFVM.cpp; sourceTree = "<group>"; };
		E9D9CE851C62A1A7004119E9 /* interpolation_structure.cpp */ = {isa = PBXFileReference; fileEncoding = 4; lastKnownFileType = sourcecode.cpp.cpp; lineEnding = 0; name = interpolation_structure.cpp; path = ../../Common/src/interpolation_structure.cpp; sourceTree = "<group>"; xcLanguageSpecificationIdentifier = xcode.lang.cpp; };
		E9D9CE971C62A2A7004119E9 /* interpolation_structure.hpp */ = {isa = PBXFileReference; fileEncoding = 4; lastKnownFileType = sourcecode.cpp.h; lineEnding = 0; name = interpolation_structure.hpp; path = ../../Common/include/interpolation_structure.hpp; sourceTree = "<group>"; xcLanguageSpecificationIdentifier = xcode.lang.cpp; };
		E9E51AD522FA313800773E0C /* CLinearPartitioner.cpp */ = {isa = PBXFileReference; fileEncoding = 4; lastKnownFileType = sourcecode.cpp.cpp; name = CLinearPartitioner.cpp; path = ../../Common/src/toolboxes/CLinearPartitioner.cpp; sourceTree = "<group>"; };
		E9E51AD722FA314F00773E0C /* CLinearPartitioner.hpp */ = {isa = PBXFileReference; fileEncoding = 4; lastKnownFileType = sourcecode.cpp.h; name = CLinearPartitioner.hpp; path = ../../Common/include/toolboxes/CLinearPartitioner.hpp; sourceTree = "<group>"; };
		E9E51AD822FA603700773E0C /* CMeshReaderFVM.cpp */ = {isa = PBXFileReference; fileEncoding = 4; lastKnownFileType = sourcecode.cpp.cpp; name = CMeshReaderFVM.cpp; path = ../../Common/src/CMeshReaderFVM.cpp; sourceTree = "<group>"; };
		E9E51ADA22FA604600773E0C /* CMeshReaderFVM.hpp */ = {isa = PBXFileReference; fileEncoding = 4; lastKnownFileType = sourcecode.cpp.h; name = CMeshReaderFVM.hpp; path = ../../Common/include/CMeshReaderFVM.hpp; sourceTree = "<group>"; };
		E9E51ADB22FAB10D00773E0C /* CCGNSMeshReaderFVM.hpp */ = {isa = PBXFileReference; fileEncoding = 4; lastKnownFileType = sourcecode.cpp.h; name = CCGNSMeshReaderFVM.hpp; path = ../../Common/include/CCGNSMeshReaderFVM.hpp; sourceTree = "<group>"; };
		E9E51ADC22FAB11700773E0C /* CCGNSMeshReaderFVM.cpp */ = {isa = PBXFileReference; fileEncoding = 4; lastKnownFileType = sourcecode.cpp.cpp; name = CCGNSMeshReaderFVM.cpp; path = ../../Common/src/CCGNSMeshReaderFVM.cpp; sourceTree = "<group>"; };
		E9E674332302A2E3009B6A25 /* CMultiGridQueue.cpp */ = {isa = PBXFileReference; fileEncoding = 4; lastKnownFileType = sourcecode.cpp.cpp; name = CMultiGridQueue.cpp; path = ../../Common/src/CMultiGridQueue.cpp; sourceTree = "<group>"; };
		E9E674352302A327009B6A25 /* CMultiGridQueue.hpp */ = {isa = PBXFileReference; fileEncoding = 4; lastKnownFileType = sourcecode.cpp.h; name = CMultiGridQueue.hpp; path = ../../Common/include/CMultiGridQueue.hpp; sourceTree = "<group>"; };
		E9E674362302A92C009B6A25 /* CRectangularMeshReaderFVM.cpp */ = {isa = PBXFileReference; fileEncoding = 4; lastKnownFileType = sourcecode.cpp.cpp; name = CRectangularMeshReaderFVM.cpp; path = ../../Common/src/CRectangularMeshReaderFVM.cpp; sourceTree = "<group>"; };
		E9E674382302A942009B6A25 /* CRectangularMeshReaderFVM.hpp */ = {isa = PBXFileReference; fileEncoding = 4; lastKnownFileType = sourcecode.cpp.h; name = CRectangularMeshReaderFVM.hpp; path = ../../Common/include/CRectangularMeshReaderFVM.hpp; sourceTree = "<group>"; };
		E9F130C61D513DA300EC8963 /* numerics_direct_mean_inc.cpp */ = {isa = PBXFileReference; fileEncoding = 4; lastKnownFileType = sourcecode.cpp.cpp; lineEnding = 0; name = numerics_direct_mean_inc.cpp; path = ../../SU2_CFD/src/numerics_direct_mean_inc.cpp; sourceTree = "<group>"; };
		E9F130C81D513DA300EC8963 /* solver_direct_mean_inc.cpp */ = {isa = PBXFileReference; fileEncoding = 4; lastKnownFileType = sourcecode.cpp.cpp; lineEnding = 0; name = solver_direct_mean_inc.cpp; path = ../../SU2_CFD/src/solver_direct_mean_inc.cpp; sourceTree = "<group>"; };
		E9F512C61CB2FD6B004D5089 /* numerics_direct_elasticity_linear.cpp */ = {isa = PBXFileReference; fileEncoding = 4; lastKnownFileType = sourcecode.cpp.cpp; lineEnding = 0; name = numerics_direct_elasticity_linear.cpp; path = ../../SU2_CFD/src/numerics_direct_elasticity_linear.cpp; sourceTree = "<group>"; };
		E9F512C71CB2FD6B004D5089 /* numerics_direct_elasticity_nonlinear.cpp */ = {isa = PBXFileReference; fileEncoding = 4; lastKnownFileType = sourcecode.cpp.cpp; lineEnding = 0; name = numerics_direct_elasticity_nonlinear.cpp; path = ../../SU2_CFD/src/numerics_direct_elasticity_nonlinear.cpp; sourceTree = "<group>"; };
		E9FDF6E91D2DD0560066E49C /* adt_structure.cpp */ = {isa = PBXFileReference; fileEncoding = 4; lastKnownFileType = sourcecode.cpp.cpp; lineEnding = 0; name = adt_structure.cpp; path = ../../Common/src/adt_structure.cpp; sourceTree = "<group>"; xcLanguageSpecificationIdentifier = xcode.lang.cpp; };
		E9FDF6EB1D2DD0710066E49C /* adt_structure.inl */ = {isa = PBXFileReference; fileEncoding = 4; lastKnownFileType = text; lineEnding = 0; name = adt_structure.inl; path = ../../Common/include/adt_structure.inl; sourceTree = "<group>"; };
		E9FDF6EC1D2DD0860066E49C /* adt_structure.hpp */ = {isa = PBXFileReference; fileEncoding = 4; lastKnownFileType = sourcecode.cpp.h; lineEnding = 0; name = adt_structure.hpp; path = ../../Common/include/adt_structure.hpp; sourceTree = "<group>"; };
		EB14FF9422F790500045FB27 /* CSinglezoneDriver.cpp */ = {isa = PBXFileReference; fileEncoding = 4; lastKnownFileType = sourcecode.cpp.cpp; name = CSinglezoneDriver.cpp; path = ../../SU2_CFD/src/drivers/CSinglezoneDriver.cpp; sourceTree = "<group>"; };
		EB14FF9522F790500045FB27 /* CDiscAdjSinglezoneDriver.cpp */ = {isa = PBXFileReference; fileEncoding = 4; lastKnownFileType = sourcecode.cpp.cpp; name = CDiscAdjSinglezoneDriver.cpp; path = ../../SU2_CFD/src/drivers/CDiscAdjSinglezoneDriver.cpp; sourceTree = "<group>"; };
		EB14FF9622F790500045FB27 /* CDriver.cpp */ = {isa = PBXFileReference; fileEncoding = 4; lastKnownFileType = sourcecode.cpp.cpp; name = CDriver.cpp; path = ../../SU2_CFD/src/drivers/CDriver.cpp; sourceTree = "<group>"; };
		EB14FF9722F790500045FB27 /* CMultizoneDriver.cpp */ = {isa = PBXFileReference; fileEncoding = 4; lastKnownFileType = sourcecode.cpp.cpp; name = CMultizoneDriver.cpp; path = ../../SU2_CFD/src/drivers/CMultizoneDriver.cpp; sourceTree = "<group>"; };
		EB14FF9C22F790720045FB27 /* CDiscAdjSinglezoneDriver.hpp */ = {isa = PBXFileReference; fileEncoding = 4; lastKnownFileType = sourcecode.cpp.h; name = CDiscAdjSinglezoneDriver.hpp; path = ../../SU2_CFD/include/drivers/CDiscAdjSinglezoneDriver.hpp; sourceTree = "<group>"; };
		EB14FF9D22F790720045FB27 /* CDriver.hpp */ = {isa = PBXFileReference; fileEncoding = 4; lastKnownFileType = sourcecode.cpp.h; name = CDriver.hpp; path = ../../SU2_CFD/include/drivers/CDriver.hpp; sourceTree = "<group>"; };
		EB14FF9E22F790720045FB27 /* CSinglezoneDriver.hpp */ = {isa = PBXFileReference; fileEncoding = 4; lastKnownFileType = sourcecode.cpp.h; name = CSinglezoneDriver.hpp; path = ../../SU2_CFD/include/drivers/CSinglezoneDriver.hpp; sourceTree = "<group>"; };
		EB14FF9F22F790720045FB27 /* CMultizoneDriver.hpp */ = {isa = PBXFileReference; fileEncoding = 4; lastKnownFileType = sourcecode.cpp.h; name = CMultizoneDriver.hpp; path = ../../SU2_CFD/include/drivers/CMultizoneDriver.hpp; sourceTree = "<group>"; };
/* End PBXFileReference section */

/* Begin PBXFrameworksBuildPhase section */
		8DD76F660486A84900D96B5E /* Frameworks */ = {
			isa = PBXFrameworksBuildPhase;
			buildActionMask = 2147483647;
			files = (
			);
			runOnlyForDeploymentPostprocessing = 0;
		};
/* End PBXFrameworksBuildPhase section */

/* Begin PBXGroup section */
		052D517F17A21FAC003BE8B2 /* Solver */ = {
			isa = PBXGroup;
			children = (
<<<<<<< HEAD
=======
				E9D6EE662317B80600618E36 /* CDiscAdjMeshSolver.cpp */,
				E9D6EE652317B80500618E36 /* CMeshSolver.cpp */,
>>>>>>> 972606f5
				E941BB8D1B71D0D0005C6C06 /* solver_adjoint_discrete.cpp */,
				E9225F741FCBC36D002F3682 /* solver_adjoint_elasticity.cpp */,
				05E6DBDA17EB62A100FA1F7E /* solver_adjoint_mean.cpp */,
				05E6DBDD17EB62A100FA1F7E /* solver_adjoint_turbulent.cpp */,
				0530E56917FDF7AC00733CE8 /* solver_direct_elasticity.cpp */,
				05E6DBE017EB62A100FA1F7E /* solver_direct_heat.cpp */,
				E9C830922061E799004417A9 /* solver_direct_mean_fem.cpp */,
				E9F130C81D513DA300EC8963 /* solver_direct_mean_inc.cpp */,
				05E6DBE217EB62A100FA1F7E /* solver_direct_mean.cpp */,
<<<<<<< HEAD
				E90B505822E27932000ED392 /* solver_direct_scalar.cpp */,
=======
>>>>>>> 972606f5
				05E6DBE517EB62A100FA1F7E /* solver_direct_transition.cpp */,
				05E6DBE617EB62A100FA1F7E /* solver_direct_turbulent.cpp */,
				05E6DBEA17EB62A100FA1F7E /* solver_structure.cpp */,
				05E6DBEB17EB62A100FA1F7E /* solver_template.cpp */,
			);
			name = Solver;
			sourceTree = "<group>";
		};
		052D51AA17A22E15003BE8B2 /* Integration */ = {
			isa = PBXGroup;
			children = (
				05E6DBBE17EB62A100FA1F7E /* integration_structure.cpp */,
				05E6DBBF17EB62A100FA1F7E /* integration_time.cpp */,
			);
			name = Integration;
			sourceTree = "<group>";
		};
		052D51AB17A22E24003BE8B2 /* Output */ = {
			isa = PBXGroup;
			children = (
<<<<<<< HEAD
				05E6DBD517EB62A100FA1F7E /* output_cgns.cpp */,
				050698091AA6179100FF4F07 /* output_fieldview.cpp */,
				05E6DBD617EB62A100FA1F7E /* output_paraview.cpp */,
				05812D7A1F2787540086FCB0 /* output_physics.cpp */,
				05E6DBD717EB62A100FA1F7E /* output_structure.cpp */,
				05755F091A54AC4500600019 /* output_su2.cpp */,
				05E6DBD817EB62A100FA1F7E /* output_tecplot.cpp */,
=======
				4040B269235FBFF200843C83 /* filewriter */,
				403426B8235F83B1005B5215 /* CAdjElasticityOutput.cpp */,
				403426BD235F83B1005B5215 /* CAdjFlowCompOutput.cpp */,
				403426B2235F83B1005B5215 /* CAdjFlowIncOutput.cpp */,
				403426C0235F83B2005B5215 /* CAdjHeatOutput.cpp */,
				403426C1235F83B2005B5215 /* CBaselineOutput.cpp */,
				403426B9235F83B1005B5215 /* CElasticityOutput.cpp */,
				403426BC235F83B1005B5215 /* CFlowCompFEMOutput.cpp */,
				403426BA235F83B1005B5215 /* CFlowCompOutput.cpp */,
				403426B4235F83B1005B5215 /* CFlowIncOutput.cpp */,
				403426B3235F83B1005B5215 /* CFlowOutput.cpp */,
				403426B5235F83B1005B5215 /* CHeatOutput.cpp */,
				403426B7235F83B1005B5215 /* CMeshOutput.cpp */,
				403426B6235F83B1005B5215 /* CMultizoneOutput.cpp */,
				403426BE235F83B1005B5215 /* COutput.cpp */,
				403426BF235F83B2005B5215 /* output_physics.cpp */,
				403426BB235F83B1005B5215 /* output_structure_legacy.cpp */,
>>>>>>> 972606f5
			);
			name = Output;
			sourceTree = "<group>";
		};
		0530E57317FDF97F00733CE8 /* Geometry */ = {
			isa = PBXGroup;
			children = (
				E9D885A82303F8E400917362 /* CBoxMeshReaderFVM.cpp */,
				E9E51ADC22FAB11700773E0C /* CCGNSMeshReaderFVM.cpp */,
				E9E51AD822FA603700773E0C /* CMeshReaderFVM.cpp */,
				E9E674332302A2E3009B6A25 /* CMultiGridQueue.cpp */,
				E9E674362302A92C009B6A25 /* CRectangularMeshReaderFVM.cpp */,
				E9D6EE5C2316653100618E36 /* CSU2ASCIIMeshReaderFVM.cpp */,
				05E6DB8A17EB61E600FA1F7E /* dual_grid_structure.cpp */,
				E96FAF132189FECA0046BF5D /* fem_cgns_elements.cpp */,
				E96FAF122189FECA0046BF5D /* fem_gauss_jacobi_quadrature.cpp */,
				E9C830752061E60E004417A9 /* fem_geometry_structure.cpp */,
				E9C830762061E60E004417A9 /* fem_integration_rules.cpp */,
				E9C830772061E60E004417A9 /* fem_standard_element.cpp */,
				E9C830782061E60E004417A9 /* fem_wall_distance.cpp */,
				E9C830792061E60E004417A9 /* fem_work_estimate_metis.cpp */,
				E9C8307B2061E60E004417A9 /* geometry_structure_fem_part.cpp */,
				05E6DB8B17EB61E600FA1F7E /* geometry_structure.cpp */,
				E96FAF112189FECA0046BF5D /* graph_coloring_structure.cpp */,
				05E6DB8C17EB61E600FA1F7E /* grid_adaptation_structure.cpp */,
				05E6DB8D17EB61E600FA1F7E /* grid_movement_structure.cpp */,
				05E6DB9017EB61E600FA1F7E /* primal_grid_structure.cpp */,
			);
			name = Geometry;
			sourceTree = "<group>";
		};
		0541ABE41370DC56002D668B /* InLine */ = {
			isa = PBXGroup;
			children = (
				E9D85B4E1C3F1BE00077122F /* ad_structure.inl */,
				E9FDF6EB1D2DD0710066E49C /* adt_structure.inl */,
				05E6DA9F17EB603F00FA1F7E /* config_structure.inl */,
				E90B504F22DFE541000ED392 /* CSysMatrix.inl */,
				E9C2835B22A701B6007B4E59 /* CVerificationSolution.inl */,
				E941BB961B71D1AB005C6C06 /* datatype_structure.inl */,
				05E6DAA017EB603F00FA1F7E /* dual_grid_structure.inl */,
				E9D85B501C3F1BE00077122F /* element_structure.inl */,
				E96FAF1B2189FF620046BF5D /* fem_gauss_jacobi_quadrature.inl */,
				E9C8308C2061E6B6004417A9 /* fem_geometry_structure.inl */,
				E9C8308E2061E6B6004417A9 /* fem_standard_element.inl */,
				05F108A01978D2D700F2F288 /* fluid_model.inl */,
				E9D85B521C3F1BE10077122F /* gauss_structure.inl */,
				05E6DAA117EB603F00FA1F7E /* geometry_structure.inl */,
				05E6DAA217EB603F00FA1F7E /* grid_adaptation_structure.inl */,
				05E6DAA317EB603F00FA1F7E /* grid_movement_structure.inl */,
				05E6DBB017EB624700FA1F7E /* integration_structure.inl */,
				E941BBA61B71D1AB005C6C06 /* mpi_structure.inl */,
				05E6DBB117EB624700FA1F7E /* numerics_structure.inl */,
				05E6DAA617EB603F00FA1F7E /* primal_grid_structure.inl */,
				355D2C9D2172BDE100C10535 /* sgs_model.inl */,
				05E6DBB217EB624700FA1F7E /* solver_structure.inl */,
				E90B501522DFE0CC000ED392 /* task_definition.inl */,
				05F108A11978D2D700F2F288 /* transport_model.inl */,
				3599C5D62121FAF4003AAF05 /* wall_model.inl */,
			);
			name = InLine;
			sourceTree = "<group>";
		};
		0541ABE51370DC5E002D668B /* Include */ = {
			isa = PBXGroup;
			children = (
				E9D85B4D1C3F1BE00077122F /* ad_structure.hpp */,
				E9FDF6EC1D2DD0860066E49C /* adt_structure.hpp */,
				E96FAF1A2189FF620046BF5D /* blas_structure.hpp */,
				E9D885A72303F8D000917362 /* CBoxMeshReaderFVM.hpp */,
				E9E51ADB22FAB10D00773E0C /* CCGNSMeshReaderFVM.hpp */,
				E9D6EE7A2317B8B000618E36 /* CDiscAdjMeshSolver.hpp */,
				403426E6235F88ED005B5215 /* CDiscAdjMultizoneDriver.hpp */,
				EB14FF9C22F790720045FB27 /* CDiscAdjSinglezoneDriver.hpp */,
				EB14FF9D22F790720045FB27 /* CDriver.hpp */,
<<<<<<< HEAD
				E9D6EE5523159EE000618E36 /* CDummyDriver.hpp */,
=======
				E9D6EE5B23165FE400618E36 /* CDummyDriver.hpp */,
				E9D6EE792317B8A100618E36 /* CFEAMeshElasticity.hpp */,
>>>>>>> 972606f5
				E9C2835A22A701B6007B4E59 /* CIncTGVSolution.hpp */,
				E9C2835722A701B5007B4E59 /* CInviscidVortexSolution.hpp */,
				E9E51AD722FA314F00773E0C /* CLinearPartitioner.hpp */,
				E9D6EE7C2317B8CC00618E36 /* CMeshElement.hpp */,
				E9E51ADA22FA604600773E0C /* CMeshReaderFVM.hpp */,
				E9D6EE7B2317B8B000618E36 /* CMeshSolver.hpp */,
				E9C2835222A701B5007B4E59 /* CMMSIncEulerSolution.hpp */,
				E9C2835C22A701B6007B4E59 /* CMMSIncNSSolution.hpp */,
				E9C2835122A701B5007B4E59 /* CMMSNSTwoHalfCirclesSolution.hpp */,
				E9C2835022A701B5007B4E59 /* CMMSNSTwoHalfSpheresSolution.hpp */,
				E9C2835322A701B5007B4E59 /* CMMSNSUnitQuadSolution.hpp */,
				E9C2835D22A701B6007B4E59 /* CMMSNSUnitQuadSolutionWallBC.hpp */,
				E9E674352302A327009B6A25 /* CMultiGridQueue.hpp */,
				EB14FF9F22F790720045FB27 /* CMultizoneDriver.hpp */,
				E9C2835622A701B5007B4E59 /* CNSUnitQuadSolution.hpp */,
				05E6DAC517EB608000FA1F7E /* config_structure.hpp */,
				E9E674382302A942009B6A25 /* CRectangularMeshReaderFVM.hpp */,
				E9C2835822A701B5007B4E59 /* CRinglebSolution.hpp */,
				EB14FF9E22F790720045FB27 /* CSinglezoneDriver.hpp */,
				E9D6EE5E2316655400618E36 /* CSU2ASCIIMeshReaderFVM.hpp */,
				E9C2835922A701B5007B4E59 /* CTGVSolution.hpp */,
				E9C2835422A701B5007B4E59 /* CUserDefinedSolution.hpp */,
				E9C2835522A701B5007B4E59 /* CVerificationSolution.hpp */,
				E941BB951B71D1AB005C6C06 /* datatype_structure.hpp */,
				E941BB971B71D1AB005C6C06 /* datatypes */,
				05E6DBB417EB627400FA1F7E /* definition_structure.hpp */,
				05E6DAC617EB608000FA1F7E /* dual_grid_structure.hpp */,
				E9D85B4F1C3F1BE00077122F /* element_structure.hpp */,
				E96FAF1C2189FF620046BF5D /* fem_cgns_elements.hpp */,
				E96FAF1D2189FF620046BF5D /* fem_gauss_jacobi_quadrature.hpp */,
				E9C8308B2061E6B6004417A9 /* fem_geometry_structure.hpp */,
				E9C8308D2061E6B6004417A9 /* fem_standard_element.hpp */,
				05F1089E1978D2CE00F2F288 /* fluid_model.hpp */,
				E9D85B511C3F1BE10077122F /* gauss_structure.hpp */,
				05E6DAC717EB608000FA1F7E /* geometry_structure.hpp */,
				E96FAF192189FF620046BF5D /* graph_coloring_structure.hpp */,
				05E6DAC817EB608000FA1F7E /* grid_adaptation_structure.hpp */,
				05E6DAC917EB608000FA1F7E /* grid_movement_structure.hpp */,
				05E6DBB517EB627400FA1F7E /* integration_structure.hpp */,
				4040B268235FBF1B00843C83 /* Interfaces */,
				E9D9CE971C62A2A7004119E9 /* interpolation_structure.hpp */,
				05E6DBB617EB627400FA1F7E /* iteration_structure.hpp */,
				E90B505622DFE54B000ED392 /* LinearSolver */,
				E941BBA51B71D1AB005C6C06 /* mpi_structure.hpp */,
				05E6DBB717EB627400FA1F7E /* numerics_structure.hpp */,
				05E6DACC17EB608000FA1F7E /* option_structure.hpp */,
				403426D3235F857D005B5215 /* Output */,
				05E6DACD17EB608000FA1F7E /* primal_grid_structure.hpp */,
				400CEC2F21FA81B60019B790 /* printing_toolbox.hpp */,
				355D2C9E2172BDE100C10535 /* sgs_model.hpp */,
				05E6DBB917EB627400FA1F7E /* solver_structure.hpp */,
				05E6DBBA17EB627400FA1F7E /* SU2_CFD.hpp */,
				E90B501422DFE0CB000ED392 /* task_definition.hpp */,
				05F1089F1978D2CE00F2F288 /* transport_model.hpp */,
				E90B504E22DFE4C5000ED392 /* Variable */,
				3599C5D52121FAF4003AAF05 /* wall_model.hpp */,
			);
			name = Include;
			sourceTree = "<group>";
		};
		05AF9F1C1BE1E1770062E1F1 /* FEA */ = {
			isa = PBXGroup;
			children = (
				05AF9F1D1BE1E1830062E1F1 /* element_linear.cpp */,
				05AF9F1E1BE1E1830062E1F1 /* element_structure.cpp */,
				05AF9F1F1BE1E1830062E1F1 /* gauss_structure.cpp */,
			);
			name = FEA;
			sourceTree = "<group>";
		};
		05D28619178BCA1200DD76AE /* Numerics */ = {
			isa = PBXGroup;
			children = (
<<<<<<< HEAD
=======
				E9D6EE692317B86300618E36 /* CFEAMeshElasticity.cpp */,
>>>>>>> 972606f5
				05E6DBC317EB62A100FA1F7E /* numerics_adjoint_mean.cpp */,
				05E6DBC617EB62A100FA1F7E /* numerics_adjoint_turbulent.cpp */,
				E9F512C61CB2FD6B004D5089 /* numerics_direct_elasticity_linear.cpp */,
				E9F512C71CB2FD6B004D5089 /* numerics_direct_elasticity_nonlinear.cpp */,
				0530E56F17FDF7D300733CE8 /* numerics_direct_elasticity.cpp */,
				05E6DBC917EB62A100FA1F7E /* numerics_direct_heat.cpp */,
				E9F130C61D513DA300EC8963 /* numerics_direct_mean_inc.cpp */,
				05E6DBCB17EB62A100FA1F7E /* numerics_direct_mean.cpp */,
<<<<<<< HEAD
				E90B505722E27931000ED392 /* numerics_direct_scalar.cpp */,
=======
>>>>>>> 972606f5
				05E6DBCE17EB62A100FA1F7E /* numerics_direct_transition.cpp */,
				05E6DBCF17EB62A100FA1F7E /* numerics_direct_turbulent.cpp */,
				05E6DBD317EB62A100FA1F7E /* numerics_structure.cpp */,
				05E6DBD417EB62A100FA1F7E /* numerics_template.cpp */,
			);
			name = Numerics;
			sourceTree = "<group>";
		};
		05F108951978D28F00F2F288 /* FluidModel */ = {
			isa = PBXGroup;
			children = (
				E90D35F6203F9C5800A3290D /* fluid_model_inc.cpp */,
				05F108961978D2AE00F2F288 /* fluid_model_pig.cpp */,
				05F108971978D2AE00F2F288 /* fluid_model_ppr.cpp */,
				05F108981978D2AE00F2F288 /* fluid_model_pvdw.cpp */,
				05F108991978D2AE00F2F288 /* fluid_model.cpp */,
			);
			name = FluidModel;
			sourceTree = "<group>";
		};
		05F108A21978D2E500F2F288 /* TransportModel */ = {
			isa = PBXGroup;
			children = (
				05F108A31978D2F200F2F288 /* transport_model.cpp */,
			);
			name = TransportModel;
			sourceTree = "<group>";
		};
		05F8F2662008A1AA000FEA01 /* Python */ = {
			isa = PBXGroup;
			children = (
				05F8F2672008A1C7000FEA01 /* python_wrapper_structure.cpp */,
			);
			name = Python;
			sourceTree = "<group>";
		};
		08FB7794FE84155DC02AAC07 /* SU2_CFD */ = {
			isa = PBXGroup;
			children = (
				E97B6C8117F941800008255B /* config_template.cfg */,
				E91CAD071B8C117A00EE3FCC /* QuickStart */,
				08FB7795FE84155DC02AAC07 /* Source */,
				0541ABE41370DC56002D668B /* InLine */,
				0541ABE51370DC5E002D668B /* Include */,
				1AB674ADFE9D54B511CA2CBB /* Products */,
				403426B0235F8376005B5215 /* Recovered References */,
			);
			name = SU2_CFD;
			sourceTree = "<group>";
		};
		08FB7795FE84155DC02AAC07 /* Source */ = {
			isa = PBXGroup;
			children = (
				E9D85B4B1C3F1B9E0077122F /* ad_structure.cpp */,
				E9FDF6E91D2DD0560066E49C /* adt_structure.cpp */,
				E96FAF0F2189FE9C0046BF5D /* blas_structure.cpp */,
				E9E51AD522FA313800773E0C /* CLinearPartitioner.cpp */,
				05E6DB8917EB61E600FA1F7E /* config_structure.cpp */,
				05E6DBBC17EB62A000FA1F7E /* definition_structure.cpp */,
				EB14FF9322F790320045FB27 /* Driver */,
				05AF9F1C1BE1E1770062E1F1 /* FEA */,
				05F108951978D28F00F2F288 /* FluidModel */,
				0530E57317FDF97F00733CE8 /* Geometry */,
				052D51AA17A22E15003BE8B2 /* Integration */,
				05E6DBC017EB62A100FA1F7E /* iteration_structure.cpp */,
				4040B249235FB87300843C83 /* Interfaces */,
				E90B501322DFE060000ED392 /* LinearSolver */,
				E90B4FE522DFDF9C000ED392 /* MMS */,
				E941BB911B71D124005C6C06 /* mpi_structure.cpp */,
				E9D9CE841C62A16D004119E9 /* MultiZone */,
				05D28619178BCA1200DD76AE /* Numerics */,
				052D51AB17A22E24003BE8B2 /* Output */,
				400CEC2D21FA81A10019B790 /* printing_toolbox.cpp */,
				05F8F2662008A1AA000FEA01 /* Python */,
				052D517F17A21FAC003BE8B2 /* Solver */,
				05E6DBEC17EB62A100FA1F7E /* SU2_CFD.cpp */,
				05F108A21978D2E500F2F288 /* TransportModel */,
				E90B500A22DFDFED000ED392 /* Variable */,
				3599C5D12121FAC9003AAF05 /* wall_model.cpp */,
			);
			name = Source;
			sourceTree = "<group>";
		};
		1AB674ADFE9D54B511CA2CBB /* Products */ = {
			isa = PBXGroup;
			children = (
				0541ABEE1370F5A6002D668B /* SU2_CFD */,
			);
			name = Products;
			sourceTree = "<group>";
		};
		403426B0235F8376005B5215 /* Recovered References */ = {
			isa = PBXGroup;
			children = (
				E97429AE231F1576006DA2D3 /* CMeshSolver.cpp */,
				E97429B8231F1613006DA2D3 /* CMeshElement.cpp */,
				E97429AF231F1577006DA2D3 /* CDiscAdjMeshSolver.cpp */,
			);
			name = "Recovered References";
			sourceTree = "<group>";
		};
		403426D3235F857D005B5215 /* Output */ = {
			isa = PBXGroup;
			children = (
				4040B286235FC03700843C83 /* filewriter */,
				403426DD235F85D6005B5215 /* CAdjElasticityOutput.hpp */,
				403426E4235F85D7005B5215 /* CAdjFlowIncOutput.hpp */,
				403426E3235F85D6005B5215 /* CAdjFlowOutput.hpp */,
				403426DE235F85D6005B5215 /* CAdjHeatOutput.hpp */,
				403426DF235F85D6005B5215 /* CBaselineOutput.hpp */,
				403426E0235F85D6005B5215 /* CElasticityOutput.hpp */,
				403426DC235F85D5005B5215 /* CFlowCompFEMOutput.hpp */,
				403426E1235F85D6005B5215 /* CFlowCompOutput.hpp */,
				403426D5235F85D5005B5215 /* CFlowIncOutput.hpp */,
				403426DA235F85D5005B5215 /* CFlowOutput.hpp */,
				403426DB235F85D5005B5215 /* CHeatOutput.hpp */,
				403426D4235F85D5005B5215 /* CMeshOutput.hpp */,
				403426D6235F85D5005B5215 /* CMultizoneOutput.hpp */,
				403426D7235F85D5005B5215 /* COutput.hpp */,
				403426D8235F85D5005B5215 /* COutputLegacy.hpp */,
				403426E2235F85D6005B5215 /* output_structure_legacy.inl */,
			);
			name = Output;
			sourceTree = "<group>";
		};
		4040B249235FB87300843C83 /* Interfaces */ = {
			isa = PBXGroup;
			children = (
				4040B25A235FBEFD00843C83 /* CConjugateHeatInterface.cpp */,
				4040B25C235FBEFD00843C83 /* CConservativeVarsInterface.cpp */,
				4040B259235FBEFD00843C83 /* CDiscAdjDisplacementsInterfaceLegacy.cpp */,
				4040B257235FBEFD00843C83 /* CDiscAdjFlowTractionInterface.cpp */,
				4040B255235FBEFD00843C83 /* CDisplacementsInterface.cpp */,
				4040B254235FBEFD00843C83 /* CDisplacementsInterfaceLegacy.cpp */,
				4040B256235FBEFD00843C83 /* CFlowTractionInterface.cpp */,
				4040B25D235FBEFD00843C83 /* CInterface.cpp */,
				4040B258235FBEFD00843C83 /* CMixingPlaneInterface.cpp */,
				4040B25B235FBEFD00843C83 /* CSlidingInterface.cpp */,
			);
			name = Interfaces;
			sourceTree = "<group>";
		};
		4040B268235FBF1B00843C83 /* Interfaces */ = {
			isa = PBXGroup;
			children = (
				4040B24F235FBEC300843C83 /* CConjugateHeatInterface.hpp */,
				4040B24C235FBEC300843C83 /* CConservativeVarsInterface.hpp */,
				4040B250235FBEC300843C83 /* CDiscAdjDisplacementsInterfaceLegacy.hpp */,
				4040B24A235FBEC300843C83 /* CDiscAdjFlowTractionInterface.hpp */,
				4040B253235FBEC300843C83 /* CDisplacementsInterface.hpp */,
				4040B24E235FBEC300843C83 /* CDisplacementsInterfaceLegacy.hpp */,
				4040B251235FBEC300843C83 /* CFlowTractionInterface.hpp */,
				4040B252235FBEC300843C83 /* CInterface.hpp */,
				4040B24B235FBEC300843C83 /* CMixingPlaneInterface.hpp */,
				4040B24D235FBEC300843C83 /* CSlidingInterface.hpp */,
			);
			name = Interfaces;
			sourceTree = "<group>";
		};
		4040B269235FBFF200843C83 /* filewriter */ = {
			isa = PBXGroup;
			children = (
				4040B26A235FBFF200843C83 /* CCSVFileWriter.cpp */,
				4040B26B235FBFF200843C83 /* CSurfaceFVMDataSorter.cpp */,
				4040B26C235FBFF200843C83 /* CParallelFileWriter.cpp */,
				4040B26D235FBFF200843C83 /* CParallelDataSorter.cpp */,
				4040B26E235FBFF200843C83 /* CParaviewBinaryFileWriter.cpp */,
				4040B26F235FBFF200843C83 /* CFEMDataSorter.cpp */,
				4040B270235FBFF200843C83 /* CSU2BinaryFileWriter.cpp */,
				4040B271235FBFF200843C83 /* CTecplotBinaryFileWriter.cpp */,
				4040B272235FBFF200843C83 /* CSU2FileWriter.cpp */,
				4040B273235FBFF200843C83 /* CFVMDataSorter.cpp */,
				4040B274235FBFF200843C83 /* CParaviewFileWriter.cpp */,
				4040B275235FBFF200843C83 /* CSurfaceFEMDataSorter.cpp */,
				4040B276235FBFF200843C83 /* CTecplotFileWriter.cpp */,
				4040B277235FBFF200843C83 /* CSU2MeshFileWriter.cpp */,
			);
			name = filewriter;
			path = ../../SU2_CFD/src/output/filewriter;
			sourceTree = "<group>";
		};
		4040B286235FC03700843C83 /* filewriter */ = {
			isa = PBXGroup;
			children = (
				4040B287235FC03700843C83 /* CParaviewFileWriter.hpp */,
				4040B288235FC03700843C83 /* CTecplotFileWriter.hpp */,
				4040B289235FC03700843C83 /* CSurfaceFEMDataSorter.hpp */,
				4040B28A235FC03700843C83 /* CSU2MeshFileWriter.hpp */,
				4040B28B235FC03700843C83 /* CTecplotBinaryFileWriter.hpp */,
				4040B28C235FC03700843C83 /* CSU2FileWriter.hpp */,
				4040B28D235FC03700843C83 /* CFVMDataSorter.hpp */,
				4040B28E235FC03700843C83 /* CParallelDataSorter.hpp */,
				4040B28F235FC03700843C83 /* CFEMDataSorter.hpp */,
				4040B290235FC03700843C83 /* CParaviewBinaryFileWriter.hpp */,
				4040B291235FC03700843C83 /* CSU2BinaryFileWriter.hpp */,
				4040B292235FC03700843C83 /* CFileWriter.hpp */,
				4040B293235FC03700843C83 /* CCSVFileWriter.hpp */,
				4040B294235FC03700843C83 /* CSurfaceFVMDataSorter.hpp */,
			);
			name = filewriter;
			path = ../../SU2_CFD/include/output/filewriter;
			sourceTree = "<group>";
		};
		E90B4FE522DFDF9C000ED392 /* MMS */ = {
			isa = PBXGroup;
			children = (
				E90B4FCF22DFDF93000ED392 /* CIncTGVSolution.cpp */,
				E90B4FD222DFDF93000ED392 /* CInviscidVortexSolution.cpp */,
				E90B4FD422DFDF93000ED392 /* CMMSIncEulerSolution.cpp */,
				E90B4FCB22DFDF92000ED392 /* CMMSIncNSSolution.cpp */,
				E90B4FD522DFDF93000ED392 /* CMMSNSTwoHalfCirclesSolution.cpp */,
				E90B4FD122DFDF93000ED392 /* CMMSNSTwoHalfSpheresSolution.cpp */,
				E90B4FD322DFDF93000ED392 /* CMMSNSUnitQuadSolution.cpp */,
				E90B4FCC22DFDF93000ED392 /* CMMSNSUnitQuadSolutionWallBC.cpp */,
				E90B4FCD22DFDF93000ED392 /* CNSUnitQuadSolution.cpp */,
				E90B4FD622DFDF93000ED392 /* CRinglebSolution.cpp */,
				E90B4FCE22DFDF93000ED392 /* CTGVSolution.cpp */,
				E90B4FD022DFDF93000ED392 /* CUserDefinedSolution.cpp */,
				E90B4FD722DFDF94000ED392 /* CVerificationSolution.cpp */,
			);
			name = MMS;
			sourceTree = "<group>";
		};
		E90B500A22DFDFED000ED392 /* Variable */ = {
			isa = PBXGroup;
			children = (
				E90B4FEC22DFDFE3000ED392 /* CAdjEulerVariable.cpp */,
				E90B4FE922DFDFE2000ED392 /* CAdjNSVariable.cpp */,
				E90B4FE822DFDFE2000ED392 /* CAdjTurbVariable.cpp */,
				E90B4FF122DFDFE3000ED392 /* CBaselineVariable.cpp */,
				E9D6EE6E2317B88F00618E36 /* CDiscAdjFEABoundVariable.cpp */,
				E90B4FEB22DFDFE2000ED392 /* CDiscAdjFEAVariable.cpp */,
				E9D6EE6B2317B88F00618E36 /* CDiscAdjMeshBoundVariable.cpp */,
				E90B4FEA22DFDFE2000ED392 /* CDiscAdjVariable.cpp */,
				E90B4FEF22DFDFE3000ED392 /* CEulerVariable.cpp */,
				E90B4FF622DFDFE4000ED392 /* CFEABoundVariable.cpp */,
				E90B4FF422DFDFE4000ED392 /* CFEAVariable.cpp */,
				E90B4FEE22DFDFE3000ED392 /* CHeatFVMVariable.cpp */,
				E90B4FE722DFDFE2000ED392 /* CIncEulerVariable.cpp */,
				E90B4FED22DFDFE3000ED392 /* CIncNSVariable.cpp */,
				E9D6EE702317B88F00618E36 /* CMeshBoundVariable.cpp */,
				E9D6EE6F2317B88F00618E36 /* CMeshElement.cpp */,
				E9D6EE712317B88F00618E36 /* CMeshVariable.cpp */,
				E90B4FF522DFDFE4000ED392 /* CNSVariable.cpp */,
				E90B505E22E2EAE9000ED392 /* CScalarVariable.cpp */,
				E90B4FF322DFDFE3000ED392 /* CTransLMVariable.cpp */,
				E90B4FF722DFDFE4000ED392 /* CTurbSAVariable.cpp */,
				E90B4FF022DFDFE3000ED392 /* CTurbSSTVariable.cpp */,
				E90B4FF222DFDFE3000ED392 /* CTurbVariable.cpp */,
				E90B4FE622DFDFE2000ED392 /* CVariable.cpp */,
			);
			name = Variable;
			sourceTree = "<group>";
		};
		E90B501322DFE060000ED392 /* LinearSolver */ = {
			isa = PBXGroup;
			children = (
				E90B500C22DFE042000ED392 /* CSysMatrix.cpp */,
				E90B500D22DFE043000ED392 /* CSysSolve_b.cpp */,
				E90B500E22DFE043000ED392 /* CSysSolve.cpp */,
				E90B500B22DFE042000ED392 /* CSysVector.cpp */,
			);
			name = LinearSolver;
			sourceTree = "<group>";
		};
		E90B504E22DFE4C5000ED392 /* Variable */ = {
			isa = PBXGroup;
			children = (
				E90B504B22DFE4B8000ED392 /* CAdjEulerVariable.hpp */,
				E90B504C22DFE4B9000ED392 /* CAdjNSVariable.hpp */,
				E90B503C22DFE4B6000ED392 /* CAdjTurbVariable.hpp */,
				E90B504922DFE4B8000ED392 /* CBaselineVariable.hpp */,
				E9D6EE7E2317B8CC00618E36 /* CDiscAdjFEABoundVariable.hpp */,
				E90B503E22DFE4B7000ED392 /* CDiscAdjFEAVariable.hpp */,
				E9D6EE802317B8CC00618E36 /* CDiscAdjMeshBoundVariable.hpp */,
				E90B504422DFE4B7000ED392 /* CDiscAdjVariable.hpp */,
				E90B504522DFE4B8000ED392 /* CEulerVariable.hpp */,
				E90B504322DFE4B7000ED392 /* CFEABoundVariable.hpp */,
				E90B504A22DFE4B8000ED392 /* CFEAVariable.hpp */,
				E90B504822DFE4B8000ED392 /* CHeatFVMVariable.hpp */,
				E90B504222DFE4B7000ED392 /* CIncEulerVariable.hpp */,
				E90B504722DFE4B8000ED392 /* CIncNSVariable.hpp */,
				E9D6EE822317B8CC00618E36 /* CMeshBoundVariable.hpp */,
				E9D6EE7F2317B8CC00618E36 /* CMeshVariable.hpp */,
				E90B504122DFE4B7000ED392 /* CNSVariable.hpp */,
				E90B504D22DFE4B9000ED392 /* CTransLMVariable.hpp */,
				E90B503F22DFE4B7000ED392 /* CTurbSAVariable.hpp */,
				E90B503D22DFE4B7000ED392 /* CTurbSSTVariable.hpp */,
				E90B504622DFE4B8000ED392 /* CTurbVariable.hpp */,
				E90B505D22E29CD6000ED392 /* CScalarVariable.hpp */,
				E90B504022DFE4B7000ED392 /* CVariable.hpp */,
			);
			name = Variable;
			sourceTree = "<group>";
		};
		E90B505622DFE54B000ED392 /* LinearSolver */ = {
			isa = PBXGroup;
			children = (
				E90B505422DFE541000ED392 /* CMatrixVectorProduct.hpp */,
				E90B505322DFE541000ED392 /* CPreconditioner.hpp */,
				E90B505122DFE541000ED392 /* CSysMatrix.hpp */,
				E90B505022DFE541000ED392 /* CSysSolve_b.hpp */,
				E90B505222DFE541000ED392 /* CSysSolve.hpp */,
				E90B505522DFE541000ED392 /* CSysVector.hpp */,
			);
			name = LinearSolver;
			sourceTree = "<group>";
		};
		E91CAD071B8C117A00EE3FCC /* QuickStart */ = {
			isa = PBXGroup;
			children = (
				E91CAD081B8C117A00EE3FCC /* inv_NACA0012.cfg */,
				E91CAD091B8C117A00EE3FCC /* mesh_NACA0012_inv.su2 */,
			);
			name = QuickStart;
			path = ../../QuickStart;
			sourceTree = "<group>";
		};
		E941BB971B71D1AB005C6C06 /* datatypes */ = {
			isa = PBXGroup;
			children = (
				E941BB9C1B71D1AB005C6C06 /* codi_forward_structure.hpp */,
				E941BB9D1B71D1AB005C6C06 /* codi_forward_structure.inl */,
				E941BB9E1B71D1AB005C6C06 /* codi_reverse_structure.hpp */,
				E941BB9F1B71D1AB005C6C06 /* codi_reverse_structure.inl */,
				E941BBA21B71D1AB005C6C06 /* primitive_structure.hpp */,
				E941BBA31B71D1AB005C6C06 /* primitive_structure.inl */,
			);
			name = datatypes;
			path = ../../Common/include/datatypes;
			sourceTree = "<group>";
		};
		E9D9CE841C62A16D004119E9 /* MultiZone */ = {
			isa = PBXGroup;
			children = (
				E9D9CE851C62A1A7004119E9 /* interpolation_structure.cpp */,
			);
			name = MultiZone;
			sourceTree = "<group>";
		};
		EB14FF9322F790320045FB27 /* Driver */ = {
			isa = PBXGroup;
			children = (
				403426EC235F8E29005B5215 /* CDiscAdjMultizoneDriver.cpp */,
				EB14FF9522F790500045FB27 /* CDiscAdjSinglezoneDriver.cpp */,
				EB14FF9622F790500045FB27 /* CDriver.cpp */,
<<<<<<< HEAD
				E9D6EE5323159EC900618E36 /* CDummyDriver.cpp */,
=======
				E9D6EE5923165FD300618E36 /* CDummyDriver.cpp */,
>>>>>>> 972606f5
				EB14FF9722F790500045FB27 /* CMultizoneDriver.cpp */,
				EB14FF9422F790500045FB27 /* CSinglezoneDriver.cpp */,
			);
			name = Driver;
			sourceTree = "<group>";
		};
/* End PBXGroup section */

/* Begin PBXNativeTarget section */
		8DD76F620486A84900D96B5E /* SU2_CFD */ = {
			isa = PBXNativeTarget;
			buildConfigurationList = 1DEB923108733DC60010E9CD /* Build configuration list for PBXNativeTarget "SU2_CFD" */;
			buildPhases = (
				8DD76F640486A84900D96B5E /* Sources */,
				8DD76F660486A84900D96B5E /* Frameworks */,
				8DD76F690486A84900D96B5E /* CopyFiles */,
			);
			buildRules = (
			);
			dependencies = (
			);
			name = SU2_CFD;
			productInstallPath = "$(HOME)/bin";
			productName = SU2_CFD;
			productReference = 0541ABEE1370F5A6002D668B /* SU2_CFD */;
			productType = "com.apple.product-type.tool";
		};
/* End PBXNativeTarget section */

/* Begin PBXProject section */
		08FB7793FE84155DC02AAC07 /* Project object */ = {
			isa = PBXProject;
			attributes = {
				LastUpgradeCheck = 0910;
			};
			buildConfigurationList = 1DEB923508733DC60010E9CD /* Build configuration list for PBXProject "SU2_CFD" */;
			compatibilityVersion = "Xcode 3.2";
			developmentRegion = English;
			hasScannedForEncodings = 1;
			knownRegions = (
				English,
				Japanese,
				French,
				German,
			);
			mainGroup = 08FB7794FE84155DC02AAC07 /* SU2_CFD */;
			projectDirPath = "";
			projectRoot = "";
			targets = (
				8DD76F620486A84900D96B5E /* SU2_CFD */,
			);
		};
/* End PBXProject section */

/* Begin PBXSourcesBuildPhase section */
		8DD76F640486A84900D96B5E /* Sources */ = {
			isa = PBXSourcesBuildPhase;
			buildActionMask = 2147483647;
			files = (
				EB14FF9A22F790500045FB27 /* CDriver.cpp in Sources */,
				E90B4FE222DFDF94000ED392 /* CMMSNSTwoHalfCirclesSolution.cpp in Sources */,
				E90B500722DFDFE4000ED392 /* CNSVariable.cpp in Sources */,
				05E6DB9217EB61E600FA1F7E /* config_structure.cpp in Sources */,
				E96FAF142189FECA0046BF5D /* graph_coloring_structure.cpp in Sources */,
				4040B27F235FBFF200843C83 /* CTecplotBinaryFileWriter.cpp in Sources */,
				05E6DB9317EB61E600FA1F7E /* dual_grid_structure.cpp in Sources */,
				E96FAF152189FECA0046BF5D /* fem_gauss_jacobi_quadrature.cpp in Sources */,
				05E6DB9417EB61E600FA1F7E /* geometry_structure.cpp in Sources */,
				4040B261235FBEFD00843C83 /* CDiscAdjFlowTractionInterface.cpp in Sources */,
				E9D6EE5D2316653200618E36 /* CSU2ASCIIMeshReaderFVM.cpp in Sources */,
				E90B4FFE22DFDFE4000ED392 /* CAdjEulerVariable.cpp in Sources */,
				4040B260235FBEFD00843C83 /* CFlowTractionInterface.cpp in Sources */,
				E90B500522DFDFE4000ED392 /* CTransLMVariable.cpp in Sources */,
				05E6DB9517EB61E600FA1F7E /* grid_adaptation_structure.cpp in Sources */,
				E9E674342302A2E4009B6A25 /* CMultiGridQueue.cpp in Sources */,
				E90B500322DFDFE4000ED392 /* CBaselineVariable.cpp in Sources */,
				05AF9F221BE1E1830062E1F1 /* gauss_structure.cpp in Sources */,
				4040B27B235FBFF200843C83 /* CParallelDataSorter.cpp in Sources */,
				0530E57017FDF7D300733CE8 /* numerics_direct_elasticity.cpp in Sources */,
				0530E56A17FDF7AC00733CE8 /* solver_direct_elasticity.cpp in Sources */,
				4040B27C235FBFF200843C83 /* CParaviewBinaryFileWriter.cpp in Sources */,
				05E6DB9617EB61E600FA1F7E /* grid_movement_structure.cpp in Sources */,
				403426CF235F83B2005B5215 /* output_physics.cpp in Sources */,
				4040B25E235FBEFD00843C83 /* CDisplacementsInterfaceLegacy.cpp in Sources */,
				E90B4FDF22DFDF94000ED392 /* CInviscidVortexSolution.cpp in Sources */,
				4040B280235FBFF200843C83 /* CSU2FileWriter.cpp in Sources */,
				05E6DB9917EB61E600FA1F7E /* primal_grid_structure.cpp in Sources */,
				E90B4FDC22DFDF94000ED392 /* CIncTGVSolution.cpp in Sources */,
				05AF9F201BE1E1830062E1F1 /* element_linear.cpp in Sources */,
				E90B500622DFDFE4000ED392 /* CFEAVariable.cpp in Sources */,
				05F8F2682008A1C8000FEA01 /* python_wrapper_structure.cpp in Sources */,
				E90B4FE422DFDF94000ED392 /* CVerificationSolution.cpp in Sources */,
				E90B4FE022DFDF94000ED392 /* CMMSNSUnitQuadSolution.cpp in Sources */,
				E9225F761FCBC36D002F3682 /* solver_adjoint_elasticity.cpp in Sources */,
				E9E51AD622FA313900773E0C /* CLinearPartitioner.cpp in Sources */,
				4040B281235FBFF200843C83 /* CFVMDataSorter.cpp in Sources */,
				05E6DC0117EB62A100FA1F7E /* definition_structure.cpp in Sources */,
				05E6DC0317EB62A100FA1F7E /* integration_structure.cpp in Sources */,
				E9D6EE782317B88F00618E36 /* CMeshVariable.cpp in Sources */,
				403426CA235F83B2005B5215 /* CFlowCompOutput.cpp in Sources */,
				E9E51ADD22FAB11800773E0C /* CCGNSMeshReaderFVM.cpp in Sources */,
				E9E674372302A92C009B6A25 /* CRectangularMeshReaderFVM.cpp in Sources */,
				EB14FF9822F790500045FB27 /* CSinglezoneDriver.cpp in Sources */,
				E9F512C81CB2FD6B004D5089 /* numerics_direct_elasticity_linear.cpp in Sources */,
				E90B4FE322DFDF94000ED392 /* CRinglebSolution.cpp in Sources */,
				05E6DC0417EB62A100FA1F7E /* integration_time.cpp in Sources */,
				4040B25F235FBEFD00843C83 /* CDisplacementsInterface.cpp in Sources */,
				E9D6EE572316522800618E36 /* (null) in Sources */,
				05F1089B1978D2AE00F2F288 /* fluid_model_ppr.cpp in Sources */,
				E97429B0231F1577006DA2D3 /* CMeshSolver.cpp in Sources */,
				E941BB8E1B71D0D0005C6C06 /* solver_adjoint_discrete.cpp in Sources */,
				05E6DC0517EB62A100FA1F7E /* iteration_structure.cpp in Sources */,
				403426CC235F83B2005B5215 /* CFlowCompFEMOutput.cpp in Sources */,
				05E6DC0817EB62A100FA1F7E /* numerics_adjoint_mean.cpp in Sources */,
				05AF9F211BE1E1830062E1F1 /* element_structure.cpp in Sources */,
				403426CB235F83B2005B5215 /* output_structure_legacy.cpp in Sources */,
				E90B500022DFDFE4000ED392 /* CHeatFVMVariable.cpp in Sources */,
				E90B500922DFDFE4000ED392 /* CTurbSAVariable.cpp in Sources */,
				05E6DC0B17EB62A100FA1F7E /* numerics_adjoint_turbulent.cpp in Sources */,
				05F108A41978D2F200F2F288 /* transport_model.cpp in Sources */,
				E9D6EE682317B80600618E36 /* CDiscAdjMeshSolver.cpp in Sources */,
				4040B282235FBFF200843C83 /* CParaviewFileWriter.cpp in Sources */,
				E9FDF6EA1D2DD0560066E49C /* adt_structure.cpp in Sources */,
				05E6DC0E17EB62A100FA1F7E /* numerics_direct_heat.cpp in Sources */,
				E90B500422DFDFE4000ED392 /* CTurbVariable.cpp in Sources */,
				E90D35F7203F9C5800A3290D /* fluid_model_inc.cpp in Sources */,
				05F1089A1978D2AE00F2F288 /* fluid_model_pig.cpp in Sources */,
				05E6DC1017EB62A100FA1F7E /* numerics_direct_mean.cpp in Sources */,
				4040B27A235FBFF200843C83 /* CParallelFileWriter.cpp in Sources */,
				E9D85B4C1C3F1B9E0077122F /* ad_structure.cpp in Sources */,
				4040B263235FBEFD00843C83 /* CDiscAdjDisplacementsInterfaceLegacy.cpp in Sources */,
				E90B4FDD22DFDF94000ED392 /* CUserDefinedSolution.cpp in Sources */,
				403426C6235F83B2005B5215 /* CMultizoneOutput.cpp in Sources */,
				05F1089D1978D2AE00F2F288 /* fluid_model.cpp in Sources */,
				4040B264235FBEFD00843C83 /* CConjugateHeatInterface.cpp in Sources */,
				4040B285235FBFF200843C83 /* CSU2MeshFileWriter.cpp in Sources */,
				403426C8235F83B2005B5215 /* CAdjElasticityOutput.cpp in Sources */,
				4040B265235FBEFD00843C83 /* CSlidingInterface.cpp in Sources */,
				E90B4FD922DFDF94000ED392 /* CMMSNSUnitQuadSolutionWallBC.cpp in Sources */,
				E9D6EE762317B88F00618E36 /* CMeshElement.cpp in Sources */,
				E90B4FFA22DFDFE4000ED392 /* CAdjTurbVariable.cpp in Sources */,
				E90B505F22E2EAEA000ED392 /* CScalarVariable.cpp in Sources */,
				E90B4FD822DFDF94000ED392 /* CMMSIncNSSolution.cpp in Sources */,
				4040B267235FBEFD00843C83 /* CInterface.cpp in Sources */,
				E9D6EE752317B88F00618E36 /* CDiscAdjFEABoundVariable.cpp in Sources */,
				E9D885A92303F8E400917362 /* CBoxMeshReaderFVM.cpp in Sources */,
				4040B284235FBFF200843C83 /* CTecplotFileWriter.cpp in Sources */,
				403426C9235F83B2005B5215 /* CElasticityOutput.cpp in Sources */,
				E9C830812061E60E004417A9 /* fem_standard_element.cpp in Sources */,
				05E6DC1317EB62A100FA1F7E /* numerics_direct_transition.cpp in Sources */,
				05E6DC1417EB62A100FA1F7E /* numerics_direct_turbulent.cpp in Sources */,
				403426ED235F8E29005B5215 /* CDiscAdjMultizoneDriver.cpp in Sources */,
				E9D6EE6A2317B86300618E36 /* CFEAMeshElasticity.cpp in Sources */,
				E96FAF102189FE9C0046BF5D /* blas_structure.cpp in Sources */,
				E90B4FFC22DFDFE4000ED392 /* CDiscAdjVariable.cpp in Sources */,
				05E6DC1817EB62A100FA1F7E /* numerics_structure.cpp in Sources */,
				05E6DC1917EB62A100FA1F7E /* numerics_template.cpp in Sources */,
				E9C830822061E60E004417A9 /* fem_wall_distance.cpp in Sources */,
				E90B4FF922DFDFE4000ED392 /* CIncEulerVariable.cpp in Sources */,
				E90B500122DFDFE4000ED392 /* CEulerVariable.cpp in Sources */,
				E90B505B22E27932000ED392 /* solver_direct_scalar.cpp in Sources */,
				E90B501022DFE043000ED392 /* CSysMatrix.cpp in Sources */,
				E9C8307F2061E60E004417A9 /* fem_geometry_structure.cpp in Sources */,
				E96FAF162189FECA0046BF5D /* fem_cgns_elements.cpp in Sources */,
				E9E51AD922FA603800773E0C /* CMeshReaderFVM.cpp in Sources */,
				E90B4FFF22DFDFE4000ED392 /* CIncNSVariable.cpp in Sources */,
				4040B283235FBFF200843C83 /* CSurfaceFEMDataSorter.cpp in Sources */,
				3599C5D32121FAC9003AAF05 /* wall_model.cpp in Sources */,
				4040B278235FBFF200843C83 /* CCSVFileWriter.cpp in Sources */,
				E9D9CE861C62A1A7004119E9 /* interpolation_structure.cpp in Sources */,
				05F1089C1978D2AE00F2F288 /* fluid_model_pvdw.cpp in Sources */,
				05E6DC1F17EB62A100FA1F7E /* solver_adjoint_mean.cpp in Sources */,
				05E6DC2217EB62A100FA1F7E /* solver_adjoint_turbulent.cpp in Sources */,
				E90B4FDB22DFDF94000ED392 /* CTGVSolution.cpp in Sources */,
				05E6DC2517EB62A100FA1F7E /* solver_direct_heat.cpp in Sources */,
				E90B500822DFDFE4000ED392 /* CFEABoundVariable.cpp in Sources */,
				403426CD235F83B2005B5215 /* CAdjFlowCompOutput.cpp in Sources */,
				403426D0235F83B2005B5215 /* CAdjHeatOutput.cpp in Sources */,
				05E6DC2717EB62A100FA1F7E /* solver_direct_mean.cpp in Sources */,
				403426C2235F83B2005B5215 /* CAdjFlowIncOutput.cpp in Sources */,
				403426C3235F83B2005B5215 /* CFlowOutput.cpp in Sources */,
				403426CE235F83B2005B5215 /* COutput.cpp in Sources */,
				E9F512C91CB2FD6B004D5089 /* numerics_direct_elasticity_nonlinear.cpp in Sources */,
				4040B27D235FBFF200843C83 /* CFEMDataSorter.cpp in Sources */,
				4040B27E235FBFF200843C83 /* CSU2BinaryFileWriter.cpp in Sources */,
				E90B4FDE22DFDF94000ED392 /* CMMSNSTwoHalfSpheresSolution.cpp in Sources */,
				4040B266235FBEFD00843C83 /* CConservativeVarsInterface.cpp in Sources */,
				E90B4FFD22DFDFE4000ED392 /* CDiscAdjFEAVariable.cpp in Sources */,
				05E6DC2A17EB62A100FA1F7E /* solver_direct_transition.cpp in Sources */,
				E90B4FF822DFDFE4000ED392 /* CVariable.cpp in Sources */,
<<<<<<< HEAD
				E9D6EE5423159ECA00618E36 /* CDummyDriver.cpp in Sources */,
=======
				E97429BF231F1614006DA2D3 /* CMeshElement.cpp in Sources */,
				4040B262235FBEFD00843C83 /* CMixingPlaneInterface.cpp in Sources */,
>>>>>>> 972606f5
				E90B4FE122DFDF94000ED392 /* CMMSIncEulerSolution.cpp in Sources */,
				E9F130CC1D513DA300EC8963 /* numerics_direct_mean_inc.cpp in Sources */,
				E9C830852061E60E004417A9 /* geometry_structure_fem_part.cpp in Sources */,
				E9D6EE672317B80600618E36 /* CMeshSolver.cpp in Sources */,
				05E6DC2B17EB62A100FA1F7E /* solver_direct_turbulent.cpp in Sources */,
				E90B500222DFDFE4000ED392 /* CTurbSSTVariable.cpp in Sources */,
				EB14FF9922F790500045FB27 /* CDiscAdjSinglezoneDriver.cpp in Sources */,
				403426C4235F83B2005B5215 /* CFlowIncOutput.cpp in Sources */,
				E941BB941B71D124005C6C06 /* mpi_structure.cpp in Sources */,
				403426C5235F83B2005B5215 /* CHeatOutput.cpp in Sources */,
				05E6DC2F17EB62A100FA1F7E /* solver_structure.cpp in Sources */,
				E9D6EE5A23165FD300618E36 /* CDummyDriver.cpp in Sources */,
				05E6DC3017EB62A100FA1F7E /* solver_template.cpp in Sources */,
				EB14FF9B22F790500045FB27 /* CMultizoneDriver.cpp in Sources */,
				05E6DC3117EB62A100FA1F7E /* SU2_CFD.cpp in Sources */,
				4040B279235FBFF200843C83 /* CSurfaceFVMDataSorter.cpp in Sources */,
				400CEC2E21FA81A10019B790 /* printing_toolbox.cpp in Sources */,
				E9C830932061E799004417A9 /* solver_direct_mean_fem.cpp in Sources */,
				E90B501122DFE043000ED392 /* CSysSolve_b.cpp in Sources */,
				E9D6EE772317B88F00618E36 /* CMeshBoundVariable.cpp in Sources */,
				E9C830832061E60E004417A9 /* fem_work_estimate_metis.cpp in Sources */,
				E9F130CE1D513DA300EC8963 /* solver_direct_mean_inc.cpp in Sources */,
				E9D6EE722317B88F00618E36 /* CDiscAdjMeshBoundVariable.cpp in Sources */,
				E90B4FFB22DFDFE4000ED392 /* CAdjNSVariable.cpp in Sources */,
				403426C7235F83B2005B5215 /* CMeshOutput.cpp in Sources */,
				E90B500F22DFE043000ED392 /* CSysVector.cpp in Sources */,
<<<<<<< HEAD
				E90B505A22E27932000ED392 /* numerics_direct_scalar.cpp in Sources */,
=======
				E97429B1231F1577006DA2D3 /* CDiscAdjMeshSolver.cpp in Sources */,
>>>>>>> 972606f5
				E90B4FDA22DFDF94000ED392 /* CNSUnitQuadSolution.cpp in Sources */,
				E9C830802061E60E004417A9 /* fem_integration_rules.cpp in Sources */,
				E90B501222DFE043000ED392 /* CSysSolve.cpp in Sources */,
				403426D1235F83B2005B5215 /* CBaselineOutput.cpp in Sources */,
			);
			runOnlyForDeploymentPostprocessing = 0;
		};
/* End PBXSourcesBuildPhase section */

/* Begin XCBuildConfiguration section */
		1DEB923208733DC60010E9CD /* Debug */ = {
			isa = XCBuildConfiguration;
			buildSettings = {
				ALWAYS_SEARCH_USER_PATHS = NO;
				CLANG_CXX_LANGUAGE_STANDARD = "c++0x";
				CLANG_CXX_LIBRARY = "compiler-default";
				CLANG_ENABLE_MODULES = YES;
				CLANG_WARN_BOOL_CONVERSION = YES;
				CLANG_WARN_CONSTANT_CONVERSION = YES;
				CLANG_WARN_DIRECT_OBJC_ISA_USAGE = YES_ERROR;
				CLANG_WARN_EMPTY_BODY = YES;
				CLANG_WARN_ENUM_CONVERSION = YES;
				CLANG_WARN_IMPLICIT_SIGN_CONVERSION = NO;
				CLANG_WARN_INT_CONVERSION = YES;
				CLANG_WARN_OBJC_ROOT_CLASS = YES_ERROR;
				CLANG_WARN_SUSPICIOUS_IMPLICIT_CONVERSION = NO;
				CLANG_WARN__DUPLICATE_METHOD_MATCH = YES;
				COPY_PHASE_STRIP = NO;
				CURRENT_PROJECT_VERSION = 6.2.0;
				GCC_DYNAMIC_NO_PIC = NO;
				GCC_MODEL_TUNING = G5;
				GCC_OPTIMIZATION_LEVEL = 3;
				GCC_PREPROCESSOR_DEFINITIONS = "";
				"GCC_PREPROCESSOR_DEFINITIONS[arch=*]" = "";
				GCC_SYMBOLS_PRIVATE_EXTERN = NO;
				GCC_TREAT_IMPLICIT_FUNCTION_DECLARATIONS_AS_ERRORS = NO;
				GCC_TREAT_INCOMPATIBLE_POINTER_TYPE_WARNINGS_AS_ERRORS = NO;
				GCC_WARN_64_TO_32_BIT_CONVERSION = YES;
				GCC_WARN_ABOUT_MISSING_FIELD_INITIALIZERS = NO;
				GCC_WARN_ABOUT_MISSING_NEWLINE = NO;
				GCC_WARN_ABOUT_MISSING_PROTOTYPES = NO;
				GCC_WARN_ABOUT_RETURN_TYPE = YES_ERROR;
				GCC_WARN_FOUR_CHARACTER_CONSTANTS = NO;
				GCC_WARN_INITIALIZER_NOT_FULLY_BRACKETED = NO;
				GCC_WARN_SHADOW = NO;
				GCC_WARN_SIGN_COMPARE = NO;
				GCC_WARN_UNDECLARED_SELECTOR = YES;
				GCC_WARN_UNINITIALIZED_AUTOS = YES_AGGRESSIVE;
				GCC_WARN_UNKNOWN_PRAGMAS = NO;
				GCC_WARN_UNUSED_FUNCTION = YES;
				GCC_WARN_UNUSED_LABEL = NO;
				GCC_WARN_UNUSED_PARAMETER = NO;
				GCC_WARN_UNUSED_VALUE = YES;
				GCC_WARN_UNUSED_VARIABLE = YES;
				INSTALL_PATH = /usr/local/bin;
				MACOSX_DEPLOYMENT_TARGET = 10.13;
				PRODUCT_NAME = SU2_CFD;
				WARNING_CFLAGS = (
					"-Wall",
					"-Wextra",
					"-Wunused",
					"-Wno-unused-parameter",
				);
			};
			name = Debug;
		};
		1DEB923308733DC60010E9CD /* Release */ = {
			isa = XCBuildConfiguration;
			buildSettings = {
				ALWAYS_SEARCH_USER_PATHS = NO;
				CLANG_CXX_LANGUAGE_STANDARD = "c++0x";
				CLANG_CXX_LIBRARY = "compiler-default";
				CLANG_ENABLE_MODULES = YES;
				CLANG_WARN_BOOL_CONVERSION = YES;
				CLANG_WARN_CONSTANT_CONVERSION = YES;
				CLANG_WARN_DIRECT_OBJC_ISA_USAGE = YES_ERROR;
				CLANG_WARN_EMPTY_BODY = YES;
				CLANG_WARN_ENUM_CONVERSION = YES;
				CLANG_WARN_IMPLICIT_SIGN_CONVERSION = NO;
				CLANG_WARN_INT_CONVERSION = YES;
				CLANG_WARN_OBJC_ROOT_CLASS = YES_ERROR;
				CLANG_WARN_SUSPICIOUS_IMPLICIT_CONVERSION = NO;
				CLANG_WARN__DUPLICATE_METHOD_MATCH = YES;
				CURRENT_PROJECT_VERSION = 6.2.0;
				DEBUG_INFORMATION_FORMAT = "dwarf-with-dsym";
				GCC_MODEL_TUNING = G5;
				GCC_OPTIMIZATION_LEVEL = 3;
				GCC_TREAT_IMPLICIT_FUNCTION_DECLARATIONS_AS_ERRORS = NO;
				GCC_TREAT_INCOMPATIBLE_POINTER_TYPE_WARNINGS_AS_ERRORS = NO;
				GCC_WARN_64_TO_32_BIT_CONVERSION = YES;
				GCC_WARN_ABOUT_MISSING_FIELD_INITIALIZERS = NO;
				GCC_WARN_ABOUT_MISSING_NEWLINE = NO;
				GCC_WARN_ABOUT_MISSING_PROTOTYPES = NO;
				GCC_WARN_ABOUT_RETURN_TYPE = YES_ERROR;
				GCC_WARN_FOUR_CHARACTER_CONSTANTS = NO;
				GCC_WARN_INITIALIZER_NOT_FULLY_BRACKETED = NO;
				GCC_WARN_SHADOW = NO;
				GCC_WARN_SIGN_COMPARE = NO;
				GCC_WARN_UNDECLARED_SELECTOR = YES;
				GCC_WARN_UNINITIALIZED_AUTOS = YES_AGGRESSIVE;
				GCC_WARN_UNKNOWN_PRAGMAS = NO;
				GCC_WARN_UNUSED_FUNCTION = YES;
				GCC_WARN_UNUSED_LABEL = NO;
				GCC_WARN_UNUSED_PARAMETER = NO;
				GCC_WARN_UNUSED_VALUE = YES;
				GCC_WARN_UNUSED_VARIABLE = YES;
				INSTALL_PATH = /usr/local/bin;
				MACOSX_DEPLOYMENT_TARGET = 10.13;
				PRODUCT_NAME = SU2_CFD;
				WARNING_CFLAGS = (
					"-Wall",
					"-Wextra",
					"-Wunused",
					"-Wno-unused-parameter",
				);
			};
			name = Release;
		};
		1DEB923608733DC60010E9CD /* Debug */ = {
			isa = XCBuildConfiguration;
			buildSettings = {
				CLANG_ANALYZER_LOCALIZABILITY_NONLOCALIZED = YES;
				CLANG_WARN_BLOCK_CAPTURE_AUTORELEASING = YES;
				CLANG_WARN_COMMA = YES;
				CLANG_WARN_EMPTY_BODY = YES;
				CLANG_WARN_IMPLICIT_SIGN_CONVERSION = YES;
				CLANG_WARN_INFINITE_RECURSION = YES;
				CLANG_WARN_NULLABLE_TO_NONNULL_CONVERSION = YES;
				CLANG_WARN_RANGE_LOOP_ANALYSIS = YES;
				CLANG_WARN_STRICT_PROTOTYPES = YES;
				CLANG_WARN_SUSPICIOUS_IMPLICIT_CONVERSION = YES;
				CLANG_WARN_SUSPICIOUS_MOVE = YES;
				CLANG_WARN_UNREACHABLE_CODE = YES;
				CLANG_WARN__DUPLICATE_METHOD_MATCH = YES;
				ENABLE_STRICT_OBJC_MSGSEND = YES;
				ENABLE_TESTABILITY = YES;
				GCC_C_LANGUAGE_STANDARD = gnu99;
				GCC_NO_COMMON_BLOCKS = YES;
				GCC_OPTIMIZATION_LEVEL = 0;
				GCC_PREPROCESSOR_DEFINITIONS = "";
				GCC_WARN_64_TO_32_BIT_CONVERSION = YES;
				GCC_WARN_ABOUT_RETURN_TYPE = YES;
				GCC_WARN_SHADOW = YES;
				GCC_WARN_SIGN_COMPARE = YES;
				GCC_WARN_UNDECLARED_SELECTOR = YES;
				GCC_WARN_UNINITIALIZED_AUTOS = YES;
				GCC_WARN_UNUSED_FUNCTION = YES;
				GCC_WARN_UNUSED_LABEL = YES;
				GCC_WARN_UNUSED_PARAMETER = YES;
				GCC_WARN_UNUSED_VARIABLE = YES;
				HEADER_SEARCH_PATHS = ../../externals/CLI11;
				ONLY_ACTIVE_ARCH = YES;
				SDKROOT = macosx;
			};
			name = Debug;
		};
		1DEB923708733DC60010E9CD /* Release */ = {
			isa = XCBuildConfiguration;
			buildSettings = {
				CLANG_ANALYZER_LOCALIZABILITY_NONLOCALIZED = YES;
				CLANG_WARN_BLOCK_CAPTURE_AUTORELEASING = YES;
				CLANG_WARN_COMMA = YES;
				CLANG_WARN_EMPTY_BODY = YES;
				CLANG_WARN_IMPLICIT_SIGN_CONVERSION = YES;
				CLANG_WARN_INFINITE_RECURSION = YES;
				CLANG_WARN_NULLABLE_TO_NONNULL_CONVERSION = YES;
				CLANG_WARN_RANGE_LOOP_ANALYSIS = YES;
				CLANG_WARN_STRICT_PROTOTYPES = YES;
				CLANG_WARN_SUSPICIOUS_IMPLICIT_CONVERSION = YES;
				CLANG_WARN_SUSPICIOUS_MOVE = YES;
				CLANG_WARN_UNREACHABLE_CODE = YES;
				CLANG_WARN__DUPLICATE_METHOD_MATCH = YES;
				ENABLE_STRICT_OBJC_MSGSEND = YES;
				GCC_C_LANGUAGE_STANDARD = gnu99;
				GCC_NO_COMMON_BLOCKS = YES;
				GCC_WARN_64_TO_32_BIT_CONVERSION = YES;
				GCC_WARN_ABOUT_RETURN_TYPE = YES;
				GCC_WARN_SHADOW = YES;
				GCC_WARN_SIGN_COMPARE = YES;
				GCC_WARN_UNDECLARED_SELECTOR = YES;
				GCC_WARN_UNINITIALIZED_AUTOS = YES;
				GCC_WARN_UNUSED_FUNCTION = YES;
				GCC_WARN_UNUSED_LABEL = YES;
				GCC_WARN_UNUSED_PARAMETER = YES;
				GCC_WARN_UNUSED_VARIABLE = YES;
				HEADER_SEARCH_PATHS = ../../externals/CLI11;
				ONLY_ACTIVE_ARCH = YES;
				SDKROOT = macosx;
			};
			name = Release;
		};
/* End XCBuildConfiguration section */

/* Begin XCConfigurationList section */
		1DEB923108733DC60010E9CD /* Build configuration list for PBXNativeTarget "SU2_CFD" */ = {
			isa = XCConfigurationList;
			buildConfigurations = (
				1DEB923208733DC60010E9CD /* Debug */,
				1DEB923308733DC60010E9CD /* Release */,
			);
			defaultConfigurationIsVisible = 0;
			defaultConfigurationName = Release;
		};
		1DEB923508733DC60010E9CD /* Build configuration list for PBXProject "SU2_CFD" */ = {
			isa = XCConfigurationList;
			buildConfigurations = (
				1DEB923608733DC60010E9CD /* Debug */,
				1DEB923708733DC60010E9CD /* Release */,
			);
			defaultConfigurationIsVisible = 0;
			defaultConfigurationName = Release;
		};
/* End XCConfigurationList section */
	};
	rootObject = 08FB7793FE84155DC02AAC07 /* Project object */;
}<|MERGE_RESOLUTION|>--- conflicted
+++ resolved
@@ -123,20 +123,19 @@
 		E90B501022DFE043000ED392 /* CSysMatrix.cpp in Sources */ = {isa = PBXBuildFile; fileRef = E90B500C22DFE042000ED392 /* CSysMatrix.cpp */; };
 		E90B501122DFE043000ED392 /* CSysSolve_b.cpp in Sources */ = {isa = PBXBuildFile; fileRef = E90B500D22DFE043000ED392 /* CSysSolve_b.cpp */; };
 		E90B501222DFE043000ED392 /* CSysSolve.cpp in Sources */ = {isa = PBXBuildFile; fileRef = E90B500E22DFE043000ED392 /* CSysSolve.cpp */; };
-		E90B505A22E27932000ED392 /* numerics_direct_scalar.cpp in Sources */ = {isa = PBXBuildFile; fileRef = E90B505722E27931000ED392 /* numerics_direct_scalar.cpp */; };
-		E90B505B22E27932000ED392 /* solver_direct_scalar.cpp in Sources */ = {isa = PBXBuildFile; fileRef = E90B505822E27932000ED392 /* solver_direct_scalar.cpp */; };
-		E90B505F22E2EAEA000ED392 /* CScalarVariable.cpp in Sources */ = {isa = PBXBuildFile; fileRef = E90B505E22E2EAE9000ED392 /* CScalarVariable.cpp */; };
 		E90D35F7203F9C5800A3290D /* fluid_model_inc.cpp in Sources */ = {isa = PBXBuildFile; fileRef = E90D35F6203F9C5800A3290D /* fluid_model_inc.cpp */; };
 		E9225F761FCBC36D002F3682 /* solver_adjoint_elasticity.cpp in Sources */ = {isa = PBXBuildFile; fileRef = E9225F741FCBC36D002F3682 /* solver_adjoint_elasticity.cpp */; };
 		E941BB8E1B71D0D0005C6C06 /* solver_adjoint_discrete.cpp in Sources */ = {isa = PBXBuildFile; fileRef = E941BB8D1B71D0D0005C6C06 /* solver_adjoint_discrete.cpp */; };
 		E941BB941B71D124005C6C06 /* mpi_structure.cpp in Sources */ = {isa = PBXBuildFile; fileRef = E941BB911B71D124005C6C06 /* mpi_structure.cpp */; };
+		E96766A4237B31E0009FBEE1 /* numerics_direct_scalar.cpp in Sources */ = {isa = PBXBuildFile; fileRef = E96766A3237B31E0009FBEE1 /* numerics_direct_scalar.cpp */; };
+		E96766A6237B3230009FBEE1 /* CScalarVariable.cpp in Sources */ = {isa = PBXBuildFile; fileRef = E96766A5237B322F009FBEE1 /* CScalarVariable.cpp */; };
+		E96766A9237B4EE9009FBEE1 /* CPassiveScalarVariable.cpp in Sources */ = {isa = PBXBuildFile; fileRef = E96766A8237B4EE9009FBEE1 /* CPassiveScalarVariable.cpp */; };
+		E96766AD237BB889009FBEE1 /* CScalarSolver.cpp in Sources */ = {isa = PBXBuildFile; fileRef = E96766AB237BB888009FBEE1 /* CScalarSolver.cpp */; };
+		E96766AE237BB889009FBEE1 /* CPassiveScalarSolver.cpp in Sources */ = {isa = PBXBuildFile; fileRef = E96766AC237BB889009FBEE1 /* CPassiveScalarSolver.cpp */; };
 		E96FAF102189FE9C0046BF5D /* blas_structure.cpp in Sources */ = {isa = PBXBuildFile; fileRef = E96FAF0F2189FE9C0046BF5D /* blas_structure.cpp */; };
 		E96FAF142189FECA0046BF5D /* graph_coloring_structure.cpp in Sources */ = {isa = PBXBuildFile; fileRef = E96FAF112189FECA0046BF5D /* graph_coloring_structure.cpp */; };
 		E96FAF152189FECA0046BF5D /* fem_gauss_jacobi_quadrature.cpp in Sources */ = {isa = PBXBuildFile; fileRef = E96FAF122189FECA0046BF5D /* fem_gauss_jacobi_quadrature.cpp */; };
 		E96FAF162189FECA0046BF5D /* fem_cgns_elements.cpp in Sources */ = {isa = PBXBuildFile; fileRef = E96FAF132189FECA0046BF5D /* fem_cgns_elements.cpp */; };
-		E97429B0231F1577006DA2D3 /* CMeshSolver.cpp in Sources */ = {isa = PBXBuildFile; fileRef = E97429AE231F1576006DA2D3 /* CMeshSolver.cpp */; };
-		E97429B1231F1577006DA2D3 /* CDiscAdjMeshSolver.cpp in Sources */ = {isa = PBXBuildFile; fileRef = E97429AF231F1577006DA2D3 /* CDiscAdjMeshSolver.cpp */; };
-		E97429BF231F1614006DA2D3 /* CMeshElement.cpp in Sources */ = {isa = PBXBuildFile; fileRef = E97429B8231F1613006DA2D3 /* CMeshElement.cpp */; };
 		E9C8307F2061E60E004417A9 /* fem_geometry_structure.cpp in Sources */ = {isa = PBXBuildFile; fileRef = E9C830752061E60E004417A9 /* fem_geometry_structure.cpp */; };
 		E9C830802061E60E004417A9 /* fem_integration_rules.cpp in Sources */ = {isa = PBXBuildFile; fileRef = E9C830762061E60E004417A9 /* fem_integration_rules.cpp */; };
 		E9C830812061E60E004417A9 /* fem_standard_element.cpp in Sources */ = {isa = PBXBuildFile; fileRef = E9C830772061E60E004417A9 /* fem_standard_element.cpp */; };
@@ -144,9 +143,6 @@
 		E9C830832061E60E004417A9 /* fem_work_estimate_metis.cpp in Sources */ = {isa = PBXBuildFile; fileRef = E9C830792061E60E004417A9 /* fem_work_estimate_metis.cpp */; };
 		E9C830852061E60E004417A9 /* geometry_structure_fem_part.cpp in Sources */ = {isa = PBXBuildFile; fileRef = E9C8307B2061E60E004417A9 /* geometry_structure_fem_part.cpp */; };
 		E9C830932061E799004417A9 /* solver_direct_mean_fem.cpp in Sources */ = {isa = PBXBuildFile; fileRef = E9C830922061E799004417A9 /* solver_direct_mean_fem.cpp */; };
-<<<<<<< HEAD
-		E9D6EE5423159ECA00618E36 /* CDummyDriver.cpp in Sources */ = {isa = PBXBuildFile; fileRef = E9D6EE5323159EC900618E36 /* CDummyDriver.cpp */; };
-=======
 		E9D6EE572316522800618E36 /* (null) in Sources */ = {isa = PBXBuildFile; };
 		E9D6EE5A23165FD300618E36 /* CDummyDriver.cpp in Sources */ = {isa = PBXBuildFile; fileRef = E9D6EE5923165FD300618E36 /* CDummyDriver.cpp */; };
 		E9D6EE5D2316653200618E36 /* CSU2ASCIIMeshReaderFVM.cpp in Sources */ = {isa = PBXBuildFile; fileRef = E9D6EE5C2316653100618E36 /* CSU2ASCIIMeshReaderFVM.cpp */; };
@@ -158,7 +154,6 @@
 		E9D6EE762317B88F00618E36 /* CMeshElement.cpp in Sources */ = {isa = PBXBuildFile; fileRef = E9D6EE6F2317B88F00618E36 /* CMeshElement.cpp */; };
 		E9D6EE772317B88F00618E36 /* CMeshBoundVariable.cpp in Sources */ = {isa = PBXBuildFile; fileRef = E9D6EE702317B88F00618E36 /* CMeshBoundVariable.cpp */; };
 		E9D6EE782317B88F00618E36 /* CMeshVariable.cpp in Sources */ = {isa = PBXBuildFile; fileRef = E9D6EE712317B88F00618E36 /* CMeshVariable.cpp */; };
->>>>>>> 972606f5
 		E9D85B4C1C3F1B9E0077122F /* ad_structure.cpp in Sources */ = {isa = PBXBuildFile; fileRef = E9D85B4B1C3F1B9E0077122F /* ad_structure.cpp */; };
 		E9D885A92303F8E400917362 /* CBoxMeshReaderFVM.cpp in Sources */ = {isa = PBXBuildFile; fileRef = E9D885A82303F8E400917362 /* CBoxMeshReaderFVM.cpp */; };
 		E9D9CE861C62A1A7004119E9 /* interpolation_structure.cpp in Sources */ = {isa = PBXBuildFile; fileRef = E9D9CE851C62A1A7004119E9 /* interpolation_structure.cpp */; };
@@ -407,10 +402,6 @@
 		E90B505322DFE541000ED392 /* CPreconditioner.hpp */ = {isa = PBXFileReference; fileEncoding = 4; lastKnownFileType = sourcecode.cpp.h; name = CPreconditioner.hpp; path = ../../Common/include/linear_algebra/CPreconditioner.hpp; sourceTree = "<group>"; };
 		E90B505422DFE541000ED392 /* CMatrixVectorProduct.hpp */ = {isa = PBXFileReference; fileEncoding = 4; lastKnownFileType = sourcecode.cpp.h; name = CMatrixVectorProduct.hpp; path = ../../Common/include/linear_algebra/CMatrixVectorProduct.hpp; sourceTree = "<group>"; };
 		E90B505522DFE541000ED392 /* CSysVector.hpp */ = {isa = PBXFileReference; fileEncoding = 4; lastKnownFileType = sourcecode.cpp.h; name = CSysVector.hpp; path = ../../Common/include/linear_algebra/CSysVector.hpp; sourceTree = "<group>"; };
-		E90B505722E27931000ED392 /* numerics_direct_scalar.cpp */ = {isa = PBXFileReference; fileEncoding = 4; lastKnownFileType = sourcecode.cpp.cpp; name = numerics_direct_scalar.cpp; path = ../../SU2_CFD/src/numerics_direct_scalar.cpp; sourceTree = "<group>"; };
-		E90B505822E27932000ED392 /* solver_direct_scalar.cpp */ = {isa = PBXFileReference; fileEncoding = 4; lastKnownFileType = sourcecode.cpp.cpp; name = solver_direct_scalar.cpp; path = ../../SU2_CFD/src/solver_direct_scalar.cpp; sourceTree = "<group>"; };
-		E90B505D22E29CD6000ED392 /* CScalarVariable.hpp */ = {isa = PBXFileReference; fileEncoding = 4; lastKnownFileType = sourcecode.cpp.h; name = CScalarVariable.hpp; path = ../../SU2_CFD/include/variables/CScalarVariable.hpp; sourceTree = "<group>"; };
-		E90B505E22E2EAE9000ED392 /* CScalarVariable.cpp */ = {isa = PBXFileReference; fileEncoding = 4; lastKnownFileType = sourcecode.cpp.cpp; name = CScalarVariable.cpp; path = ../../SU2_CFD/src/variables/CScalarVariable.cpp; sourceTree = "<group>"; };
 		E90D35F6203F9C5800A3290D /* fluid_model_inc.cpp */ = {isa = PBXFileReference; fileEncoding = 4; lastKnownFileType = sourcecode.cpp.cpp; name = fluid_model_inc.cpp; path = ../../SU2_CFD/src/fluid_model_inc.cpp; sourceTree = "<group>"; };
 		E91CAD081B8C117A00EE3FCC /* inv_NACA0012.cfg */ = {isa = PBXFileReference; fileEncoding = 4; lastKnownFileType = text; path = inv_NACA0012.cfg; sourceTree = "<group>"; };
 		E91CAD091B8C117A00EE3FCC /* mesh_NACA0012_inv.su2 */ = {isa = PBXFileReference; fileEncoding = 4; lastKnownFileType = text; path = mesh_NACA0012_inv.su2; sourceTree = "<group>"; };
@@ -427,6 +418,15 @@
 		E941BBA31B71D1AB005C6C06 /* primitive_structure.inl */ = {isa = PBXFileReference; fileEncoding = 4; lastKnownFileType = text; lineEnding = 0; path = primitive_structure.inl; sourceTree = "<group>"; xcLanguageSpecificationIdentifier = xcode.lang.cpp; };
 		E941BBA51B71D1AB005C6C06 /* mpi_structure.hpp */ = {isa = PBXFileReference; fileEncoding = 4; lastKnownFileType = sourcecode.cpp.h; lineEnding = 0; name = mpi_structure.hpp; path = ../../Common/include/mpi_structure.hpp; sourceTree = "<group>"; xcLanguageSpecificationIdentifier = xcode.lang.cpp; };
 		E941BBA61B71D1AB005C6C06 /* mpi_structure.inl */ = {isa = PBXFileReference; fileEncoding = 4; lastKnownFileType = text; lineEnding = 0; name = mpi_structure.inl; path = ../../Common/include/mpi_structure.inl; sourceTree = "<group>"; xcLanguageSpecificationIdentifier = xcode.lang.cpp; };
+		E96766A3237B31E0009FBEE1 /* numerics_direct_scalar.cpp */ = {isa = PBXFileReference; fileEncoding = 4; lastKnownFileType = sourcecode.cpp.cpp; name = numerics_direct_scalar.cpp; path = ../../SU2_CFD/src/numerics_direct_scalar.cpp; sourceTree = "<group>"; };
+		E96766A5237B322F009FBEE1 /* CScalarVariable.cpp */ = {isa = PBXFileReference; fileEncoding = 4; lastKnownFileType = sourcecode.cpp.cpp; name = CScalarVariable.cpp; path = ../../SU2_CFD/src/variables/CScalarVariable.cpp; sourceTree = "<group>"; };
+		E96766A7237B3286009FBEE1 /* CScalarVariable.hpp */ = {isa = PBXFileReference; fileEncoding = 4; lastKnownFileType = sourcecode.cpp.h; name = CScalarVariable.hpp; path = ../../SU2_CFD/include/variables/CScalarVariable.hpp; sourceTree = "<group>"; };
+		E96766A8237B4EE9009FBEE1 /* CPassiveScalarVariable.cpp */ = {isa = PBXFileReference; fileEncoding = 4; lastKnownFileType = sourcecode.cpp.cpp; name = CPassiveScalarVariable.cpp; path = ../../SU2_CFD/src/variables/CPassiveScalarVariable.cpp; sourceTree = "<group>"; };
+		E96766AA237B4F28009FBEE1 /* CPassiveScalarVariable.hpp */ = {isa = PBXFileReference; fileEncoding = 4; lastKnownFileType = sourcecode.cpp.h; name = CPassiveScalarVariable.hpp; path = ../../SU2_CFD/include/variables/CPassiveScalarVariable.hpp; sourceTree = "<group>"; };
+		E96766AB237BB888009FBEE1 /* CScalarSolver.cpp */ = {isa = PBXFileReference; fileEncoding = 4; lastKnownFileType = sourcecode.cpp.cpp; name = CScalarSolver.cpp; path = ../../SU2_CFD/src/solvers/CScalarSolver.cpp; sourceTree = "<group>"; };
+		E96766AC237BB889009FBEE1 /* CPassiveScalarSolver.cpp */ = {isa = PBXFileReference; fileEncoding = 4; lastKnownFileType = sourcecode.cpp.cpp; name = CPassiveScalarSolver.cpp; path = ../../SU2_CFD/src/solvers/CPassiveScalarSolver.cpp; sourceTree = "<group>"; };
+		E96766AF237BB917009FBEE1 /* CPassiveScalarSolver.hpp */ = {isa = PBXFileReference; fileEncoding = 4; lastKnownFileType = sourcecode.cpp.h; name = CPassiveScalarSolver.hpp; path = ../../SU2_CFD/include/solvers/CPassiveScalarSolver.hpp; sourceTree = "<group>"; };
+		E96766B0237BB918009FBEE1 /* CScalarSolver.hpp */ = {isa = PBXFileReference; fileEncoding = 4; lastKnownFileType = sourcecode.cpp.h; name = CScalarSolver.hpp; path = ../../SU2_CFD/include/solvers/CScalarSolver.hpp; sourceTree = "<group>"; };
 		E96FAF0F2189FE9C0046BF5D /* blas_structure.cpp */ = {isa = PBXFileReference; fileEncoding = 4; lastKnownFileType = sourcecode.cpp.cpp; name = blas_structure.cpp; path = ../../Common/src/blas_structure.cpp; sourceTree = "<group>"; };
 		E96FAF112189FECA0046BF5D /* graph_coloring_structure.cpp */ = {isa = PBXFileReference; fileEncoding = 4; lastKnownFileType = sourcecode.cpp.cpp; name = graph_coloring_structure.cpp; path = ../../Common/src/graph_coloring_structure.cpp; sourceTree = "<group>"; };
 		E96FAF122189FECA0046BF5D /* fem_gauss_jacobi_quadrature.cpp */ = {isa = PBXFileReference; fileEncoding = 4; lastKnownFileType = sourcecode.cpp.cpp; name = fem_gauss_jacobi_quadrature.cpp; path = ../../Common/src/fem_gauss_jacobi_quadrature.cpp; sourceTree = "<group>"; };
@@ -436,9 +436,6 @@
 		E96FAF1B2189FF620046BF5D /* fem_gauss_jacobi_quadrature.inl */ = {isa = PBXFileReference; fileEncoding = 4; lastKnownFileType = text; name = fem_gauss_jacobi_quadrature.inl; path = ../../Common/include/fem_gauss_jacobi_quadrature.inl; sourceTree = "<group>"; };
 		E96FAF1C2189FF620046BF5D /* fem_cgns_elements.hpp */ = {isa = PBXFileReference; fileEncoding = 4; lastKnownFileType = sourcecode.cpp.h; name = fem_cgns_elements.hpp; path = ../../Common/include/fem_cgns_elements.hpp; sourceTree = "<group>"; };
 		E96FAF1D2189FF620046BF5D /* fem_gauss_jacobi_quadrature.hpp */ = {isa = PBXFileReference; fileEncoding = 4; lastKnownFileType = sourcecode.cpp.h; name = fem_gauss_jacobi_quadrature.hpp; path = ../../Common/include/fem_gauss_jacobi_quadrature.hpp; sourceTree = "<group>"; };
-		E97429AE231F1576006DA2D3 /* CMeshSolver.cpp */ = {isa = PBXFileReference; fileEncoding = 4; lastKnownFileType = sourcecode.cpp.cpp; name = CMeshSolver.cpp; path = ../../SU2_CFD/src/solvers/CMeshSolver.cpp; sourceTree = "<group>"; };
-		E97429AF231F1577006DA2D3 /* CDiscAdjMeshSolver.cpp */ = {isa = PBXFileReference; fileEncoding = 4; lastKnownFileType = sourcecode.cpp.cpp; name = CDiscAdjMeshSolver.cpp; path = ../../SU2_CFD/src/solvers/CDiscAdjMeshSolver.cpp; sourceTree = "<group>"; };
-		E97429B8231F1613006DA2D3 /* CMeshElement.cpp */ = {isa = PBXFileReference; fileEncoding = 4; lastKnownFileType = sourcecode.cpp.cpp; name = CMeshElement.cpp; path = ../../SU2_CFD/src/variables/CMeshElement.cpp; sourceTree = "<group>"; };
 		E97B6C8117F941800008255B /* config_template.cfg */ = {isa = PBXFileReference; lastKnownFileType = text; name = config_template.cfg; path = ../../config_template.cfg; sourceTree = "<group>"; };
 		E9C2835022A701B5007B4E59 /* CMMSNSTwoHalfSpheresSolution.hpp */ = {isa = PBXFileReference; fileEncoding = 4; lastKnownFileType = sourcecode.cpp.h; name = CMMSNSTwoHalfSpheresSolution.hpp; path = ../../Common/include/toolboxes/MMS/CMMSNSTwoHalfSpheresSolution.hpp; sourceTree = "<group>"; };
 		E9C2835122A701B5007B4E59 /* CMMSNSTwoHalfCirclesSolution.hpp */ = {isa = PBXFileReference; fileEncoding = 4; lastKnownFileType = sourcecode.cpp.h; name = CMMSNSTwoHalfCirclesSolution.hpp; path = ../../Common/include/toolboxes/MMS/CMMSNSTwoHalfCirclesSolution.hpp; sourceTree = "<group>"; };
@@ -465,10 +462,6 @@
 		E9C8308D2061E6B6004417A9 /* fem_standard_element.hpp */ = {isa = PBXFileReference; fileEncoding = 4; lastKnownFileType = sourcecode.cpp.h; name = fem_standard_element.hpp; path = ../../Common/include/fem_standard_element.hpp; sourceTree = "<group>"; };
 		E9C8308E2061E6B6004417A9 /* fem_standard_element.inl */ = {isa = PBXFileReference; fileEncoding = 4; lastKnownFileType = text; name = fem_standard_element.inl; path = ../../Common/include/fem_standard_element.inl; sourceTree = "<group>"; };
 		E9C830922061E799004417A9 /* solver_direct_mean_fem.cpp */ = {isa = PBXFileReference; fileEncoding = 4; lastKnownFileType = sourcecode.cpp.cpp; name = solver_direct_mean_fem.cpp; path = ../../SU2_CFD/src/solver_direct_mean_fem.cpp; sourceTree = "<group>"; };
-<<<<<<< HEAD
-		E9D6EE5323159EC900618E36 /* CDummyDriver.cpp */ = {isa = PBXFileReference; fileEncoding = 4; lastKnownFileType = sourcecode.cpp.cpp; name = CDummyDriver.cpp; path = ../../SU2_CFD/src/drivers/CDummyDriver.cpp; sourceTree = "<group>"; };
-		E9D6EE5523159EE000618E36 /* CDummyDriver.hpp */ = {isa = PBXFileReference; fileEncoding = 4; lastKnownFileType = sourcecode.cpp.h; name = CDummyDriver.hpp; path = ../../SU2_CFD/include/drivers/CDummyDriver.hpp; sourceTree = "<group>"; };
-=======
 		E9D6EE5923165FD300618E36 /* CDummyDriver.cpp */ = {isa = PBXFileReference; fileEncoding = 4; lastKnownFileType = sourcecode.cpp.cpp; name = CDummyDriver.cpp; path = ../../SU2_CFD/src/drivers/CDummyDriver.cpp; sourceTree = "<group>"; };
 		E9D6EE5B23165FE400618E36 /* CDummyDriver.hpp */ = {isa = PBXFileReference; fileEncoding = 4; lastKnownFileType = sourcecode.cpp.h; name = CDummyDriver.hpp; path = ../../SU2_CFD/include/drivers/CDummyDriver.hpp; sourceTree = "<group>"; };
 		E9D6EE5C2316653100618E36 /* CSU2ASCIIMeshReaderFVM.cpp */ = {isa = PBXFileReference; fileEncoding = 4; lastKnownFileType = sourcecode.cpp.cpp; name = CSU2ASCIIMeshReaderFVM.cpp; path = ../../Common/src/CSU2ASCIIMeshReaderFVM.cpp; sourceTree = "<group>"; };
@@ -489,7 +482,6 @@
 		E9D6EE7F2317B8CC00618E36 /* CMeshVariable.hpp */ = {isa = PBXFileReference; fileEncoding = 4; lastKnownFileType = sourcecode.cpp.h; name = CMeshVariable.hpp; path = ../../SU2_CFD/include/variables/CMeshVariable.hpp; sourceTree = "<group>"; };
 		E9D6EE802317B8CC00618E36 /* CDiscAdjMeshBoundVariable.hpp */ = {isa = PBXFileReference; fileEncoding = 4; lastKnownFileType = sourcecode.cpp.h; name = CDiscAdjMeshBoundVariable.hpp; path = ../../SU2_CFD/include/variables/CDiscAdjMeshBoundVariable.hpp; sourceTree = "<group>"; };
 		E9D6EE822317B8CC00618E36 /* CMeshBoundVariable.hpp */ = {isa = PBXFileReference; fileEncoding = 4; lastKnownFileType = sourcecode.cpp.h; name = CMeshBoundVariable.hpp; path = ../../SU2_CFD/include/variables/CMeshBoundVariable.hpp; sourceTree = "<group>"; };
->>>>>>> 972606f5
 		E9D85B4B1C3F1B9E0077122F /* ad_structure.cpp */ = {isa = PBXFileReference; fileEncoding = 4; lastKnownFileType = sourcecode.cpp.cpp; lineEnding = 0; name = ad_structure.cpp; path = ../../Common/src/ad_structure.cpp; sourceTree = "<group>"; };
 		E9D85B4D1C3F1BE00077122F /* ad_structure.hpp */ = {isa = PBXFileReference; fileEncoding = 4; lastKnownFileType = sourcecode.cpp.h; lineEnding = 0; name = ad_structure.hpp; path = ../../Common/include/ad_structure.hpp; sourceTree = "<group>"; };
 		E9D85B4E1C3F1BE00077122F /* ad_structure.inl */ = {isa = PBXFileReference; fileEncoding = 4; lastKnownFileType = text; lineEnding = 0; name = ad_structure.inl; path = ../../Common/include/ad_structure.inl; sourceTree = "<group>"; };
@@ -542,11 +534,10 @@
 		052D517F17A21FAC003BE8B2 /* Solver */ = {
 			isa = PBXGroup;
 			children = (
-<<<<<<< HEAD
-=======
 				E9D6EE662317B80600618E36 /* CDiscAdjMeshSolver.cpp */,
 				E9D6EE652317B80500618E36 /* CMeshSolver.cpp */,
->>>>>>> 972606f5
+				E96766AC237BB889009FBEE1 /* CPassiveScalarSolver.cpp */,
+				E96766AB237BB888009FBEE1 /* CScalarSolver.cpp */,
 				E941BB8D1B71D0D0005C6C06 /* solver_adjoint_discrete.cpp */,
 				E9225F741FCBC36D002F3682 /* solver_adjoint_elasticity.cpp */,
 				05E6DBDA17EB62A100FA1F7E /* solver_adjoint_mean.cpp */,
@@ -556,10 +547,6 @@
 				E9C830922061E799004417A9 /* solver_direct_mean_fem.cpp */,
 				E9F130C81D513DA300EC8963 /* solver_direct_mean_inc.cpp */,
 				05E6DBE217EB62A100FA1F7E /* solver_direct_mean.cpp */,
-<<<<<<< HEAD
-				E90B505822E27932000ED392 /* solver_direct_scalar.cpp */,
-=======
->>>>>>> 972606f5
 				05E6DBE517EB62A100FA1F7E /* solver_direct_transition.cpp */,
 				05E6DBE617EB62A100FA1F7E /* solver_direct_turbulent.cpp */,
 				05E6DBEA17EB62A100FA1F7E /* solver_structure.cpp */,
@@ -580,15 +567,6 @@
 		052D51AB17A22E24003BE8B2 /* Output */ = {
 			isa = PBXGroup;
 			children = (
-<<<<<<< HEAD
-				05E6DBD517EB62A100FA1F7E /* output_cgns.cpp */,
-				050698091AA6179100FF4F07 /* output_fieldview.cpp */,
-				05E6DBD617EB62A100FA1F7E /* output_paraview.cpp */,
-				05812D7A1F2787540086FCB0 /* output_physics.cpp */,
-				05E6DBD717EB62A100FA1F7E /* output_structure.cpp */,
-				05755F091A54AC4500600019 /* output_su2.cpp */,
-				05E6DBD817EB62A100FA1F7E /* output_tecplot.cpp */,
-=======
 				4040B269235FBFF200843C83 /* filewriter */,
 				403426B8235F83B1005B5215 /* CAdjElasticityOutput.cpp */,
 				403426BD235F83B1005B5215 /* CAdjFlowCompOutput.cpp */,
@@ -606,7 +584,6 @@
 				403426BE235F83B1005B5215 /* COutput.cpp */,
 				403426BF235F83B2005B5215 /* output_physics.cpp */,
 				403426BB235F83B1005B5215 /* output_structure_legacy.cpp */,
->>>>>>> 972606f5
 			);
 			name = Output;
 			sourceTree = "<group>";
@@ -682,12 +659,8 @@
 				403426E6235F88ED005B5215 /* CDiscAdjMultizoneDriver.hpp */,
 				EB14FF9C22F790720045FB27 /* CDiscAdjSinglezoneDriver.hpp */,
 				EB14FF9D22F790720045FB27 /* CDriver.hpp */,
-<<<<<<< HEAD
-				E9D6EE5523159EE000618E36 /* CDummyDriver.hpp */,
-=======
 				E9D6EE5B23165FE400618E36 /* CDummyDriver.hpp */,
 				E9D6EE792317B8A100618E36 /* CFEAMeshElasticity.hpp */,
->>>>>>> 972606f5
 				E9C2835A22A701B6007B4E59 /* CIncTGVSolution.hpp */,
 				E9C2835722A701B5007B4E59 /* CInviscidVortexSolution.hpp */,
 				E9E51AD722FA314F00773E0C /* CLinearPartitioner.hpp */,
@@ -704,8 +677,11 @@
 				EB14FF9F22F790720045FB27 /* CMultizoneDriver.hpp */,
 				E9C2835622A701B5007B4E59 /* CNSUnitQuadSolution.hpp */,
 				05E6DAC517EB608000FA1F7E /* config_structure.hpp */,
+				E96766AF237BB917009FBEE1 /* CPassiveScalarSolver.hpp */,
+				E96766AA237B4F28009FBEE1 /* CPassiveScalarVariable.hpp */,
 				E9E674382302A942009B6A25 /* CRectangularMeshReaderFVM.hpp */,
 				E9C2835822A701B5007B4E59 /* CRinglebSolution.hpp */,
+				E96766B0237BB918009FBEE1 /* CScalarSolver.hpp */,
 				EB14FF9E22F790720045FB27 /* CSinglezoneDriver.hpp */,
 				E9D6EE5E2316655400618E36 /* CSU2ASCIIMeshReaderFVM.hpp */,
 				E9C2835922A701B5007B4E59 /* CTGVSolution.hpp */,
@@ -761,10 +737,7 @@
 		05D28619178BCA1200DD76AE /* Numerics */ = {
 			isa = PBXGroup;
 			children = (
-<<<<<<< HEAD
-=======
 				E9D6EE692317B86300618E36 /* CFEAMeshElasticity.cpp */,
->>>>>>> 972606f5
 				05E6DBC317EB62A100FA1F7E /* numerics_adjoint_mean.cpp */,
 				05E6DBC617EB62A100FA1F7E /* numerics_adjoint_turbulent.cpp */,
 				E9F512C61CB2FD6B004D5089 /* numerics_direct_elasticity_linear.cpp */,
@@ -773,10 +746,7 @@
 				05E6DBC917EB62A100FA1F7E /* numerics_direct_heat.cpp */,
 				E9F130C61D513DA300EC8963 /* numerics_direct_mean_inc.cpp */,
 				05E6DBCB17EB62A100FA1F7E /* numerics_direct_mean.cpp */,
-<<<<<<< HEAD
-				E90B505722E27931000ED392 /* numerics_direct_scalar.cpp */,
-=======
->>>>>>> 972606f5
+				E96766A3237B31E0009FBEE1 /* numerics_direct_scalar.cpp */,
 				05E6DBCE17EB62A100FA1F7E /* numerics_direct_transition.cpp */,
 				05E6DBCF17EB62A100FA1F7E /* numerics_direct_turbulent.cpp */,
 				05E6DBD317EB62A100FA1F7E /* numerics_structure.cpp */,
@@ -822,7 +792,6 @@
 				0541ABE41370DC56002D668B /* InLine */,
 				0541ABE51370DC5E002D668B /* Include */,
 				1AB674ADFE9D54B511CA2CBB /* Products */,
-				403426B0235F8376005B5215 /* Recovered References */,
 			);
 			name = SU2_CFD;
 			sourceTree = "<group>";
@@ -868,16 +837,6 @@
 			name = Products;
 			sourceTree = "<group>";
 		};
-		403426B0235F8376005B5215 /* Recovered References */ = {
-			isa = PBXGroup;
-			children = (
-				E97429AE231F1576006DA2D3 /* CMeshSolver.cpp */,
-				E97429B8231F1613006DA2D3 /* CMeshElement.cpp */,
-				E97429AF231F1577006DA2D3 /* CDiscAdjMeshSolver.cpp */,
-			);
-			name = "Recovered References";
-			sourceTree = "<group>";
-		};
 		403426D3235F857D005B5215 /* Output */ = {
 			isa = PBXGroup;
 			children = (
@@ -1021,7 +980,8 @@
 				E9D6EE6F2317B88F00618E36 /* CMeshElement.cpp */,
 				E9D6EE712317B88F00618E36 /* CMeshVariable.cpp */,
 				E90B4FF522DFDFE4000ED392 /* CNSVariable.cpp */,
-				E90B505E22E2EAE9000ED392 /* CScalarVariable.cpp */,
+				E96766A8237B4EE9009FBEE1 /* CPassiveScalarVariable.cpp */,
+				E96766A5237B322F009FBEE1 /* CScalarVariable.cpp */,
 				E90B4FF322DFDFE3000ED392 /* CTransLMVariable.cpp */,
 				E90B4FF722DFDFE4000ED392 /* CTurbSAVariable.cpp */,
 				E90B4FF022DFDFE3000ED392 /* CTurbSSTVariable.cpp */,
@@ -1062,11 +1022,11 @@
 				E9D6EE822317B8CC00618E36 /* CMeshBoundVariable.hpp */,
 				E9D6EE7F2317B8CC00618E36 /* CMeshVariable.hpp */,
 				E90B504122DFE4B7000ED392 /* CNSVariable.hpp */,
+				E96766A7237B3286009FBEE1 /* CScalarVariable.hpp */,
 				E90B504D22DFE4B9000ED392 /* CTransLMVariable.hpp */,
 				E90B503F22DFE4B7000ED392 /* CTurbSAVariable.hpp */,
 				E90B503D22DFE4B7000ED392 /* CTurbSSTVariable.hpp */,
 				E90B504622DFE4B8000ED392 /* CTurbVariable.hpp */,
-				E90B505D22E29CD6000ED392 /* CScalarVariable.hpp */,
 				E90B504022DFE4B7000ED392 /* CVariable.hpp */,
 			);
 			name = Variable;
@@ -1123,11 +1083,7 @@
 				403426EC235F8E29005B5215 /* CDiscAdjMultizoneDriver.cpp */,
 				EB14FF9522F790500045FB27 /* CDiscAdjSinglezoneDriver.cpp */,
 				EB14FF9622F790500045FB27 /* CDriver.cpp */,
-<<<<<<< HEAD
-				E9D6EE5323159EC900618E36 /* CDummyDriver.cpp */,
-=======
 				E9D6EE5923165FD300618E36 /* CDummyDriver.cpp */,
->>>>>>> 972606f5
 				EB14FF9722F790500045FB27 /* CMultizoneDriver.cpp */,
 				EB14FF9422F790500045FB27 /* CSinglezoneDriver.cpp */,
 			);
@@ -1192,6 +1148,7 @@
 				E90B500722DFDFE4000ED392 /* CNSVariable.cpp in Sources */,
 				05E6DB9217EB61E600FA1F7E /* config_structure.cpp in Sources */,
 				E96FAF142189FECA0046BF5D /* graph_coloring_structure.cpp in Sources */,
+				E96766A9237B4EE9009FBEE1 /* CPassiveScalarVariable.cpp in Sources */,
 				4040B27F235FBFF200843C83 /* CTecplotBinaryFileWriter.cpp in Sources */,
 				05E6DB9317EB61E600FA1F7E /* dual_grid_structure.cpp in Sources */,
 				E96FAF152189FECA0046BF5D /* fem_gauss_jacobi_quadrature.cpp in Sources */,
@@ -1211,6 +1168,7 @@
 				4040B27C235FBFF200843C83 /* CParaviewBinaryFileWriter.cpp in Sources */,
 				05E6DB9617EB61E600FA1F7E /* grid_movement_structure.cpp in Sources */,
 				403426CF235F83B2005B5215 /* output_physics.cpp in Sources */,
+				E96766A4237B31E0009FBEE1 /* numerics_direct_scalar.cpp in Sources */,
 				4040B25E235FBEFD00843C83 /* CDisplacementsInterfaceLegacy.cpp in Sources */,
 				E90B4FDF22DFDF94000ED392 /* CInviscidVortexSolution.cpp in Sources */,
 				4040B280235FBFF200843C83 /* CSU2FileWriter.cpp in Sources */,
@@ -1226,6 +1184,7 @@
 				4040B281235FBFF200843C83 /* CFVMDataSorter.cpp in Sources */,
 				05E6DC0117EB62A100FA1F7E /* definition_structure.cpp in Sources */,
 				05E6DC0317EB62A100FA1F7E /* integration_structure.cpp in Sources */,
+				E96766A6237B3230009FBEE1 /* CScalarVariable.cpp in Sources */,
 				E9D6EE782317B88F00618E36 /* CMeshVariable.cpp in Sources */,
 				403426CA235F83B2005B5215 /* CFlowCompOutput.cpp in Sources */,
 				E9E51ADD22FAB11800773E0C /* CCGNSMeshReaderFVM.cpp in Sources */,
@@ -1237,7 +1196,6 @@
 				4040B25F235FBEFD00843C83 /* CDisplacementsInterface.cpp in Sources */,
 				E9D6EE572316522800618E36 /* (null) in Sources */,
 				05F1089B1978D2AE00F2F288 /* fluid_model_ppr.cpp in Sources */,
-				E97429B0231F1577006DA2D3 /* CMeshSolver.cpp in Sources */,
 				E941BB8E1B71D0D0005C6C06 /* solver_adjoint_discrete.cpp in Sources */,
 				05E6DC0517EB62A100FA1F7E /* iteration_structure.cpp in Sources */,
 				403426CC235F83B2005B5215 /* CFlowCompFEMOutput.cpp in Sources */,
@@ -1251,6 +1209,8 @@
 				E9D6EE682317B80600618E36 /* CDiscAdjMeshSolver.cpp in Sources */,
 				4040B282235FBFF200843C83 /* CParaviewFileWriter.cpp in Sources */,
 				E9FDF6EA1D2DD0560066E49C /* adt_structure.cpp in Sources */,
+				E96766AE237BB889009FBEE1 /* CPassiveScalarSolver.cpp in Sources */,
+				E96766AD237BB889009FBEE1 /* CScalarSolver.cpp in Sources */,
 				05E6DC0E17EB62A100FA1F7E /* numerics_direct_heat.cpp in Sources */,
 				E90B500422DFDFE4000ED392 /* CTurbVariable.cpp in Sources */,
 				E90D35F7203F9C5800A3290D /* fluid_model_inc.cpp in Sources */,
@@ -1269,7 +1229,6 @@
 				E90B4FD922DFDF94000ED392 /* CMMSNSUnitQuadSolutionWallBC.cpp in Sources */,
 				E9D6EE762317B88F00618E36 /* CMeshElement.cpp in Sources */,
 				E90B4FFA22DFDFE4000ED392 /* CAdjTurbVariable.cpp in Sources */,
-				E90B505F22E2EAEA000ED392 /* CScalarVariable.cpp in Sources */,
 				E90B4FD822DFDF94000ED392 /* CMMSIncNSSolution.cpp in Sources */,
 				4040B267235FBEFD00843C83 /* CInterface.cpp in Sources */,
 				E9D6EE752317B88F00618E36 /* CDiscAdjFEABoundVariable.cpp in Sources */,
@@ -1288,7 +1247,6 @@
 				E9C830822061E60E004417A9 /* fem_wall_distance.cpp in Sources */,
 				E90B4FF922DFDFE4000ED392 /* CIncEulerVariable.cpp in Sources */,
 				E90B500122DFDFE4000ED392 /* CEulerVariable.cpp in Sources */,
-				E90B505B22E27932000ED392 /* solver_direct_scalar.cpp in Sources */,
 				E90B501022DFE043000ED392 /* CSysMatrix.cpp in Sources */,
 				E9C8307F2061E60E004417A9 /* fem_geometry_structure.cpp in Sources */,
 				E96FAF162189FECA0046BF5D /* fem_cgns_elements.cpp in Sources */,
@@ -1318,12 +1276,7 @@
 				E90B4FFD22DFDFE4000ED392 /* CDiscAdjFEAVariable.cpp in Sources */,
 				05E6DC2A17EB62A100FA1F7E /* solver_direct_transition.cpp in Sources */,
 				E90B4FF822DFDFE4000ED392 /* CVariable.cpp in Sources */,
-<<<<<<< HEAD
-				E9D6EE5423159ECA00618E36 /* CDummyDriver.cpp in Sources */,
-=======
-				E97429BF231F1614006DA2D3 /* CMeshElement.cpp in Sources */,
 				4040B262235FBEFD00843C83 /* CMixingPlaneInterface.cpp in Sources */,
->>>>>>> 972606f5
 				E90B4FE122DFDF94000ED392 /* CMMSIncEulerSolution.cpp in Sources */,
 				E9F130CC1D513DA300EC8963 /* numerics_direct_mean_inc.cpp in Sources */,
 				E9C830852061E60E004417A9 /* geometry_structure_fem_part.cpp in Sources */,
@@ -1350,11 +1303,6 @@
 				E90B4FFB22DFDFE4000ED392 /* CAdjNSVariable.cpp in Sources */,
 				403426C7235F83B2005B5215 /* CMeshOutput.cpp in Sources */,
 				E90B500F22DFE043000ED392 /* CSysVector.cpp in Sources */,
-<<<<<<< HEAD
-				E90B505A22E27932000ED392 /* numerics_direct_scalar.cpp in Sources */,
-=======
-				E97429B1231F1577006DA2D3 /* CDiscAdjMeshSolver.cpp in Sources */,
->>>>>>> 972606f5
 				E90B4FDA22DFDF94000ED392 /* CNSUnitQuadSolution.cpp in Sources */,
 				E9C830802061E60E004417A9 /* fem_integration_rules.cpp in Sources */,
 				E90B501222DFE043000ED392 /* CSysSolve.cpp in Sources */,
