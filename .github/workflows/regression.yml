--- conflicted
+++ resolved
@@ -83,12 +83,7 @@
       - name: Run Tests in Container
         uses: docker://su2code/test-su2:20200303
         with:
-<<<<<<< HEAD
           args: -b ${{github.ref}} -t develop -c feature_periodic_streamwise -s ${{matrix.testscript}}
-  
-=======
-          args: -b ${{github.ref}} -t develop -c develop -s ${{matrix.testscript}}
->>>>>>> 916219d4
   unit_tests:
     runs-on: ubuntu-latest
     name: Unit Tests
