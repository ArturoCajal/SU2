--- conflicted
+++ resolved
@@ -23,11 +23,7 @@
 
 env:
     global:
-<<<<<<< HEAD
-        CXXFLAGS="-O3 -Wall -Wextra -Wno-unused-parameter -Wno-empty-body -Wno-format-security -fpermissive"
-=======
         CXXFLAGS="-O3 -Wall -Wextra -Wno-unused-parameter -Wno-empty-body -Wno-format-security" 
->>>>>>> f80e33b8
     matrix:
         # Serial build and test
         - CONFIGURE_COMMAND="./preconfigure.py --prefix=$TRAVIS_BUILD_DIR --enable-PY_WRAPPER"
@@ -38,24 +34,12 @@
           TEST_SCRIPT=parallel_regression.py
 
         # Serial build and test for AD
-<<<<<<< HEAD
-        #- CXX="g++-4.7"
-        #  CC="gcc-4.7"
-        #  CONFIGURE_COMMAND="./preconfigure.py --with-cc=gcc-4.7 --with-cxx=g++-4.7 --prefix=$TRAVIS_BUILD_DIR --enable-autodiff --enable-direct-diff"
-        #  TEST_SCRIPT=serial_regression_AD.py
-        # Parallel build and test for AD:
-        #- MPICH_CXX="g++-4.7"
-        #  MPICH_CC="gcc-4.7"
-        #  CONFIGURE_COMMAND="./preconfigure.py --enable-mpi --with-cc=mpicc --with-cxx=mpicxx --prefix=$TRAVIS_BUILD_DIR --enable-autodiff --enable-direct-diff"
-        #  TEST_SCRIPT=parallel_regression_AD.py
-=======
-        - CONFIGURE_COMMAND="./preconfigure.py --with-cc=gcc --with-cxx=g++ --prefix=$TRAVIS_BUILD_DIR --enable-autodiff --enable-direct-diff"
-          TEST_SCRIPT=serial_regression_AD.py
+        # CONFIGURE_COMMAND="./preconfigure.py --with-cc=gcc --with-cxx=g++ --prefix=$TRAVIS_BUILD_DIR --enable-autodiff --enable-direct-diff"
+        # TEST_SCRIPT=serial_regression_AD.py
 
         # Parallel build and test for AD:
-        - CONFIGURE_COMMAND="./preconfigure.py --enable-mpi --with-cc=mpicc --with-cxx=mpicxx --prefix=$TRAVIS_BUILD_DIR --enable-autodiff --enable-direct-diff"
-          TEST_SCRIPT=parallel_regression_AD.py
->>>>>>> f80e33b8
+        # CONFIGURE_COMMAND="./preconfigure.py --enable-mpi --with-cc=mpicc --with-cxx=mpicxx --prefix=$TRAVIS_BUILD_DIR --enable-autodiff --enable-direct-diff"
+        # TEST_SCRIPT=parallel_regression_AD.py
 
 before_install:
     # Temporarily fixes Travis CI issue with paths for Python packages
@@ -85,15 +69,7 @@
 
 before_script:
     # Get the test cases
-<<<<<<< HEAD
-    - git clone https://github.com/su2code/TestCases.git ./TestData
-    - cd TestData/
-    - git checkout feature_hom
-    # Go back to SU2 root and copy the test data into the folder structure
-    - cd $TRAVIS_BUILD_DIR
-=======
-    - git clone -b develop https://github.com/su2code/TestCases.git ./TestData
->>>>>>> f80e33b8
+    - git clone -b feature_hom https://github.com/su2code/TestCases.git ./TestData
     - cp -R ./TestData/* ./TestCases/
 
     # Enter the SU2/TestCases/ directory, which is now ready to run
