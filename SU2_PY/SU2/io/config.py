--- conflicted
+++ resolved
@@ -355,11 +355,7 @@
                     this_dvSize  = 1
 
                     # if FFD change the first element to work with numbers and float(x)
-<<<<<<< HEAD
-                    if data_dict["DV_KIND"][0] in ['FFD_SETTING','FFD_ANGLE_OF_ATTACK','FFD_CONTROL_POINT','FFD_DIHEDRAL_ANGLE','FFD_TWIST_ANGLE','FFD_ROTATION','FFD_CAMBER','FFD_THICKNESS','FFD_CONTROL_POINT_2D','FFD_CAMBER_2D','FFD_THICKNESS_2D','FFD_PLANE']:
-=======
                     if data_dict["DV_KIND"][0] in ['FFD_SETTING','FFD_ANGLE_OF_ATTACK','FFD_CONTROL_POINT','FFD_NACELLE','FFD_GULL','FFD_TWIST_2D','FFD_TWIST','FFD_ROTATION','FFD_CAMBER','FFD_THICKNESS','FFD_CONTROL_POINT_2D','FFD_CAMBER_2D','FFD_THICKNESS_2D']:
->>>>>>> c7317ce0
                         this_dvFFDTag = this_dvParam[0]
                         this_dvParam[0] = '0'
                     else:
@@ -509,14 +505,6 @@
                         this_type = this_sgn
                         this_val = this_obj[1]
                     else:
-<<<<<<< HEAD
-                        this_type = 'NONE'
-                        this_val  = 0.0
-                    this_name = this_obj[0]
-                       
- 
-                    this_def.update({ this_name : {'SCALE':this_scale, 'CTYPE':this_type, 'CVAL':this_val} })
-=======
                         this_type = 'DEFAULT'
                         this_val  = 0.0 
                     this_name = this_obj[0]
@@ -528,7 +516,6 @@
                     else:
                         this_def[this_name]['MARKER'] = data_dict['MARKER_MONITORING'][0]
 
->>>>>>> c7317ce0
                 # save to output dictionary
                 data_dict[this_param] = this_def
                 break
@@ -806,15 +793,6 @@
             if case("OPT_OBJECTIVE"):
                 n_obj = 0
                 for name,value in new_value.iteritems():
-<<<<<<< HEAD
-                    if i_name>0: output_file.write("; ")
-                    if value['CTYPE']=='NONE':
-                        output_file.write( "%s * %s " % (name,value['SCALE']) )
-                    else:
-                        output_file.write( "( %s %s %s ) * %s" 
-                                           % (name, value['CTYPE'], value['CVAL'], value['SCALE']) )
-                    i_name += 1
-=======
                     if n_obj>0: output_file.write("; ")
                     if value['OBJTYPE']=='DEFAULT':
                         output_file.write( "%s * %s " % (name,value['SCALE']) )
@@ -822,7 +800,6 @@
                         output_file.write( "( %s %s %s ) * %s" 
                                            % (name, value['OBJTYPE'], value['VALUE'], value['SCALE']) )
                     n_obj += 1
->>>>>>> c7317ce0
                 break
             
             if case("OPT_CONSTRAINT"):
