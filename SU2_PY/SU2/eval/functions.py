--- conflicted
+++ resolved
@@ -223,10 +223,8 @@
     name = su2io.expand_part(name,config)
     link.extend(name)
 
-<<<<<<< HEAD
     pull.extend(config.get('CONFIG_LIST',[]))
-    
-=======
+
     # files: restarts
     if config.get('TIME_DOMAIN', 'NO') == 'YES' and config.get('RESTART_SOL','NO') =='YES':
         if  'RESTART_FILE_1' in files: # not the case for directdiff restart
@@ -238,7 +236,6 @@
             name = su2io.expand_part(name, config)
             link.extend(name)
 
->>>>>>> 437f5b0f
     if 'FLOW_META' in files:
         pull.append(files['FLOW_META'])
 
@@ -901,6 +898,7 @@
         log_decomp = None
         log_deform = None
     
+        
     # ----------------------------------------------------
     #  Deformation
     # ----------------------------------------------------
