/*!
 * \file option_structure.hpp
 * \brief Defines classes for referencing options for easy input in CConfig
 * \author J. Hicken, B. Tracey
 * \version 7.0.2 "Blackbird"
 *
 * SU2 Project Website: https://su2code.github.io
 *
 * The SU2 Project is maintained by the SU2 Foundation
 * (http://su2foundation.org)
 *
 * Copyright 2012-2020, SU2 Contributors (cf. AUTHORS.md)
 *
 * SU2 is free software; you can redistribute it and/or
 * modify it under the terms of the GNU Lesser General Public
 * License as published by the Free Software Foundation; either
 * version 2.1 of the License, or (at your option) any later version.
 *
 * SU2 is distributed in the hope that it will be useful,
 * but WITHOUT ANY WARRANTY; without even the implied warranty of
 * MERCHANTABILITY or FITNESS FOR A PARTICULAR PURPOSE. See the GNU
 * Lesser General Public License for more details.
 *
 * You should have received a copy of the GNU Lesser General Public
 * License along with SU2. If not, see <http://www.gnu.org/licenses/>.
 */

#pragma once

#include "./mpi_structure.hpp"

#include <iostream>
#include <sstream>
#include <string>
#include <vector>
#include <map>
#include <cstdlib>
#include <algorithm>

using namespace std;

/*!
 * \class CEmptyMap
 * \brief We use this dummy class instead of std::map when
 * we only need the enum definition and not the string to
 * enum maps, this makes compilation much faster.
 */
template <typename T, typename U>
struct CEmptyMap {
  CEmptyMap(initializer_list<pair<const T, U> >) {}
};

#ifdef ENABLE_MAPS
template<class T, class U>
using MapType = map<T,U>;
#define MakePair(a,b) {a,b},
#else
template<class T, class U>
using MapType = CEmptyMap<T,U>;
#define MakePair(a,b)
#endif

/*!
 * \brief Different software components of SU2
 */
enum SU2_COMPONENT {
  SU2_CFD = 1,	/*!< \brief Running the SU2_CFD software. */
  SU2_DEF = 2,	/*!< \brief Running the SU2_DEF software. */
  SU2_DOT = 3,	/*!< \brief Running the SU2_DOT software. */
  SU2_MSH = 4,	/*!< \brief Running the SU2_MSH software. */
  SU2_GEO = 5,	/*!< \brief Running the SU2_GEO software. */
  SU2_SOL = 6 	/*!< \brief Running the SU2_SOL software. */
};

const unsigned int EXIT_DIVERGENCE = 2;   /*!< \brief Exit code (divergence). */

const unsigned int BUFSIZE = 3000000;         /*!< \brief MPI buffer. */
const unsigned int MAX_PARAMETERS = 10;       /*!< \brief Maximum number of parameters for a design variable definition. */
const unsigned int MAX_NUMBER_PERIODIC = 10;  /*!< \brief Maximum number of periodic boundary conditions. */
const unsigned int MAX_STRING_SIZE = 200;     /*!< \brief Maximum number of domains. */
const unsigned int MAX_NUMBER_FFD = 15;       /*!< \brief Maximum number of FFDBoxes for the FFD. */
const unsigned int MAX_SOLS = 12;             /*!< \brief Maximum number of solutions at the same time (dimension of solution container array). */
const unsigned int MAX_TERMS = 6;             /*!< \brief Maximum number of terms in the numerical equations (dimension of solver container array). */
const unsigned int MAX_ZONES = 3;             /*!< \brief Maximum number of zones. */
const unsigned int MAX_FE_KINDS = 4;          /*!< \brief Maximum number of Finite Elements. */
const unsigned int NO_RK_ITER = 0;            /*!< \brief No Runge-Kutta iteration. */

const unsigned int OVERHEAD = 4;    /*!< \brief Overhead space above nMarker when allocating space for boundary elems (MPI + periodic). */

const unsigned int MESH_0 = 0;  /*!< \brief Definition of the finest grid level. */
const unsigned int MESH_1 = 1;  /*!< \brief Definition of the finest grid level. */
const unsigned int ZONE_0 = 0;  /*!< \brief Definition of the first grid domain. */
const unsigned int ZONE_1 = 1;  /*!< \brief Definition of the second grid domain. */
const unsigned int INST_0 = 0;  /*!< \brief Definition of the first instance per grid level. */

const su2double STANDARD_GRAVITY = 9.80665;           /*!< \brief Acceleration due to gravity at surface of earth. */
const su2double UNIVERSAL_GAS_CONSTANT = 8.3144598;   /*!< \brief Universal gas constant in J/(mol*K) */

const su2double EPS = 1.0E-16;        /*!< \brief Error scale. */
const su2double TURB_EPS = 1.0E-16;   /*!< \brief Turbulent Error scale. */

const su2double ONE2 = 0.5;         /*!< \brief One divided by two. */
const su2double TWO3 = 2.0 / 3.0;   /*!< \brief Two divided by three. */
const su2double FOUR3 = 4.0 / 3.0;  /*!< \brief Four divided by three. */

const su2double PI_NUMBER = 4.0 * atan(1.0);  /*!< \brief Pi number. */

const su2double STEFAN_BOLTZMANN = 5.670367E-08;  /*!< \brief Stefan-Boltzmann constant in W/(m^2*K^4). */

const int MASTER_NODE = 0;			/*!< \brief Master node for MPI parallelization. */
const int SINGLE_NODE = 1;			/*!< \brief There is only a node in the MPI parallelization. */
const int SINGLE_ZONE = 1;			/*!< \brief There is only a zone. */

const unsigned short COMM_TYPE_UNSIGNED_LONG  = 1;  /*!< \brief Communication type for unsigned long. */
const unsigned short COMM_TYPE_LONG           = 2;  /*!< \brief Communication type for long. */
const unsigned short COMM_TYPE_UNSIGNED_SHORT = 3;  /*!< \brief Communication type for unsigned short. */
const unsigned short COMM_TYPE_DOUBLE         = 4;  /*!< \brief Communication type for double. */
const unsigned short COMM_TYPE_CHAR           = 5;  /*!< \brief Communication type for char. */
const unsigned short COMM_TYPE_SHORT          = 6;  /*!< \brief Communication type for short. */
const unsigned short COMM_TYPE_INT            = 7;  /*!< \brief Communication type for int. */

const unsigned short N_ELEM_TYPES = 7;           /*!< \brief General output & CGNS defines. */
const unsigned short N_POINTS_LINE = 2;          /*!< \brief General output & CGNS defines. */
const unsigned short N_POINTS_TRIANGLE = 3;      /*!< \brief General output & CGNS defines. */
const unsigned short N_POINTS_QUADRILATERAL = 4; /*!< \brief General output & CGNS defines. */
const unsigned short N_POINTS_TETRAHEDRON = 4;   /*!< \brief General output & CGNS defines. */
const unsigned short N_POINTS_HEXAHEDRON = 8;    /*!< \brief General output & CGNS defines. */
const unsigned short N_POINTS_PYRAMID = 5;       /*!< \brief General output & CGNS defines. */
const unsigned short N_POINTS_PRISM = 6;         /*!< \brief General output & CGNS defines. */

const int CGNS_STRING_SIZE = 33; /*!< \brief Length of strings used in the CGNS format. */
const int SU2_CONN_SIZE   = 10;  /*!< \brief Size of the connectivity array that is allocated for each element
                                             that we read from a mesh file in the format [[globalID vtkType n0 n1 n2 n3 n4 n5 n6 n7 n8]. */
const int SU2_CONN_SKIP   = 2;   /*!< \brief Offset to skip the globalID and VTK type at the start of the element connectivity list for each CGNS element. */

/*!
 * \brief Boolean answers
 */
enum ANSWER {
  NONE = 0,
  NO = 0,   /*!< \brief Boolean definition of no. */
  YES = 1   /*!< \brief Boolean definition of yes. */
};

/*!
 * \brief Average method for marker analyze
 */
enum AVERAGE_TYPE {
  AVERAGE_AREA = 1,     /*!< \brief Area-weighted average. */
  AVERAGE_MASSFLUX = 2  /*!< \brief Mass-flux weighted average. */
};
static const MapType<string, AVERAGE_TYPE> Average_Map = {
  MakePair("AREA", AVERAGE_AREA)
  MakePair("MASSFLUX", AVERAGE_MASSFLUX)
};

/*!
 * \brief different solver types for the CFD component
 */
enum ENUM_MAIN_SOLVER {
  NO_SOLVER = 0,                    /*!< \brief Definition of no solver. */
  EULER = 1,                        /*!< \brief Definition of the Euler's solver. */
  NAVIER_STOKES = 2,                /*!< \brief Definition of the Navier-Stokes' solver. */
  RANS = 3,                         /*!< \brief Definition of the Reynolds-averaged Navier-Stokes' (RANS) solver. */
  INC_EULER = 4,                    /*!< \brief Definition of the incompressible Euler's solver. */
  INC_NAVIER_STOKES =5,             /*!< \brief Definition of the incompressible Navier-Stokes' solver. */
  INC_RANS = 6,                     /*!< \brief Definition of the incompressible Reynolds-averaged Navier-Stokes' (RANS) solver. */
  HEAT_EQUATION = 7,                /*!< \brief Definition of the finite volume heat solver. */
  FLUID_STRUCTURE_INTERACTION = 8,  /*!< \brief Definition of a FSI solver. */
  FEM_ELASTICITY = 9,               /*!< \brief Definition of a FEM solver. */
  ADJ_EULER = 10,                   /*!< \brief Definition of the continuous adjoint Euler's solver. */
  ADJ_NAVIER_STOKES = 11,           /*!< \brief Definition of the continuous adjoint Navier-Stokes' solver. */
  ADJ_RANS = 12,                    /*!< \brief Definition of the continuous adjoint Reynolds-averaged Navier-Stokes' (RANS) solver. */
  TEMPLATE_SOLVER = 13,             /*!< \brief Definition of template solver. */
  DISC_ADJ_EULER = 15,              /*!< \brief Definition of the discrete adjoint Euler solver. */
  DISC_ADJ_RANS = 16,               /*!< \brief Definition of the discrete adjoint Reynolds-averaged Navier-Stokes' (RANS) solver. */
  DISC_ADJ_NAVIER_STOKES = 17,      /*!< \brief Definition of the discrete adjoint Navier-Stokes' solver. */
  DISC_ADJ_INC_EULER = 18,          /*!< \brief Definition of the discrete adjoint incompressible Euler solver. */
  DISC_ADJ_INC_RANS = 19,           /*!< \brief Definition of the discrete adjoint imcompressible Reynolds-averaged Navier-Stokes' (RANS) solver. */
  DISC_ADJ_INC_NAVIER_STOKES = 20,  /*!< \brief Definition of the discrete adjoint imcompressible Navier-Stokes'. */
  DISC_ADJ_HEAT = 21,               /*!< \brief Definition of the discrete adjoint heat solver. */
  DISC_ADJ_FEM_EULER = 22,          /*!< \brief Definition of the discrete adjoint FEM Euler solver. */
  DISC_ADJ_FEM_RANS = 23,           /*!< \brief Definition of the discrete adjoint FEM Reynolds-averaged Navier-Stokes' (RANS) solver. */
  DISC_ADJ_FEM_NS = 24,             /*!< \brief Definition of the discrete adjoint FEM Navier-Stokes' solver. */
  DISC_ADJ_FEM = 25,                /*!< \brief Definition of the discrete adjoint FEM solver. */
  FEM_EULER = 26,                   /*!< \brief Definition of the finite element Euler's solver. */
  FEM_NAVIER_STOKES = 27,           /*!< \brief Definition of the finite element Navier-Stokes' solver. */
  FEM_RANS = 28,                    /*!< \brief Definition of the finite element Reynolds-averaged Navier-Stokes' (RANS) solver. */
  FEM_LES = 29,                     /*!< \brief Definition of the finite element Large Eddy Simulation Navier-Stokes' (LES) solver. */
  MULTIPHYSICS = 30,
  POISSON_EQUATION = 31					/*!< \brief Definition of the poisson/pressure correction equation. */
};
<<<<<<< HEAD
/* BEGIN_CONFIG_ENUMS */
static const map<string, ENUM_SOLVER> Solver_Map = CCreateMap<string, ENUM_SOLVER>
("NONE", NO_SOLVER)
("EULER", EULER)
("NAVIER_STOKES", NAVIER_STOKES)
("RANS", RANS)
("INC_EULER", INC_EULER)
("INC_NAVIER_STOKES", INC_NAVIER_STOKES)
("INC_RANS", INC_RANS)
("FEM_EULER", FEM_EULER)
("FEM_NAVIER_STOKES", FEM_NAVIER_STOKES)
("FEM_RANS", FEM_RANS)
("FEM_LES", FEM_LES)
("ADJ_EULER", ADJ_EULER)
("ADJ_NAVIER_STOKES", ADJ_NAVIER_STOKES)
("ADJ_RANS", ADJ_RANS )
("HEAT_EQUATION_FVM", HEAT_EQUATION_FVM)
("ELASTICITY", FEM_ELASTICITY)
("DISC_ADJ_EULER", DISC_ADJ_EULER)
("DISC_ADJ_RANS", DISC_ADJ_RANS)
("DISC_ADJ_NAVIERSTOKES", DISC_ADJ_NAVIER_STOKES)
("DISC_ADJ_INC_EULER", DISC_ADJ_INC_EULER)
("DISC_ADJ_INC_RANS", DISC_ADJ_INC_RANS)
("DISC_ADJ_INC_NAVIERSTOKES", DISC_ADJ_INC_NAVIER_STOKES)
("DISC_ADJ_HEAT_EQUATION_FVM", DISC_ADJ_HEAT)
("DISC_ADJ_FEM_EULER", DISC_ADJ_FEM_EULER)
("DISC_ADJ_FEM_RANS", DISC_ADJ_FEM_RANS)
("DISC_ADJ_FEM_NS", DISC_ADJ_FEM_NS)
("DISC_ADJ_FEM", DISC_ADJ_FEM)
("FLUID_STRUCTURE_INTERACTION", FLUID_STRUCTURE_INTERACTION)
("TEMPLATE_SOLVER", TEMPLATE_SOLVER)
("MULTIPHYSICS", MULTIPHYSICS)
("POISSON_EQUATION", POISSON_EQUATION);
=======
static const MapType<string, ENUM_MAIN_SOLVER> Solver_Map = {
  MakePair("NONE", NO_SOLVER)
  MakePair("EULER", EULER)
  MakePair("NAVIER_STOKES", NAVIER_STOKES)
  MakePair("RANS", RANS)
  MakePair("INC_EULER", INC_EULER)
  MakePair("INC_NAVIER_STOKES", INC_NAVIER_STOKES)
  MakePair("INC_RANS", INC_RANS)
  MakePair("FEM_EULER", FEM_EULER)
  MakePair("FEM_NAVIER_STOKES", FEM_NAVIER_STOKES)
  MakePair("FEM_RANS", FEM_RANS)
  MakePair("FEM_LES", FEM_LES)
  MakePair("ADJ_EULER", ADJ_EULER)
  MakePair("ADJ_NAVIER_STOKES", ADJ_NAVIER_STOKES)
  MakePair("ADJ_RANS", ADJ_RANS )
  MakePair("HEAT_EQUATION", HEAT_EQUATION)
  MakePair("ELASTICITY", FEM_ELASTICITY)
  MakePair("DISC_ADJ_EULER", DISC_ADJ_EULER)
  MakePair("DISC_ADJ_RANS", DISC_ADJ_RANS)
  MakePair("DISC_ADJ_NAVIERSTOKES", DISC_ADJ_NAVIER_STOKES)
  MakePair("DISC_ADJ_INC_EULER", DISC_ADJ_INC_EULER)
  MakePair("DISC_ADJ_INC_RANS", DISC_ADJ_INC_RANS)
  MakePair("DISC_ADJ_INC_NAVIERSTOKES", DISC_ADJ_INC_NAVIER_STOKES)
  MakePair("DISC_ADJ_HEAT_EQUATION", DISC_ADJ_HEAT)
  MakePair("DISC_ADJ_FEM_EULER", DISC_ADJ_FEM_EULER)
  MakePair("DISC_ADJ_FEM_RANS", DISC_ADJ_FEM_RANS)
  MakePair("DISC_ADJ_FEM_NS", DISC_ADJ_FEM_NS)
  MakePair("DISC_ADJ_FEM", DISC_ADJ_FEM)
  MakePair("FLUID_STRUCTURE_INTERACTION", FLUID_STRUCTURE_INTERACTION)
  MakePair("TEMPLATE_SOLVER", TEMPLATE_SOLVER)
  MakePair("MULTIPHYSICS", MULTIPHYSICS)
};
>>>>>>> f42191d9

/*!
 * \brief different solver types for the multizone environment component
 */
enum ENUM_MULTIZONE {
  MZ_BLOCK_GAUSS_SEIDEL = 0,   /*!< \brief Definition of a Block-Gauss-Seidel multizone solver. */
  MZ_BLOCK_JACOBI = 1          /*!< \brief Definition of a Block-Jacobi solver. */
};
static const MapType<string, ENUM_MULTIZONE> Multizone_Map = {
  MakePair("BLOCK_GAUSS_SEIDEL", MZ_BLOCK_GAUSS_SEIDEL)
  MakePair("BLOCK_JACOBI", MZ_BLOCK_JACOBI)
};

/*!
 * \brief Types of fluid solvers
 */
enum ENUM_FSI_FLUID_PROBLEM {
  NO_SOLVER_FFSI = 0,      /*!< \brief Definition of no solver. */
  EULER_FFSI = 1,          /*!< \brief Euler equations for the FSI problem */
  NAVIER_STOKES_FFSI = 2,  /*!< \brief NS equations for the FSI problem */
  RANS_FFSI = 3            /*!< \brief RANS equations for the FSI problem */
};
static const MapType<string, ENUM_FSI_FLUID_PROBLEM> FSI_Fluid_Solver_Map = {
  MakePair("NONE", NO_SOLVER_FFSI)
  MakePair("EULER", EULER_FFSI)
  MakePair("NAVIER_STOKES", NAVIER_STOKES_FFSI)
  MakePair("RANS", RANS_FFSI)
};

/*!
 * \brief Types of structural solvers
 */
enum ENUM_FSI_STRUC_PROBLEM {
  NO_SOLVER_SFSI = 0,           /*!< \brief Definition of no solver. */
  FEM_ELASTICITY_SFSI = 9,      /*!< \brief Nonlinear elasticity equations for the FSI problem */
};
static const MapType<string, ENUM_FSI_STRUC_PROBLEM> FSI_Struc_Solver_Map = {
  MakePair("NONE", NO_SOLVER_SFSI)
  MakePair("ELASTICITY", FEM_ELASTICITY_SFSI)
};

/*!
 * \brief Material geometric conditions
 */
enum ENUM_STRUCT_SOLVER {
  SMALL_DEFORMATIONS = 0,       /*!< \brief Definition of linear elastic material. */
  LARGE_DEFORMATIONS = 1,       /*!< \brief Definition of Neo-Hookean material. */
};
static const MapType<string, ENUM_STRUCT_SOLVER> Struct_Map = {
  MakePair("SMALL_DEFORMATIONS", SMALL_DEFORMATIONS)
  MakePair("LARGE_DEFORMATIONS", LARGE_DEFORMATIONS)
};

/*!
 * \brief Material model
 */
enum ENUM_MATERIAL_MODEL {
  LINEAR_ELASTIC = 0,   /*!< \brief Definition of linear elastic material. */
  NEO_HOOKEAN = 1,      /*!< \brief Definition of Neo-Hookean material. */
  KNOWLES = 2,          /*!< \brief Definition of Knowles stored-energy potential */
  IDEAL_DE = 3          /*!< \brief Definition of ideal Dielectric Elastomer */
};
static const MapType<string, ENUM_MATERIAL_MODEL> Material_Map = {
  MakePair("LINEAR_ELASTIC", LINEAR_ELASTIC)
  MakePair("NEO_HOOKEAN", NEO_HOOKEAN)
  MakePair("KNOWLES", KNOWLES)
  MakePair("IDEAL_DE", IDEAL_DE)
};

/*!
 * \brief Material compressibility
 */
enum ENUM_MAT_COMPRESS {
  COMPRESSIBLE_MAT = 0,           /*!< \brief Definition of compressible material. */
  NEARLY_INCOMPRESSIBLE_MAT = 1,  /*!< \brief Definition of nearly incompressible material. */
};
static const MapType<string, ENUM_MAT_COMPRESS> MatComp_Map = {
  MakePair("COMPRESSIBLE", COMPRESSIBLE_MAT)
  MakePair("NEARLY_INCOMPRESSIBLE", NEARLY_INCOMPRESSIBLE_MAT)
};

/*------New option for pressure-based system-------*/
/*!
 * \brief Type of incompressible solver
 */
enum ENUM_INCOMP_SYSTEM {
  DENSITY_BASED = 0,		/*!< \brief Density-based. */
  PRESSURE_BASED = 1,        /*!< \brief Pressure-based. */
};
static const map<string, ENUM_INCOMP_SYSTEM> Incomp_Map = CCreateMap<string, ENUM_INCOMP_SYSTEM>
("DENSITY_BASED", DENSITY_BASED)
("PRESSURE_BASED", PRESSURE_BASED);

/*!
 * \brief Type of iteration
 */
enum ENUM_PBITER {
  SIMPLE = 0,		/*!< \brief SIMPLE algorithm. */
  PISO = 1,         /*!< \brief PISO algorithm. */
};
static const map<string, ENUM_PBITER> PBIter_Map = CCreateMap<string, ENUM_PBITER>
("SIMPLE", SIMPLE)
("PISO", PISO);

/*------ End new option for pressure-based system-------*/

/*!
 * \brief Types of interpolators
 */
enum ENUM_INTERPOLATOR {
  NEAREST_NEIGHBOR = 0,      /*!< \brief Nearest Neigbhor interpolation */
  ISOPARAMETRIC = 1,         /*!< \brief Isoparametric interpolation, use CONSERVATIVE_INTERPOLATION=YES for conservative interpolation (S.A. Brown 1997).*/
  WEIGHTED_AVERAGE = 3,      /*!< \brief Sliding Mesh Approach E. Rinaldi 2015 */
  RADIAL_BASIS_FUNCTION = 4, /*!< \brief Radial basis function interpolation. */
};
static const MapType<string, ENUM_INTERPOLATOR> Interpolator_Map = {
  MakePair("NEAREST_NEIGHBOR", NEAREST_NEIGHBOR)
  MakePair("ISOPARAMETRIC",    ISOPARAMETRIC)
  MakePair("WEIGHTED_AVERAGE", WEIGHTED_AVERAGE)
  MakePair("RADIAL_BASIS_FUNCTION", RADIAL_BASIS_FUNCTION)
};

/*!
 * \brief Types of radial basis functions
 */
enum ENUM_RADIALBASIS {
  WENDLAND_C2 = 0,        /*!< \brief Wendland C2 radial basis function. */
  INV_MULTI_QUADRIC = 1,  /*!< \brief Inversed multi quartic biharmonic spline. */
  GAUSSIAN = 2,           /*!< \brief Gaussian basis function. */
  THIN_PLATE_SPLINE = 3,  /*!< \brief Thin plate spline. */
  MULTI_QUADRIC = 4,      /*!< \brief Multi quartic biharmonic spline. */
};
static const MapType<string, ENUM_RADIALBASIS> RadialBasisFunction_Map = {
  MakePair("WENDLAND_C2", WENDLAND_C2)
  MakePair("INV_MULTI_QUADRIC", INV_MULTI_QUADRIC)
  MakePair("GAUSSIAN", GAUSSIAN)
  MakePair("THIN_PLATE_SPLINE", THIN_PLATE_SPLINE)
  MakePair("MULTI_QUADRIC", MULTI_QUADRIC)
};

/*!
 * \brief type of radial spanwise interpolation function for the inlet face
 */
enum ENUM_INLET_SPANWISEINTERPOLATION {
  NO_INTERPOLATION = 0,
  LINEAR_1D = 1,
  AKIMA_1D = 2,
};
static const map<string, ENUM_INLET_SPANWISEINTERPOLATION> Inlet_SpanwiseInterpolation_Map = {
  MakePair("NONE", NO_INTERPOLATION)
  MakePair("LINEAR_1D",LINEAR_1D)
  MakePair("AKIMA_1D",AKIMA_1D)
};

/*!
 * \brief type of radial spanwise interpolation data type for the inlet face
 */
enum ENUM_INLET_INTERPOLATIONTYPE {
  VR_VTHETA = 0,
  ALPHA_PHI = 1,
};
static const map<string, ENUM_INLET_INTERPOLATIONTYPE> Inlet_SpanwiseInterpolationType_Map = {
  MakePair("VR_VTHETA",VR_VTHETA)
  MakePair("ALPHA_PHI",ALPHA_PHI)
};

/*!
 * \brief types of (coupling) transfers between distinct physical zones
 */
enum ENUM_TRANSFER {
  ZONES_ARE_EQUAL                   = 0,    /*!< \brief Zones are equal - no transfer. */
  NO_COMMON_INTERFACE               = 1,    /*!< \brief No common interface between the zones (geometrical). */
  NO_TRANSFER                       = 2,    /*!< \brief Zones may share a boundary, but still no coupling desired. */
  FLOW_TRACTION                     = 10,   /*!< \brief Flow traction coupling (between fluids and solids). */
  STRUCTURAL_DISPLACEMENTS_LEGACY   = 11,   /*!< \brief Structural displacements (between fluids and solids) - legacy version (to be removed). */
  BOUNDARY_DISPLACEMENTS            = 21,   /*!< \brief Boundary displacements (between fluids and solids) */
  STRUCTURAL_DISPLACEMENTS_DISC_ADJ = 12,   /*!< \brief Adjoints of structural displacements (between fluids and solids). */
  SLIDING_INTERFACE                 = 13,   /*!< \brief Sliding interface (between fluids). */
  CONSERVATIVE_VARIABLES            = 14,   /*!< \brief General coupling that simply transfers the conservative variables (between same solvers). */
  MIXING_PLANE                      = 15,   /*!< \brief Mixing plane between fluids. */
  CONJUGATE_HEAT_FS                 = 16,   /*!< \brief Conjugate heat transfer (between compressible fluids and solids). */
  CONJUGATE_HEAT_WEAKLY_FS          = 17,   /*!< \brief Conjugate heat transfer (between incompressible fluids and solids). */
  CONJUGATE_HEAT_SF                 = 18,   /*!< \brief Conjugate heat transfer (between solids and compressible fluids). */
  CONJUGATE_HEAT_WEAKLY_SF          = 19,   /*!< \brief Conjugate heat transfer (between solids and incompressible fluids). */
};

/*!
 * \brief different regime modes
 */
enum ENUM_REGIME {
  COMPRESSIBLE = 0,		/*!< \brief Definition of compressible solver. */
  INCOMPRESSIBLE = 1,	/*!< \brief Definition of incompressible solver. */
  NO_FLOW = 2
};

/*!
 * \brief different non-dimensional modes
 */
enum ENUM_KIND_NONDIM {
  DIMENSIONAL = 0,              /*!< \brief Dimensional simulation (compressible or incompressible). */
  FREESTREAM_PRESS_EQ_ONE = 1,  /*!< \brief Non-dimensional compressible simulation with freestream pressure equal to 1.0. */
  FREESTREAM_VEL_EQ_MACH = 2,   /*!< \brief Non-dimensional compressible simulation with freestream velocity equal to Mach number. */
  FREESTREAM_VEL_EQ_ONE = 3,    /*!< \brief Non-dimensional compressible simulation with freestream pressure equal to 1.0. */
  INITIAL_VALUES   = 4,         /*!< \brief Non-dimensional incompressible simulation based on intial values for external flow. */
  REFERENCE_VALUES = 5          /*!< \brief Non-dimensional incompressible simulation based on custom reference values. */
};
static const MapType<string, ENUM_KIND_NONDIM> NonDim_Map = {
  MakePair("DIMENSIONAL", DIMENSIONAL)
  MakePair("FREESTREAM_PRESS_EQ_ONE", FREESTREAM_PRESS_EQ_ONE)
  MakePair("FREESTREAM_VEL_EQ_MACH",  FREESTREAM_VEL_EQ_MACH)
  MakePair("FREESTREAM_VEL_EQ_ONE",   FREESTREAM_VEL_EQ_ONE)
  MakePair("INITIAL_VALUES",   INITIAL_VALUES)
  MakePair("REFERENCE_VALUES", REFERENCE_VALUES)
};

/*!
 * \brief different system of measurements
 */
enum ENUM_MEASUREMENTS {
  SI = 0,			/*!< \brief Definition of compressible solver. */
  US = 1			/*!< \brief Definition of incompressible solver. */
};
static const MapType<string, ENUM_MEASUREMENTS> Measurements_Map = {
  MakePair("SI", SI)
  MakePair("US", US)
};

/*!
 * \brief different types of systems
 */
enum RUNTIME_TYPE {
<<<<<<< HEAD
  RUNTIME_FLOW_SYS = 2,			/*!< \brief One-physics case, the code is solving the flow equations(Euler and Navier-Stokes). */
  RUNTIME_TURB_SYS = 3,			/*!< \brief One-physics case, the code is solving the turbulence model. */
  RUNTIME_POISSON_SYS = 4,     /*!< \brief One-physics case, the code is solving the pressure correction equations. */
  RUNTIME_ADJPOT_SYS = 5,		/*!< \brief One-physics case, the code is solving the adjoint potential flow equation. */
  RUNTIME_ADJFLOW_SYS = 6,		/*!< \brief One-physics case, the code is solving the adjoint equations is being solved (Euler and Navier-Stokes). */
  RUNTIME_ADJTURB_SYS = 7,		/*!< \brief One-physics case, the code is solving the adjoint turbulence model. */
  RUNTIME_MULTIGRID_SYS = 14,   /*!< \brief Full Approximation Storage Multigrid system of equations. */
  RUNTIME_FEA_SYS = 20,		    /*!< \brief One-physics case, the code is solving the FEA equation. */
  RUNTIME_ADJFEA_SYS = 30,		/*!< \brief One-physics case, the code is solving the adjoint FEA equation. */
  RUNTIME_HEAT_SYS = 21,		/*!< \brief One-physics case, the code is solving the heat equation. */
  RUNTIME_ADJHEAT_SYS = 31,     /*!< \brief One-physics case, the code is solving the adjoint heat equation. */
  RUNTIME_TRANS_SYS = 22,		/*!< \brief One-physics case, the code is solving the turbulence model. */
};

const int FLOW_SOL = 0;		/*!< \brief Position of the mean flow solution in the solver container array. */
const int ADJFLOW_SOL = 1;	/*!< \brief Position of the continuous adjoint flow solution in the solver container array. */

const int TURB_SOL = 2;		/*!< \brief Position of the turbulence model solution in the solver container array. */
const int ADJTURB_SOL = 3;	/*!< \brief Position of the continuous adjoint turbulence solution in the solver container array. */

const int TRANS_SOL = 4;	/*!< \brief Position of the transition model solution in the solver container array. */

const int POISSON_SOL = 7;		/*!< \brief Position of the electronic potential solution in the solver container array. */
const int WAVE_SOL = 1;		/*!< \brief Position of the wave equation in the solution solver array. */
const int HEAT_SOL = 5;		/*!< \brief Position of the heat equation in the solution solver array. */
=======
  RUNTIME_FLOW_SYS = 2,       /*!< \brief One-physics case, the code is solving the flow equations(Euler and Navier-Stokes). */
  RUNTIME_TURB_SYS = 3,       /*!< \brief One-physics case, the code is solving the turbulence model. */
  RUNTIME_ADJPOT_SYS = 5,     /*!< \brief One-physics case, the code is solving the adjoint potential flow equation. */
  RUNTIME_ADJFLOW_SYS = 6,    /*!< \brief One-physics case, the code is solving the adjoint equations is being solved (Euler and Navier-Stokes). */
  RUNTIME_ADJTURB_SYS = 7,    /*!< \brief One-physics case, the code is solving the adjoint turbulence model. */
  RUNTIME_MULTIGRID_SYS = 14, /*!< \brief Full Approximation Storage Multigrid system of equations. */
  RUNTIME_FEA_SYS = 20,       /*!< \brief One-physics case, the code is solving the FEA equation. */
  RUNTIME_ADJFEA_SYS = 30,    /*!< \brief One-physics case, the code is solving the adjoint FEA equation. */
  RUNTIME_HEAT_SYS = 21,      /*!< \brief One-physics case, the code is solving the heat equation. */
  RUNTIME_ADJHEAT_SYS = 31,   /*!< \brief One-physics case, the code is solving the adjoint heat equation. */
  RUNTIME_TRANS_SYS = 22,     /*!< \brief One-physics case, the code is solving the turbulence model. */
  RUNTIME_RADIATION_SYS = 23, /*!< \brief One-physics case, the code is solving the radiation model. */
  RUNTIME_ADJRAD_SYS = 24,    /*!< \brief One-physics case, the code is solving the adjoint radiation model. */
};

const int FLOW_SOL = 0;     /*!< \brief Position of the mean flow solution in the solver container array. */
const int ADJFLOW_SOL = 1;  /*!< \brief Position of the continuous adjoint flow solution in the solver container array. */

const int TURB_SOL = 2;     /*!< \brief Position of the turbulence model solution in the solver container array. */
const int ADJTURB_SOL = 3;  /*!< \brief Position of the continuous adjoint turbulence solution in the solver container array. */

const int TRANS_SOL = 4;    /*!< \brief Position of the transition model solution in the solver container array. */
const int HEAT_SOL = 5;     /*!< \brief Position of the heat equation in the solution solver array. */
>>>>>>> f42191d9
const int ADJHEAT_SOL = 6;  /*!< \brief Position of the adjoint heat equation in the solution solver array. */
const int RAD_SOL = 7;      /*!< \brief Position of the radiation equation in the solution solver array. */
const int ADJRAD_SOL = 8;   /*!< \brief Position of the continuous adjoint turbulence solution in the solver container array. */

const int MESH_SOL = 9;      /*!< \brief Position of the mesh solver. */
const int ADJMESH_SOL = 10;   /*!< \brief Position of the adjoint of the mesh solver. */

const int FEA_SOL = 0;      /*!< \brief Position of the FEA equation in the solution solver array. */
const int ADJFEA_SOL = 1;   /*!< \brief Position of the FEA adjoint equation in the solution solver array. */

const int TEMPLATE_SOL = 0; /*!< \brief Position of the template solution. */

const int CONV_TERM = 0;           /*!< \brief Position of the convective terms in the numerics container array. */
const int VISC_TERM = 1;           /*!< \brief Position of the viscous terms in the numerics container array. */
const int SOURCE_FIRST_TERM = 2;   /*!< \brief Position of the first source term in the numerics container array. */
const int SOURCE_SECOND_TERM = 3;  /*!< \brief Position of the second source term in the numerics container array. */
const int CONV_BOUND_TERM = 4;     /*!< \brief Position of the convective boundary terms in the numerics container array. */
const int VISC_BOUND_TERM = 5;     /*!< \brief Position of the viscous boundary terms in the numerics container array. */

const int FEA_TERM = 0;      /*!< \brief Position of the finite element analysis terms in the numerics container array. */
const int DE_TERM = 1;       /*!< \brief Position of the dielectric terms in the numerics container array. */

const int MAT_NHCOMP  = 2;   /*!< \brief Position of the Neo-Hookean compressible material model. */
const int MAT_IDEALDE = 3;   /*!< \brief Position of the Ideal-DE material model. */
const int MAT_KNOWLES = 4;   /*!< \brief Position of the Knowles material model. */

/*!
 * \brief Types of finite elements (in 2D or 3D)
 */
const int EL_TRIA = 0;    /*!< \brief Elements of three nodes (2D). */
const int EL_QUAD = 1;    /*!< \brief Elements of four nodes (2D). */

const int EL_TETRA = 0;   /*!< \brief Elements of four nodes (3D). */
const int EL_HEXA  = 1;   /*!< \brief Elements of eight nodes (3D). */
const int EL_PYRAM = 2;   /*!< \brief Elements of five nodes (3D). */
const int EL_PRISM = 3;   /*!< \brief Elements of six nodes (3D). */


/*!
 * \brief Types of mathematical problem to solve
 */
enum ENUM_MATH_PROBLEM {
  DIRECT = 0,               /*!< \brief Direct problem */
  CONTINUOUS_ADJOINT = 1,   /*!< \brief Continuous adjoint problem */
  DISCRETE_ADJOINT = 2      /*!< \brief AD-based discrete adjoint problem. */
};
static const MapType<string, ENUM_MATH_PROBLEM> Math_Problem_Map = {
  MakePair("DIRECT", DIRECT)
  MakePair("CONTINUOUS_ADJOINT", CONTINUOUS_ADJOINT)
  MakePair("DISCRETE_ADJOINT", DISCRETE_ADJOINT)
};

/*!
 * \brief Types of spatial discretizations
 */
enum ENUM_SPACE {
  NO_CONVECTIVE = 0,   /*!< \brief No convective scheme is used. */
  SPACE_CENTERED = 1,  /*!< \brief Space centered convective numerical method. */
  SPACE_UPWIND = 2,    /*!< \brief Upwind convective numerical method. */
  FINITE_ELEMENT = 3   /*!< \brief Finite element convective numerical method. */
};
static const MapType<string, ENUM_SPACE> Space_Map = {
  MakePair("NONE", NO_CONVECTIVE)
  MakePair("SPACE_CENTERED", SPACE_CENTERED)
  MakePair("SPACE_UPWIND", SPACE_UPWIND)
  MakePair("FINITE_ELEMENT", FINITE_ELEMENT)
};

/*!
 * \brief Types of fluid model
 */
enum ENUM_FLUIDMODEL {
  STANDARD_AIR = 0,       /*!< \brief Standard air gas model. */
  IDEAL_GAS = 1,          /*!< \brief Ideal gas model. */
  VW_GAS = 2,             /*!< \brief Van Der Waals gas model. */
  PR_GAS = 3,             /*!< \brief Perfect Real gas model. */
  CONSTANT_DENSITY = 4,   /*!< \brief Constant density gas model. */
  INC_IDEAL_GAS = 5,      /*!< \brief Incompressible ideal gas model. */
  INC_IDEAL_GAS_POLY = 6  /*!< \brief Inc. ideal gas, polynomial gas model. */
};
static const MapType<string, ENUM_FLUIDMODEL> FluidModel_Map = {
  MakePair("STANDARD_AIR", STANDARD_AIR)
  MakePair("IDEAL_GAS", IDEAL_GAS)
  MakePair("VW_GAS", VW_GAS)
  MakePair("PR_GAS", PR_GAS)
  MakePair("CONSTANT_DENSITY", CONSTANT_DENSITY)
  MakePair("INC_IDEAL_GAS", INC_IDEAL_GAS)
  MakePair("INC_IDEAL_GAS_POLY", INC_IDEAL_GAS_POLY)
};

/*!
 * \brief Types of density models
 */
enum ENUM_DENSITYMODEL {
  CONSTANT = 0,
  BOUSSINESQ = 1,  /*!< \brief BoussinesQ density model. */
  VARIABLE = 2     /*!< \brief Variable density model. */
};
static const MapType<string, ENUM_DENSITYMODEL> DensityModel_Map = {
  MakePair("CONSTANT", CONSTANT)
  MakePair("BOUSSINESQ", BOUSSINESQ)
  MakePair("VARIABLE", VARIABLE)
};

/*!
 * \brief Types of initialization option
 */
enum ENUM_INIT_OPTION {
  REYNOLDS = 0,      /*!< \brief Reynold's number initalization. */
  TD_CONDITIONS = 1  /*!< \brief Total conditions initalization. */
};
static const MapType<string, ENUM_INIT_OPTION> InitOption_Map = {
  MakePair("REYNOLDS", REYNOLDS)
  MakePair("TD_CONDITIONS", TD_CONDITIONS)
};

/*!
 * \brief Types of initialization option
 */
enum ENUM_FREESTREAM_OPTION {
  TEMPERATURE_FS = 0,  /*!< \brief Temperature initialization. */
  DENSITY_FS = 1       /*!< \brief Density initalization. */
};
static const MapType<string, ENUM_FREESTREAM_OPTION> FreeStreamOption_Map = {
  MakePair("TEMPERATURE_FS", TEMPERATURE_FS)
  MakePair("DENSITY_FS", DENSITY_FS)
};

/*!
 * \brief Types of viscosity model
 */
enum ENUM_VISCOSITYMODEL {
  CONSTANT_VISCOSITY = 0,   /*!< \brief Constant viscosity. */
  SUTHERLAND = 1,           /*!< \brief Sutherlands Law viscosity. */
  POLYNOMIAL_VISCOSITY = 2  /*!< \brief Polynomial viscosity. */
};
static const MapType<string, ENUM_VISCOSITYMODEL> ViscosityModel_Map = {
  MakePair("CONSTANT_VISCOSITY", CONSTANT_VISCOSITY)
  MakePair("SUTHERLAND", SUTHERLAND)
  MakePair("POLYNOMIAL_VISCOSITY", POLYNOMIAL_VISCOSITY)
};

/*!
 * \brief Types of thermal conductivity model
 */
enum ENUM_CONDUCTIVITYMODEL {
  CONSTANT_CONDUCTIVITY = 0,   /*!< \brief Constant thermal conductivity. */
  CONSTANT_PRANDTL = 1,        /*!< \brief Constant Prandtl number. */
  POLYNOMIAL_CONDUCTIVITY = 2  /*!< \brief Polynomial thermal conductivity. */
};
static const MapType<string, ENUM_CONDUCTIVITYMODEL> ConductivityModel_Map = {
  MakePair("CONSTANT_CONDUCTIVITY", CONSTANT_CONDUCTIVITY)
  MakePair("CONSTANT_PRANDTL", CONSTANT_PRANDTL)
  MakePair("POLYNOMIAL_CONDUCTIVITY", POLYNOMIAL_CONDUCTIVITY)
};

/*!
 * \brief Types of turbulent thermal conductivity model
 */
enum ENUM_CONDUCTIVITYMODEL_TURB {
  NO_CONDUCTIVITY_TURB  = 0,  /*!< \brief No turbulent contribution to the effective thermal conductivity for RANS. */
  CONSTANT_PRANDTL_TURB = 1   /*!< \brief Include contribution to effective conductivity using constant turbulent Prandtl number for RANS. */
};
static const MapType<string, ENUM_CONDUCTIVITYMODEL_TURB> TurbConductivityModel_Map = {
  MakePair("NONE", NO_CONDUCTIVITY_TURB)
  MakePair("CONSTANT_PRANDTL_TURB", CONSTANT_PRANDTL_TURB)
};

/*!
 * \brief Types of unsteady mesh motion
 */
enum ENUM_GRIDMOVEMENT {
  NO_MOVEMENT = 0,          /*!< \brief Simulation on a static mesh. */
  RIGID_MOTION = 2,         /*!< \brief Simulation with rigid mesh motion (plunging/pitching/rotation). */
  ROTATING_FRAME = 8,       /*!< \brief Simulation in a rotating frame. */
  ELASTICITY = 9,           /*!< \brief Linear Elasticity. */
  STEADY_TRANSLATION = 11,  /*!< \brief Simulation in a steadily translating frame. */
  GUST = 12,                /*!< \brief Simulation on a static mesh with a gust. */
  MOVING_HTP = 13,          /*!< \brief Simulation with moving HTP (rotation). */
};
static const MapType<string, ENUM_GRIDMOVEMENT> GridMovement_Map = {
  MakePair("NONE", NO_MOVEMENT)
  MakePair("RIGID_MOTION", RIGID_MOTION)
  MakePair("ROTATING_FRAME", ROTATING_FRAME)
  MakePair("ELASTICITY", ELASTICITY)
  MakePair("MOVING_HTP", MOVING_HTP)
  MakePair("STEADY_TRANSLATION", STEADY_TRANSLATION)
  MakePair("GUST", GUST)
};

enum ENUM_SURFACEMOVEMENT {
  DEFORMING = 1,                 /*!< \brief Simulation with deformation. */
  MOVING_WALL = 2,               /*!< \brief Simulation with moving wall. */
  AEROELASTIC = 3,               /*!< \brief Simulation with aeroelastic motion. */
  AEROELASTIC_RIGID_MOTION = 4,  /*!< \brief Simulation with rotation and aeroelastic motion. */
  FLUID_STRUCTURE = 5,           /*!< \brief Fluid structure deformation. */
  EXTERNAL = 6,                  /*!< \brief Simulation with external motion. */
  EXTERNAL_ROTATION = 7,         /*!< \brief Simulation with external rotation motion. */
  FLUID_STRUCTURE_STATIC = 8     /*!< \brief Fluid structure deformation with no grid velocity. */
};
static const MapType<string, ENUM_SURFACEMOVEMENT> SurfaceMovement_Map = {
  MakePair("DEFORMING", DEFORMING)
  MakePair("MOVING_WALL", MOVING_WALL)
  MakePair("AEROELASTIC_RIGID_MOTION", AEROELASTIC_RIGID_MOTION)
  MakePair("AEROELASTIC", AEROELASTIC)
  MakePair("FLUID_STRUCTURE_STATIC", FLUID_STRUCTURE_STATIC)
  MakePair("FLUID_STRUCTURE", FLUID_STRUCTURE)
  MakePair("EXTERNAL", EXTERNAL)
  MakePair("EXTERNAL_ROTATION", EXTERNAL_ROTATION)
};

/*!
 * \brief Type of wind gusts
 */
enum ENUM_GUST_TYPE {
  NO_GUST = 0,      /*!< \brief No gust. */
  TOP_HAT = 1,      /*!< \brief Top-hat function shaped gust  */
  SINE = 2,         /*!< \brief Sine shaped gust */
  ONE_M_COSINE = 3, /*!< \brief 1-cosine shaped gust */
  VORTEX = 4,       /*!< \brief A gust made from vortices */
  EOG = 5           /*!< \brief An extreme operating gust */
};
static const MapType<string, ENUM_GUST_TYPE> Gust_Type_Map = {
  MakePair("NONE", NO_GUST)
  MakePair("TOP_HAT", TOP_HAT)
  MakePair("SINE", SINE)
  MakePair("ONE_M_COSINE", ONE_M_COSINE)
  MakePair("VORTEX", VORTEX)
  MakePair("EOG", EOG)
};

/*!
 * \brief Type of wind direction
 */
enum ENUM_GUST_DIR {
  X_DIR = 0,  /*!< \brief Gust direction-X. */
  Y_DIR = 1   /*!< \brief Gust direction-Y. */
};
static const MapType<string, ENUM_GUST_DIR> Gust_Dir_Map = {
  MakePair("X_DIR", X_DIR)
  MakePair("Y_DIR", Y_DIR)
};

// If you add to ENUM_CENTERED, you must also add the option to ENUM_CONVECTIVE
/*!
 * \brief Types of centered spatial discretizations
 */
enum ENUM_CENTERED {
  NO_CENTERED = 0,    /*!< \brief No centered scheme is used. */
  JST = 1,            /*!< \brief Jameson-Smith-Turkel centered numerical method. */
  LAX = 2,            /*!< \brief Lax-Friedrich centered numerical method. */
  JST_KE = 4          /*!< \brief Kinetic Energy preserving Jameson-Smith-Turkel centered numerical method. */
};
static const MapType<string, ENUM_CENTERED> Centered_Map = {
  MakePair("NONE", NO_CENTERED)
  MakePair("JST", JST)
  MakePair("JST_KE", JST_KE)
  MakePair("LAX-FRIEDRICH", LAX)
};


// If you add to ENUM_UPWIND, you must also add the option to ENUM_CONVECTIVE
/*!
 * \brief Types of upwind spatial discretizations
 */
enum ENUM_UPWIND {
  NO_UPWIND = 0,              /*!< \brief No upwind scheme is used. */
  ROE = 1,                    /*!< \brief Roe's upwind numerical method. */
  SCALAR_UPWIND = 2,          /*!< \brief Scalar upwind numerical method. */
  AUSM = 3,                   /*!< \brief AUSM numerical method. */
  HLLC = 4,                   /*!< \brief HLLC numerical method. */
  SW = 5,                     /*!< \brief Steger-Warming method. */
  MSW = 6,                    /*!< \brief Modified Steger-Warming method. */
  TURKEL = 7,                 /*!< \brief Roe-Turkel's upwind numerical method. */
  SLAU = 8,                   /*!< \brief Simple Low-Dissipation AUSM numerical method. */
  CUSP = 9,                   /*!< \brief Convective upwind and split pressure numerical method. */
  CONVECTIVE_TEMPLATE = 10,   /*!< \brief Template for new numerical method . */
  L2ROE = 11,                 /*!< \brief L2ROE numerical method . */
  LMROE = 12,                 /*!< \brief Rieper's Low Mach ROE numerical method . */
  SLAU2 = 13,                 /*!< \brief Simple Low-Dissipation AUSM 2 numerical method. */
  FDS = 14,                   /*!< \brief Flux difference splitting upwind method (incompressible flows). */
  LAX_FRIEDRICH = 15,         /*!< \brief Lax-Friedrich numerical method. */
  AUSMPLUSUP = 16,            /*!< \brief AUSM+ -up numerical method (All Speed) */
  AUSMPLUSUP2 = 17            /*!< \brief AUSM+ -up2 numerical method (All Speed) */
};
static const MapType<string, ENUM_UPWIND> Upwind_Map = {
  MakePair("NONE", NO_UPWIND)
  MakePair("ROE", ROE)
  MakePair("TURKEL_PREC", TURKEL)
  MakePair("AUSM", AUSM)
  MakePair("AUSMPLUSUP", AUSMPLUSUP)
  MakePair("AUSMPLUSUP2", AUSMPLUSUP2)
  MakePair("SLAU", SLAU)
  MakePair("HLLC", HLLC)
  MakePair("SW", SW)
  MakePair("MSW", MSW)
  MakePair("CUSP", CUSP)
  MakePair("SCALAR_UPWIND", SCALAR_UPWIND)
  MakePair("CONVECTIVE_TEMPLATE", CONVECTIVE_TEMPLATE)
  MakePair("L2ROE", L2ROE)
  MakePair("LMROE", LMROE)
  MakePair("SLAU2", SLAU2)
  MakePair("FDS", FDS)
  MakePair("LAX-FRIEDRICH", LAX_FRIEDRICH)
};

/*!
 * \brief Types of FEM spatial discretizations
 */
enum ENUM_FEM {
  NO_FEM = 0,  /*!< \brief No finite element scheme is used. */
  DG = 1       /*!< \brief Discontinuous Galerkin numerical method. */
};
static const MapType<string, ENUM_FEM> FEM_Map = {
  MakePair("NONE", NO_FEM)
  MakePair("DG", DG)
};

/*!
 * \brief Types of shock capturing method in Discontinuous Galerkin numerical method.
 */
enum ENUM_SHOCK_CAPTURING_DG {
  NO_SHOCK_CAPTURING = 0,     /*!< \brief Shock capturing is not used. */
  PERSSON = 1                 /*!< \brief Per-Olof Persson's sub-cell shock capturing method. */
};
static const MapType<string, ENUM_SHOCK_CAPTURING_DG> ShockCapturingDG_Map = {
  MakePair("NONE", NO_SHOCK_CAPTURING)
  MakePair("PERSSON", PERSSON)
};

/*!
 * \brief Types of matrix coloring to compute a sparse Jacobian matrix.
 */
enum ENUM_MATRIX_COLORING {
  GREEDY_COLORING = 0,            /*!< \brief Greedy type of algorithm for the coloring. */
  NATURAL_COLORING = 1            /*!< \brief One color for every DOF, very slow. Only to be used for debugging. */
};
static const MapType<string, ENUM_MATRIX_COLORING> MatrixColoring_Map = {
  MakePair("GREEDY_COLORING", GREEDY_COLORING)
  MakePair("NATURAL_COLORING", NATURAL_COLORING)
};

/*!
 * \brief Types of slope limiters
 */
enum ENUM_LIMITER {
  NO_LIMITER           = 0, /*!< \brief No limiter. */
  VENKATAKRISHNAN      = 1, /*!< \brief Slope limiter using Venkatakrisnan method (stencil formulation). */
  VENKATAKRISHNAN_WANG = 2, /*!< \brief Slope limiter using Venkatakrisnan method, eps based on solution (stencil formulation). */
  BARTH_JESPERSEN      = 3, /*!< \brief Slope limiter using Barth-Jespersen method (stencil formulation). */
  VAN_ALBADA_EDGE      = 4, /*!< \brief Slope limiter using Van Albada method (edge formulation). */
  SHARP_EDGES          = 5, /*!< \brief Slope limiter using sharp edges. */
  WALL_DISTANCE        = 6  /*!< \brief Slope limiter using wall distance. */
};
static const MapType<string, ENUM_LIMITER> Limiter_Map = {
  MakePair("NONE", NO_LIMITER)
  MakePair("VENKATAKRISHNAN", VENKATAKRISHNAN)
  MakePair("VENKATAKRISHNAN_WANG", VENKATAKRISHNAN_WANG)
  MakePair("BARTH_JESPERSEN", BARTH_JESPERSEN)
  MakePair("VAN_ALBADA_EDGE", VAN_ALBADA_EDGE)
  MakePair("SHARP_EDGES", SHARP_EDGES)
  MakePair("WALL_DISTANCE", WALL_DISTANCE)
};

/*!
 * \brief Types of turbulent models
 */
enum ENUM_TURB_MODEL {
  NO_TURB_MODEL = 0, /*!< \brief No turbulence model. */
  SA        = 1,     /*!< \brief Kind of Turbulent model (Spalart-Allmaras). */
  SA_NEG    = 2,     /*!< \brief Kind of Turbulent model (Spalart-Allmaras). */
  SA_E      = 3,     /*!< \brief Kind of Turbulent model (Spalart-Allmaras Edwards). */
  SA_COMP   = 4,     /*!< \brief Kind of Turbulent model (Spalart-Allmaras Compressibility Correction). */
  SA_E_COMP = 5,     /*!< \brief Kind of Turbulent model (Spalart-Allmaras Edwards with Compressibility Correction). */
  SST       = 6,     /*!< \brief Kind of Turbulence model (Menter SST). */
  SST_SUST  = 7      /*!< \brief Kind of Turbulence model (Menter SST with sustaining terms for free-stream preservation). */
};
static const MapType<string, ENUM_TURB_MODEL> Turb_Model_Map = {
  MakePair("NONE", NO_TURB_MODEL)
  MakePair("SA", SA)
  MakePair("SA_NEG", SA_NEG)
  MakePair("SA_E", SA_E)
  MakePair("SA_COMP", SA_COMP)
  MakePair("SA_E_COMP", SA_E_COMP)
  MakePair("SST", SST)
  MakePair("SST_SUST", SST_SUST)
};

/*!
 * \brief Types of transition models
 */
enum ENUM_TRANS_MODEL {
  NO_TRANS_MODEL = 0,  /*!< \brief No transition model. */
  LM = 1,              /*!< \brief Kind of transition model (Langtry-Menter (LM) for SST and Spalart-Allmaras). */
  BC = 2               /*!< \brief Kind of transition model (BAS-CAKMAKCIOGLU (BC) for Spalart-Allmaras). */
};
static const MapType<string, ENUM_TRANS_MODEL> Trans_Model_Map = {
  MakePair("NONE", NO_TRANS_MODEL)
  MakePair("LM", LM)
  MakePair("BC", BC)
};

/*!
 * \brief Types of subgrid scale models
 */
enum ENUM_SGS_MODEL {
  NO_SGS_MODEL = 0, /*!< \brief No subgrid scale model. */
  IMPLICIT_LES = 1, /*!< \brief Implicit LES, i.e. no explicit SGS model. */
  SMAGORINSKY  = 2, /*!< \brief Smagorinsky SGS model. */
  WALE         = 3, /*!< \brief Wall-Adapting Local Eddy-viscosity SGS model. */
  VREMAN       = 4  /*!< \brief Vreman SGS model. */
};
static const MapType<string, ENUM_SGS_MODEL> SGS_Model_Map = {
  MakePair("NONE",         NO_SGS_MODEL)
  MakePair("IMPLICIT_LES", IMPLICIT_LES)
  MakePair("SMAGORINSKY",  SMAGORINSKY)
  MakePair("WALE",         WALE)
  MakePair("VREMAN",       VREMAN)
};


/*!
 * \brief Types of window (weight) functions for cost functional
 */
enum WINDOW_FUNCTION {
  SQUARE = 0,        /*!< \brief No weight function  (order 1)*/
  HANN = 1,          /*!< \brief Hann-type weight function (order 3) */
  HANN_SQUARE = 2,   /*!< \brief Hann-squared type weight function (order 5)*/
  BUMP = 3,          /*!< \brief bump type weight function (exponential order of convergence) */
};
static const MapType<string, WINDOW_FUNCTION> Window_Map = {
  MakePair("SQUARE", SQUARE)
  MakePair("HANN", HANN)
  MakePair("HANN_SQUARE", HANN_SQUARE)
  MakePair("BUMP", BUMP)
};

/*!
 * \brief Types of hybrid RANS/LES models
 */
enum ENUM_HYBRIDRANSLES {
  NO_HYBRIDRANSLES = 0,  /*!< \brief No turbulence model. */
  SA_DES   = 1,          /*!< \brief Kind of Hybrid RANS/LES (SA - Detached Eddy Simulation (DES)). */
  SA_DDES  = 2,          /*!< \brief Kind of Hybrid RANS/LES (SA - Delayed DES (DDES) with Delta_max SGS ). */
  SA_ZDES  = 3,          /*!< \brief Kind of Hybrid RANS/LES (SA - Delayed DES (DDES) with Vorticity based SGS like Zonal DES). */
  SA_EDDES = 4           /*!< \brief Kind of Hybrid RANS/LES (SA - Delayed DES (DDES) with Shear Layer Adapted SGS: Enhanced DDES). */
};
static const MapType<string, ENUM_HYBRIDRANSLES> HybridRANSLES_Map = {
  MakePair("NONE", NO_HYBRIDRANSLES)
  MakePair("SA_DES", SA_DES)
  MakePair("SA_DDES", SA_DDES)
  MakePair("SA_ZDES", SA_ZDES)
  MakePair("SA_EDDES", SA_EDDES)
};

/*!
 * \brief Types of Roe Low Dissipation Schemes
 */
enum ENUM_ROELOWDISS {
    NO_ROELOWDISS = 0, /*!< \brief No Roe Low Dissipation model. */
    FD            = 1, /*!< \brief Numerical Blending based on DDES's F_d function */
    NTS           = 2, /*!< \brief Numerical Blending of Travin and Shur. */
    NTS_DUCROS    = 3, /*!< \brief Numerical Blending of Travin and Shur + Ducros' Shock Sensor. */
    FD_DUCROS     = 4  /*!< \brief Numerical Blending based on DDES's F_d function + Ducros' Shock Sensor */
};
static const MapType<string, ENUM_ROELOWDISS> RoeLowDiss_Map = {
  MakePair("NONE", NO_ROELOWDISS)
  MakePair("FD", FD)
  MakePair("NTS", NTS)
  MakePair("NTS_DUCROS", NTS_DUCROS)
  MakePair("FD_DUCROS", FD_DUCROS)
};

/*!
 * \brief Types of wall functions.
 */
enum ENUM_WALL_FUNCTIONS {
  NO_WALL_FUNCTION          = 0,   /*!< \brief No wall function treatment, integration to the wall. Default behavior. */
  STANDARD_WALL_FUNCTION    = 1,   /*!< \brief Standard wall function. */
  ADAPTIVE_WALL_FUNCTION    = 2,   /*!< \brief Adaptive wall function. Formulation depends on y+. */
  SCALABLE_WALL_FUNCTION    = 3,   /*!< \brief Scalable wall function. */
  EQUILIBRIUM_WALL_MODEL    = 4,   /*!< \brief Equilibrium wall model for LES. */
  NONEQUILIBRIUM_WALL_MODEL = 5,   /*!< \brief Non-equilibrium wall model for LES. */
  LOGARITHMIC_WALL_MODEL    = 6    /*!< \brief Logarithmic law-of-the-wall model for LES. */
};
static const MapType<string, ENUM_WALL_FUNCTIONS> Wall_Functions_Map = {
  MakePair("NO_WALL_FUNCTION",          NO_WALL_FUNCTION)
  MakePair("STANDARD_WALL_FUNCTION",    STANDARD_WALL_FUNCTION)
  MakePair("ADAPTIVE_WALL_FUNCTION",    ADAPTIVE_WALL_FUNCTION)
  MakePair("SCALABLE_WALL_FUNCTION",    SCALABLE_WALL_FUNCTION)
  MakePair("EQUILIBRIUM_WALL_MODEL",    EQUILIBRIUM_WALL_MODEL)
  MakePair("NONEQUILIBRIUM_WALL_MODEL", NONEQUILIBRIUM_WALL_MODEL)
  MakePair("LOGARITHMIC_WALL_MODEL", LOGARITHMIC_WALL_MODEL)
};

/*!
 * \brief Type of time integration schemes
 */
enum ENUM_TIME_INT {
  RUNGE_KUTTA_EXPLICIT = 1,   /*!< \brief Explicit Runge-Kutta time integration definition. */
  EULER_EXPLICIT = 2,         /*!< \brief Explicit Euler time integration definition. */
  EULER_IMPLICIT = 3,         /*!< \brief Implicit Euler time integration definition. */
  CLASSICAL_RK4_EXPLICIT = 4, /*!< \brief Classical RK4 time integration definition. */
  ADER_DG = 5                 /*!< \brief ADER-DG time integration definition. */
};
static const MapType<string, ENUM_TIME_INT> Time_Int_Map = {
  MakePair("RUNGE-KUTTA_EXPLICIT", RUNGE_KUTTA_EXPLICIT)
  MakePair("EULER_EXPLICIT", EULER_EXPLICIT)
  MakePair("EULER_IMPLICIT", EULER_IMPLICIT)
  MakePair("CLASSICAL_RK4_EXPLICIT", CLASSICAL_RK4_EXPLICIT)
  MakePair("ADER_DG", ADER_DG)
};

/*!
 * \brief Type of predictor for the ADER-DG time integration scheme.
 */
enum ENUM_ADER_PREDICTOR {
  ADER_ALIASED_PREDICTOR     = 1, /*!< \brief Aliased predictor, easiest to do. */
  ADER_NON_ALIASED_PREDICTOR = 2  /*!< \brief Non-aliased predictor. Consistent, but more difficult. */
};
static const MapType<string, ENUM_ADER_PREDICTOR> Ader_Predictor_Map = {
  MakePair("ADER_ALIASED_PREDICTOR", ADER_ALIASED_PREDICTOR)
  MakePair("ADER_NON_ALIASED_PREDICTOR", ADER_NON_ALIASED_PREDICTOR)
};

/*!
 * \brief Type of heat timestep calculation
 */
enum ENUM_HEAT_TIMESTEP {
  MINIMUM = 1,     /*!< \brief Local time stepping based on minimum lambda.*/
  CONVECTIVE = 2,  /*!< \brief Local time stepping based on convective spectral radius.*/
  VISCOUS = 3,     /*!< \brief Local time stepping based on viscous spectral radius.*/
  BYFLOW = 4,      /*!< \brief Unsing the mean solvers time step. */
};
static const MapType<string, ENUM_HEAT_TIMESTEP> Heat_TimeStep_Map = {
  MakePair("LOCAL", MINIMUM)
  MakePair("CONVECTIVE", CONVECTIVE)
  MakePair("VISCOUS", VISCOUS)
  MakePair("BYFLOW", BYFLOW)
};

/*!
 * \brief Type of time integration schemes
 */
enum ENUM_TIME_INT_FEA {
  CD_EXPLICIT = 1,       /*!< \brief Support for implementing an explicit method. */
  NEWMARK_IMPLICIT = 2,  /*!< \brief Implicit Newmark integration definition. */
  GENERALIZED_ALPHA = 3  /*!< \brief Support for implementing another implicit method. */
};
static const MapType<string, ENUM_TIME_INT_FEA> Time_Int_Map_FEA = {
  MakePair("CD_EXPLICIT", CD_EXPLICIT)
  MakePair("NEWMARK_IMPLICIT", NEWMARK_IMPLICIT)
  MakePair("GENERALIZED_ALPHA", GENERALIZED_ALPHA)
};

/*!
 * \brief Type of time integration schemes
 */
enum ENUM_SPACE_ITE_FEA {
  NEWTON_RAPHSON = 1,           /*!< \brief Full Newton-Rapshon method. */
  MODIFIED_NEWTON_RAPHSON = 2   /*!< \brief Modified Newton-Raphson method. */
};
static const MapType<string, ENUM_SPACE_ITE_FEA> Space_Ite_Map_FEA = {
  MakePair("NEWTON_RAPHSON", NEWTON_RAPHSON)
  MakePair("MODIFIED_NEWTON_RAPHSON", MODIFIED_NEWTON_RAPHSON)
};

/*!
 * \brief Types of schemes to compute the flow gradient
 */
enum ENUM_FLOW_GRADIENT {
  NO_GRADIENT            = 0,   /*!< \brief No gradient method. Only possible for reconstruction gradient, in which case, the option chosen for NUM_METHOD_GRAD is used. */
  GREEN_GAUSS            = 1,   /*!< \brief Gradient computation using Green-Gauss theorem. */
  LEAST_SQUARES          = 2,   /*!< \brief Gradient computation using unweighted least squares. */
  WEIGHTED_LEAST_SQUARES = 3    /*!< \brief Gradients computation using inverse-distance weighted least squares. */
};
static const MapType<string, ENUM_FLOW_GRADIENT> Gradient_Map = {
  MakePair("NONE", NO_GRADIENT)
  MakePair("GREEN_GAUSS", GREEN_GAUSS)
  MakePair("LEAST_SQUARES", LEAST_SQUARES)
  MakePair("WEIGHTED_LEAST_SQUARES", WEIGHTED_LEAST_SQUARES)
};

/*!
 * \brief Types of action to take on a geometry structure
 */
enum GEOMETRY_ACTION {
  ALLOCATE = 0,     /*!< \brief Allocate geometry structure. */
  UPDATE = 1        /*!< \brief Update geometry structure (grid moving, adaptation, etc.). */
};

/*!
 * \brief Types of action to perform when doing the geometry evaluation
 */
enum GEOMETRY_MODE {
  FUNCTION = 0,     /*!< \brief Geometrical analysis. */
  GRADIENT = 1      /*!< \brief Geometrical analysis and gradient using finite differences. */
};
static const MapType<string, GEOMETRY_MODE> GeometryMode_Map = {
  MakePair("FUNCTION", FUNCTION)
  MakePair("GRADIENT", GRADIENT)
};

/*!
 * \brief Types of boundary conditions
 */
enum BC_TYPE {
  EULER_WALL = 1,             /*!< \brief Boundary Euler wall definition. */
  FAR_FIELD = 2,              /*!< \brief Boundary far-field definition. */
  SYMMETRY_PLANE = 3,         /*!< \brief Boundary symmetry plane definition. */
  INLET_FLOW = 4,             /*!< \brief Boundary inlet flow definition. */
  OUTLET_FLOW = 5,            /*!< \brief Boundary outlet flow definition. */
  PERIODIC_BOUNDARY = 6,      /*!< \brief Periodic boundary definition. */
  NEARFIELD_BOUNDARY = 7,     /*!< \brief Near-Field boundary definition. */
  ELECTRODE_BOUNDARY = 8,     /*!< \brief Electrode boundary definition. */
  DIELEC_BOUNDARY = 9,        /*!< \brief Dipoisson boundary definition. */
  CUSTOM_BOUNDARY = 10,       /*!< \brief custom boundary definition. */
  INTERFACE_BOUNDARY = 11,    /*!< \brief Domain interface boundary definition. */
  DIRICHLET = 12,             /*!< \brief Boundary Euler wall definition. */
  NEUMANN = 13,               /*!< \brief Boundary Neumann definition. */
  DISPLACEMENT_BOUNDARY = 14, /*!< \brief Boundary displacement definition. */
  LOAD_BOUNDARY = 15,         /*!< \brief Boundary Load definition. */
  FLOWLOAD_BOUNDARY = 16,     /*!< \brief Boundary Load definition. */
  SUPERSONIC_INLET = 19,      /*!< \brief Boundary supersonic inlet definition. */
  SUPERSONIC_OUTLET = 20,     /*!< \brief Boundary supersonic inlet definition. */
  ENGINE_INFLOW = 21,         /*!< \brief Boundary nacelle inflow. */
  ENGINE_EXHAUST = 22,        /*!< \brief Boundary nacelle exhaust. */
  RIEMANN_BOUNDARY= 24,       /*!< \brief Riemann Boundary definition. */
  ISOTHERMAL = 25,            /*!< \brief No slip isothermal wall boundary condition. */
  HEAT_FLUX  = 26,            /*!< \brief No slip constant heat flux wall boundary condition. */
  ACTDISK_INLET = 32,         /*!< \brief Actuator disk inlet boundary definition. */
  ACTDISK_OUTLET = 33,        /*!< \brief Actuator disk outlet boundary definition. */
  CLAMPED_BOUNDARY = 34,      /*!< \brief Clamped Boundary definition. */
  LOAD_DIR_BOUNDARY = 35,     /*!< \brief Boundary Load definition. */
  LOAD_SINE_BOUNDARY = 36,    /*!< \brief Sine-waveBoundary Load definition. */
  GILES_BOUNDARY= 37,         /*!< \brief Giles Boundary definition. */
  INTERNAL_BOUNDARY= 38,      /*!< \brief Internal Boundary definition. */
  FLUID_INTERFACE = 39,       /*!< \brief Domain interface definition. */
  DISP_DIR_BOUNDARY = 40,     /*!< \brief Boundary displacement definition. */
  DAMPER_BOUNDARY = 41,       /*!< \brief Damper. */
  CHT_WALL_INTERFACE = 50,    /*!< \brief Domain interface definition. */
  SEND_RECEIVE = 99,          /*!< \brief Boundary send-receive definition. */
};

/*!
 * \brief Different regime modes
 */
enum ENUM_2DFORM {
  PLANE_STRESS = 0,     /*!< \brief Definition of plane stress solver. */
  PLANE_STRAIN = 1      /*!< \brief Definition of plane strain solver. */
};
static const MapType<string, ENUM_2DFORM> ElasForm_2D = {
  MakePair("PLANE_STRESS", PLANE_STRESS)
  MakePair("PLANE_STRAIN", PLANE_STRAIN)
};

/*!
 * \brief Kinds of relaxation for FSI problem
 */
enum ENUM_AITKEN {
  NO_RELAXATION = 0,        /*!< \brief No relaxation in the strongly coupled approach. */
  FIXED_PARAMETER = 1,      /*!< \brief Relaxation with a fixed parameter. */
  AITKEN_DYNAMIC = 2        /*!< \brief Relaxation using Aitken's dynamic parameter. */
};
static const MapType<string, ENUM_AITKEN> AitkenForm_Map = {
  MakePair("NONE", NO_RELAXATION)
  MakePair("FIXED_PARAMETER", FIXED_PARAMETER)
  MakePair("AITKEN_DYNAMIC", AITKEN_DYNAMIC)
};

/*!
 * \brief Types of dynamic transfer methods
 */
enum ENUM_DYN_TRANSFER_METHOD {
  INSTANTANEOUS = 1,   /*!< \brief No ramp, load is transfer instantaneously. */
  POL_ORDER_1 = 2,     /*!< \brief The load is transferred using a ramp. */
  POL_ORDER_3 = 3,     /*!< \brief The load is transferred using an order 3 polynomial function */
  POL_ORDER_5 = 4,     /*!< \brief The load is transferred using an order 5 polynomial function */
  SIGMOID_10 = 5,      /*!< \brief The load is transferred using a sigmoid with parameter 10 */
  SIGMOID_20 = 6       /*!< \brief The load is transferred using a sigmoid with parameter 20 */
};
static const MapType<string, ENUM_DYN_TRANSFER_METHOD> Dyn_Transfer_Method_Map = {
  MakePair("INSTANTANEOUS", INSTANTANEOUS)
  MakePair("RAMP", POL_ORDER_1)
  MakePair("CUBIC", POL_ORDER_3)
  MakePair("QUINTIC", POL_ORDER_5)
  MakePair("SIGMOID_10", SIGMOID_10)
  MakePair("SIGMOID_20", SIGMOID_20)
};

/*!
 * \brief Kinds of Design Variables for FEA problems
 */
enum ENUM_DVFEA {
  NODV_FEA = 0,         /*!< \brief No design variable for FEA problems. */
  YOUNG_MODULUS = 1,    /*!< \brief Young modulus (E) as design variable. */
  POISSON_RATIO = 2,    /*!< \brief Poisson ratio (Nu) as design variable. */
  DENSITY_VAL = 3,      /*!< \brief Density (Rho) as design variable. */
  DEAD_WEIGHT = 4,      /*!< \brief Dead Weight (Rho_DL) as design variable. */
  ELECTRIC_FIELD = 5    /*!< \brief Electric field (E) as design variable. */
};
static const MapType<string, ENUM_DVFEA> DVFEA_Map = {
  MakePair("NONE", NODV_FEA)
  MakePair("YOUNG_MODULUS", YOUNG_MODULUS)
  MakePair("POISSON_RATIO", POISSON_RATIO)
  MakePair("DENSITY", DENSITY_VAL)
  MakePair("DEAD_WEIGHT", DEAD_WEIGHT)
  MakePair("ELECTRIC_FIELD", ELECTRIC_FIELD)
};

/*!
 * \brief Kinds of radiation models
 */
enum ENUM_RADIATION {
  NO_RADIATION = 0,      /*!< \brief No radiation model */
  P1_MODEL = 1           /*!< \brief P1 Radiation model. */
};
static const MapType<string, ENUM_RADIATION> Radiation_Map = {
  MakePair("NONE", NO_RADIATION)
  MakePair("P1", P1_MODEL)
};

/*!
 * \brief Kinds of P1 initialization
 */
enum ENUM_P1_INIT {
  P1_INIT_ZERO = 0,      /*!< \brief Initialize the P1 model from zero values */
  P1_INIT_TEMP = 1       /*!< \brief Initialize the P1 model from blackbody energy computed from the initial temperature. */
};
static const MapType<string, ENUM_P1_INIT> P1_Init_Map = {
  MakePair("ZERO", P1_INIT_ZERO)
  MakePair("TEMPERATURE_INIT", P1_INIT_TEMP)
};

/*!
 * \brief Kinds of coupling methods at CHT interfaces.
 * The first (temperature) part determines the BC method on the fluid side, the second (heatflux) part determines
 * the BC method on the solid side of the CHT interface.
 */
enum ENUM_CHT_COUPLING {
  DIRECT_TEMPERATURE_NEUMANN_HEATFLUX = 0,
  AVERAGED_TEMPERATURE_NEUMANN_HEATFLUX = 1,
  DIRECT_TEMPERATURE_ROBIN_HEATFLUX = 2,
  AVERAGED_TEMPERATURE_ROBIN_HEATFLUX = 3
};
static const MapType<string, ENUM_CHT_COUPLING> CHT_Coupling_Map = {
  MakePair("DIRECT_TEMPERATURE_NEUMANN_HEATFLUX", DIRECT_TEMPERATURE_NEUMANN_HEATFLUX)
  MakePair("AVERAGED_TEMPERATURE_NEUMANN_HEATFLUX", AVERAGED_TEMPERATURE_NEUMANN_HEATFLUX)
  MakePair("DIRECT_TEMPERATURE_ROBIN_HEATFLUX", DIRECT_TEMPERATURE_ROBIN_HEATFLUX)
  MakePair("AVERAGED_TEMPERATURE_ROBIN_HEATFLUX", AVERAGED_TEMPERATURE_ROBIN_HEATFLUX)
};

/*!
 * \brief Types Riemann boundary treatments
 */
enum RIEMANN_TYPE {
  TOTAL_CONDITIONS_PT = 1,          /*!< \brief User specifies total pressure, total temperature, and flow direction. */
  DENSITY_VELOCITY = 2,             /*!< \brief User specifies density and velocity, and flow direction. */
  STATIC_PRESSURE = 3,              /*!< \brief User specifies static pressure. */
  TOTAL_SUPERSONIC_INFLOW = 4,	    /*!< \brief User specifies total pressure, total temperature and Velocity components. */
  STATIC_SUPERSONIC_INFLOW_PT = 5,  /*!< \brief User specifies static pressure, static temperature, and Mach components. */
  STATIC_SUPERSONIC_INFLOW_PD = 6,  /*!< \brief User specifies static pressure, static temperature, and Mach components. */
  MIXING_IN = 7,                    /*!< \brief User does not specify anything; information is retrieved from the other domain */
  MIXING_OUT = 8,                   /*!< \brief User does not specify anything; information is retrieved from the other domain */
  SUPERSONIC_OUTFLOW = 9,
  RADIAL_EQUILIBRIUM = 10,
  TOTAL_CONDITIONS_PT_1D = 11,
  STATIC_PRESSURE_1D = 12,
  MIXING_IN_1D = 13,
  MIXING_OUT_1D =14
};
static const MapType<string, RIEMANN_TYPE> Riemann_Map = {
  MakePair("TOTAL_CONDITIONS_PT", TOTAL_CONDITIONS_PT)
  MakePair("DENSITY_VELOCITY", DENSITY_VELOCITY)
  MakePair("STATIC_PRESSURE", STATIC_PRESSURE)
  MakePair("TOTAL_SUPERSONIC_INFLOW", TOTAL_SUPERSONIC_INFLOW)
  MakePair("STATIC_SUPERSONIC_INFLOW_PT", STATIC_SUPERSONIC_INFLOW_PT)
  MakePair("STATIC_SUPERSONIC_INFLOW_PD", STATIC_SUPERSONIC_INFLOW_PD)
  MakePair("MIXING_IN", MIXING_IN)
  MakePair("MIXING_OUT", MIXING_OUT)
  MakePair("MIXING_IN_1D", MIXING_IN_1D)
  MakePair("MIXING_OUT_1D", MIXING_OUT_1D)
  MakePair("SUPERSONIC_OUTFLOW", SUPERSONIC_OUTFLOW)
  MakePair("RADIAL_EQUILIBRIUM", RADIAL_EQUILIBRIUM)
  MakePair("TOTAL_CONDITIONS_PT_1D", TOTAL_CONDITIONS_PT_1D)
  MakePair("STATIC_PRESSURE_1D", STATIC_PRESSURE_1D)
};

static const MapType<string, RIEMANN_TYPE> Giles_Map = {
  MakePair("TOTAL_CONDITIONS_PT", TOTAL_CONDITIONS_PT)
  MakePair("DENSITY_VELOCITY", DENSITY_VELOCITY)
  MakePair("STATIC_PRESSURE", STATIC_PRESSURE)
  MakePair("TOTAL_SUPERSONIC_INFLOW", TOTAL_SUPERSONIC_INFLOW)
  MakePair("STATIC_SUPERSONIC_INFLOW_PT", STATIC_SUPERSONIC_INFLOW_PT)
  MakePair("STATIC_SUPERSONIC_INFLOW_PD", STATIC_SUPERSONIC_INFLOW_PD)
  MakePair("MIXING_IN", MIXING_IN)
  MakePair("MIXING_OUT", MIXING_OUT)
  MakePair("MIXING_IN_1D", MIXING_IN_1D)
  MakePair("MIXING_OUT_1D", MIXING_OUT_1D)
  MakePair("SUPERSONIC_OUTFLOW", SUPERSONIC_OUTFLOW)
  MakePair("RADIAL_EQUILIBRIUM", RADIAL_EQUILIBRIUM)
  MakePair("TOTAL_CONDITIONS_PT_1D", TOTAL_CONDITIONS_PT_1D)
  MakePair("STATIC_PRESSURE_1D", STATIC_PRESSURE_1D)
};

/*!
 * \brief Types of mixing process for averaging quantities at the boundaries.
 */
enum AVERAGEPROCESS_TYPE {
  ALGEBRAIC = 1,  /*!< \brief an algebraic average is computed at the boundary of interest. */
  AREA = 2,       /*!< \brief an area average is computed at the boundary of interest. */
  MIXEDOUT = 3,	  /*!< \brief an mixed-out average is computed at the boundary of interest. */
  MASSFLUX = 4    /*!< \brief a mass flow average is computed at the boundary of interest. */
};
static const MapType<string, AVERAGEPROCESS_TYPE> AverageProcess_Map = {
  MakePair("ALGEBRAIC", ALGEBRAIC)
  MakePair("AREA", AREA)
  MakePair("MIXEDOUT", MIXEDOUT)
  MakePair("MASSFLUX", MASSFLUX)
};

/*!
 * \brief Types of mixing process for averaging quantities at the boundaries.
 */
enum MIXINGPLANE_INTERFACE_TYPE {
  MATCHING = 1,             /*!< \brief an algebraic average is computed at the boundary of interest. */
  NEAREST_SPAN = 2,         /*!< \brief an area average is computed at the boundary of interest. */
  LINEAR_INTERPOLATION = 3  /*!< \brief an mixed-out average is computed at the boundary of interest. */
};
static const MapType<string, MIXINGPLANE_INTERFACE_TYPE> MixingPlaneInterface_Map = {
  MakePair("MATCHING", MATCHING)
  MakePair("NEAREST_SPAN",  NEAREST_SPAN)
  MakePair("LINEAR_INTERPOLATION", LINEAR_INTERPOLATION)
};

/*!
 * \brief this option allow to compute the span-wise section in different ways.
 */
enum SPANWISE_TYPE {
  AUTOMATIC = 1,      /*!< \brief number of span-wise section are computed automatically */
  EQUISPACED = 2      /*!< \brief number of span-wise section are specified from the user */
};
static const MapType<string, SPANWISE_TYPE> SpanWise_Map = {
  MakePair("AUTOMATIC", AUTOMATIC)
  MakePair("EQUISPACED", EQUISPACED)
};

/*!
 * \brief Types of mixing process for averaging quantities at the boundaries.
 */
enum TURBOMACHINERY_TYPE {
  AXIAL = 1,              /*!< \brief axial turbomachinery. */
  CENTRIFUGAL = 2,        /*!< \brief centrifugal turbomachinery. */
  CENTRIPETAL = 3,        /*!< \brief centripetal turbomachinery. */
  CENTRIPETAL_AXIAL = 4,  /*!< \brief mixed flow turbine. */
  AXIAL_CENTRIFUGAL = 5   /*!< \brief mixed flow turbine. */
};
static const MapType<string, TURBOMACHINERY_TYPE> TurboMachinery_Map = {
  MakePair("AXIAL", AXIAL)
  MakePair("CENTRIFUGAL", CENTRIFUGAL)
  MakePair("CENTRIPETAL",  CENTRIPETAL)
  MakePair("CENTRIPETAL_AXIAL",  CENTRIPETAL_AXIAL)
  MakePair("AXIAL_CENTRIFUGAL",  AXIAL_CENTRIFUGAL)
};

/*!
 * \brief Types of Turbomachinery performance flag.
 */
enum TURBO_MARKER_TYPE{
  INFLOW   = 1,	  /*!< \brief flag for inflow marker for compute turboperformance. */
  OUTFLOW = 2     /*!< \brief flag for outflow marker for compute turboperformance. */
};

/*!
 * \brief Types inlet boundary treatments
 */
enum INLET_TYPE {
  TOTAL_CONDITIONS = 1,	  /*!< \brief User specifies total pressure, total temperature, and flow direction. */
  MASS_FLOW = 2,          /*!< \brief User specifies density and velocity (mass flow). */
  INPUT_FILE = 3,         /*!< \brief User specifies an input file. */
  VELOCITY_INLET = 4,     /*!< \brief Velocity inlet for an incompressible flow. */
  PRESSURE_INLET = 5      /*!< \brief Total pressure inlet for an incompressible flow. */
};
static const MapType<string, INLET_TYPE> Inlet_Map = {
  MakePair("TOTAL_CONDITIONS", TOTAL_CONDITIONS)
  MakePair("MASS_FLOW", MASS_FLOW)
  MakePair("INPUT_FILE", INPUT_FILE)
  MakePair("VELOCITY_INLET", VELOCITY_INLET)
  MakePair("PRESSURE_INLET", PRESSURE_INLET)
};

/*!
 * \brief Types outlet boundary treatments
 */
enum OUTLET_TYPE {
  PRESSURE_OUTLET = 1,    /*!< \brief Gauge pressure outlet for incompressible flow */
  MASS_FLOW_OUTLET = 2,   /*!< \brief Mass flow outlet for incompressible flow. */
  OPEN = 3,           /*!< \brief Inlet-Outlet type. */
};
<<<<<<< HEAD
static const map<string, OUTLET_TYPE> Outlet_Map = CCreateMap<string, OUTLET_TYPE>
("PRESSURE_OUTLET", PRESSURE_OUTLET)
("MASS_FLOW_OUTLET", MASS_FLOW_OUTLET)
("OPEN", OPEN);
=======
static const MapType<string, OUTLET_TYPE> Outlet_Map = {
  MakePair("PRESSURE_OUTLET", PRESSURE_OUTLET)
  MakePair("MASS_FLOW_OUTLET", MASS_FLOW_OUTLET)
};
>>>>>>> f42191d9

/*!
 * \brief Types engine inflow boundary treatments
 */
enum ENGINE_INFLOW_TYPE {
  FAN_FACE_MACH = 1,          /*!< \brief User specifies fan face mach number. */
  FAN_FACE_MDOT = 2,          /*!< \brief User specifies Static pressure. */
  FAN_FACE_PRESSURE = 3       /*!< \brief User specifies Static pressure. */
};
static const MapType<string, ENGINE_INFLOW_TYPE> Engine_Inflow_Map = {
  MakePair("FAN_FACE_MACH", FAN_FACE_MACH)
  MakePair("FAN_FACE_MDOT", FAN_FACE_MDOT)
  MakePair("FAN_FACE_PRESSURE", FAN_FACE_PRESSURE)
};

/*!
 * \brief Types actuator disk boundary treatments
 */
enum ACTDISK_TYPE {
  VARIABLES_JUMP = 1,     /*!< \brief User specifies the variables jump. */
  BC_THRUST = 2,          /*!< \brief User specifies the BC thrust. */
  NET_THRUST = 3,         /*!< \brief User specifies the Net thrust. */
  DRAG_MINUS_THRUST = 4,  /*!< \brief User specifies the D-T. */
  MASSFLOW = 5,           /*!< \brief User specifies the massflow. */
  POWER = 6               /*!< \brief User specifies the power. */
};
static const MapType<string, ACTDISK_TYPE> ActDisk_Map = {
  MakePair("VARIABLES_JUMP", VARIABLES_JUMP)
  MakePair("BC_THRUST", BC_THRUST)
  MakePair("NET_THRUST", NET_THRUST)
  MakePair("DRAG_MINUS_THRUST", DRAG_MINUS_THRUST)
  MakePair("MASSFLOW", MASSFLOW)
  MakePair("POWER", POWER)
};

/*!
 * \brief Types of geometric entities based on VTK nomenclature
 */
enum GEO_TYPE {
  VERTEX = 1,         /*!< \brief VTK nomenclature for defining a vertex element. */
  LINE = 3,           /*!< \brief VTK nomenclature for defining a line element. */
  TRIANGLE = 5,       /*!< \brief VTK nomenclature for defining a triangle element. */
  QUADRILATERAL = 9,  /*!< \brief VTK nomenclature for defining a quadrilateral element. */
  TETRAHEDRON = 10,   /*!< \brief VTK nomenclature for defining a tetrahedron element. */
  HEXAHEDRON = 12,    /*!< \brief VTK nomenclature for defining a hexahedron element. */
  PRISM = 13,         /*!< \brief VTK nomenclature for defining a prism element. */
  PYRAMID = 14        /*!< \brief VTK nomenclature for defining a pyramid element. */
};

/*!
 * \brief Types of objective functions
 */
enum ENUM_OBJECTIVE {
  DRAG_COEFFICIENT = 1,         /*!< \brief Drag objective function definition. */
  LIFT_COEFFICIENT = 2,         /*!< \brief Lift objective function definition. */
  SIDEFORCE_COEFFICIENT = 3,    /*!< \brief Side force objective function definition. */
  EFFICIENCY = 4,               /*!< \brief Efficiency objective function definition. */
  INVERSE_DESIGN_PRESSURE = 5,	/*!< \brief Pressure objective function definition (inverse design). */
  INVERSE_DESIGN_HEATFLUX = 6,  /*!< \brief Heat flux objective function definition (inverse design). */
  TOTAL_HEATFLUX = 7,           /*!< \brief Total heat flux. */
  MAXIMUM_HEATFLUX = 8,         /*!< \brief Maximum heat flux. */
  TOTAL_AVG_TEMPERATURE = 70,   /*!< \brief Total averaged temperature. */
  MOMENT_X_COEFFICIENT = 9,     /*!< \brief Pitching moment objective function definition. */
  MOMENT_Y_COEFFICIENT = 10,    /*!< \brief Rolling moment objective function definition. */
  MOMENT_Z_COEFFICIENT = 11,    /*!< \brief Yawing objective function definition. */
  EQUIVALENT_AREA = 12,         /*!< \brief Equivalent area objective function definition. */
  NEARFIELD_PRESSURE = 13,      /*!< \brief NearField Pressure objective function definition. */
  FORCE_X_COEFFICIENT = 14,     /*!< \brief X-direction force objective function definition. */
  FORCE_Y_COEFFICIENT = 15,     /*!< \brief Y-direction force objective function definition. */
  FORCE_Z_COEFFICIENT = 16,     /*!< \brief Z-direction force objective function definition. */
  THRUST_COEFFICIENT = 17,      /*!< \brief Thrust objective function definition. */
  TORQUE_COEFFICIENT = 18,      /*!< \brief Torque objective function definition. */
  FIGURE_OF_MERIT = 19,         /*!< \brief Rotor Figure of Merit objective function definition. */
  BUFFET_SENSOR = 20,           /*!< \brief Sensor for detecting separation. */
  SURFACE_TOTAL_PRESSURE = 28,  /*!< \brief Total Pressure objective function definition. */
  SURFACE_STATIC_PRESSURE = 29, /*!< \brief Static Pressure objective function definition. */
  SURFACE_MASSFLOW = 30,        /*!< \brief Mass Flow Rate objective function definition. */
  SURFACE_MACH = 51,            /*!< \brief Mach number objective function definition. */
  SURFACE_UNIFORMITY = 52,      /*!< \brief Flow uniformity objective function definition. */
  SURFACE_SECONDARY = 53,       /*!< \brief Secondary flow strength objective function definition. */
  SURFACE_MOM_DISTORTION = 54,  /*!< \brief Momentum distortion objective function definition. */
  SURFACE_SECOND_OVER_UNIFORM = 55, /*!< \brief Secondary over uniformity (relative secondary strength) objective function definition. */
  SURFACE_PRESSURE_DROP = 56, 	/*!< \brief Pressure drop objective function definition. */
  CUSTOM_OBJFUNC = 31, 	        /*!< \brief Custom objective function definition. */
  TOTAL_PRESSURE_LOSS = 39,
  KINETIC_ENERGY_LOSS = 40,
  TOTAL_EFFICIENCY = 41,
  TOTAL_STATIC_EFFICIENCY = 42,
  EULERIAN_WORK = 43,
  TOTAL_ENTHALPY_IN = 44,
  FLOW_ANGLE_IN = 45,
  FLOW_ANGLE_OUT = 46,
  MASS_FLOW_IN = 47,
  MASS_FLOW_OUT = 48,
  PRESSURE_RATIO = 49,
  ENTROPY_GENERATION = 50,
  REFERENCE_GEOMETRY = 60,      /*!< \brief Norm of displacements with respect to target geometry. */
  REFERENCE_NODE = 61,          /*!< \brief Objective function defined as the difference of a particular node respect to a reference position. */
  VOLUME_FRACTION = 62,         /*!< \brief Volume average physical density, for material-based topology optimization applications. */
  TOPOL_DISCRETENESS = 63,      /*!< \brief Measure of the discreteness of the current topology. */
  TOPOL_COMPLIANCE = 64         /*!< \brief Measure of the discreteness of the current topology. */
};
static const MapType<string, ENUM_OBJECTIVE> Objective_Map = {
  MakePair("DRAG", DRAG_COEFFICIENT)
  MakePair("LIFT", LIFT_COEFFICIENT)
  MakePair("SIDEFORCE", SIDEFORCE_COEFFICIENT)
  MakePair("EFFICIENCY", EFFICIENCY)
  MakePair("INVERSE_DESIGN_PRESSURE", INVERSE_DESIGN_PRESSURE)
  MakePair("INVERSE_DESIGN_HEATFLUX", INVERSE_DESIGN_HEATFLUX)
  MakePair("MOMENT_X", MOMENT_X_COEFFICIENT)
  MakePair("MOMENT_Y", MOMENT_Y_COEFFICIENT)
  MakePair("MOMENT_Z", MOMENT_Z_COEFFICIENT)
  MakePair("EQUIVALENT_AREA", EQUIVALENT_AREA)
  MakePair("NEARFIELD_PRESSURE", NEARFIELD_PRESSURE)
  MakePair("FORCE_X", FORCE_X_COEFFICIENT)
  MakePair("FORCE_Y", FORCE_Y_COEFFICIENT)
  MakePair("FORCE_Z", FORCE_Z_COEFFICIENT)
  MakePair("THRUST", THRUST_COEFFICIENT)
  MakePair("TORQUE", TORQUE_COEFFICIENT)
  MakePair("TOTAL_HEATFLUX", TOTAL_HEATFLUX)
  MakePair("MAXIMUM_HEATFLUX", MAXIMUM_HEATFLUX)
  MakePair("TOTAL_AVG_TEMPERATURE", TOTAL_AVG_TEMPERATURE)
  MakePair("FIGURE_OF_MERIT", FIGURE_OF_MERIT)
  MakePair("BUFFET", BUFFET_SENSOR)
  MakePair("SURFACE_TOTAL_PRESSURE", SURFACE_TOTAL_PRESSURE)
  MakePair("SURFACE_STATIC_PRESSURE", SURFACE_STATIC_PRESSURE)
  MakePair("SURFACE_MASSFLOW", SURFACE_MASSFLOW)
  MakePair("SURFACE_MACH", SURFACE_MACH)
  MakePair("SURFACE_UNIFORMITY", SURFACE_UNIFORMITY)
  MakePair("SURFACE_SECONDARY", SURFACE_SECONDARY)
  MakePair("SURFACE_MOM_DISTORTION", SURFACE_MOM_DISTORTION)
  MakePair("SURFACE_SECOND_OVER_UNIFORM", SURFACE_SECOND_OVER_UNIFORM)
  MakePair("SURFACE_PRESSURE_DROP", SURFACE_PRESSURE_DROP)
  MakePair("CUSTOM_OBJFUNC", CUSTOM_OBJFUNC)
  MakePair("TOTAL_EFFICIENCY", TOTAL_EFFICIENCY)
  MakePair("TOTAL_STATIC_EFFICIENCY", TOTAL_STATIC_EFFICIENCY)
  MakePair("TOTAL_PRESSURE_LOSS", TOTAL_PRESSURE_LOSS)
  MakePair("EULERIAN_WORK", EULERIAN_WORK)
  MakePair("TOTAL_ENTHALPY_IN", TOTAL_ENTHALPY_IN)
  MakePair("FLOW_ANGLE_IN", FLOW_ANGLE_IN)
  MakePair("FLOW_ANGLE_OUT", FLOW_ANGLE_OUT)
  MakePair("MASS_FLOW_IN", MASS_FLOW_IN)
  MakePair("MASS_FLOW_OUT", MASS_FLOW_OUT)
  MakePair("PRESSURE_RATIO",  PRESSURE_RATIO)
  MakePair("ENTROPY_GENERATION",  ENTROPY_GENERATION)
  MakePair("KINETIC_ENERGY_LOSS", KINETIC_ENERGY_LOSS)
  MakePair("REFERENCE_GEOMETRY", REFERENCE_GEOMETRY)
  MakePair("REFERENCE_NODE", REFERENCE_NODE)
  MakePair("VOLUME_FRACTION", VOLUME_FRACTION)
  MakePair("TOPOL_DISCRETENESS", TOPOL_DISCRETENESS)
  MakePair("TOPOL_COMPLIANCE", TOPOL_COMPLIANCE)
};

/*!
 * \brief Types of residual criteria equations
 */
enum ENUM_RESIDUAL {
    RHO_RESIDUAL = 1, 	     /*!< \brief Rho equation residual criteria equation. */
    RHO_ENERGY_RESIDUAL = 2  /*!< \brief RhoE equation residual criteria equation. */
};
static const MapType<string, ENUM_RESIDUAL> Residual_Map = {
  MakePair("RHO", RHO_RESIDUAL)
  MakePair("RHO_ENERGY", RHO_ENERGY_RESIDUAL)
};

/*!
 * \brief Types of residual criteria for structural problems
 */
enum ENUM_RESFEM {
  RESFEM_RELATIVE = 1,         /*!< \brief Relative criteria: Res/Res0. */
  RESFEM_ABSOLUTE = 2          /*!< \brief Absolute criteria: abs(Res). */
};
static const MapType<string, ENUM_RESFEM> ResFem_Map = {
  MakePair("RELATIVE", RESFEM_RELATIVE)
  MakePair("ABSOLUTE", RESFEM_ABSOLUTE)
};

/*!
 * \brief Types of sensitivities to compute
 */
enum ENUM_SENS {
  SENS_GEOMETRY = 1,    /*!< \brief Geometrical sensitivity. */
  SENS_MACH = 2,        /*!< \brief Mach number sensitivity. */
  SENS_AOA = 3,         /*!< \brief Angle of attack sensitivity. */
  SENS_AOS = 4          /*!< \brief Angle of Sideslip sensitivity. */
};
static const MapType<string, ENUM_SENS> Sens_Map = {
  MakePair("SENS_GEOMETRY", SENS_GEOMETRY)
  MakePair("SENS_MACH", SENS_MACH)
  MakePair("SENS_AOA", SENS_AOA)
  MakePair("SENS_AOS", SENS_AOS)
};

/*!
 * \brief Types of grid adaptation/refinement
 */
enum ENUM_ADAPT {
  NO_ADAPT = 0,           /*!< \brief No grid adaptation. */
  FULL = 1,               /*!< \brief Do a complete grid refinement of all the computational grids. */
  FULL_FLOW = 2,          /*!< \brief Do a complete grid refinement of the flow grid. */
  FULL_ADJOINT = 3,       /*!< \brief Do a complete grid refinement of the adjoint grid. */
  GRAD_FLOW = 5,          /*!< \brief Do a gradient based grid adaptation of the flow grid. */
  GRAD_ADJOINT = 6,       /*!< \brief Do a gradient based grid adaptation of the adjoint grid. */
  GRAD_FLOW_ADJ = 7,      /*!< \brief Do a gradient based grid adaptation of the flow and adjoint grid. */
  COMPUTABLE = 9,         /*!< \brief Apply a computable error grid adaptation. */
  REMAINING = 10,         /*!< \brief Apply a remaining error grid adaptation. */
  WAKE = 12,              /*!< \brief Do a grid refinement on the wake. */
  SMOOTHING = 14,         /*!< \brief Do a grid smoothing of the geometry. */
  SUPERSONIC_SHOCK = 15,  /*!< \brief Do a grid smoothing. */
  PERIODIC = 17           /*!< \brief Add the periodic halo cells. */
};
static const MapType<string, ENUM_ADAPT> Adapt_Map = {
  MakePair("NONE", NO_ADAPT)
  MakePair("FULL", FULL)
  MakePair("FULL_FLOW", FULL_FLOW)
  MakePair("FULL_ADJOINT", FULL_ADJOINT)
  MakePair("GRAD_FLOW", GRAD_FLOW)
  MakePair("GRAD_ADJOINT", GRAD_ADJOINT)
  MakePair("GRAD_FLOW_ADJ", GRAD_FLOW_ADJ)
  MakePair("COMPUTABLE", COMPUTABLE)
  MakePair("REMAINING", REMAINING)
  MakePair("WAKE", WAKE)
  MakePair("SMOOTHING", SMOOTHING)
  MakePair("SUPERSONIC_SHOCK", SUPERSONIC_SHOCK)
  MakePair("PERIODIC", PERIODIC)
};

/*!
 * \brief Types of input file formats
 */
enum ENUM_INPUT {
  SU2       = 1,  /*!< \brief SU2 input format. */
  CGNS_GRID = 2,  /*!< \brief CGNS input format for the computational grid. */
  RECTANGLE = 3,  /*!< \brief 2D rectangular mesh with N x M points of size Lx x Ly. */
  BOX       = 4   /*!< \brief 3D box mesh with N x M x L points of size Lx x Ly x Lz. */
};
static const MapType<string, ENUM_INPUT> Input_Map = {
  MakePair("SU2", SU2)
  MakePair("CGNS", CGNS_GRID)
  MakePair("RECTANGLE", RECTANGLE)
  MakePair("BOX", BOX)
};

/*!
 * \brief Type of solution output file formats
 */
enum ENUM_OUTPUT {
  TECPLOT                 = 1,  /*!< \brief Tecplot format for the solution output. */
  TECPLOT_BINARY          = 2,  /*!< \brief Tecplot binary format for the solution output. */
  SURFACE_TECPLOT         = 3,  /*!< \brief Tecplot format for the solution output. */
  SURFACE_TECPLOT_BINARY  = 4,  /*!< \brief Tecplot binary format for the solution output. */
  CSV                     = 5,  /*!< \brief Comma-separated values format for the solution output. */
  SURFACE_CSV             = 6,  /*!< \brief Comma-separated values format for the solution output. */
  PARAVIEW                = 7,  /*!< \brief Paraview ASCII format for the solution output. */
  PARAVIEW_BINARY         = 8,  /*!< \brief Paraview binary format for the solution output. */
  SURFACE_PARAVIEW        = 9,  /*!< \brief Paraview ASCII format for the solution output. */
  SURFACE_PARAVIEW_BINARY = 10, /*!< \brief Paraview binary format for the solution output. */
  MESH                    = 11, /*!< \brief SU2 mesh format. */
  RESTART_BINARY          = 12, /*!< \brief SU2 binary restart format. */
  RESTART_ASCII           = 13, /*!< \brief SU2 ASCII restart format. */
  CGNS                    = 14, /*!< \brief CGNS format. */
  STL                     = 15, /*!< \brief STL ASCII format for surface solution output. */
  STL_BINARY              = 16, /*!< \brief STL binary format for surface solution output. Not implemented yet. */
  PARAVIEW_XML            = 17, /*!< \brief Paraview XML with binary data format */
  SURFACE_PARAVIEW_XML    = 18, /*!< \brief Surface Paraview XML with binary data format */
  PARAVIEW_MULTIBLOCK     = 19  /*!< \brief Paraview XML Multiblock */
};
static const MapType<string, ENUM_OUTPUT> Output_Map = {
  MakePair("TECPLOT_ASCII", TECPLOT)
  MakePair("TECPLOT", TECPLOT_BINARY)
  MakePair("SURFACE_TECPLOT_ASCII", SURFACE_TECPLOT)
  MakePair("SURFACE_TECPLOT", SURFACE_TECPLOT_BINARY)
  MakePair("CSV", CSV)
  MakePair("SURFACE_CSV", SURFACE_CSV)
  MakePair("PARAVIEW_ASCII", PARAVIEW)
  MakePair("PARAVIEW_LEGACY", PARAVIEW_BINARY)
  MakePair("SURFACE_PARAVIEW_ASCII", SURFACE_PARAVIEW)
  MakePair("SURFACE_PARAVIEW_LEGACY", SURFACE_PARAVIEW_BINARY)
  MakePair("PARAVIEW", PARAVIEW_XML)
  MakePair("SURFACE_PARAVIEW", SURFACE_PARAVIEW_XML)
  MakePair("PARAVIEW_MULTIBLOCK", PARAVIEW_MULTIBLOCK)
  MakePair("RESTART_ASCII", RESTART_ASCII)
  MakePair("RESTART", RESTART_BINARY)
  MakePair("CGNS", CGNS)
  MakePair("STL", STL)
  MakePair("STL_BINARY", STL_BINARY)
};

/*!
 * \brief Type of solution output file formats
 */
enum ENUM_TAB_OUTPUT {
  TAB_CSV = 1,            /*!< \brief Comma-separated values format for the solution output. */
  TAB_TECPLOT = 2         /*!< \brief Tecplot format for the solution output. */
};
static const MapType<string, ENUM_TAB_OUTPUT> TabOutput_Map = {
  MakePair("CSV", TAB_CSV)
  MakePair("TECPLOT", TAB_TECPLOT)
};

/*!
 * \brief Type of volume sensitivity file formats (inout to SU2_DOT)
 */
enum ENUM_SENSITIVITY {
  SU2_NATIVE = 1,       /*!< \brief SU2 native binary format for the volume sensitivity input. */
  UNORDERED_ASCII = 2   /*!< \brief Unordered ASCII list (x,y,z,dJ/dx,dJ/dy/dJ/dz) format for the volume sensitivity input. */
};
static const MapType<string, ENUM_SENSITIVITY> Sensitivity_Map = {
  MakePair("SU2_NATIVE", SU2_NATIVE)
  MakePair("UNORDERED_ASCII", UNORDERED_ASCII)
};

/*!
 * \brief Type of jump definition
 */
enum JUMP_DEFINITION {
  DIFFERENCE = 1,     /*!< \brief Jump given by a difference in values. */
  RATIO = 2           /*!< \brief Jump given by a ratio. */
};
static const MapType<string, JUMP_DEFINITION> Jump_Map = {
  MakePair("DIFFERENCE", DIFFERENCE)
  MakePair("RATIO", RATIO)
};

/*!
 * \brief Type of multigrid cycle
 */
enum MG_CYCLE {
  V_CYCLE = 0,        /*!< \brief V cycle. */
  W_CYCLE = 1,        /*!< \brief W cycle. */
  FULLMG_CYCLE = 2    /*!< \brief FullMG cycle. */
};
static const MapType<string, MG_CYCLE> MG_Cycle_Map = {
  MakePair("V_CYCLE", V_CYCLE)
  MakePair("W_CYCLE", W_CYCLE)
  MakePair("FULLMG_CYCLE", FULLMG_CYCLE)
};

/*!
 * \brief Type of solution output variables
 */
enum ENUM_OUTPUT_VARS {
  DENSITY = 1,      /*!< \brief Density. */
  VEL_X = 2,        /*!< \brief X-component of velocity. */
  VEL_Y = 3,        /*!< \brief Y-component of velocity. */
  VEL_Z = 4,        /*!< \brief Z-component of velocity. */
  PRESSURE = 5,     /*!< \brief Static pressure. */
  MACH = 6,         /*!< \brief Mach number. */
  TEMPERATURE = 7,  /*!< \brief Temperature. */
  LAM_VISC = 8,     /*!< \brief Laminar viscosity. */
  EDDY_VISC = 9     /*!< \brief Eddy viscosity. */
};
static const MapType<string, ENUM_OUTPUT_VARS> Output_Vars_Map = {
  MakePair("DENSITY", DENSITY)
  MakePair("VEL_X", VEL_X)
  MakePair("VEL_Y", VEL_Y)
  MakePair("VEL_Z", VEL_Z)
  MakePair("PRESSURE", PRESSURE)
  MakePair("MACH", MACH)
  MakePair("TEMPERATURE", TEMPERATURE)
  MakePair("LAM_VISC", LAM_VISC)
  MakePair("EDDY_VISC", EDDY_VISC)
};

/*!
 * \brief Types of design parameterizations
 */
enum ENUM_PARAM {
  NO_DEFORMATION = 0,         /*!< \brief No deformation. */
  TRANSLATION = 1,            /*!< \brief Surface movement as design variable. */
  ROTATION = 2,               /*!< \brief Surface rotation as design variable. */
  SCALE = 3,                  /*!< \brief Surface rotation as design variable. */
  FFD_SETTING = 10,           /*!< \brief No surface deformation. */
  FFD_CONTROL_POINT = 11,     /*!< \brief Free form deformation for 3D design (change a control point). */
  FFD_NACELLE = 12,           /*!< \brief Free form deformation for 3D design (change a control point). */
  FFD_GULL = 13,              /*!< \brief Free form deformation for 3D design (change a control point). */
  FFD_CAMBER = 14,            /*!< \brief Free form deformation for 3D design (camber change). */
  FFD_TWIST = 15,             /*!< \brief Free form deformation for 3D design (change the twist angle of a section). */
  FFD_THICKNESS = 16,         /*!< \brief Free form deformation for 3D design (thickness change). */
  FFD_ROTATION = 18,          /*!< \brief Free form deformation for 3D design (rotation around a line). */
  FFD_CONTROL_POINT_2D = 19,  /*!< \brief Free form deformation for 2D design (change a control point). */
  FFD_CAMBER_2D = 20,         /*!< \brief Free form deformation for 3D design (camber change). */
  FFD_THICKNESS_2D = 21,      /*!< \brief Free form deformation for 3D design (thickness change). */
  FFD_TWIST_2D = 22,          /*!< \brief Free form deformation for 3D design (camber change). */
  FFD_CONTROL_SURFACE = 23,   /*!< \brief Free form deformation for 3D design (control surface). */
  FFD_ANGLE_OF_ATTACK = 24,   /*!< \brief Angle of attack for FFD problem. */
  HICKS_HENNE = 30,           /*!< \brief Hicks-Henne bump function for airfoil deformation. */
  PARABOLIC = 31,             /*!< \brief Parabolic airfoil definition as design variables. */
  NACA_4DIGITS = 32,          /*!< \brief The four digits NACA airfoil family as design variables. */
  AIRFOIL = 33,               /*!< \brief Airfoil definition as design variables. */
  CST = 34,                   /*!< \brief CST method with Kulfan parameters for airfoil deformation. */
  SURFACE_BUMP = 35,          /*!< \brief Surfacebump function for flat surfaces deformation. */
  SURFACE_FILE = 36,          /*!< \brief Nodal coordinates for surface set using a file (external parameterization). */
  DV_EFIELD = 40,             /*!< \brief Electric field in deformable membranes. */
  DV_YOUNG = 41,
  DV_POISSON = 42,
  DV_RHO = 43,
  DV_RHO_DL = 44,
  TRANSLATE_GRID = 50,        /*!< \brief Translate the volume grid. */
  ROTATE_GRID = 51,           /*!< \brief Rotate the volume grid */
  SCALE_GRID = 52,            /*!< \brief Scale the volume grid. */
  ANGLE_OF_ATTACK = 101       /*!< \brief Angle of attack for airfoils. */
};
static const MapType<string, ENUM_PARAM> Param_Map = {
  MakePair("FFD_SETTING", FFD_SETTING)
  MakePair("FFD_CONTROL_POINT_2D", FFD_CONTROL_POINT_2D)
  MakePair("FFD_TWIST_2D", FFD_TWIST_2D)
  MakePair("FFD_ANGLE_OF_ATTACK", FFD_ANGLE_OF_ATTACK)
  MakePair("FFD_CAMBER_2D", FFD_CAMBER_2D)
  MakePair("FFD_THICKNESS_2D", FFD_THICKNESS_2D)
  MakePair("HICKS_HENNE", HICKS_HENNE)
  MakePair("SURFACE_BUMP", SURFACE_BUMP)
  MakePair("ANGLE_OF_ATTACK", ANGLE_OF_ATTACK)
  MakePair("NACA_4DIGITS", NACA_4DIGITS)
  MakePair("TRANSLATION", TRANSLATION)
  MakePair("ROTATION", ROTATION)
  MakePair("SCALE", SCALE)
  MakePair("FFD_CONTROL_POINT", FFD_CONTROL_POINT)
  MakePair("FFD_ROTATION", FFD_ROTATION)
  MakePair("FFD_CONTROL_SURFACE", FFD_CONTROL_SURFACE)
  MakePair("FFD_NACELLE", FFD_NACELLE)
  MakePair("FFD_GULL", FFD_GULL)
  MakePair("FFD_TWIST", FFD_TWIST)
  MakePair("FFD_CAMBER", FFD_CAMBER)
  MakePair("FFD_THICKNESS", FFD_THICKNESS)
  MakePair("PARABOLIC", PARABOLIC)
  MakePair("AIRFOIL", AIRFOIL)
  MakePair("SURFACE_FILE", SURFACE_FILE)
  MakePair("NO_DEFORMATION", NO_DEFORMATION)
  MakePair("CST", CST)
  MakePair("ELECTRIC_FIELD", DV_EFIELD)
  MakePair("YOUNG_MODULUS", DV_YOUNG)
  MakePair("POISSON_RATIO", DV_POISSON)
  MakePair("STRUCTURAL_DENSITY", DV_RHO)
  MakePair("DEAD_WEIGHT", DV_RHO_DL)
  MakePair("TRANSLATE_GRID", TRANSLATE_GRID)
  MakePair("ROTATE_GRID", ROTATE_GRID)
  MakePair("SCALE_GRID", SCALE_GRID)
};

/*!
 * \brief Types of FFD Blending function
 */
enum ENUM_FFD_BLENDING{
  BSPLINE_UNIFORM = 0,  /*!< \brief BSpline blending */
  BEZIER = 1,           /*!< \brief Bezier blending */
};
static const MapType<string, ENUM_FFD_BLENDING> Blending_Map = {
  MakePair("BSPLINE_UNIFORM", BSPLINE_UNIFORM)
  MakePair("BEZIER", BEZIER)
};

/*!
 * \brief Types of solvers for solving linear systems
 */
enum ENUM_LINEAR_SOLVER {
  STEEPEST_DESCENT = 1,     /*!< \brief Steepest descent method for point inversion algoritm (Free-Form). */
  NEWTON = 2,               /*!< \brief Newton method for point inversion algorithm (Free-Form). */
  QUASI_NEWTON = 3,         /*!< \brief Quasi Newton method for point inversion algorithm (Free-Form). */
  CONJUGATE_GRADIENT = 4,   /*!< \brief Preconditionated conjugate gradient method for grid deformation. */
  FGMRES = 5,               /*!< \brief Flexible Generalized Minimal Residual method. */
  BCGSTAB = 6,              /*!< \brief BCGSTAB - Biconjugate Gradient Stabilized Method (main solver). */
  RESTARTED_FGMRES = 7,     /*!< \brief Flexible Generalized Minimal Residual method with restart. */
  SMOOTHER = 8,             /*!< \brief Iterative smoother. */
  PASTIX_LDLT = 9,          /*!< \brief PaStiX LDLT (complete) factorization. */
  PASTIX_LU = 10,           /*!< \brief PaStiX LU (complete) factorization. */
};
static const MapType<string, ENUM_LINEAR_SOLVER> Linear_Solver_Map = {
  MakePair("STEEPEST_DESCENT", STEEPEST_DESCENT)
  MakePair("NEWTON", NEWTON)
  MakePair("QUASI_NEWTON", QUASI_NEWTON)
  MakePair("CONJUGATE_GRADIENT", CONJUGATE_GRADIENT)
  MakePair("BCGSTAB", BCGSTAB)
  MakePair("FGMRES", FGMRES)
  MakePair("RESTARTED_FGMRES", RESTARTED_FGMRES)
  MakePair("SMOOTHER", SMOOTHER)
  MakePair("PASTIX_LDLT", PASTIX_LDLT)
  MakePair("PASTIX_LU", PASTIX_LU)
};

/*!
 * \brief Types surface continuity at the intersection with the FFD
 */
enum ENUM_FFD_CONTINUITY {
  DERIVATIVE_NONE = 0,    /*!< \brief No derivative continuity. */
  DERIVATIVE_1ST = 1,     /*!< \brief First derivative continuity. */
  DERIVATIVE_2ND = 2,     /*!< \brief Second derivative continuity. */
  USER_INPUT = 3          /*!< \brief User input. */
};
static const MapType<string, ENUM_FFD_CONTINUITY> Continuity_Map = {
  MakePair("NO_DERIVATIVE", DERIVATIVE_NONE)
  MakePair("1ST_DERIVATIVE", DERIVATIVE_1ST)
  MakePair("2ND_DERIVATIVE", DERIVATIVE_2ND)
  MakePair("USER_INPUT", USER_INPUT)
};

/*!
 * \brief Types of coordinates systems for the FFD
 */
enum ENUM_FFD_COORD_SYSTEM {
  CARTESIAN = 0,    /*!< \brief Cartesian coordinate system. */
  CYLINDRICAL = 1,  /*!< \brief Cylindrical coordinate system. */
  SPHERICAL = 2,    /*!< \brief Spherical coordinate system. */
  POLAR = 3         /*!< \brief Polar coordinate system. */
};
static const MapType<string, ENUM_FFD_COORD_SYSTEM> CoordSystem_Map = {
  MakePair("CARTESIAN", CARTESIAN)
  MakePair("CYLINDRICAL", CYLINDRICAL)
  MakePair("SPHERICAL", SPHERICAL)
  MakePair("POLAR", POLAR)
};

/*!
 * \brief Types of sensitivity smoothing
 */
enum ENUM_SENS_SMOOTHING {
  NO_SMOOTH = 0,  /*!< \brief No smoothing. */
  SOBOLEV = 1,    /*!< \brief Sobolev gradient smoothing. */
  BIGRID = 2      /*!< \brief Bi-grid technique smoothing. */
};
static const MapType<string, ENUM_SENS_SMOOTHING> Sens_Smoothing_Map = {
  MakePair("NONE", NO_SMOOTH)
  MakePair("SOBOLEV", SOBOLEV)
  MakePair("BIGRID", BIGRID)
};

/*!
 * \brief Types of preconditioners for the linear solver
 */
enum ENUM_LINEAR_SOLVER_PREC {
  JACOBI = 1,        /*!< \brief Jacobi preconditioner. */
  LU_SGS = 2,        /*!< \brief LU SGS preconditioner. */
  LINELET = 3,       /*!< \brief Line implicit preconditioner. */
  ILU = 4,           /*!< \brief ILU(k) preconditioner. */
  PASTIX_ILU= 5,     /*!< \brief PaStiX ILU(k) preconditioner. */
  PASTIX_LU_P= 6,    /*!< \brief PaStiX LU as preconditioner. */
  PASTIX_LDLT_P= 7,  /*!< \brief PaStiX LDLT as preconditioner. */
};
static const MapType<string, ENUM_LINEAR_SOLVER_PREC> Linear_Solver_Prec_Map = {
  MakePair("JACOBI", JACOBI)
  MakePair("LU_SGS", LU_SGS)
  MakePair("LINELET", LINELET)
  MakePair("ILU", ILU)
  MakePair("PASTIX_ILU", PASTIX_ILU)
  MakePair("PASTIX_LU", PASTIX_LU_P)
  MakePair("PASTIX_LDLT", PASTIX_LDLT_P)
};

/*!
 * \brief Types of analytic definitions for various geometries
 */
enum ENUM_GEO_ANALYTIC {
  NO_GEO_ANALYTIC = 0,   /*!< \brief No analytic definition of the geometry. */
  NACA0012_AIRFOIL = 1,  /*!< \brief Use the analytical definition of the NACA0012 for doing the grid adaptation. */
  NACA4412_AIRFOIL = 2,  /*!< \brief Use the analytical definition of the NACA4412 for doing the grid adaptation. */
  CYLINDER = 3,          /*!< \brief Use the analytical definition of a cylinder for doing the grid adaptation. */
  BIPARABOLIC = 4        /*!< \brief Use the analytical definition of a biparabolic airfoil for doing the grid adaptation. */
};
static const MapType<string, ENUM_GEO_ANALYTIC> Geo_Analytic_Map = {
  MakePair("NONE", NO_GEO_ANALYTIC)
  MakePair("NACA0012_AIRFOIL", NACA0012_AIRFOIL)
  MakePair("NACA4412_AIRFOIL", NACA4412_AIRFOIL)
  MakePair("CYLINDER", CYLINDER)
  MakePair("BIPARABOLIC", BIPARABOLIC)
};

/*!
 * \brief Types of axis orientation
 */
enum ENUM_GEO_DESCRIPTION {
  TWOD_AIRFOIL = 0, /*!< \brief Airfoil analysis. */
  WING = 1, 	    /*!< \brief Wing analysis. */
  FUSELAGE = 2,     /*!< \brief Fuselage analysis. */
  NACELLE = 3       /*!< \brief Nacelle analysis. */
};
static const MapType<string, ENUM_GEO_DESCRIPTION> Geo_Description_Map = {
  MakePair("AIRFOIL", TWOD_AIRFOIL)
  MakePair("WING", WING)
  MakePair("FUSELAGE", FUSELAGE)
  MakePair("NACELLE", NACELLE)
};

/*!
 * \brief Types of schemes for unsteady computations
 */
enum ENUM_UNSTEADY {
  STEADY = 0,            /*!< \brief A steady computation. */
  TIME_STEPPING = 1,     /*!< \brief Use a time stepping strategy for unsteady computations. */
  DT_STEPPING_1ST = 2,	 /*!< \brief Use a dual time stepping strategy for unsteady computations (1st order). */
  DT_STEPPING_2ND = 3,	 /*!< \brief Use a dual time stepping strategy for unsteady computations (2nd order). */
  ROTATIONAL_FRAME = 4,  /*!< \brief Use a rotational source term. */
  HARMONIC_BALANCE = 5   /*!< \brief Use a harmonic balance source term. */
};
static const MapType<string, ENUM_UNSTEADY> TimeMarching_Map = {
  MakePair("NO", STEADY)
  MakePair("TIME_STEPPING", TIME_STEPPING)
  MakePair("DUAL_TIME_STEPPING-1ST_ORDER", DT_STEPPING_1ST)
  MakePair("DUAL_TIME_STEPPING-2ND_ORDER", DT_STEPPING_2ND)
  MakePair("HARMONIC_BALANCE", HARMONIC_BALANCE)
  MakePair("ROTATIONAL_FRAME", ROTATIONAL_FRAME)
};

/*!
 * \brief Types of criteria to determine when the solution is converged
 */
enum ENUM_CONVERGE_CRIT {
  CAUCHY = 1,       /*!< \brief Cauchy criteria to establish the convergence of the code. */
  RESIDUAL = 2      /*!< \brief Residual criteria to establish the convergence of the code. */
};
static const MapType<string, ENUM_CONVERGE_CRIT> Converge_Crit_Map = {
  MakePair("CAUCHY", CAUCHY)
  MakePair("RESIDUAL", RESIDUAL)
};

/*!
 * \brief Types of element stiffnesses imposed for FEA mesh deformation
 */
enum ENUM_DEFORM_STIFFNESS {
  CONSTANT_STIFFNESS = 0,     /*!< \brief Impose a constant stiffness for each element (steel). */
  INVERSE_VOLUME = 1,         /*!< \brief Impose a stiffness for each element that is inversely proportional to cell volume. */
  SOLID_WALL_DISTANCE = 2     /*!< \brief Impose a stiffness for each element that is proportional to the distance from the solid surface. */
};
static const MapType<string, ENUM_DEFORM_STIFFNESS> Deform_Stiffness_Map = {
  MakePair("CONSTANT_STIFFNESS", CONSTANT_STIFFNESS)
  MakePair("INVERSE_VOLUME", INVERSE_VOLUME)
  MakePair("WALL_DISTANCE", SOLID_WALL_DISTANCE)
};

/*!
 * \brief The direct differentation variables.
 */
enum ENUM_DIRECTDIFF_VAR {
  NO_DERIVATIVE = 0,
  D_MACH = 1,         /*!< \brief Derivative w.r.t. the Mach number */
  D_AOA = 2,          /*!< \brief Derivative w.r.t. the angle of attack */
  D_PRESSURE = 3,     /*!< \brief Derivative w.r.t. the freestream pressure */
  D_TEMPERATURE = 4,  /*!< \brief Derivative w.r.t. the freestream temperature */
  D_DENSITY = 5,      /*!< \brief Derivative w.r.t. the freestream density */
  D_TURB2LAM = 6,     /*!< \brief Derivative w.r.t. the turb2lam */
  D_SIDESLIP = 7,     /*!< \brief Derivative w.r.t. the sideslip angle */
  D_VISCOSITY = 8,    /*!< \brief Derivative w.r.t. the viscosity */
  D_REYNOLDS = 9,     /*!< \brief Derivative w.r.t. the reynolds number */
  D_DESIGN = 10,      /*!< \brief Derivative w.r.t. the design?? */
  D_YOUNG = 11,       /*!< \brief Derivative w.r.t. the Young's modulus */
  D_POISSON = 12,     /*!< \brief Derivative w.r.t. the Poisson's ratio */
  D_RHO = 13,         /*!< \brief Derivative w.r.t. the solid density (inertial) */
  D_RHO_DL = 14,      /*!< \brief Derivative w.r.t. the density for dead loads */
  D_EFIELD = 15       /*!< \brief Derivative w.r.t. the electric field */
};
static const MapType<string, ENUM_DIRECTDIFF_VAR> DirectDiff_Var_Map = {
  MakePair("NONE", NO_DERIVATIVE)
  MakePair("MACH", D_MACH)
  MakePair("AOA", D_AOA)
  MakePair("PRESSURE", D_PRESSURE)
  MakePair("TEMPERATURE", D_TEMPERATURE)
  MakePair("DENSITY", D_DENSITY)
  MakePair("TURB2LAM", D_TURB2LAM)
  MakePair("SIDESLIP", D_SIDESLIP)
  MakePair("VISCOSITY", D_VISCOSITY)
  MakePair("REYNOLDS", D_REYNOLDS)
  MakePair("DESIGN_VARIABLES", D_DESIGN)
  MakePair("YOUNG_MODULUS", D_YOUNG)
  MakePair("POISSON_RATIO", D_POISSON)
  MakePair("STRUCTURAL_DENSITY", D_RHO)
  MakePair("STRUCTURAL_DEAD_LOAD", D_RHO_DL)
  MakePair("ELECTRIC_FIELD", D_EFIELD)
};


enum ENUM_RECORDING {
  FLOW_CONS_VARS   = 1,
  MESH_COORDS = 2,
  COMBINED    = 3,
  FEA_DISP_VARS = 4,
  FLOW_CROSS_TERM = 5,
  FEM_CROSS_TERM_GEOMETRY = 6,
  GEOMETRY_CROSS_TERM = 7,
  ALL_VARIABLES = 8,
  MESH_DEFORM = 9
};

/*!
 * \brief Types of schemes for dynamic structural computations
 */
enum ENUM_DYNAMIC {
  STATIC = 0,     /*!< \brief A static structural computation. */
  DYNAMIC = 1     /*!< \brief Use a time stepping strategy for dynamic computations. */
};
static const MapType<string, ENUM_DYNAMIC> Dynamic_Map = {
  MakePair("NO", STATIC)
  MakePair("YES", DYNAMIC)
};

/*!
 * \brief Types of input file formats
 */
enum ENUM_INPUT_REF {
  SU2_REF = 1,              /*!< \brief SU2 input format (from a restart). */
  CUSTOM_REF = 2            /*!< \brief CGNS input format for the computational grid. */
};
static const MapType<string, ENUM_INPUT_REF> Input_Ref_Map = {
  MakePair("SU2", SU2_REF)
  MakePair("CUSTOM", CUSTOM_REF)
};

/*!
 * \brief Vertex-based quantities exchanged during periodic marker communications.
 */
enum PERIODIC_QUANTITIES {
  PERIODIC_NONE       = 99,  /*!< \brief No periodic communication required. */
  PERIODIC_VOLUME     =  1,  /*!< \brief Volume communication for summing total CV (periodic only). */
  PERIODIC_NEIGHBORS  =  2,  /*!< \brief Communication of the number of neighbors for centered schemes (periodic only). */
  PERIODIC_RESIDUAL   =  3,  /*!< \brief Residual and Jacobian communication (periodic only). */
  PERIODIC_LAPLACIAN  =  4,  /*!< \brief Undivided Laplacian communication for JST (periodic only). */
  PERIODIC_MAX_EIG    =  5,  /*!< \brief Maximum eigenvalue communication (periodic only). */
  PERIODIC_SENSOR     =  6,  /*!< \brief Dissipation sensor communication (periodic only). */
  PERIODIC_SOL_GG     =  7,  /*!< \brief Solution gradient communication for Green-Gauss (periodic only). */
  PERIODIC_PRIM_GG    =  8,  /*!< \brief Primitive gradient communication for Green-Gauss (periodic only). */
  PERIODIC_SOL_LS     =  9,  /*!< \brief Solution gradient communication for weighted Least Squares (periodic only). */
  PERIODIC_PRIM_LS    = 10,  /*!< \brief Primitive gradient communication for weighted Least Squares (periodic only). */
  PERIODIC_LIM_SOL_1  = 11,  /*!< \brief Solution limiter communication phase 1 of 2 (periodic only). */
  PERIODIC_LIM_SOL_2  = 12,  /*!< \brief Solution limiter communication phase 2 of 2 (periodic only). */
  PERIODIC_LIM_PRIM_1 = 13,  /*!< \brief Primitive limiter communication phase 1 of 2 (periodic only). */
  PERIODIC_LIM_PRIM_2 = 14,  /*!< \brief Primitive limiter communication phase 2 of 2 (periodic only). */
  PERIODIC_IMPLICIT   = 15,  /*!< \brief Implicit update communication to ensure consistency across periodic boundaries. */
  PERIODIC_SOL_ULS    = 16,  /*!< \brief Solution gradient communication for unwieghted Least Squares (periodic only). */
  PERIODIC_PRIM_ULS   = 17   /*!< \brief Primitive gradient communication for unweighted Least Squares (periodic only). */
};

/*!
 * \brief Vertex-based quantities exchanged in MPI point-to-point communications.
 */
enum MPI_QUANTITIES {
  SOLUTION             =  0,  /*!< \brief Conservative solution communication. */
  SOLUTION_OLD         =  1,  /*!< \brief Conservative solution old communication. */
  SOLUTION_GRADIENT    =  2,  /*!< \brief Conservative solution gradient communication. */
  SOLUTION_LIMITER     =  3,  /*!< \brief Conservative solution limiter communication. */
  SOLUTION_DISPONLY    =  4,  /*!< \brief Solution displacement only communication. */
  SOLUTION_PRED        =  5,  /*!< \brief Solution predicted communication. */
  SOLUTION_PRED_OLD    =  6,  /*!< \brief Solution predicted old communication. */
  SOLUTION_GEOMETRY    =  7,  /*!< \brief Geometry solution communication. */
  PRIMITIVE_GRADIENT   =  8,  /*!< \brief Primitive gradient communication. */
  PRIMITIVE_LIMITER    =  9,  /*!< \brief Primitive limiter communication. */
  UNDIVIDED_LAPLACIAN  = 10,  /*!< \brief Undivided Laplacian communication. */
  MAX_EIGENVALUE       = 11,  /*!< \brief Maximum eigenvalue communication. */
  SENSOR               = 12,  /*!< \brief Dissipation sensor communication. */
  AUXVAR_GRADIENT      = 13,  /*!< \brief Auxiliary variable gradient communication. */
  COORDINATES          = 14,  /*!< \brief Vertex coordinates communication. */
  COORDINATES_OLD      = 15,  /*!< \brief Old vertex coordinates communication. */
  MAX_LENGTH           = 16,  /*!< \brief Maximum length communication. */
  GRID_VELOCITY        = 17,  /*!< \brief Grid velocity communication. */
  CROSS_TERM           = 18,  /*!< \brief Cross term communication. */
  CROSS_TERM_GEOMETRY  = 19,  /*!< \brief Geometric cross term communication. */
  REF_GEOMETRY         = 20,  /*!< \brief Reference geometry communication. */
  SOLUTION_EDDY        = 21,  /*!< \brief Turbulent solution plus eddy viscosity communication. */
  SOLUTION_MATRIX      = 22,  /*!< \brief Matrix solution communication. */
  SOLUTION_MATRIXTRANS = 23,  /*!< \brief Matrix transposed solution communication. */
  NEIGHBORS            = 24,  /*!< \brief Neighbor point count communication (for JST). */
  SOLUTION_FEA         = 25,  /*!< \brief FEA solution communication. */
  SOLUTION_FEA_OLD     = 26,  /*!< \brief FEA solution old communication. */
  MESH_DISPLACEMENTS   = 27,  /*!< \brief Mesh displacements at the interface. */
  SOLUTION_TIME_N      = 28,  /*!< \brief Solution at time n. */
  SOLUTION_TIME_N1     = 29,   /*!< \brief Solution at time n-1. */
  MASS_FLUX            = 30,  /*!< \brief Mass flux in a CV communication. */
  MOM_COEFF		  	   = 31,  /*!< \brief Momentum eq coefficient communication. */
  PRESSURE_VAR	       = 32   /*!< \brief Primitive variable communication. */
};

/*!
 * \brief MPI communication level
 */
enum COMM_LEVEL {
  COMM_NONE    = 0,   /*!< \brief Disable all MPI comms. Purely for testing, as results are incorrect. */
  COMM_MINIMAL = 1,   /*!< \brief Perform only the minimal set of MPI communications for correctness. Disables many console and output comms. */
  COMM_FULL    = 2    /*!< \brief Perform all MPI communications. */
};
static const MapType<string, COMM_LEVEL> Comm_Map = {
  MakePair("NONE",    COMM_NONE)
  MakePair("MINIMAL", COMM_MINIMAL)
  MakePair("FULL",    COMM_FULL)
};

/*
 * \brief Types of filter kernels, initially intended for structural topology optimization applications
 */
enum ENUM_FILTER_KERNEL {
  CONSTANT_WEIGHT_FILTER = 0,      /*!< \brief Uniform weight. */
  CONICAL_WEIGHT_FILTER  = 1,      /*!< \brief Linear decay with distance from center point [Bruns and Tortorelli, 2001]. */
  GAUSSIAN_WEIGHT_FILTER = 2,      /*!< \brief Bell shape around center point [Bruns and Tortorelli, 2003]. */
  DILATE_MORPH_FILTER    = 3,      /*!< \brief Continuous version of the dilate morphology operator [Sigmund 2007]. */
  ERODE_MORPH_FILTER     = 4,      /*!< \brief Continuous version of the erode morphology operator [Sigmund 2007].*/
};
static const MapType<string, ENUM_FILTER_KERNEL> Filter_Kernel_Map = {
  MakePair("CONSTANT", CONSTANT_WEIGHT_FILTER)
  MakePair("CONICAL" , CONICAL_WEIGHT_FILTER)
  MakePair("GAUSSIAN", GAUSSIAN_WEIGHT_FILTER)
  MakePair("DILATE"  , DILATE_MORPH_FILTER)
  MakePair("ERODE"   , ERODE_MORPH_FILTER)
};

/*!
 * \brief Types of projection function, initially intended for structural topology optimization applications
 */
enum ENUM_PROJECTION_FUNCTION {
  NO_PROJECTION  = 0,      /*!< \brief No projection. */
  HEAVISIDE_UP   = 1,      /*!< \brief Project values towards 1. */
  HEAVISIDE_DOWN = 2,      /*!< \brief Project values towards 0. */
};
static const MapType<string, ENUM_PROJECTION_FUNCTION> Projection_Function_Map = {
  MakePair("NO_PROJECTION" , NO_PROJECTION)
  MakePair("HEAVISIDE_UP"  , HEAVISIDE_UP)
  MakePair("HEAVISIDE_DOWN", HEAVISIDE_DOWN)
};

/*!
 * \brief the different validation solution
 */
enum ENUM_VERIFICATION_SOLUTIONS {
  NO_VERIFICATION_SOLUTION =  0,       /*!< \brief No verification solution, standard solver mode. */
  INVISCID_VORTEX          =  1,       /*!< \brief Inviscid vortex. Exact solution of the unsteady Euler equations. */
  RINGLEB                  =  2,       /*!< \brief Ringleb flow. Exact solution of the steady Euler equations. */
  NS_UNIT_QUAD             = 31,       /*!< \brief Exact solution of the laminar Navier Stokes equations without heat conduction. */
  TAYLOR_GREEN_VORTEX      = 32,       /*!< \brief Taylor Green Vortex. */
  INC_TAYLOR_GREEN_VORTEX  = 33,       /*!< \brief Incompressible Taylor Green Vortex (2D). */
  MMS_NS_UNIT_QUAD         = 61,       /*!< \brief Manufactured solution of the laminar Navier Stokes equations on a unit quad. */
  MMS_NS_UNIT_QUAD_WALL_BC = 62,       /*!< \brief Manufactured solution of the laminar Navier Stokes equations on a unit quad with wall BC's. */
  MMS_NS_TWO_HALF_CIRCLES  = 63,       /*!< \brief Manufactured solution of the laminar Navier Stokes equations between two half circles. */
  MMS_NS_TWO_HALF_SPHERES  = 64,       /*!< \brief Manufactured solution of the laminar Navier Stokes equations between two half spheres. */
  MMS_INC_EULER            = 65,       /*!< \brief Manufactured solution of the incompressible Euler equations. */
  MMS_INC_NS               = 66,       /*!< \brief Manufactured solution of the laminar incompressible Navier Stokes equations. */
  USER_DEFINED_SOLUTION    = 99,       /*!< \brief User defined solution. */
};
static const MapType<string, ENUM_VERIFICATION_SOLUTIONS> Verification_Solution_Map = {
  MakePair("NO_VERIFICATION_SOLUTION", NO_VERIFICATION_SOLUTION)
  MakePair("INVISCID_VORTEX",          INVISCID_VORTEX)
  MakePair("RINGLEB",                  RINGLEB)
  MakePair("NS_UNIT_QUAD",             NS_UNIT_QUAD)
  MakePair("TAYLOR_GREEN_VORTEX",      TAYLOR_GREEN_VORTEX)
  MakePair("INC_TAYLOR_GREEN_VORTEX",  INC_TAYLOR_GREEN_VORTEX)
  MakePair("MMS_NS_UNIT_QUAD",         MMS_NS_UNIT_QUAD)
  MakePair("MMS_NS_UNIT_QUAD_WALL_BC", MMS_NS_UNIT_QUAD_WALL_BC)
  MakePair("MMS_NS_TWO_HALF_CIRCLES",  MMS_NS_TWO_HALF_CIRCLES)
  MakePair("MMS_NS_TWO_HALF_SPHERES",  MMS_NS_TWO_HALF_SPHERES)
  MakePair("MMS_INC_EULER",            MMS_INC_EULER)
  MakePair("MMS_INC_NS",               MMS_INC_NS)
  MakePair("USER_DEFINED_SOLUTION",    USER_DEFINED_SOLUTION)
};

#undef MakePair
/* END_CONFIG_ENUMS */

class COptionBase {
private:
  vector<string> value;
public:
  COptionBase() {};
  virtual  ~COptionBase() = 0;

  virtual string SetValue(vector<string> value){this->value = value; return "";}
  vector<string> GetValue() {return value;}
  virtual void SetDefault() = 0;

  string optionCheckMultipleValues(vector<string> & option_value, string type_id, string option_name) {
    if (option_value.size() != 1) {
      string newString;
      newString.append(option_name);
      newString.append(": multiple values for type ");
      newString.append(type_id);
      return newString;
    }
    return "";
  }

  string badValue(vector<string> & option_value, string type_id, string option_name) {
    string newString;
    newString.append(option_name);
    newString.append(": improper option value for type ");
    newString.append(type_id);
    return newString;
  }
};

inline COptionBase::~COptionBase() {}

#ifdef ENABLE_MAPS
#include "option_structure.inl"
#endif<|MERGE_RESOLUTION|>--- conflicted
+++ resolved
@@ -79,7 +79,7 @@
 const unsigned int MAX_NUMBER_PERIODIC = 10;  /*!< \brief Maximum number of periodic boundary conditions. */
 const unsigned int MAX_STRING_SIZE = 200;     /*!< \brief Maximum number of domains. */
 const unsigned int MAX_NUMBER_FFD = 15;       /*!< \brief Maximum number of FFDBoxes for the FFD. */
-const unsigned int MAX_SOLS = 12;             /*!< \brief Maximum number of solutions at the same time (dimension of solution container array). */
+const unsigned int MAX_SOLS = 13;             /*!< \brief Maximum number of solutions at the same time (dimension of solution container array). */
 const unsigned int MAX_TERMS = 6;             /*!< \brief Maximum number of terms in the numerical equations (dimension of solver container array). */
 const unsigned int MAX_ZONES = 3;             /*!< \brief Maximum number of zones. */
 const unsigned int MAX_FE_KINDS = 4;          /*!< \brief Maximum number of Finite Elements. */
@@ -190,41 +190,6 @@
   MULTIPHYSICS = 30,
   POISSON_EQUATION = 31					/*!< \brief Definition of the poisson/pressure correction equation. */
 };
-<<<<<<< HEAD
-/* BEGIN_CONFIG_ENUMS */
-static const map<string, ENUM_SOLVER> Solver_Map = CCreateMap<string, ENUM_SOLVER>
-("NONE", NO_SOLVER)
-("EULER", EULER)
-("NAVIER_STOKES", NAVIER_STOKES)
-("RANS", RANS)
-("INC_EULER", INC_EULER)
-("INC_NAVIER_STOKES", INC_NAVIER_STOKES)
-("INC_RANS", INC_RANS)
-("FEM_EULER", FEM_EULER)
-("FEM_NAVIER_STOKES", FEM_NAVIER_STOKES)
-("FEM_RANS", FEM_RANS)
-("FEM_LES", FEM_LES)
-("ADJ_EULER", ADJ_EULER)
-("ADJ_NAVIER_STOKES", ADJ_NAVIER_STOKES)
-("ADJ_RANS", ADJ_RANS )
-("HEAT_EQUATION_FVM", HEAT_EQUATION_FVM)
-("ELASTICITY", FEM_ELASTICITY)
-("DISC_ADJ_EULER", DISC_ADJ_EULER)
-("DISC_ADJ_RANS", DISC_ADJ_RANS)
-("DISC_ADJ_NAVIERSTOKES", DISC_ADJ_NAVIER_STOKES)
-("DISC_ADJ_INC_EULER", DISC_ADJ_INC_EULER)
-("DISC_ADJ_INC_RANS", DISC_ADJ_INC_RANS)
-("DISC_ADJ_INC_NAVIERSTOKES", DISC_ADJ_INC_NAVIER_STOKES)
-("DISC_ADJ_HEAT_EQUATION_FVM", DISC_ADJ_HEAT)
-("DISC_ADJ_FEM_EULER", DISC_ADJ_FEM_EULER)
-("DISC_ADJ_FEM_RANS", DISC_ADJ_FEM_RANS)
-("DISC_ADJ_FEM_NS", DISC_ADJ_FEM_NS)
-("DISC_ADJ_FEM", DISC_ADJ_FEM)
-("FLUID_STRUCTURE_INTERACTION", FLUID_STRUCTURE_INTERACTION)
-("TEMPLATE_SOLVER", TEMPLATE_SOLVER)
-("MULTIPHYSICS", MULTIPHYSICS)
-("POISSON_EQUATION", POISSON_EQUATION);
-=======
 static const MapType<string, ENUM_MAIN_SOLVER> Solver_Map = {
   MakePair("NONE", NO_SOLVER)
   MakePair("EULER", EULER)
@@ -256,8 +221,8 @@
   MakePair("FLUID_STRUCTURE_INTERACTION", FLUID_STRUCTURE_INTERACTION)
   MakePair("TEMPLATE_SOLVER", TEMPLATE_SOLVER)
   MakePair("MULTIPHYSICS", MULTIPHYSICS)
-};
->>>>>>> f42191d9
+  MakePair("POISSON_EQUATION", POISSON_EQUATION)
+};
 
 /*!
  * \brief different solver types for the multizone environment component
@@ -345,11 +310,12 @@
  */
 enum ENUM_INCOMP_SYSTEM {
   DENSITY_BASED = 0,		/*!< \brief Density-based. */
-  PRESSURE_BASED = 1,        /*!< \brief Pressure-based. */
-};
-static const map<string, ENUM_INCOMP_SYSTEM> Incomp_Map = CCreateMap<string, ENUM_INCOMP_SYSTEM>
-("DENSITY_BASED", DENSITY_BASED)
-("PRESSURE_BASED", PRESSURE_BASED);
+  PRESSURE_BASED = 1       /*!< \brief Pressure-based. */
+};
+static const MapType<string, ENUM_INCOMP_SYSTEM> Incomp_Map = {
+ MakePair("DENSITY_BASED", DENSITY_BASED)
+ MakePair("PRESSURE_BASED", PRESSURE_BASED)
+};
 
 /*!
  * \brief Type of iteration
@@ -358,9 +324,10 @@
   SIMPLE = 0,		/*!< \brief SIMPLE algorithm. */
   PISO = 1,         /*!< \brief PISO algorithm. */
 };
-static const map<string, ENUM_PBITER> PBIter_Map = CCreateMap<string, ENUM_PBITER>
-("SIMPLE", SIMPLE)
-("PISO", PISO);
+static const MapType<string, ENUM_PBITER> PBIter_Map = {
+ MakePair("SIMPLE", SIMPLE)
+ MakePair("PISO", PISO)
+};
 
 /*------ End new option for pressure-based system-------*/
 
@@ -489,35 +456,9 @@
  * \brief different types of systems
  */
 enum RUNTIME_TYPE {
-<<<<<<< HEAD
-  RUNTIME_FLOW_SYS = 2,			/*!< \brief One-physics case, the code is solving the flow equations(Euler and Navier-Stokes). */
-  RUNTIME_TURB_SYS = 3,			/*!< \brief One-physics case, the code is solving the turbulence model. */
-  RUNTIME_POISSON_SYS = 4,     /*!< \brief One-physics case, the code is solving the pressure correction equations. */
-  RUNTIME_ADJPOT_SYS = 5,		/*!< \brief One-physics case, the code is solving the adjoint potential flow equation. */
-  RUNTIME_ADJFLOW_SYS = 6,		/*!< \brief One-physics case, the code is solving the adjoint equations is being solved (Euler and Navier-Stokes). */
-  RUNTIME_ADJTURB_SYS = 7,		/*!< \brief One-physics case, the code is solving the adjoint turbulence model. */
-  RUNTIME_MULTIGRID_SYS = 14,   /*!< \brief Full Approximation Storage Multigrid system of equations. */
-  RUNTIME_FEA_SYS = 20,		    /*!< \brief One-physics case, the code is solving the FEA equation. */
-  RUNTIME_ADJFEA_SYS = 30,		/*!< \brief One-physics case, the code is solving the adjoint FEA equation. */
-  RUNTIME_HEAT_SYS = 21,		/*!< \brief One-physics case, the code is solving the heat equation. */
-  RUNTIME_ADJHEAT_SYS = 31,     /*!< \brief One-physics case, the code is solving the adjoint heat equation. */
-  RUNTIME_TRANS_SYS = 22,		/*!< \brief One-physics case, the code is solving the turbulence model. */
-};
-
-const int FLOW_SOL = 0;		/*!< \brief Position of the mean flow solution in the solver container array. */
-const int ADJFLOW_SOL = 1;	/*!< \brief Position of the continuous adjoint flow solution in the solver container array. */
-
-const int TURB_SOL = 2;		/*!< \brief Position of the turbulence model solution in the solver container array. */
-const int ADJTURB_SOL = 3;	/*!< \brief Position of the continuous adjoint turbulence solution in the solver container array. */
-
-const int TRANS_SOL = 4;	/*!< \brief Position of the transition model solution in the solver container array. */
-
-const int POISSON_SOL = 7;		/*!< \brief Position of the electronic potential solution in the solver container array. */
-const int WAVE_SOL = 1;		/*!< \brief Position of the wave equation in the solution solver array. */
-const int HEAT_SOL = 5;		/*!< \brief Position of the heat equation in the solution solver array. */
-=======
   RUNTIME_FLOW_SYS = 2,       /*!< \brief One-physics case, the code is solving the flow equations(Euler and Navier-Stokes). */
   RUNTIME_TURB_SYS = 3,       /*!< \brief One-physics case, the code is solving the turbulence model. */
+  RUNTIME_POISSON_SYS = 4,    /*!< \brief One-physics case, the code is solving the pressure correction equations. */
   RUNTIME_ADJPOT_SYS = 5,     /*!< \brief One-physics case, the code is solving the adjoint potential flow equation. */
   RUNTIME_ADJFLOW_SYS = 6,    /*!< \brief One-physics case, the code is solving the adjoint equations is being solved (Euler and Navier-Stokes). */
   RUNTIME_ADJTURB_SYS = 7,    /*!< \brief One-physics case, the code is solving the adjoint turbulence model. */
@@ -531,21 +472,21 @@
   RUNTIME_ADJRAD_SYS = 24,    /*!< \brief One-physics case, the code is solving the adjoint radiation model. */
 };
 
-const int FLOW_SOL = 0;     /*!< \brief Position of the mean flow solution in the solver container array. */
-const int ADJFLOW_SOL = 1;  /*!< \brief Position of the continuous adjoint flow solution in the solver container array. */
-
-const int TURB_SOL = 2;     /*!< \brief Position of the turbulence model solution in the solver container array. */
-const int ADJTURB_SOL = 3;  /*!< \brief Position of the continuous adjoint turbulence solution in the solver container array. */
-
-const int TRANS_SOL = 4;    /*!< \brief Position of the transition model solution in the solver container array. */
-const int HEAT_SOL = 5;     /*!< \brief Position of the heat equation in the solution solver array. */
->>>>>>> f42191d9
+const int FLOW_SOL = 0;		/*!< \brief Position of the mean flow solution in the solver container array. */
+const int ADJFLOW_SOL = 1;	/*!< \brief Position of the continuous adjoint flow solution in the solver container array. */
+
+const int TURB_SOL = 2;		/*!< \brief Position of the turbulence model solution in the solver container array. */
+const int ADJTURB_SOL = 3;	/*!< \brief Position of the continuous adjoint turbulence solution in the solver container array. */
+
+const int TRANS_SOL = 4;	/*!< \brief Position of the transition model solution in the solver container array. */
+const int HEAT_SOL = 5;		/*!< \brief Position of the heat equation in the solution solver array. */
 const int ADJHEAT_SOL = 6;  /*!< \brief Position of the adjoint heat equation in the solution solver array. */
 const int RAD_SOL = 7;      /*!< \brief Position of the radiation equation in the solution solver array. */
 const int ADJRAD_SOL = 8;   /*!< \brief Position of the continuous adjoint turbulence solution in the solver container array. */
-
-const int MESH_SOL = 9;      /*!< \brief Position of the mesh solver. */
-const int ADJMESH_SOL = 10;   /*!< \brief Position of the adjoint of the mesh solver. */
+const int POISSON_SOL = 9;  /*!< \brief Position of the electronic potential solution in the solver container array. */
+
+const int MESH_SOL = 10;      /*!< \brief Position of the mesh solver. */
+const int ADJMESH_SOL = 11;   /*!< \brief Position of the adjoint of the mesh solver. */
 
 const int FEA_SOL = 0;      /*!< \brief Position of the FEA equation in the solution solver array. */
 const int ADJFEA_SOL = 1;   /*!< \brief Position of the FEA adjoint equation in the solution solver array. */
@@ -791,13 +732,15 @@
   NO_CENTERED = 0,    /*!< \brief No centered scheme is used. */
   JST = 1,            /*!< \brief Jameson-Smith-Turkel centered numerical method. */
   LAX = 2,            /*!< \brief Lax-Friedrich centered numerical method. */
-  JST_KE = 4          /*!< \brief Kinetic Energy preserving Jameson-Smith-Turkel centered numerical method. */
+  JST_KE = 4,          /*!< \brief Kinetic Energy preserving Jameson-Smith-Turkel centered numerical method. */
+  CDS = 5
 };
 static const MapType<string, ENUM_CENTERED> Centered_Map = {
   MakePair("NONE", NO_CENTERED)
   MakePair("JST", JST)
   MakePair("JST_KE", JST_KE)
   MakePair("LAX-FRIEDRICH", LAX)
+  MakePair("CDS", CDS)
 };
 
 
@@ -823,7 +766,8 @@
   FDS = 14,                   /*!< \brief Flux difference splitting upwind method (incompressible flows). */
   LAX_FRIEDRICH = 15,         /*!< \brief Lax-Friedrich numerical method. */
   AUSMPLUSUP = 16,            /*!< \brief AUSM+ -up numerical method (All Speed) */
-  AUSMPLUSUP2 = 17            /*!< \brief AUSM+ -up2 numerical method (All Speed) */
+  AUSMPLUSUP2 = 17,            /*!< \brief AUSM+ -up2 numerical method (All Speed) */
+  UDS = 18
 };
 static const MapType<string, ENUM_UPWIND> Upwind_Map = {
   MakePair("NONE", NO_UPWIND)
@@ -843,6 +787,7 @@
   MakePair("LMROE", LMROE)
   MakePair("SLAU2", SLAU2)
   MakePair("FDS", FDS)
+  MakePair("UDS", UDS)
   MakePair("LAX-FRIEDRICH", LAX_FRIEDRICH)
 };
 
@@ -1437,19 +1382,14 @@
 enum OUTLET_TYPE {
   PRESSURE_OUTLET = 1,    /*!< \brief Gauge pressure outlet for incompressible flow */
   MASS_FLOW_OUTLET = 2,   /*!< \brief Mass flow outlet for incompressible flow. */
-  OPEN = 3,           /*!< \brief Inlet-Outlet type. */
-};
-<<<<<<< HEAD
-static const map<string, OUTLET_TYPE> Outlet_Map = CCreateMap<string, OUTLET_TYPE>
-("PRESSURE_OUTLET", PRESSURE_OUTLET)
-("MASS_FLOW_OUTLET", MASS_FLOW_OUTLET)
-("OPEN", OPEN);
-=======
+  OPEN = 3                /*!< \brief Inlet-Outlet type. */
+};
+
 static const MapType<string, OUTLET_TYPE> Outlet_Map = {
   MakePair("PRESSURE_OUTLET", PRESSURE_OUTLET)
   MakePair("MASS_FLOW_OUTLET", MASS_FLOW_OUTLET)
-};
->>>>>>> f42191d9
+  MakePair("OPEN", OPEN)
+};
 
 /*!
  * \brief Types engine inflow boundary treatments
