/*!
 * \file geometry_structure.hpp
 * \brief Headers of the main subroutines for creating the geometrical structure.
 *        The subroutines and functions are in the <i>geometry_structure.cpp</i> file.
 * \author F. Palacios, T. Economon
 * \version 6.0.1 "Falcon"
 *
 * The current SU2 release has been coordinated by the
 * SU2 International Developers Society <www.su2devsociety.org>
 * with selected contributions from the open-source community.
 *
 * The main research teams contributing to the current release are:
 *  - Prof. Juan J. Alonso's group at Stanford University.
 *  - Prof. Piero Colonna's group at Delft University of Technology.
 *  - Prof. Nicolas R. Gauger's group at Kaiserslautern University of Technology.
 *  - Prof. Alberto Guardone's group at Polytechnic University of Milan.
 *  - Prof. Rafael Palacios' group at Imperial College London.
 *  - Prof. Vincent Terrapon's group at the University of Liege.
 *  - Prof. Edwin van der Weide's group at the University of Twente.
 *  - Lab. of New Concepts in Aeronautics at Tech. Institute of Aeronautics.
 *
 * Copyright 2012-2018, Francisco D. Palacios, Thomas D. Economon,
 *                      Tim Albring, and the SU2 contributors.
 *
 * SU2 is free software; you can redistribute it and/or
 * modify it under the terms of the GNU Lesser General Public
 * License as published by the Free Software Foundation; either
 * version 2.1 of the License, or (at your option) any later version.
 *
 * SU2 is distributed in the hope that it will be useful,
 * but WITHOUT ANY WARRANTY; without even the implied warranty of
 * MERCHANTABILITY or FITNESS FOR A PARTICULAR PURPOSE. See the GNU
 * Lesser General Public License for more details.
 *
 * You should have received a copy of the GNU Lesser General Public
 * License along with SU2. If not, see <http://www.gnu.org/licenses/>.
 */

#pragma once

#include "./mpi_structure.hpp"

#ifdef HAVE_METIS
  #include "metis.h"
#endif
#ifdef HAVE_PARMETIS
extern "C" {
#include "parmetis.h"
}
#endif
#ifdef HAVE_CGNS
  #include "cgns_elements.hpp"
#endif
#include <string>
#include <fstream>
#include <sstream>
#include <cmath>
#include <algorithm>
#include <string.h>
#include <stdio.h>
#include <stdlib.h>
#include <climits>

#include "primal_grid_structure.hpp"
#include "dual_grid_structure.hpp"
#include "config_structure.hpp"
#include "fem_standard_element.hpp"
#include "dense_matrix_product.hpp"

using namespace std;

/*!
 * \class unsignedLong2T
 * \brief Help class used to store two unsigned longs as one entity.
 * \version 5.0.0 "Cardinal"
 */
class unsignedLong2T {
public:
  unsigned long long0;  /*!< \brief First long to store in this class. */
  unsigned long long1;  /*!< \brief Second long to store in this class. */

  /* Constructors and destructors. */
  unsignedLong2T();
  ~unsignedLong2T();

  unsignedLong2T(const unsigned long a, const unsigned long b);

  unsignedLong2T(const unsignedLong2T &other);

  /* Operators. */
  unsignedLong2T& operator=(const unsignedLong2T &other);

  bool operator<(const unsignedLong2T &other) const;

  bool operator==(const unsignedLong2T &other) const;

private:
  /* Copy function. */
  void Copy(const unsignedLong2T &other);
};

/*!
 * \class FaceOfElementClass
 * \brief Class used in the partitioning of the FEM grid as well as the building of
          the faces of DG. It stores a face of an element.
 * \version 4.1.0 "Cardinal"
 */
class FaceOfElementClass {
public:
  unsigned short nCornerPoints;          /*!< \brief Number of corner points of the face. */
  unsigned long  cornerPoints[4];        /*!< \brief Global ID's of ther corner points. */
  unsigned long  elemID0, elemID1;       /*!< \brief Element ID's to the left and right. */
  unsigned short nPolyGrid0, nPolyGrid1; /*!< \brief Polynomial degrees of the grid of the elements
                                                     to the left and right. */
  unsigned short nPolySol0,  nPolySol1;  /*!< \brief Polynomial degrees of the solution of the elements
                                                     to the left and right. */
  unsigned short nDOFsElem0, nDOFsElem1; /*!< \brief Number of DOFs of the elements to the left and right. */
  unsigned short elemType0,  elemType1;  /*!< \brief Type of the elements to the left and right. */
  unsigned short faceID0, faceID1;       /*!< \brief The local face ID in the corresponding elements
                                                     to the left and right of the face. */
  unsigned short periodicIndex;          /*!< \brief Periodic indicator of the face. A value of 0 means no
                                                     periodic face. A value larger than 0 gives the index of
                                                     the periodic boundary + 1. */
  short faceIndicator;                   /*!< \brief The corresponding boundary marker if this face is on a
                                                     boundary. For an internal face the value is -1,
                                                     while an invalidated face has the value -2. */
  bool JacFaceIsConsideredConstant;      /*!< \brief Whether or not the Jacobian of the transformation
                                                     to the standard element is considered constant. */
  bool elem0IsOwner;                     /*!< \brief Whether or not the neighboring element 0 is the owner
                                                     of the face. If false, element 1 is the owner. */

  /* Standard constructor and destructor. */
  FaceOfElementClass();
  ~FaceOfElementClass(){}

  /* Alternative constructor to set the corner points. */
  FaceOfElementClass(const unsigned short VTK_Type,
                     const unsigned short nPoly,
                     const unsigned long  *Nodes);

  /* Copy constructor and assignment operator. */
  FaceOfElementClass(const FaceOfElementClass &other);

  FaceOfElementClass& operator=(const FaceOfElementClass &other);

  /* Less than operator. Needed for the sorting and searching. */
  bool operator<(const FaceOfElementClass &other) const;

  /* Equal operator. Needed for removing double entities. */
  bool operator ==(const FaceOfElementClass &other) const;

  /*--- Member function, which creates a unique numbering for the corner points.
        A sort in increasing order is OK for this purpose.                       ---*/
  void CreateUniqueNumbering(void);

  /*--- Member function, which creates a unique numbering for the corner points
        while the orientation is taken into account. ---*/
  void CreateUniqueNumberingWithOrientation(void);

private:
  /*--- Copy function, which copies the data of the given object into the current object. ---*/
  void Copy(const FaceOfElementClass &other);
};

/*!
 * \class BoundaryFaceClass
 * \brief Help class used in the partitioning of the FEM grid.
 *        It stores a boundary element.
 * \version 5.0.0 "Raven"
 */
class BoundaryFaceClass {
 public:
  unsigned short VTK_Type, nPolyGrid, nDOFsGrid;
  unsigned long  globalBoundElemID, domainElementID;
  vector<unsigned long>  Nodes;

  /* Standard constructor and destructor. Nothing to be done. */
  BoundaryFaceClass(){}
  ~BoundaryFaceClass(){}

  /* Copy constructor and assignment operator. */
  BoundaryFaceClass(const BoundaryFaceClass &other);

  BoundaryFaceClass& operator=(const BoundaryFaceClass &other);

  /* Less than operator. Needed for the sorting. */
  bool operator<(const BoundaryFaceClass &other) const;

private:
  /*--- Copy function, which copies the data of the given object into the current object. ---*/
  void Copy(const BoundaryFaceClass &other);
};

/*!
 * \class MatchingFaceClass
 * \brief Help class used to determine whether or not (periodic) faces match.
 * \version 5.0.0 "Raven"
 */
class MatchingFaceClass {
public:
  unsigned short nCornerPoints;          /*!< \brief Number of corner points of the face. */
  unsigned short nDim;                   /*!< \brief Number of spatial dimensions. */
  unsigned short nPoly;                  /*!< \brief Polynomial degree of the face. */
  unsigned short nDOFsElem;              /*!< \brief Number of DOFs of the relevant adjacent element. */
  unsigned short elemType;               /*!< \brief Type of the adjacent element. */
  unsigned long  elemID;                 /*!< \brief The relevant adjacent element ID. */
  su2double cornerCoor[4][3];            /*!< \brief Coordinates of the corner points of the face. */
  su2double tolForMatching;              /*!< \brief Tolerance for this face for matching points. */

  /* Standard constructor. */
  MatchingFaceClass();

  /* Destructor, nothing to be done. */
  ~MatchingFaceClass(){}

  /* Copy constructor and assignment operator. */
  MatchingFaceClass(const MatchingFaceClass &other);

  MatchingFaceClass& operator=(const MatchingFaceClass &other);

  /* Less than operator. Needed for the sorting and searching. */
  bool operator<(const MatchingFaceClass &other) const;

  /*--- Member function, which sorts the coordinates of the face. ---*/
  void SortFaceCoordinates(void);

private:
  /*--- Copy function, which copies the data of the given object into the current object. ---*/
  void Copy(const MatchingFaceClass &other);
};

/*!
 * \class CGeometry
 * \brief Parent class for defining the geometry of the problem (complete geometry,
 *        multigrid agglomerated geometry, only boundary geometry, etc..)
 * \author F. Palacios
 */
class CGeometry {
protected:
  int rank, 	/*!< \brief MPI Rank. */
  size;       	/*!< \brief MPI Size. */
	unsigned long nPoint,	/*!< \brief Number of points of the mesh. */
	nPointDomain,						/*!< \brief Number of real points of the mesh. */
	nPointGhost,					/*!< \brief Number of ghost points of the mesh. */
	nPointNode,					/*!< \brief Size of the node array allocated to hold CPoint objects. */
  Global_nPoint,	/*!< \brief Total number of nodes in a simulation across all processors (including halos). */
	Global_nPointDomain,	/*!< \brief Total number of nodes in a simulation across all processors (excluding halos). */
	nElem,					/*!< \brief Number of elements of the mesh. */
  Global_nElem,	/*!< \brief Total number of elements in a simulation across all processors (all types). */
  Global_nElemDomain,  /*!< \brief Total number of elements in a simulation across all processors (excluding halos). */
	nEdge,					/*!< \brief Number of edges of the mesh. */
	nFace,					/*!< \brief Number of faces of the mesh. */
  nelem_edge,             /*!< \brief Number of edges in the mesh. */
  Global_nelem_edge,      /*!< \brief Total number of edges in the mesh across all processors. */
  nelem_triangle,       /*!< \brief Number of triangles in the mesh. */
  Global_nelem_triangle,       /*!< \brief Total number of triangles in the mesh across all processors. */
  nelem_quad,           /*!< \brief Number of quadrangles in the mesh. */
  Global_nelem_quad,           /*!< \brief Total number of quadrangles in the mesh across all processors. */
  nelem_tetra,          /*!< \brief Number of tetrahedra in the mesh. */
  Global_nelem_tetra,          /*!< \brief Total number of tetrahedra in the mesh across all processors. */
  nelem_hexa,           /*!< \brief Number of hexahedra in the mesh. */
  Global_nelem_hexa,           /*!< \brief Total number of hexahedra in the mesh across all processors. */
  nelem_prism,          /*!< \brief Number of prisms in the mesh. */
  Global_nelem_prism,          /*!< \brief Total number of prisms in the mesh across all processors. */
  nelem_pyramid,        /*!< \brief Number of pyramids in the mesh. */
  Global_nelem_pyramid,        /*!< \brief Total number of pyramids in the mesh across all processors. */
  nelem_edge_bound,           /*!< \brief Number of edges on the mesh boundaries. */
  Global_nelem_edge_bound,           /*!< \brief Total number of edges on the mesh boundaries across all processors. */
  nelem_triangle_bound,          /*!< \brief Number of triangles on the mesh boundaries. */
  Global_nelem_triangle_bound,          /*!< \brief Total number of triangles on the mesh boundaries across all processors. */
  nelem_quad_bound,        /*!< \brief Number of quads on the mesh boundaries. */
  Global_nelem_quad_bound;        /*!< \brief Total number of quads on the mesh boundaries across all processors. */
	unsigned short nDim,	/*!< \brief Number of dimension of the problem. */
	nZone,								/*!< \brief Number of zones in the problem. */
	nMarker;				/*!< \brief Number of different markers of the mesh. */
  unsigned long Max_GlobalPoint;  /*!< \brief Greater global point in the domain local structure. */

  /* --- Custom boundary variables --- */
  su2double **CustomBoundaryTemperature;
  su2double **CustomBoundaryHeatFlux;

public:
	unsigned long *nElem_Bound;			/*!< \brief Number of elements of the boundary. */
	string *Tag_to_Marker;	/*!< \brief If you know the index of the boundary (depend of the
							 grid definition), it gives you the maker (where the boundary
							 is stored from 0 to boundaries). */
	CPrimalGrid** elem;	/*!< \brief Element vector (primal grid information). */
	CPrimalGrid** face;			/*!< \brief Face vector (primal grid information). */
	CPrimalGrid*** bound;	/*!< \brief Boundary vector (primal grid information). */
	CPoint** node;			/*!< \brief Node vector (dual grid information). */
	CEdge** edge;			/*!< \brief Edge vector (dual grid information). */
	CVertex*** vertex;		/*!< \brief Boundary Vertex vector (dual grid information). */
  CTurboVertex**** turbovertex; /*!< \brief Boundary Vertex vector ordered for turbomachinery calculation(dual grid information). */
  unsigned long *nVertex;	/*!< \brief Number of vertex for each marker. */
  unsigned short *nSpanWiseSections; /*!< \brief Number of Span wise section for each turbo marker, indexed by inflow/outflow */
  unsigned short *nSpanSectionsByMarker; /*! <\brief Number of Span wise section for each turbo marker, indexed by marker.  Needed for deallocation.*/
  unsigned short nTurboPerf; /*!< \brief Number of Span wise section for each turbo marker. */
  su2double **SpanWiseValue; /*!< \brief Span wise values for each turbo marker. */
  long **nVertexSpan; /*! <\brief number of vertexes for span wise section for each marker.  */
  unsigned long **nTotVertexSpan; /*! <\brief number of vertexes at each span wise section for each marker.  */
  unsigned long nVertexSpanMax[3]; /*! <\brief max number of vertexes for each span section for each marker flag.  */
  su2double ***AverageTurboNormal; /*! <\brief Average boundary normal at each span wise section for each marker in the turbomachinery frame of reference.*/
  su2double ***AverageNormal; /*! <\brief Average boundary normal at each span wise section for each marker.*/
  su2double ***AverageGridVel; /*! <\brief Average boundary grid velocity at each span wise section for each marker.*/
  su2double **AverageTangGridVel; /*! <\brief Average tangential rotational speed at each span wise section for each marker.*/
  su2double **SpanArea; /*! <\brief Area at each span wise section for each marker.*/
  su2double **MaxAngularCoord; /*! <\brief Max angular pitch at each span wise section for each marker.*/
  su2double **MinAngularCoord; /*! <\brief Max angular pitch at each span wise section for each marker.*/
  su2double **MinRelAngularCoord; /*! <\brief Min relative angular coord at each span wise section for each marker.*/
  su2double **TurboRadius; /*! <\brief Radius at each span wise section for each marker.*/
  su2double **TangGridVelIn, **TangGridVelOut; /*! <\brief Average tangential rotational speed at each span wise section for each turbomachinery marker.*/
  su2double **SpanAreaIn, **SpanAreaOut; /*! <\brief Area at each span wise section for each turbomachinery marker.*/
  su2double **TurboRadiusIn, **TurboRadiusOut; /*! <\brief Radius at each span wise section for each turbomachinery marker*/

  unsigned short nCommLevel;		/*!< \brief Number of non-blocking communication levels. */
	vector<unsigned long> PeriodicPoint[MAX_NUMBER_PERIODIC][2];			/*!< \brief PeriodicPoint[Periodic bc] and return the point that
																			 must be sent [0], and the image point in the periodic bc[1]. */
	vector<unsigned long> PeriodicElem[MAX_NUMBER_PERIODIC];				/*!< \brief PeriodicElem[Periodic bc] and return the elements that
																			 must be sent. */

  short *Marker_All_SendRecv;

	/*--- Create vectors and distribute the values among the different planes queues ---*/
	vector<vector<su2double> > Xcoord_plane; /*!< \brief Vector containing x coordinates of new points appearing on a single plane */
	vector<vector<su2double> > Ycoord_plane; /*!< \brief Vector containing y coordinates of  new points appearing on a single plane */
	vector<vector<su2double> > Zcoord_plane; 	/*!< \brief Vector containing z coordinates of  new points appearing on a single plane */
	vector<vector<su2double> > FaceArea_plane; /*!< \brief Vector containing area/volume associated with  new points appearing on a single plane */
	vector<vector<unsigned long> > Plane_points; /*!< \brief Vector containing points appearing on a single plane */

	vector<su2double> XCoordList;	/*!< \brief Vector containing points appearing on a single plane */
	CPrimalGrid*** newBound;            /*!< \brief Boundary vector for new periodic elements (primal grid information). */
	unsigned long *nNewElem_Bound;			/*!< \brief Number of new periodic elements of the boundary. */


  /*--- Partitioning-specific variables ---*/
  map<unsigned long,unsigned long> Global_to_Local_Elem;
  unsigned long xadj_size;
  unsigned long adjacency_size;
  unsigned long *starting_node;
  unsigned long *ending_node;
  unsigned long *npoint_procs;
  unsigned long *nPoint_Linear;
#ifdef HAVE_MPI
#ifdef HAVE_PARMETIS
  idx_t * adjacency;
  idx_t * xadj;
#endif
#endif

	/*!
	 * \brief Constructor of the class.
	 */
	CGeometry(void);

	/*!
	 * \brief Destructor of the class.
	 */
	virtual ~CGeometry(void);

	/*!
	 * \brief Get number of coordinates.
	 * \return Number of coordinates.
	 */
	unsigned short GetnDim(void);

	/*!
	 * \brief Get number of zones.
	 * \return Number of zones.
	 */
	unsigned short GetnZone(void);

	/*!
	 * \brief Get number of points.
	 * \return Number of points.
	 */
	unsigned long GetnPoint(void);

	/*!
	 * \brief Get number of real points (that belong to the domain).
	 * \return Number of real points.
	 */
	unsigned long GetnPointDomain(void);

  /*!
	 * \brief Get number of elements.
	 * \return Number of elements.
	 */
	unsigned long GetnLine(void);

	/*!
	 * \brief Get number of elements.
	 * \return Number of elements.
	 */
	unsigned long GetnElem(void);

	/*!
	 * \brief Get number of edges.
	 * \return Number of edges.
	 */
	unsigned long GetnEdge(void);

	/*!
	 * \brief Get number of markers.
	 * \return Number of markers.
	 */
	unsigned short GetnMarker(void);

	/*!
	 * \brief Get number of vertices.
	 * \param[in] val_marker - Marker of the boundary.
	 * \return Number of vertices.
	 */
	su2double* GetSpanWiseValue(unsigned short val_marker);

	/*! 
	 * \brief Get number of vertices.
	 * \param[in] val_marker - Marker of the boundary.
	 * \return Number of vertices.
	 */
	unsigned long GetnVertex(unsigned short val_marker);

	/*!
	 * \brief Get number of span wise section.
	 * \param[in] marker_flag - flag of the turbomachinery boundary.
	 * \return Number of span wise section.
	 */
	unsigned short GetnSpanWiseSections(unsigned short marker_flag);

	/*!
	 * \brief Get number of vertices.
	 * \param[in] val_marker - Marker of the boundary.
	 * \return Number of vertices.
	 */
	unsigned long GetnVertexSpan(unsigned short val_marker, unsigned short val_span);

	/*!
	 * \brief Get number of frequencies per span for NRBC.
	 * \param[in] val_marker - Marker of the boundary.
	 * \return Number of frequencies for NRBC.
	 */
	unsigned long GetnFreqSpan(unsigned short val_marker, unsigned short val_span);

	/*!
	 * \brief Get number of vertices.
	 * \param[in] val_marker - Marker of the boundary.
	 * \return Number of vertices.
	 */
	unsigned long GetnVertexSpanMax(unsigned short marker_flag);

	/*!
	 * \brief Get number of max frequencies for initializing the Fourier Coefficient for NR BC.
	 * \param[in] marker_flag - Marker of the boundary.
	 * \return Number of frequencies.
	 */
	unsigned long GetnFreqSpanMax(unsigned short marker_flag);

	/*!
	 * \brief Get number of vertices.
	 * \param[in] val_marker - Marker of the boundary.
	 * \return Number of vertices.
	 */
	void SetnVertexSpanMax(unsigned short marker_flag, unsigned long nVertMax);

	/*! 
	 * \brief Get the edge index from using the nodes of the edge.
	 * \param[in] first_point - First point of the edge.
	 * \param[in] second_point - Second point of the edge.
	 * \return Index of the edge.
	 */
	long FindEdge(unsigned long first_point, unsigned long second_point);

    /*!
	 * \brief Get the edge index from using the nodes of the edge.
	 * \param[in] first_point - First point of the edge.
	 * \param[in] second_point - Second point of the edge.
	 * \return Index of the edge.
	 */
	bool CheckEdge(unsigned long first_point, unsigned long second_point);

	/*!
	 * \brief Get the distance between a plane (defined by three point) and a point.
	 * \param[in] Coord - Coordinates of the point.
	 * \param[in] iCoord - Coordinates of the first point that defines the plane.
	 * \param[in] jCoord - Coordinates of the second point that defines the plane.
	 * \param[in] kCoord - Coordinates of the third point that defines the plane.
	 * \return Signed distance.
	 */
	su2double Point2Plane_Distance(su2double *Coord, su2double *iCoord, su2double *jCoord, su2double *kCoord);

	/*!
	 * \brief Create a file for testing the geometry.
	 */
	void TestGeometry(void);

	/*!
	 * \brief A virtual member.
	 * \param[in] val_nmarker - Number of markers.
	 */
	void SetnMarker(unsigned short val_nmarker);

	/*!
	 * \brief Set the number of dimensions of the problem.
	 * \param[in] val_nDim - Number of dimensions.
	 */
	void SetnDim(unsigned short val_nDim);

	/*!
	 * \brief Get the index of a marker.
	 * \param[in] val_marker - Marker of the boundary.
	 * \return Index of the marker in the grid defintion.
	 */
	string GetMarker_Tag(unsigned short val_marker);

	/*!
	 * \brief Set index of a marker.
	 * \param[in] val_marker - Marker of the boundary.
	 * \param[in] val_index - Index of the marker.
	 */
	void SetMarker_Tag(unsigned short val_marker, string val_index);

	/*!
	 * \brief Set the number of boundary elements.
	 * \param[in] val_marker - Marker of the boundary.
	 * \param[in] val_nelem_bound - Number of boundary elements.
	 */
	void SetnElem_Bound(unsigned short val_marker, unsigned long val_nelem_bound);

	/*!
	 * \brief Set the number of grid points.
	 * \param[in] val_npoint - Number of grid points.
	 */
	void SetnPoint(unsigned long val_npoint);

	/*!
	 * \brief Set the number of grid points in the domain.
	 * \param[in] val_npoint - Number of grid points in the domain.
	 */
	void SetnPointDomain(unsigned long val_npoint);

	/*!
	 * \brief Set the number of grid elements.
	 * \param[in] val_nelem - Number of grid elements.
	 */
	void SetnElem(unsigned long val_nelem);

	/*!
	 * \brief Get the number of boundary elements.
	 * \param[in] val_marker - Marker of the boundary.
	 */
	unsigned long GetnElem_Bound(unsigned short val_marker);

  /*!
	 * \brief Get the number of elements in vtk fortmat.
	 */
	unsigned long GetMax_GlobalPoint(void);

	/*!
	 * \brief A virtual function.
	 * \param[in] first_elem - Identification of the first element.
	 * \param[in] second_elem - Identification of the second element.
	 * \param[in] face_first_elem - Index of the common face for the first element.
	 * \param[in] face_second_elem - Index of the common face for the second element.
	 */
	virtual bool FindFace(unsigned long first_elem, unsigned long second_elem, unsigned short &face_first_elem,
			unsigned short &face_second_elem);

	/*!
	 * \brief A virtual member.
	 * \param[in] config - Definition of the particular problem.
	 */
	virtual void ComputeWall_Distance(CConfig *config);

	/*!
	 * \brief A virtual member.
	 * \param[in] config - Definition of the particular problem.
	 */
	virtual void SetPositive_ZArea(CConfig *config);

	/*!
	 * \brief A virtual member.
	 */
	virtual void SetPoint_Connectivity(void);

  /*!
	 * \brief A virtual member.
   * \param[in] config - Definition of the particular problem.
	 */
	virtual void SetRCM_Ordering(CConfig *config);

	/*!
	 * \brief A virtual member.
	 */
	virtual void SetElement_Connectivity(void);

	/*!
	 * \brief A virtual member.
	 */
	void SetEdges(void);

	/*!
	 * \brief A virtual member.
	 */
	virtual void SetFaces(void);

	/*!
	 * \brief A virtual member.
	 */
	virtual void SetBoundVolume(void);

	/*!
	 * \brief A virtual member.
	 * \param[in] config - Definition of the particular problem.
	 */
	virtual void SetVertex(CConfig *config);

  /*!
   * \brief A virtual member.
   * \param[in] config - Definition of the particular problem.
   */
  virtual void ComputeNSpan(CConfig *config, unsigned short val_iZone, unsigned short marker_flag, bool allocate);

  /*!
   * \brief A virtual member.
   * \param[in] config - Definition of the particular problem.
   */
  virtual void SetTurboVertex(CConfig *config, unsigned short val_iZone, unsigned short marker_flag, bool allocate);

  /*!
   * \brief A virtual member.
   * \param[in] config - Definition of the particular problem.
   */
  virtual void UpdateTurboVertex(CConfig *config, unsigned short val_iZone, unsigned short marker_flag);

  /*!
   * \brief A virtual member.
   * \param[in] config - Definition of the particular problem.
   */
  virtual void SetAvgTurboValue(CConfig *config, unsigned short val_iZone, unsigned short marker_flag, bool allocate);

  /*!
   * \brief A virtual member.
   * \param[in] config - Definition of the particular problem.
   */
  virtual void GatherInOutAverageValues(CConfig *config, bool allocate);

  /*!
   * \brief A virtual member.
   */
  virtual void SetVertex(void);

  /*!
   * \brief A virtual member.
   */
  virtual void SetCoord_CG(void);

  /*!
   * \brief A virtual member.
   * \param[in] config - Definition of the particular problem.
   * \param[in] action - Allocate or not the new elements.
   */
  virtual void SetControlVolume(CConfig *config, unsigned short action);

  /*!
   * \brief A virtual member.
   * \param[in] config - Definition of the particular problem.
   * \param[in] action - Allocate or not the new elements.
   */
  virtual void VisualizeControlVolume(CConfig *config, unsigned short action);

	/*!
	 * \brief A virtual member.
	 * \param[in] config - Definition of the particular problem.
	 */
	virtual void MatchNearField(CConfig *config);

  /*!
	 * \brief A virtual member.
	 * \param[in] config - Definition of the particular problem.
	 */
	virtual void MatchActuator_Disk(CConfig *config);

	/*!
	 * \brief A virtual member.
	 * \param[in] config - Definition of the particular problem.
	 */
	virtual void MatchInterface(CConfig *config);

	/*!
	 * \brief A virtual member.
	 * \param[in] config - Definition of the particular problem.
	 * \param[in] geometry_donor - Geometry of the donor zone.
	 * \param[in] config_donor - Definition of the donor problem.
	 */
	virtual void MatchZone(CConfig *config, CGeometry *geometry_donor, CConfig *config_donor,
			unsigned short val_iZone, unsigned short val_nZone);

	/*!
	 * \brief A virtual member.
	 * \param[in] config - Definition of the particular problem.
	 * \param[in] action - Allocate or not the new elements.
	 */
	virtual void SetBoundControlVolume(CConfig *config, unsigned short action);

  /*!
	 * \brief A virtual member.
	 * \param[in] config_filename - Name of the file where the tecplot information is going to be stored.
	 */
	virtual void SetTecPlot(char config_filename[MAX_STRING_SIZE], bool new_file);

	/*!
	 * \brief A virtual member.
   * \param[in] mesh_filename - Name of the file where the tecplot information is going to be stored.
   * \param[in] new_file - Boolean to decide if aopen a new file or add to a old one
	 * \param[in] config - Definition of the particular problem.
	 */
	virtual void SetBoundTecPlot(char mesh_filename[MAX_STRING_SIZE], bool new_file, CConfig *config);
  
	/*! 
	 * \brief A virtual member.
	 * \param[in] config - Definition of the particular problem.
	 */
	virtual void Check_IntElem_Orientation(CConfig *config);

  /*!
	 * \brief A virtual member.
	 * \param[in] config - Definition of the particular problem.
	 */
	virtual void Check_BoundElem_Orientation(CConfig *config);

	/*!
	 * \brief A virtual member.
	 * \param[in] config - Definition of the particular problem.
	 */
	virtual void SetColorGrid(CConfig *config);

  /*!
   * \brief A virtual member.
   * \param[in] config - Definition of the particular problem.
   */
  virtual void SetColorGrid_Parallel(CConfig *config);

  /*!
   * \brief A virtual member.
   * \param[in] config - Definition of the particular problem.
   */
  virtual void SetColorFEMGrid_Parallel(CConfig *config);

  /*!
	 * \brief A virtual member.
	 * \param[in] config - Definition of the particular problem.
	 */
  virtual void DivideConnectivity(CConfig *config, unsigned short Elem_Type);

	/*!
	 * \brief A virtual member.
	 * \param[in] config - Definition of the particular problem.
	 */
	virtual void SetPeriodicBoundary(CConfig *config);

	/*!
	 * \brief A virtual member.
	 * \param[in] geometry - Geometrical definition of the problem.
	 * \param[in] config - Definition of the particular problem.
	 * \param[in] val_domain - Number of domains for parallelization purposes.
	 */
	virtual void SetSendReceive(CConfig *config);

  /*!
	 * \brief A virtual member.
	 * \param[in] geometry - Geometrical definition of the problem.
	 * \param[in] config - Definition of the particular problem.
	 * \param[in] val_domain - Number of domains for parallelization purposes.
	 */
	virtual void SetBoundaries(CConfig *config);

	/*!
	 * \brief A virtual member.
	 * \param[in] geometry - Geometrical definition of the problem.
	 */
	virtual void SetCoord(CGeometry *geometry);

        /*! 
	 * \brief A virtual member.
	 * \param[in] geometry - Geometrical definition of the problem.
         * \param[in] val_marker - Index of the boundary marker.
	 */
        virtual void SetMultiGridWallHeatFlux(CGeometry *geometry, unsigned short val_marker);

        /*! 
	 * \brief A virtual member.
	 * \param[in] geometry - Geometrical definition of the problem.
         * \param[in] val_marker - Index of the boundary marker.
	 */
        virtual void SetMultiGridWallTemperature(CGeometry *geometry, unsigned short val_marker);

	/*! 
	 * \brief A virtual member.
	 * \param[in] val_nSmooth - Number of smoothing iterations.
	 * \param[in] val_smooth_coeff - Relaxation factor.
	 * \param[in] config - Definition of the particular problem.
	 */
	virtual void SetCoord_Smoothing(unsigned short val_nSmooth, su2double val_smooth_coeff, CConfig *config);

	/*!
	 * \brief A virtual member.
	 * \param[in] geometry - Geometrical definition of the problem.
	 */
	virtual void SetPoint_Connectivity(CGeometry *geometry);

	/*!
	 * \brief A virtual member.
	 * \param[in] geometry - Geometrical definition of the problem.
	 * \param[in] config - Definition of the particular problem.
	 */
	virtual void SetVertex(CGeometry *geometry, CConfig *config);

	/*!
	 * \brief A virtual member.
	 * \param[in] config - Definition of the particular problem.
	 * \param[in] geometry - Geometrical definition of the problem.
	 * \param[in] action - Allocate or not the new elements.
	 */
	virtual void SetControlVolume(CConfig *config, CGeometry *geometry, unsigned short action);

	/*!
	 * \brief A virtual member.
	 * \param[in] config - Definition of the particular problem.
	 * \param[in] geometry - Geometrical definition of the problem.
	 * \param[in] action - Allocate or not the new elements.
	 */
	virtual void SetBoundControlVolume(CConfig *config, CGeometry *geometry, unsigned short action);

	/*!
	 * \brief A virtual member.
	 * \param[in] config - Definition of the particular problem.
	 * \param[in] val_mesh_out_filename - Name of the output file.
	 */
	virtual void SetMeshFile(CConfig *config, string val_mesh_out_filename);

    /*!
	 * \brief A virtual member.
	 * \param[in] config - Definition of the particular problem.
	 * \param[in] val_mesh_out_filename - Name of the output file.
	 */
	virtual void SetMeshFile(CGeometry *geometry, CConfig *config, string val_mesh_out_filename);

	/*!
	 * \brief A virtual member.
	 * \param[in] config - Definition of the particular problem.
	 */
	virtual void SetBoundSensitivity(CConfig *config);

	/*!
	 * \brief A virtual member.
	 * \param[in] geometry - Geometrical definition of the problem.
	 * \param[in] config - Definition of the particular problem.
	 */
	virtual void SetPeriodicBoundary(CGeometry *geometry, CConfig *config);

  /*!
   * \brief Set the data containers for customized boundary conditions.
   * \param[in] config - Definition of the particular problem.
   */
  virtual void SetCustomBoundary(CConfig *config);


  /*!
   * \brief A virtual member.
   * \param[in] config - Definition of the particular problem.
   * \param[in] val_iZone - Index of the current zone.
   */
  virtual void SetRotationalVelocity(CConfig *config, unsigned short val_iZone, bool print);

  /*!
   * \brief A virtual member.
   * \param[in] config - Definition of the particular problem.
   */
  virtual void SetShroudVelocity(CConfig *config);

   /*!
    * \brief A virtual member.
    * \param[in] config - Definition of the particular problem.
    */
   virtual void SetTranslationalVelocity(CConfig *config, unsigned short val_iZone, bool print);

   /*!
    * \brief A virtual member.
    * \param[in] config - Definition of the particular problem.
    * \param[in] iter - Current physical time step.
    */
   virtual void SetGridVelocity(CConfig *config, unsigned long iter);

   /*!
    * \brief A virtual member.
    * \param[in] config - Definition of the particular problem.
    */
   virtual void Set_MPI_Coord(CConfig *config);

   /*!
    * \brief A virtual member.
    * \param[in] config - Definition of the particular problem.
    */
   virtual void Set_MPI_GridVel(CConfig *config);

   /*!
    * \brief A virtual member.
    * \param[in] config - Definition of the particular problem.
    */
  virtual void Set_MPI_OldCoord(CConfig *config);

	/*!
	 * \brief A virtual member.
   * \param[in] geometry - Geometry of the fine mesh.
	 * \param[in] config - Definition of the particular problem.
	 */
	virtual void SetRestricted_GridVelocity(CGeometry *fine_mesh, CConfig *config);

	/*!
	 * \brief Find and store all vertices on a sharp corner in the geometry.
	 * \param[in] config - Definition of the particular problem.
	 */
  void ComputeSurf_Curvature(CConfig *config);

  /*!
	 * \brief A virtual member.
	 * \param[in] config - Definition of the particular problem.
	 */
  void ComputeAirfoil_Section(su2double *Plane_P0, su2double *Plane_Normal,
                              su2double MinXCoord, su2double MaxXCoord,
                              su2double MinYCoord, su2double MaxYCoord,
                              su2double MinZCoord, su2double MaxZCoord,
                              su2double *FlowVariable,
                              vector<su2double> &Xcoord_Airfoil, vector<su2double> &Ycoord_Airfoil,
                              vector<su2double> &Zcoord_Airfoil, vector<su2double> &Variable_Airfoil,
                              bool original_surface, CConfig *config);

  /*!
	 * \brief A virtual member.
	 */
  virtual su2double Compute_MaxThickness(su2double *Plane_P0, su2double *Plane_Normal, CConfig *config, vector<su2double> &Xcoord_Airfoil, vector<su2double> &Ycoord_Airfoil, vector<su2double> &Zcoord_Airfoil);
 
  /*!
	 * \brief A virtual member.
	 */
  virtual su2double Compute_Twist(su2double *Plane_P0, su2double *Plane_Normal, vector<su2double> &Xcoord_Airfoil, vector<su2double> &Ycoord_Airfoil, vector<su2double> &Zcoord_Airfoil);

  /*!
	 * \brief A virtual member.
	 */
  virtual su2double Compute_Chord(su2double *Plane_P0, su2double *Plane_Normal, vector<su2double> &Xcoord_Airfoil, vector<su2double> &Ycoord_Airfoil, vector<su2double> &Zcoord_Airfoil);

  /*!
	 * \brief A virtual member.
	 */
  virtual su2double Compute_Width(su2double *Plane_P0, su2double *Plane_Normal, vector<su2double> &Xcoord_Airfoil, vector<su2double> &Ycoord_Airfoil, vector<su2double> &Zcoord_Airfoil);

  /*!
	 * \brief A virtual member.
	 */
  virtual su2double Compute_WaterLineWidth(su2double *Plane_P0, su2double *Plane_Normal, CConfig *config, vector<su2double> &Xcoord_Airfoil, vector<su2double> &Ycoord_Airfoil, vector<su2double> &Zcoord_Airfoil);

  /*!
	 * \brief A virtual member.
	 */
  virtual su2double Compute_Height(su2double *Plane_P0, su2double *Plane_Normal, vector<su2double> &Xcoord_Airfoil, vector<su2double> &Ycoord_Airfoil, vector<su2double> &Zcoord_Airfoil);

  /*!
   * \brief A virtual member.
   */
  virtual su2double Compute_LERadius(su2double *Plane_P0, su2double *Plane_Normal, vector<su2double> &Xcoord_Airfoil, vector<su2double> &Ycoord_Airfoil, vector<su2double> &Zcoord_Airfoil);

  /*!
	 * \brief A virtual member.
	 */
	virtual su2double Compute_Thickness(su2double *Plane_P0, su2double *Plane_Normal, su2double Location, CConfig *config, vector<su2double> &Xcoord_Airfoil, vector<su2double> &Ycoord_Airfoil, vector<su2double> &Zcoord_Airfoil, su2double &ZLoc);
	
	/*!
	 * \brief A virtual member.
	 */
	virtual su2double Compute_Area(su2double *Plane_P0, su2double *Plane_Normal, CConfig *config, vector<su2double> &Xcoord_Airfoil, vector<su2double> &Ycoord_Airfoil, vector<su2double> &Zcoord_Airfoil);
  
	/*!
	 * \brief A virtual member.
	 */
	virtual su2double Compute_Length(su2double *Plane_P0, su2double *Plane_Normal, CConfig *config, vector<su2double> &Xcoord_Airfoil, vector<su2double> &Ycoord_Airfoil, vector<su2double> &Zcoord_Airfoil);

  /*!
   * \brief A virtual member.
   */
  virtual void Compute_Wing_LeadingTrailing(su2double *LeadingEdge, su2double *TrailingEdge, su2double *Plane_P0, su2double *Plane_Normal, vector<su2double>
	                                       &Xcoord_Airfoil, vector<su2double> &Ycoord_Airfoil, vector<su2double> &Zcoord_Airfoil);

  /*!
   * \brief A virtual member.
   */
  virtual void Compute_Fuselage_LeadingTrailing(su2double *LeadingEdge, su2double *TrailingEdge, su2double *Plane_P0, su2double *Plane_Normal, vector<su2double>
	                                       &Xcoord_Airfoil, vector<su2double> &Ycoord_Airfoil, vector<su2double> &Zcoord_Airfoil);

  /*!
   * \brief A virtual member.
   */
  virtual su2double Compute_Dihedral(su2double *LeadingEdge_im1, su2double *TrailingEdge_im1,
                                     su2double *LeadingEdge_i, su2double *TrailingEdge_i);

  /*!
   * \brief A virtual member.
   */
  virtual su2double Compute_Curvature(su2double *LeadingEdge_im1, su2double *TrailingEdge_im1,
                                      su2double *LeadingEdge_i, su2double *TrailingEdge_i,
                                      su2double *LeadingEdge_ip1, su2double *TrailingEdge_ip1);

  /*!
   * \brief A virtual member.
   */
  virtual void Compute_Wing(CConfig *config, bool original_surface,
                            su2double &Wing_Volume, su2double &Wing_MinMaxThickness, su2double &Wing_MaxMaxThickness, su2double &Wing_MinChord, su2double &Wing_MaxChord,
                            su2double &Wing_MinLERadius, su2double &Wing_MaxLERadius,
                            su2double &Wing_MinToC, su2double &Wing_MaxToC, su2double &Wing_ObjFun_MinToC, su2double &Wing_MaxTwist, su2double &Wing_MaxCurvature,
                            su2double &Wing_MaxDihedral);

  /*!
   * \brief A virtual member.
   */
  virtual void Compute_Fuselage(CConfig *config, bool original_surface,
  		su2double &Fuselage_Volume, su2double &Fuselage_WettedArea,
  		su2double &Fuselage_MinWidth, su2double &Fuselage_MaxWidth,
  		su2double &Fuselage_MinWaterLineWidth, su2double &Fuselage_MaxWaterLineWidth,
  		su2double &Fuselage_MinHeight, su2double &Fuselage_MaxHeight,
  		su2double &Fuselage_MaxCurvature);

  /*!
   * \brief A virtual member.
   */
  virtual void Compute_Nacelle(CConfig *config, bool original_surface,
                               su2double &Nacelle_Volume, su2double &Nacelle_MinMaxThickness, su2double &Nacelle_MaxMaxThickness,
                               su2double &Nacelle_MinChord, su2double &Nacelle_MaxChord,
                               su2double &Nacelle_MinLERadius, su2double &Nacelle_MaxLERadius,
                               su2double &Nacelle_MinToC, su2double &Nacelle_MaxToC,
                               su2double &Nacelle_ObjFun_MinToC, su2double &Nacelle_MaxTwist);

	/*!
	 * \brief A virtual member.
	 * \param[in] config - Definition of the particular problem.
	 */
	virtual void FindNormal_Neighbor(CConfig *config);

  /*!
   * \brief A virtual member.
   */
  virtual void SetGlobal_to_Local_Point();

	/*!
	 * \brief A virtual member.
	 * \param[in] val_ipoint - Global point.
	 * \returns Local index that correspond with the global index.
	 */
	virtual long GetGlobal_to_Local_Point(unsigned long val_ipoint);

	/*!
	 * \brief A virtual member.
	 * \param[in] val_ipoint - Global marker.
	 * \returns Local marker that correspond with the global index.
	 */
	virtual unsigned short GetGlobal_to_Local_Marker(unsigned short val_imarker);

  /*!
	 * \brief A virtual member.
	 * \returns Total number of nodes in a simulation across all processors (including halos).
	 */
	virtual unsigned long GetGlobal_nPoint();

	/*!
	 * \brief A virtual member.
	 * \returns Total number of nodes in a simulation across all processors (excluding halos).
	 */
	virtual unsigned long GetGlobal_nPointDomain();

  /*!
   * \brief A virtual member.
	 * \param[in] val_global_npoint - Global number of points in the mesh (excluding halos).
   */
  virtual void SetGlobal_nPointDomain(unsigned long val_global_npoint);

  /*!
	 * \brief A virtual member.
	 * \returns Total number of elements in a simulation across all processors.
	 */
	virtual unsigned long GetGlobal_nElem();

  /*!
   * \brief A virtual member.
   * \returns Total number of elements in a simulation across all processors (excluding halos).
   */
  virtual unsigned long GetGlobal_nElemDomain();

  /*!
	 * \brief A virtual member.
	 * \returns Total number of line elements in a simulation across all processors.
	 */
	virtual unsigned long GetGlobal_nElemLine();

  /*!
	 * \brief A virtual member.
	 * \returns Total number of triangular elements in a simulation across all processors.
	 */
	virtual unsigned long GetGlobal_nElemTria();

  /*!
	 * \brief A virtual member.
	 * \returns Total number of quadrilateral elements in a simulation across all processors.
	 */
	virtual unsigned long GetGlobal_nElemQuad();

  /*!
	 * \brief A virtual member.
	 * \returns Total number of tetrahedral elements in a simulation across all processors.
	 */
	virtual unsigned long GetGlobal_nElemTetr();

  /*!
	 * \brief A virtual member.
	 * \returns Total number of hexahedral elements in a simulation across all processors.
	 */
	virtual unsigned long GetGlobal_nElemHexa();

  /*!
	 * \brief A virtual member.
	 * \returns Total number of prism elements in a simulation across all processors.
	 */
	virtual unsigned long GetGlobal_nElemPris();

  /*!
	 * \brief A virtual member.
	 * \returns Total number of pyramid elements in a simulation across all processors.
	 */
	virtual unsigned long GetGlobal_nElemPyra();

  /*!
	 * \brief A virtual member.
	 * \return Number of line elements.
	 */
	virtual unsigned long GetnElemLine();

  /*!
	 * \brief A virtual member.
	 * \return Number of triangular elements.
	 */
	virtual unsigned long GetnElemTria();

  /*!
	 * \brief A virtual member.
	 * \return Number of quadrilateral elements.
	 */
	virtual unsigned long GetnElemQuad();

  /*!
	 * \brief A virtual member.
	 * \return Number of tetrahedral elements.
	 */
	virtual unsigned long GetnElemTetr();

  /*!
	 * \brief A virtual member.
	 * \return Number of hexahedral elements.
	 */
	virtual unsigned long GetnElemHexa();

  /*!
	 * \brief A virtual member.
	 * \return Number of prism elements.
	 */
	virtual unsigned long GetnElemPris();

  /*!
	 * \brief A virtual member.
	 * \return Number of pyramid elements.
	 */
	virtual unsigned long GetnElemPyra();

	/*!
	 * \brief Indentify geometrical planes in the mesh
	 */
	virtual void SetGeometryPlanes(CConfig *config);

	/*!
	 * \brief Get geometrical planes in the mesh
	 */
	virtual vector<su2double> GetGeometryPlanes();

	/*!
	 * \brief Get x coords of geometrical planes in the mesh
	 */
	virtual vector<vector<su2double> > GetXCoord();

	/*!
	 * \brief Get y coords of geometrical planes in the mesh
	 */
	virtual vector<vector<su2double> > GetYCoord();

	/*!
	 * \brief Get z coords of geometrical planes in the mesh
	 */
	virtual vector<vector<su2double> > GetZCoord();

	/*!
	 * \brief Get all points on a geometrical plane in the mesh
	 */
	virtual vector<vector<unsigned long> > GetPlanarPoints();

	/*!
	 * \brief Given arrays x[1..n] and y[1..n] containing a tabulated function, i.e., yi = f(xi), with
	          x1 < x2 < . . . < xN , and given values yp1 and ypn for the first derivative of the interpolating
	          function at points 1 and n, respectively, this routine returns an array y2[1..n] that contains
	          the second derivatives of the interpolating function at the tabulated points xi. If yp1 and/or
	          ypn are equal to 1 × 1030 or larger, the routine is signaled to set the corresponding boundary
	          condition for a natural spline, with zero second derivative on that boundary.
						Numerical Recipes: The Art of Scientific Computing, Third Edition in C++.
	 */
	void SetSpline(vector<su2double> &x, vector<su2double> &y, unsigned long n, su2double yp1, su2double ypn, vector<su2double> &y2);

	/*!
	 * \brief Given the arrays xa[1..n] and ya[1..n], which tabulate a function (with the xai’s in order),
	          and given the array y2a[1..n], which is the output from spline above, and given a value of
	          x, this routine returns a cubic-spline interpolated value y.
         	  Numerical Recipes: The Art of Scientific Computing, Third Edition in C++.
	 * \returns The interpolated value of for x.
	 */
	su2double GetSpline(vector<su2double> &xa, vector<su2double> &ya, vector<su2double> &y2a, unsigned long n, su2double x);

  /*!
	 * \brief Compute the intersection between a segment and a plane.
   * \param[in] Segment_P0 - Definition of the particular problem.
	 * \param[in] Segment_P1 - Definition of the particular problem.
	 * \param[in] Plane_P0 - Definition of the particular problem.
	 * \param[in] Plane_Normal - Definition of the particular problem.
   * \param[in] Intersection - Definition of the particular problem.
   * \returns If the intersection has has been successful.
   */
  bool SegmentIntersectsPlane(su2double *Segment_P0, su2double *Segment_P1, su2double Variable_P0, su2double Variable_P1,
                              su2double *Plane_P0, su2double *Plane_Normal, su2double *Intersection, su2double &Variable_Interp);

  /*!
   * \brief Ray Intersects Triangle (Moller and Trumbore algorithm)
   */
  bool RayIntersectsTriangle(su2double orig[3], su2double dir[3],
                             su2double vert0[3], su2double vert1[3], su2double vert2[3],
                             su2double *intersect);

  /*!
   * \brief Segment Intersects Triangle
   */
  bool SegmentIntersectsTriangle(su2double point0[3], su2double point1[3],
                                 su2double vert0[3], su2double vert1[3], su2double vert2[3]);

  /*!
   * \brief Segment Intersects Line (for 2D FFD Intersection)
   */
  bool SegmentIntersectsLine(su2double point0[2], su2double point1[2], su2double vert0[2], su2double vert1[2]);

  /*!
   * \brief Register the coordinates of the mesh nodes.
   * \param[in] config
   */
  void RegisterCoordinates(CConfig *config);

  /*!
   * \brief Register the coordinates of the mesh nodes as output.
   * \param[in] config
   */
  void RegisterOutput_Coordinates(CConfig *config);

  /*!
   * \brief Update the multi-grid structure and the wall-distance.
   * \param geometry_container - Geometrical definition.
   * \param config - Config
   */
  void UpdateGeometry(CGeometry **geometry_container, CConfig *config);

  /*!
   * \brief Update the multi-grid structure for the customized boundary conditions
   * \param geometry_container - Geometrical definition.
   * \param config - Definition of the particular problem.
   */
  void UpdateCustomBoundaryConditions(CGeometry **geometry_container, CConfig *config);

  /*!
   * \brief A virtual member.
   * \param config - Config
   */
  virtual void SetSensitivity(CConfig *config);

  /*!
   * \brief A virtual member.
   * \param iPoint - Point
   * \param iDim - Dimension
   */
  virtual su2double GetSensitivity(unsigned long iPoint, unsigned short iDim);

  /*!
   * \brief A virtual member.
   * \param iPoint - Point
   * \param iDim - Dimension
   * \param val - Value of the sensitivity
   */
  virtual void SetSensitivity(unsigned long iPoint, unsigned short iDim, su2double val);

  /*!
	 * \brief A virtual member.
	 * \param[in] val_marker - marker value.
	 * \param[in] val_span - span value.
	 */
  virtual su2double* GetAverageTurboNormal(unsigned short val_marker, unsigned short val_span);

  /*!
	 * \brief A virtual member.
	 * \param[in] val_marker - marker value.
	 * \param[in] val_span - span value.
	 */
  virtual su2double* GetAverageNormal(unsigned short val_marker, unsigned short val_span);

  /*!
	 * \brief A virtual member.
	 * \param[in] val_marker - marker value.
	 * \param[in] val_span - span value.
	 */
	virtual su2double GetSpanArea(unsigned short val_marker, unsigned short val_span);

  /*!
	 * \brief A virtual member.
	 * \param[in] val_marker - marker value.
	 * \param[in] val_span - span value.
	 */
	virtual su2double GetTurboRadius(unsigned short val_marker, unsigned short val_span);

  /*!
	 * \brief A virtual member.
	 * \param[in] val_marker - marker value.
	 * \param[in] val_span - span value.
	 */
	virtual su2double GetAverageTangGridVel(unsigned short val_marker, unsigned short val_span);

	/*!
	 * \brief A virtual member.
	 * \param[in] val_marker - marker turbo-performance value.
	 * \param[in] val_span - span value.
   * \return The span-wise inflow tangential velocity.
	 */
	virtual su2double GetTangGridVelIn(unsigned short val_marker, unsigned short val_span);

	/*!
	 * \brief A virtual member.
	 * \param[in] val_marker - marker turbo-performance value.
	 * \param[in] val_span - span value.
   * \return The span-wise outflow tangential velocity.
	 */
	virtual su2double GetTangGridVelOut(unsigned short val_marker, unsigned short val_span);

	/*!
	 * \brief A virtual member.
	 * \param[in] val_marker - marker turbo-performance value.
	 * \param[in] val_span - span value.
   * \return The span-wise inflow area.
	 */
	virtual su2double GetSpanAreaIn(unsigned short val_marker, unsigned short val_span);

	/*!
	 * \brief A virtual member.
	 * \param[in] val_marker - marker turbo-performance value.
	 * \param[in] val_span - span value.
	 * \return The span-wise outflow area.
	 */
	virtual su2double GetSpanAreaOut(unsigned short val_marker, unsigned short val_span);

	/*!
	 * \brief A virtual member.
	 * \param[in] val_marker - marker turbo-performance value.
	 * \param[in] val_span - span value.
   * \return The span-wise inflow radius.
	 */
	virtual su2double GetTurboRadiusIn(unsigned short val_marker, unsigned short val_span);

	/*!
	 * \brief A virtual member.
	 * \param[in] val_marker - marker turbo-performance value.
	 * \param[in] val_span - span value.
   * \return The span-wise outflow radius.
	 */
	virtual su2double GetTurboRadiusOut(unsigned short val_marker, unsigned short val_span);

	/*!
	 * \brief A virtual member.
	 * \param[in] val_marker - marker turbo-performance value.
	 * \param[in] val_span - span value.
   */
	virtual void SetTangGridVelIn(su2double value, unsigned short val_marker, unsigned short val_span);

	/*!
	 * \brief A virtual member.
	 * \param[in] val_marker - marker turbo-performance value.
	 * \param[in] val_span - span value.
   */
	virtual void SetTangGridVelOut(su2double value, unsigned short val_marker, unsigned short val_span);

	/*!
	 * \brief A virtual member.
	 * \param[in] val_marker - marker turbo-performance value.
	 * \param[in] val_span - span value.
   */
	virtual void SetSpanAreaIn(su2double value, unsigned short val_marker, unsigned short val_span);

	/*!
	 * \brief A virtual member.
	 * \param[in] val_marker - marker turbo-performance value.
	 * \param[in] val_span - span value.
   */
	virtual void SetSpanAreaOut(su2double value, unsigned short val_marker, unsigned short val_span);

	/*!
	 * \brief A virtual member.
	 * \param[in] val_marker - marker turbo-performance value.
	 * \param[in] val_span - span value.
   */
	virtual void SetTurboRadiusIn(su2double value, unsigned short val_marker, unsigned short val_span);

	/*!
	 * \brief A virtual member.
	 * \param[in] val_marker - marker turbo-performance value.
	 * \param[in] val_span - span value.
   */
	virtual void SetTurboRadiusOut(su2double value, unsigned short val_marker, unsigned short val_span);

  /*!
	 * \brief A virtual member.
	 * \param[in] val_marker - marker value.
	 * \param[in] val_span - span value.
	 */
	virtual unsigned long GetnTotVertexSpan(unsigned short val_marker, unsigned short val_span);

/*!
 * \brief A virtual member.
 * \param[in] val_marker - marker value.
 * \param[in] val_span - span value.
 */
  virtual su2double GetMinAngularCoord(unsigned short val_marker, unsigned short val_span);

  /*!
   * \brief A virtual member.
   * \param[in] val_marker - marker value.
   * \param[in] val_span - span value.
   */
  virtual su2double GetMaxAngularCoord(unsigned short val_marker, unsigned short val_span);

  /*!
   * \brief A virtual member.
   * \param[in] val_marker - marker value.
   * \param[in] val_span - span value.
   */
  virtual su2double GetMinRelAngularCoord(unsigned short val_marker, unsigned short val_span);
  /*!
   * \brief A virtual member.
   * \param[in] val_marker - marker value.
   * \param[in] val_span - span value.
   */
  virtual su2double* GetAverageGridVel(unsigned short val_marker, unsigned short val_span);

  /*!
   * \brief A virtual member.
   * \param config - Config
   */
  virtual void Check_Periodicity(CConfig *config);

  /*!
   * \brief Get the value of the customized temperature at a specified vertex on a specified marker.
   * \param[in] val_marker - Marker value
   * \param[in] val_vertex - Boundary vertex value
   */
  su2double GetCustomBoundaryTemperature(unsigned short val_marker, unsigned long val_vertex);

  /*!
   * \brief Set the value of the customized temperature at a specified vertex on a specified marker.
   * \param[in] val_marker - Marker value
   * \param[in] val_vertex - Boundary vertex value
   * \param[in] val_customBoundaryTemperature - Value of the temperature.
   */
  void SetCustomBoundaryTemperature(unsigned short val_marker, unsigned long val_vertex, su2double val_customBoundaryTemperature);

  /*!
   * \brief Get the value of the customized normal heat flux at a specified vertex on a specified marker.
   * \param[in] val_marker - Marker value
   * \param[in] val_vertex - Boundary vertex value
   */
  su2double GetCustomBoundaryHeatFlux(unsigned short val_marker, unsigned long val_vertex);

  /*!
   * \brief Set the value of the customized normal heat flux at a specified vertex on a specified marker.
   * \param[in] val_marker - Marker value
   * \param[in] val_vertex - Boundary vertex value
   * \param[in] val_customBoundaryHeatFlux - Value of the normal heat flux.
   */
  void SetCustomBoundaryHeatFlux(unsigned short val_marker, unsigned long val_vertex, su2double val_customBoundaryHeatFlux);
  
};

/*!
 * \class CPhysicalGeometry
 * \brief Class for reading a defining the primal grid which is read from the
<<<<<<< HEAD
 *        grid file in .su2 format.
 * \author F. Palacios
=======
 *        grid file in .su2 or .cgns format.
 * \author F. Palacios, T. Economon, J. Alonso
>>>>>>> 39fa18d1
 */
class CPhysicalGeometry : public CGeometry {

  map<unsigned long, unsigned long> Global_to_Local_Point; /*!< \brief Global-local indexation for the points. */
  long *Local_to_Global_Point;				/*!< \brief Local-global indexation for the points. */
  unsigned short *Local_to_Global_Marker;	/*!< \brief Local to Global marker. */
  unsigned short *Global_to_Local_Marker;	/*!< \brief Global to Local marker. */
  unsigned long *adj_counter; /*!< \brief Adjacency counter. */
  unsigned long **adjacent_elem; /*!< \brief Adjacency element list. */
  su2double* Sensitivity; /*! <\brief Vector holding the sensitivities at each point. */

  vector<unsigned long> LocalPoints;
  vector<vector<unsigned long> > Neighbors;
  map<unsigned long, unsigned long> Color_List;
  vector<string> Marker_Tags;
  unsigned long nLocal_Point,
  nLocal_PointDomain,
  nLocal_PointGhost,
  nLocal_PointPeriodic,
  nLocal_Elem,
  nLocal_Bound_Elem,
  nGlobal_Elem,
  nGlobal_Bound_Elem,
  nLocal_Line,
  nLocal_BoundTria,
  nLocal_BoundQuad,
  nLinear_Line,
  nLinear_BoundTria,
  nLinear_BoundQuad,
  nLocal_Tria,
  nLocal_Quad,
  nLocal_Tetr,
  nLocal_Hexa,
  nLocal_Pris,
  nLocal_Pyra;
  unsigned long nMarker_Global;
  su2double *Local_Coords;
  unsigned long *Local_Points;
  unsigned long *Local_Colors;
  unsigned long *Conn_Line;
  unsigned long *Conn_BoundTria;
  unsigned long *Conn_BoundQuad;
  unsigned long *Conn_Line_Linear;
  unsigned long *Conn_BoundTria_Linear;
  unsigned long *Conn_BoundQuad_Linear;
  unsigned long *Conn_Tria;
  unsigned long *Conn_Quad;
  unsigned long *Conn_Tetr;
  unsigned long *Conn_Hexa;
  unsigned long *Conn_Pris;
  unsigned long *Conn_Pyra;
  unsigned long *ID_Line;
  unsigned long *ID_BoundTria;
  unsigned long *ID_BoundQuad;
  unsigned long *ID_Line_Linear;
  unsigned long *ID_BoundTria_Linear;
  unsigned long *ID_BoundQuad_Linear;
  unsigned long *ID_Tria;
  unsigned long *ID_Quad;
  unsigned long *ID_Tetr;
  unsigned long *ID_Hexa;
  unsigned long *ID_Pris;
  unsigned long *ID_Pyra;
  unsigned long *Elem_ID_Line;
  unsigned long *Elem_ID_BoundTria;
  unsigned long *Elem_ID_BoundQuad;
  unsigned long *Elem_ID_Line_Linear;
  unsigned long *Elem_ID_BoundTria_Linear;
  unsigned long *Elem_ID_BoundQuad_Linear;

public:

	/*!
	 * \brief Constructor of the class.
	 */
	CPhysicalGeometry(void);

	/*!
	 * \overload
	 * \brief Reads the geometry of the grid and adjust the boundary
	 *        conditions with the configuration file.
	 * \param[in] config - Definition of the particular problem.
	 * \param[in] val_mesh_filename - Name of the file with the grid information.
	 * \param[in] val_format - Format of the file with the grid information.
	 * \param[in] val_iZone - Domain to be read from the grid file.
	 * \param[in] val_nZone - Total number of domains in the grid file.
	 */
	CPhysicalGeometry(CConfig *config, unsigned short val_iZone, unsigned short val_nZone);

  /*!
	 * \overload
	 * \brief Accepts a geometry container holding a linearly partitioned grid
   *        with coloring performed by ParMETIS, and this routine distributes
   *        the points and cells to all partitions based on the coloring.
   * \param[in] geometry - Definition of the geometry container holding the initial linear partitions of the grid + coloring.
	 * \param[in] config - Definition of the particular problem.
	 */
  CPhysicalGeometry(CGeometry *geometry, CConfig *config);

  /*!
   * \overload
   * \brief Accepts a geometry container holding a linearly partitioned grid
   *        with coloring performed by ParMETIS, and this routine distributes
   *        the points and cells to all partitions based on the coloring.
   * \param[in] geometry - Definition of the geometry container holding the initial linear partitions of the grid + coloring.
   * \param[in] config - Definition of the particular problem.
   */
  CPhysicalGeometry(CGeometry *geometry, CConfig *config, bool val_flag);

	/*!
	 * \brief Destructor of the class.
	 */
	~CPhysicalGeometry(void);

<<<<<<< HEAD
=======
  /*!
   * \brief Distributes the coloring from ParMETIS so that each rank has complete information about the local grid points.
   * \param[in] geometry - Definition of the geometry container holding the initial linear partitions of the grid + coloring.
   * \param[in] config - Definition of the particular problem.
   */
  void DistributeColoring(CConfig *config, CGeometry *geometry);

  /*!
   * \brief Distribute the grid points, including ghost points, across all ranks based on a ParMETIS coloring.
   * \param[in] config - Definition of the particular problem.
   * \param[in] geometry - Geometrical definition of the problem.
   */
  void DistributePoints(CConfig *config, CGeometry *geometry);

  /*!
   * \brief Distribute the connectivity for a single volume element type across all ranks based on a ParMETIS coloring.
   * \param[in] config - Definition of the particular problem.
   * \param[in] geometry - Geometrical definition of the problem.
   * \param[in] Elem_Type - VTK index of the element type being distributed.
   */
  void DistributeVolumeConnectivity(CConfig *config, CGeometry *geometry, unsigned short Elem_Type);

  /*!
   * \brief Distribute the connectivity for a single surface element type in all markers across all ranks based on a ParMETIS coloring.
   * \param[in] config - Definition of the particular problem.
   * \param[in] geometry - Geometrical definition of the problem.
   * \param[in] Elem_Type - VTK index of the element type being distributed.
   */
  void DistributeSurfaceConnectivity(CConfig *config, CGeometry *geometry, unsigned short Elem_Type);

  /*!
   * \brief Broadcast the marker tags for all boundaries from the master rank to all other ranks.
   * \param[in] config - Definition of the particular problem.
   * \param[in] geometry - Geometrical definition of the problem.
   */
  void DistributeMarkerTags(CConfig *config, CGeometry *geometry);

  /*!
   * \brief Partition the marker connectivity held on the master rank according to a linear partitioning.
   * \param[in] config - Definition of the particular problem.
   * \param[in] geometry - Geometrical definition of the problem.
   * \param[in] Elem_Type - VTK index of the element type being distributed.
   */
  void PartitionSurfaceConnectivity(CConfig *config, CGeometry *geometry, unsigned short Elem_Type);

  /*!
   * \brief Load the local grid points after partitioning (owned and ghost) into the geometry class objects.
   * \param[in] config - Definition of the particular problem.
   * \param[in] geometry - Geometrical definition of the problem.
   */
  void LoadPoints(CConfig *config, CGeometry *geometry);

  /*!
   * \brief Load the local volume elements after partitioning (owned and ghost) into the geometry class objects.
   * \param[in] config - Definition of the particular problem.
   * \param[in] geometry - Geometrical definition of the problem.
   */
  void LoadVolumeElements(CConfig *config, CGeometry *geometry);

  /*!
   * \brief Load the local surface elements after partitioning (owned and ghost) into the geometry class objects.
   * \param[in] config - Definition of the particular problem.
   * \param[in] geometry - Geometrical definition of the problem.
   */
  void LoadSurfaceElements(CConfig *config, CGeometry *geometry);

  /*!
   * \brief Routine to launch non-blocking sends and recvs amongst all processors.
   * \param[in] bufSend - Buffer of data to be sent.
   * \param[in] nElemSend - Array containing the number of elements to send to other processors in cumulative storage format.
   * \param[in] sendReq - Array of MPI send requests.
   * \param[in] bufRecv - Buffer of data to be received.
   * \param[in] nElemSend - Array containing the number of elements to receive from other processors in cumulative storage format.
   * \param[in] sendReq - Array of MPI recv requests.
   * \param[in] countPerElem - Pieces of data per element communicated.
   */
  void InitiateComms(void *bufSend,
                     int *nElemSend,
                     SU2_MPI::Request *sendReq,
                     void *bufRecv,
                     int *nElemRecv,
                     SU2_MPI::Request *recvReq,
                     unsigned short countPerElem,
                     unsigned short commType);

  /*!
   * \brief Routine to complete the set of non-blocking communications launched with InitiateComms() with MPI_Waitany().
   * \param[in] nSends - Number of sends to be completed.
   * \param[in] sendReq - Array of MPI send requests.
   * \param[in] nRecvs - Number of receives to be completed.
   * \param[in] sendReq - Array of MPI recv requests.
   */
  void CompleteComms(int nSends,
                     SU2_MPI::Request *sendReq,
                     int nRecvs,
                     SU2_MPI::Request *recvReq);

>>>>>>> 39fa18d1
  /*!
	 * \brief Set the send receive boundaries of the grid.
	 * \param[in] geometry - Geometrical definition of the problem.
	 * \param[in] config - Definition of the particular problem.
	 * \param[in] val_domain - Number of domains for parallelization purposes.
	 */
	void SetSendReceive(CConfig *config);

  /*!
	 * \brief Set the send receive boundaries of the grid.
	 * \param[in] geometry - Geometrical definition of the problem.
	 * \param[in] config - Definition of the particular problem.
	 * \param[in] val_domain - Number of domains for parallelization purposes.
	 */
	void SetBoundaries(CConfig *config);

  /*!
   * \brief Set the local index that correspond with the global numbering index.
   */
  void SetGlobal_to_Local_Point();

	/*!
	 * \brief Get the local index that correspond with the global numbering index.
	 * \param[in] val_ipoint - Global point.
	 * \returns Local index that correspond with the global index, -1 if not found on the current rank (process).
	 */
	long GetGlobal_to_Local_Point(unsigned long val_ipoint);

	/*!
	 * \brief Get the local marker that correspond with the global marker.
	 * \param[in] val_ipoint - Global marker.
	 * \returns Local marker that correspond with the global index.
	 */
	unsigned short GetGlobal_to_Local_Marker(unsigned short val_imarker);

  /*!
   * \brief Reads the geometry of the grid and adjust the boundary
   *        conditions with the configuration file in parallel (for parmetis).
   * \param[in] config - Definition of the particular problem.
   * \param[in] val_mesh_filename - Name of the file with the grid information.
   * \param[in] val_format - Format of the file with the grid information.
   * \param[in] val_iZone - Domain to be read from the grid file.
   * \param[in] val_nZone - Total number of domains in the grid file.
   */
  void Read_SU2_Format_Parallel(CConfig *config, string val_mesh_filename, unsigned short val_iZone, unsigned short val_nZone);
<<<<<<< HEAD

=======
>>>>>>> 39fa18d1

  /*!
   * \brief Reads the geometry of the grid and adjust the boundary
   *        conditions with the configuration file in parallel (for parmetis).
   * \param[in] config - Definition of the particular problem.
   * \param[in] val_mesh_filename - Name of the file with the grid information.
   * \param[in] val_format - Format of the file with the grid information.
   * \param[in] val_iZone - Domain to be read from the grid file.
   * \param[in] val_nZone - Total number of domains in the grid file.
   */
  void Read_CGNS_Format_Parallel(CConfig *config, string val_mesh_filename, unsigned short val_iZone, unsigned short val_nZone);

  /*!
   * \brief Reads for the FEM solver the geometry of the grid and adjust the boundary
   *        conditions with the configuration file in parallel (for parmetis).
   * \param[in] config - Definition of the particular problem.
   * \param[in] val_mesh_filename - Name of the file with the grid information.
   * \param[in] val_iZone - Domain to be read from the grid file.
   * \param[in] val_nZone - Total number of domains in the grid file.
   */
  void Read_SU2_Format_Parallel_FEM(CConfig *config, string val_mesh_filename, unsigned short val_iZone, unsigned short val_nZone);

  /*!
   * \brief Reads for the FEM solver the geometry of the grid and adjust the boundary
   *        conditions with the configuration file in parallel (for parmetis).
   * \param[in] config - Definition of the particular problem.
   * \param[in] val_mesh_filename - Name of the file with the grid information.
   * \param[in] val_iZone - Domain to be read from the grid file.
   * \param[in] val_nZone - Total number of domains in the grid file.
   */
  void Read_CGNS_Format_Parallel_FEM(CConfig *config, string val_mesh_filename, unsigned short val_iZone, unsigned short val_nZone);

	/*!
	 * \brief Find repeated nodes between two elements to identify the common face.
	 * \param[in] first_elem - Identification of the first element.
	 * \param[in] second_elem - Identification of the second element.
	 * \param[in] face_first_elem - Index of the common face for the first element.
	 * \param[in] face_second_elem - Index of the common face for the second element.
	 * \return It provides 0 or 1 depending if there is a common face or not.
	 */
	bool FindFace(unsigned long first_elem, unsigned long second_elem, unsigned short &face_first_elem,
			unsigned short &face_second_elem);

	/*!
	 * \brief Computes the distance to the nearest no-slip wall for each grid node.
	 * \param[in] config - Definition of the particular problem.
	 */
	void ComputeWall_Distance(CConfig *config);

	/*!
	 * \brief Compute surface area (positive z-direction) for force coefficient non-dimensionalization.
	 * \param[in] config - Definition of the particular problem.
	 */
	void SetPositive_ZArea(CConfig *config);

	/*!
	 * \brief Set points which surround a point.
	 */
	void SetPoint_Connectivity(void);

  /*!
	 * \brief Set a renumbering using a Reverse Cuthill-McKee Algorithm
   * \param[in] config - Definition of the particular problem.
	 */
	void SetRCM_Ordering(CConfig *config);

	/*!
	 * \brief Function declaration to avoid partially overridden classes.
	 * \param[in] geometry - Geometrical definition of the problem.
	 */
	void SetPoint_Connectivity(CGeometry *geometry);

	/*!
	 * \brief Set elements which surround an element.
	 */
	void SetElement_Connectivity(void);

	/*!
	 * \brief Set the volume element associated to each boundary element.
	 */
	void SetBoundVolume(void);

	/*!
	 * \brief Set boundary vertex.
	 * \param[in] config - Definition of the particular problem.
	 */
	void SetVertex(CConfig *config);

	/*!
	 * \brief Set number of span wise level for turbomachinery computation.
	 * \param[in] config - Definition of the particular problem.
	 */
	void ComputeNSpan(CConfig *config, unsigned short val_iZone, unsigned short marker_flag, bool allocate);

	/*!
	 * \brief Set turbo boundary vertex.
	 * \param[in] config - Definition of the particular problem.
	 */
	void SetTurboVertex(CConfig *config,unsigned short val_iZone, unsigned short marker_flag, bool allocate);

/*!
 * \brief update turbo boundary vertex.
 * \param[in] config - Definition of the particular problem.
 */
void UpdateTurboVertex(CConfig *config,unsigned short val_iZone, unsigned short marker_flag);

	/*!
	 * \brief Set turbo boundary vertex.
	 * \param[in] config - Definition of the particular problem.
	 */
	void SetAvgTurboValue(CConfig *config, unsigned short val_iZone, unsigned short marker_flag, bool allocate);

	/*!
	 * \brief Set turbo boundary vertex.
	 * \param[in] config - Definition of the particular problem.
	 */
	void GatherInOutAverageValues(CConfig *config, bool allocate);

	/*! 
	 * \brief Set the center of gravity of the face, elements and edges.
	 */
	void SetCoord_CG(void);

	/*!
	 * \brief Set the edge structure of the control volume.
	 * \param[in] config - Definition of the particular problem.
	 * \param[in] action - Allocate or not the new elements.
	 */
	void SetControlVolume(CConfig *config, unsigned short action);

	/*!
	 * \brief Visualize the structure of the control volume(s).
	 * \param[in] config - Definition of the particular problem.
	 * \param[in] action - Allocate or not the new elements.
	 */
  void VisualizeControlVolume(CConfig *config, unsigned short action);

	/*!
	 * \brief Mach the near field boundary condition.
	 * \param[in] config - Definition of the particular problem.
	 */
	void MatchNearField(CConfig *config);

  /*!
	 * \brief Mach the near field boundary condition.
	 * \param[in] config - Definition of the particular problem.
	 */
	void MatchActuator_Disk(CConfig *config);

	/*!
	 * \brief Mach the interface boundary condition.
	 * \param[in] config - Definition of the particular problem.
	 */
	void MatchInterface(CConfig *config);

	/*!
	 * \brief Mach the interface boundary condition.
	 * \param[in] config - Definition of the particular problem.
	 * \param[in] geometry_donor - Geometry of the donor zone.
	 * \param[in] config_donor - Definition of the donor problem.
	 */
	void MatchZone(CConfig *config, CGeometry *geometry_donor, CConfig *config_donor,
			unsigned short val_iZone, unsigned short val_nZone);

	/*!
	 * \brief Set boundary vertex structure of the control volume.
	 * \param[in] config - Definition of the particular problem.
	 * \param[in] action - Allocate or not the new elements.
	 */
	void SetBoundControlVolume(CConfig *config, unsigned short action);

	/*!
	 * \brief Set the Tecplot file.
	 * \param[in] config_filename - Name of the file where the Tecplot
	 *            information is going to be stored.
   * \param[in] new_file - Create a new file.
	 */
	void SetTecPlot(char config_filename[MAX_STRING_SIZE], bool new_file);

	/*!
	 * \brief Set the output file for boundaries in Tecplot
	 * \param[in] config - Definition of the particular problem.
	 * \param[in] mesh_filename - Name of the file where the Tecplot
	 *            information is going to be stored.
   * \param[in] new_file - Create a new file.
	 */
	void SetBoundTecPlot(char mesh_filename[MAX_STRING_SIZE], bool new_file, CConfig *config);

	/*! 
	 * \brief Check the volume element orientation.
	 * \param[in] config - Definition of the particular problem.
	 */
	void Check_IntElem_Orientation(CConfig *config);

  /*!
	 * \brief Check the volume element orientation.
	 * \param[in] config - Definition of the particular problem.
	 */
	void Check_BoundElem_Orientation(CConfig *config);

	/*!
	 * \brief Set the domains for grid grid partitioning using METIS.
	 * \param[in] config - Definition of the particular problem.
	 */
	void SetColorGrid(CConfig *config);

  /*!
   * \brief Set the domains for grid grid partitioning using ParMETIS.
   * \param[in] config - Definition of the particular problem.
   */
  void SetColorGrid_Parallel(CConfig *config);

  /*!
   * \brief Set the domains for FEM grid partitioning using ParMETIS.
   * \param[in] config - Definition of the particular problem.
   */
  void SetColorFEMGrid_Parallel(CConfig *config);

  /*!
   * \brief Compute the weights of the FEM graph for ParMETIS.
   * \param[in]  config                       - Definition of the particular problem.
   * \param[in]  localFaces                   - Vector, which contains the element faces of this rank.
   * \param[in]  xadj_l                       - Number of neighbors per element, ParMETIS storage format.
   * \param[in]  adjacency_l                  - Neighbors of the element, ParMETIS storage format.
   * \param[in]  mapExternalElemIDToTimeLevel - Map from the external element ID's to their time level.
   * \param[out] vwgt                         - Weights of the vertices of the graph, i.e. the elements.
   * \param[out] adjwgt                       - Weights of the edges of the graph.
   */
  void ComputeFEMGraphWeights(
              CConfig                                 *config,
              const vector<FaceOfElementClass>         &localFaces,
              const vector<unsigned long>              &xadj_l,
              const vector<unsigned long>              &adjacency_l,
              const map<unsigned long, unsigned short> &mapExternalElemIDToTimeLevel,
                    vector<su2double>                  &vwgt,
                    vector<su2double>                  &adjwgt);

  /*!
   * \brief Determine whether or not the Jacobians of the elements and faces
            are constant and a length scale of the elements.
   * \param[in]  config - Definition of the particular problem.
   */
  void DetermineFEMConstantJacobiansAndLenScale(CConfig *config);

  /*!
   * \brief Determine the neighboring information for periodic faces of a FEM grid.
   * \param[in]     config      - Definition of the particular problem.
   * \param[in,out] localFaces  - Vector, which contains the element faces of this rank.
   */
  void DeterminePeriodicFacesFEMGrid(CConfig                    *config,
                                     vector<FaceOfElementClass> &localFaces);

  /*!
   * \brief Determine the time level of the elements when time accurate
            local time stepping is employed.
   * \param[in]  config                       - Definition of the particular problem.
   * \param[in]  localFaces                   - Vector, which contains the element
                                                faces of this rank.
   * \param[out] mapExternalElemIDToTimeLevel - Map from the external element ID's to
                                                their time level.
   */
  void DetermineTimeLevelElements(CConfig                            *config,
                                  const vector<FaceOfElementClass>   &localFaces,
                                  map<unsigned long, unsigned short> &mapExternalElemIDToTimeLevel);

  /*!
   * \brief Set the rotational velocity at each node.
   * \param[in] config - Definition of the particular problem.
   * \param[in] val_iZone - Index of the current zone.
   */
  void SetRotationalVelocity(CConfig *config, unsigned short val_iZone, bool print);

  /*!
   * \brief Set the rotational velocity of the points on the shroud markers to 0.
   * \param[in] config - Definition of the particular problem.
   */
  void SetShroudVelocity(CConfig *config);

  /*!
   * \brief Set the translational velocity at each node.
   * \param[in] config - Definition of the particular problem.
   */
  void SetTranslationalVelocity(CConfig *config, unsigned short val_iZone, bool print);

  /*!
   * \brief Set the grid velocity via finite differencing at each node.
   * \param[in] config - Definition of the particular problem.
   */
  void SetGridVelocity(CConfig *config, unsigned long iter);
  
  /*!
   * \brief Perform the MPI communication for the grid coordinates (dynamic meshes).
   * \param[in] config - Definition of the particular problem.
   */
  void Set_MPI_Coord(CConfig *config);

  /*!
   * \brief Perform the MPI communication for the grid velocities.
   * \param[in] config - Definition of the particular problem.
   */
  void Set_MPI_GridVel(CConfig *config);

  /*!
   * \brief Perform the MPI communication for the grid coordinates (dynamic meshes) for restart purposes.
   * \param[in] config - Definition of the particular problem.
   */
  void Set_MPI_OldCoord(CConfig *config);
  
  /*!
   * \brief Set the periodic boundary conditions.
   * \param[in] config - Definition of the particular problem.
   */
  void SetPeriodicBoundary(CConfig *config);

	/*! 
	 * \brief Do an implicit smoothing of the grid coordinates.
	 * \param[in] val_nSmooth - Number of smoothing iterations.
	 * \param[in] val_smooth_coeff - Relaxation factor.
	 * \param[in] config - Definition of the particular problem.
	 */
	void SetCoord_Smoothing(unsigned short val_nSmooth, su2double val_smooth_coeff, CConfig *config);

	/*!
	 * \brief Write the .su2 file.
	 * \param[in] config - Definition of the particular problem.
	 * \param[in] val_mesh_out_filename - Name of the output file.
	 */
	void SetMeshFile(CConfig *config, string val_mesh_out_filename);

	/*!
	 * \brief Compute some parameters about the grid quality.
	 * \param[out] statistics - Information about the grid quality, statistics[0] = (r/R)_min, statistics[1] = (r/R)_ave.
	 */
	void GetQualityStatistics(su2double *statistics);

	/*!
	 * \brief Find and store all vertices on a sharp corner in the geometry.
	 * \param[in] config - Definition of the particular problem.
	 */
	void ComputeSurf_Curvature(CConfig *config);

	/*!
	 * \brief Find and store the closest neighbor to a vertex.
	 * \param[in] config - Definition of the particular problem.
	 */
	void FindNormal_Neighbor(CConfig *config);

  /*!
	 * \brief Retrieve total number of nodes in a simulation across all processors (including halos).
	 * \returns Total number of nodes in a simulation across all processors (including halos).
	 */
	unsigned long GetGlobal_nPoint();

	/*!
	 * \brief Retrieve total number of nodes in a simulation across all processors (excluding halos).
	 * \returns Total number of nodes in a simulation across all processors (excluding halos).
	 */
	unsigned long GetGlobal_nPointDomain();

  /*!
	 * \brief Retrieve total number of elements in a simulation across all processors.
	 * \returns Total number of elements in a simulation across all processors.
	 */
  unsigned long GetGlobal_nElem();

  /*!
   * \brief  Retrieve total number of elements in a simulation across all processors (excluding halos).
   * \returns Total number of elements in a simulation across all processors (excluding halos).
   */
  unsigned long GetGlobal_nElemDomain();

  /*!
	 * \brief Retrieve total number of triangular elements in a simulation across all processors.
	 * \returns Total number of line elements in a simulation across all processors.
	 */
	unsigned long GetGlobal_nElemLine();

  /*!
	 * \brief Retrieve total number of triangular elements in a simulation across all processors.
	 * \returns Total number of triangular elements in a simulation across all processors.
	 */
	unsigned long GetGlobal_nElemTria();

  /*!
	 * \brief Retrieve total number of quadrilateral elements in a simulation across all processors.
	 * \returns Total number of quadrilateral elements in a simulation across all processors.
	 */
	unsigned long GetGlobal_nElemQuad();

  /*!
	 * \brief Retrieve total number of tetrahedral elements in a simulation across all processors.
	 * \returns Total number of tetrahedral elements in a simulation across all processors.
	 */
	unsigned long GetGlobal_nElemTetr();

  /*!
	 * \brief Retrieve total number of hexahedral elements in a simulation across all processors.
	 * \returns Total number of hexahedral elements in a simulation across all processors.
	 */
	unsigned long GetGlobal_nElemHexa();

  /*!
	 * \brief Retrieve total number of prism elements in a simulation across all processors.
	 * \returns Total number of prism elements in a simulation across all processors.
	 */
	unsigned long GetGlobal_nElemPris();

  /*!
	 * \brief Retrieve total number of pyramid elements in a simulation across all processors.
	 * \returns Total number of pyramid elements in a simulation across all processors.
	 */
	unsigned long GetGlobal_nElemPyra();

  /*!
	 * \brief Get number of triangular elements.
	 * \return Number of line elements.
	 */
	unsigned long GetnElemLine();

  /*!
	 * \brief Get number of triangular elements.
	 * \return Number of triangular elements.
	 */
	unsigned long GetnElemTria();

  /*!
	 * \brief Get number of quadrilateral elements.
	 * \return Number of quadrilateral elements.
	 */
	unsigned long GetnElemQuad();

  /*!
	 * \brief Get number of tetrahedral elements.
	 * \return Number of tetrahedral elements.
	 */
	unsigned long GetnElemTetr();

  /*!
	 * \brief Get number of hexahedral elements.
	 * \return Number of hexahedral elements.
	 */
	unsigned long GetnElemHexa();

  /*!
	 * \brief Get number of prism elements.
	 * \return Number of prism elements.
	 */
	unsigned long GetnElemPris();

  /*!
	 * \brief Get number of pyramid elements.
	 * \return Number of pyramid elements.
	 */
	unsigned long GetnElemPyra();

	/*!
	 * \brief Indentify geometrical planes in the mesh
	 */
	void SetGeometryPlanes(CConfig *config);

	/*!
	 * \brief Get geometrical planes in the mesh
	 */
	vector<su2double> GetGeometryPlanes();

	/*!
	 * \brief Get x coords of geometrical planes in the mesh
	 */
	vector<vector<su2double> > GetXCoord();

	/*!
	 * \brief Get y coords of geometrical planes in the mesh
	 */
	vector<vector<su2double> > GetYCoord();

	/*!
	 * \brief Get z coords of geometrical planes in the mesh
	 */
	vector<vector<su2double> > GetZCoord();

	/*!
	 * \brief Get all points on a geometrical plane in the mesh
	 */
	vector<vector<unsigned long> > GetPlanarPoints();

  /*!
   * \brief Read the sensitivity from an input file.
   * \param[in] config - Definition of the particular problem.
   */
  void SetBoundSensitivity(CConfig *config);

  /*!
   * \brief Compute the maximum thickness of an airfoil.
   * \returns Maximum thickness at a particular seccion.
   */
  su2double Compute_MaxThickness(su2double *Plane_P0, su2double *Plane_Normal, CConfig *config, vector<su2double> &Xcoord_Airfoil, vector<su2double> &Ycoord_Airfoil, vector<su2double> &Zcoord_Airfoil);
  
  /*!
   * \brief Compute the twist of an airfoil.
   * \returns Twist at a particular seccion.
   */
  su2double Compute_Twist(su2double *Plane_P0, su2double *Plane_Normal, vector<su2double> &Xcoord_Airfoil, vector<su2double> &Ycoord_Airfoil, vector<su2double> &Zcoord_Airfoil);

  /*!
   * \brief Compute the leading/trailing edge location of an airfoil.
   */
  void Compute_Wing_LeadingTrailing(su2double *LeadingEdge, su2double *TrailingEdge, su2double *Plane_P0, su2double *Plane_Normal, vector<su2double> &Xcoord_Airfoil,
                               vector<su2double> &Ycoord_Airfoil, vector<su2double> &Zcoord_Airfoil);

  /*!
    * \brief Compute the leading/trailing edge location of a fuselage.
    */
   void Compute_Fuselage_LeadingTrailing(su2double *LeadingEdge, su2double *TrailingEdge, su2double *Plane_P0, su2double *Plane_Normal, vector<su2double> &Xcoord_Airfoil,
                                vector<su2double> &Ycoord_Airfoil, vector<su2double> &Zcoord_Airfoil);

  /*!
   * \brief Compute the chord of an airfoil.
   * \returns Chord of an airfoil.
   */
  su2double Compute_Chord(su2double *Plane_P0, su2double *Plane_Normal, vector<su2double> &Xcoord_Airfoil, vector<su2double> &Ycoord_Airfoil, vector<su2double> &Zcoord_Airfoil);

  /*!
   * \brief Compute the chord of an airfoil.
   * \returns Chord of an airfoil.
   */
  su2double Compute_Width(su2double *Plane_P0, su2double *Plane_Normal, vector<su2double> &Xcoord_Airfoil, vector<su2double> &Ycoord_Airfoil, vector<su2double> &Zcoord_Airfoil);

  /*!
   * \brief Compute the chord of an airfoil.
   * \returns Chord of an airfoil.
   */
  su2double Compute_WaterLineWidth(su2double *Plane_P0, su2double *Plane_Normal, CConfig *config, vector<su2double> &Xcoord_Airfoil, vector<su2double> &Ycoord_Airfoil, vector<su2double> &Zcoord_Airfoil);

  /*!
   * \brief Compute the chord of an airfoil.
   * \returns Chord of an airfoil.
   */
  su2double Compute_Height(su2double *Plane_P0, su2double *Plane_Normal, vector<su2double> &Xcoord_Airfoil, vector<su2double> &Ycoord_Airfoil, vector<su2double> &Zcoord_Airfoil);

  /*!
   * \brief Compute the chord of an airfoil.
   * \returns Chord of an airfoil.
   */
  su2double Compute_LERadius(su2double *Plane_P0, su2double *Plane_Normal, vector<su2double> &Xcoord_Airfoil, vector<su2double> &Ycoord_Airfoil, vector<su2double> &Zcoord_Airfoil);

  /*!
   * \brief Compute the thickness of an airfoil.
   */
  su2double Compute_Thickness(su2double *Plane_P0, su2double *Plane_Normal, su2double Location, CConfig *config, vector<su2double> &Xcoord_Airfoil, vector<su2double> &Ycoord_Airfoil, vector<su2double> &Zcoord_Airfoil, su2double &ZLoc);

  /*!
   * \brief Compute the area of an airfoil.
   * \returns Area of an airfoil.
   */
  su2double Compute_Area(su2double *Plane_P0, su2double *Plane_Normal, CConfig *config, vector<su2double> &Xcoord_Airfoil, vector<su2double> &Ycoord_Airfoil, vector<su2double> &Zcoord_Airfoil);

  /*!
   * \brief Compute the length of an airfoil.
   * \returns Area of an airfoil.
   */
  su2double Compute_Length(su2double *Plane_P0, su2double *Plane_Normal, CConfig *config, vector<su2double> &Xcoord_Airfoil, vector<su2double> &Ycoord_Airfoil, vector<su2double> &Zcoord_Airfoil);

  /*!
   * \brief Compute the dihedral of a wing.
   * \returns Dihedral at a particular seccion.
   */
  su2double Compute_Dihedral(su2double *LeadingEdge_im1, su2double *TrailingEdge_im1,
                             su2double *LeadingEdge_i, su2double *TrailingEdge_i);

  /*!
   * \brief Compute the curvature of a wing.
   */
  su2double Compute_Curvature(su2double *LeadingEdge_im1, su2double *TrailingEdge_im1,
                              su2double *LeadingEdge_i, su2double *TrailingEdge_i,
                              su2double *LeadingEdge_ip1, su2double *TrailingEdge_ip1);

  /*!
   * \brief Evaluate geometrical parameters of a wing.
   */
  void Compute_Wing(CConfig *config, bool original_surface,
                    su2double &Wing_Volume, su2double &Wing_MinMaxThickness, su2double &Wing_MaxMaxThickness,
                    su2double &Wing_MinChord, su2double &Wing_MaxChord,
                    su2double &Wing_MinLERadius, su2double &Wing_MaxLERadius,
                    su2double &Wing_MinToC, su2double &Wing_MaxToC,
                    su2double &Wing_ObjFun_MinToC, su2double &Wing_MaxTwist,
                    su2double &Wing_MaxCurvature, su2double &Wing_MaxDihedral);

  /*!
   * \brief Evaluate geometrical parameters of a wing.
   */
  void Compute_Fuselage(CConfig *config, bool original_surface,
  		su2double &Fuselage_Volume, su2double &Fuselage_WettedArea,
  		su2double &Fuselage_MinWidth, su2double &Fuselage_MaxWidth,
  		su2double &Fuselage_MinWaterLineWidth, su2double &Fuselage_MaxWaterLineWidth,
  		su2double &Fuselage_MinHeight, su2double &Fuselage_MaxHeight,
  		su2double &Fuselage_MaxCurvature);
  
  /*!
   * \brief Evaluate geometrical parameters of a wing.
   */
  void Compute_Nacelle(CConfig *config, bool original_surface,
                       su2double &Nacelle_Volume, su2double &Nacelle_MinMaxThickness, su2double &Nacelle_MaxMaxThickness,
                       su2double &Nacelle_MinChord, su2double &Nacelle_MaxChord,
                       su2double &Nacelle_MinLERadius, su2double &Nacelle_MaxLERadius,
                       su2double &Nacelle_MinToC, su2double &Nacelle_MaxToC,
                       su2double &Nacelle_ObjFun_MinToC, su2double &Nacelle_MaxTwist);

  /*!
   * \brief Read the sensitivity from adjoint solution file and store it.
   * \param[in] config - Definition of the particular problem.
   */
  void SetSensitivity(CConfig *config);

  /*!
   * \brief Get the Sensitivity at a specific point.
   * \param[in] iPoint - The point where to get the sensitivity.
   * \param[in] iDim - The component of the dim. vector.
   * \returns The sensitivity at point iPoint and dim. iDim.
   */
  su2double GetSensitivity(unsigned long iPoint, unsigned short iDim);

  /*!
   * \brief Set the Sensitivity at a specific point.
   * \param[in] iPoint - The point where to get the sensitivity.
   * \param[in] iDim - The component of the dim. vector.
   * \param[in] val - Value of the sensitivity.
   */
  void SetSensitivity(unsigned long iPoint, unsigned short iDim, su2double val);

  /*!
   * \brief Check the mesh for periodicity and deactivate multigrid if periodicity is found.
   * \param[in] config - Definition of the particular problem.
   */
  void Check_Periodicity(CConfig *config);

  /*!
	 * \brief Get the average normal at a specific span for a given marker in the turbomachinery reference of frame.
	 * \param[in] val_marker - marker value.
	 * \param[in] val_span - span value.
   * \return The span-wise averaged turbo normal.
	 */
  su2double* GetAverageTurboNormal(unsigned short val_marker, unsigned short val_span);

  /*!
	 * \brief Get the average normal at a specific span for a given marker.
	 * \param[in] val_marker - marker value.
	 * \param[in] val_span - span value.
   * \return The span-wise averaged normal.
	 */
  su2double* GetAverageNormal(unsigned short val_marker, unsigned short val_span);

  /*!
	 * \brief Get the value of the total area for each span.
	 * \param[in] val_marker - marker value.
	 * \param[in] val_span - span value.
   * \return The span-wise area.
	 */
	su2double GetSpanArea(unsigned short val_marker, unsigned short val_span);

  /*!
	 * \brief Get the value of the total area for each span.
	 * \param[in] val_marker - marker value.
	 * \param[in] val_span - span value.
   * \return The span-wise averaged turbo normal.
	 */
	su2double GetTurboRadius(unsigned short val_marker, unsigned short val_span);

	/*!
	 * \brief Get the value of the average tangential rotational velocity for each span.
	 * \param[in] val_marker - marker value.
	 * \param[in] val_span - span value.
   * \return The span-wise averaged tangential velocity.
	 */
	su2double GetAverageTangGridVel(unsigned short val_marker, unsigned short val_span);

	/*!
	 * \brief Get the value of the inflow tangential velocity at each span.
	 * \param[in] val_marker - marker turbo-performance value.
	 * \param[in] val_span - span value.
   * \return The span-wise inflow tangential velocity.
	 */
	su2double GetTangGridVelIn(unsigned short val_marker, unsigned short val_span);

	/*!
	 * \brief Get the value of the outflow tangential velocity at each span.
	 * \param[in] val_marker - marker turbo-performance value.
	 * \param[in] val_span - span value.
   * \return The span-wise outflow tangential velocity.
	 */
	su2double GetTangGridVelOut(unsigned short val_marker, unsigned short val_span);

	/*!
	 * \brief Get the value of the inflow area at each span.
	 * \param[in] val_marker - marker turbo-performance value.
	 * \param[in] val_span - span value.
   * \return The span-wise inflow area.
	 */
	su2double GetSpanAreaIn(unsigned short val_marker, unsigned short val_span);

	/*!
	 * \brief Get the value of the outflow area at each span.
	 * \param[in] val_marker - marker turbo-performance value.
	 * \param[in] val_span - span value.
	 * \return The span-wise outflow area.
	 */
	su2double GetSpanAreaOut(unsigned short val_marker, unsigned short val_span);

	/*!
	 * \brief Get the value of the inflow radius at each span.
	 * \param[in] val_marker - marker turbo-performance value.
	 * \param[in] val_span - span value.
   * \return The span-wise inflow radius.
	 */
	su2double GetTurboRadiusIn(unsigned short val_marker, unsigned short val_span);

	/*!
	 * \brief Get the value of the outflow radius at each span.
	 * \param[in] val_marker - marker turbo-performance value.
	 * \param[in] val_span - span value.
   * \return The span-wise outflow radius.
	 */
	su2double GetTurboRadiusOut(unsigned short val_marker, unsigned short val_span);

	/*!
	 * \brief Set the value of the inflow tangential velocity at each span.
	 * \param[in] val_marker - marker turbo-performance value.
	 * \param[in] val_span - span value.
   */
	void SetTangGridVelIn(su2double value, unsigned short val_marker, unsigned short val_span);

	/*!
	 * \brief Set the value of the outflow tangential velocity at each span.
	 * \param[in] val_marker - marker turbo-performance value.
	 * \param[in] val_span - span value.
   */
	void SetTangGridVelOut(su2double value, unsigned short val_marker, unsigned short val_span);

	/*!
	 * \brief Get the value of the inflow area at each span.
	 * \param[in] val_marker - marker turbo-performance value.
	 * \param[in] val_span - span value.
   */
	void SetSpanAreaIn(su2double value, unsigned short val_marker, unsigned short val_span);

	/*!
	 * \brief Set the value of the outflow area at each span.
	 * \param[in] val_marker - marker turbo-performance value.
	 * \param[in] val_span - span value.
   */
	void SetSpanAreaOut(su2double value, unsigned short val_marker, unsigned short val_span);

	/*!
	 * \brief Set the value of the inflow radius at each span.
	 * \param[in] val_marker - marker turbo-performance value.
	 * \param[in] val_span - span value.
   */
	void SetTurboRadiusIn(su2double value, unsigned short val_marker, unsigned short val_span);

	/*!
	 * \brief Set the value of the outflow radius at each span.
	 * \param[in] val_marker - marker turbo-performance value.
	 * \param[in] val_span - span value.
   */
	void SetTurboRadiusOut(su2double value, unsigned short val_marker, unsigned short val_span);

  /*!
	 * \brief A total number of vertex independently from the MPI partions.
	 * \param[in] val_marker - marker value.
	 * \param[in] val_span - span value.
	 */
	unsigned long GetnTotVertexSpan(unsigned short val_marker, unsigned short val_span);

/*!
 * \brief min angular pitch independently from the MPI partions.
 * \param[in] val_marker - marker value.
 * \param[in] val_span - span value.
 */
  su2double GetMinAngularCoord(unsigned short val_marker, unsigned short val_span);

/*!
 * \brief max angular pitch independently from the MPI partions.
 * \param[in] val_marker - marker value.
 * \param[in] val_span - span value.
 */
  su2double GetMaxAngularCoord(unsigned short val_marker, unsigned short val_span);

/*!
 * \brief min Relatice angular coord independently from the MPI partions.
 * \param[in] val_marker - marker value.
 * \param[in] val_span - span value.
 */
  su2double GetMinRelAngularCoord(unsigned short val_marker, unsigned short val_span);

  /*!
	 * \brief Get the average grid velocity at a specific span for a given marker.
	 * \param[in] val_marker - marker value.
	 * \param[in] val_span - span value.
	 */
  su2double* GetAverageGridVel(unsigned short val_marker, unsigned short val_span);

};

/*!
 * \class CMultiGridGeometry
 * \brief Class for defining the multigrid geometry, the main delicated part is the
 *        agglomeration stage, which is done in the declaration.
 * \author F. Palacios
 */
class CMultiGridGeometry : public CGeometry {

public:

	/*!
	 * \brief Constructor of the class.
	 * \param[in] geometry - Geometrical definition of the problem.
	 * \param[in] config - Definition of the particular problem.
	 * \param[in] iMesh - Level of the multigrid.
	 * \param[in] iZone - Current zone in the mesh.
	 */
	CMultiGridGeometry(CGeometry ***geometry, CConfig **config_container, unsigned short iMesh, unsigned short iZone);

	/*!
	 * \brief Destructor of the class.
	 */
	~CMultiGridGeometry(void);

	/*!
	 * \brief Determine if a CVPoint van be agglomerated, if it have the same marker point as the seed.
	 * \param[in] CVPoint - Control volume to be agglomerated.
	 * \param[in] marker_seed - Marker of the seed.
	 * \param[in] fine_grid - Geometrical definition of the problem.
	 * \param[in] config - Definition of the particular problem.
	 * \return <code>TRUE</code> or <code>FALSE</code> depending if the control volume can be agglomerated.
	 */
	bool SetBoundAgglomeration(unsigned long CVPoint, short marker_seed, CGeometry *fine_grid, CConfig *config);

	/*!
	 * \brief Determine if a can be agglomerated using geometrical criteria.
	 * \param[in] iPoint - Seed point.
	 * \param[in] fine_grid - Geometrical definition of the problem.
	 * \param[in] config - Definition of the particular problem.
	 */
	bool GeometricalCheck(unsigned long iPoint, CGeometry *fine_grid, CConfig *config);

	/*!
	 * \brief Determine if a CVPoint van be agglomerated, if it have the same marker point as the seed.
	 * \param[in] Suitable_Indirect_Neighbors - List of Indirect Neighbours that can be agglomerated.
	 * \param[in] iPoint - Seed point.
	 * \param[in] Index_CoarseCV - Index of agglomerated point.
	 * \param[in] fine_grid - Geometrical definition of the problem.
	 */
	void SetSuitableNeighbors(vector<unsigned long> *Suitable_Indirect_Neighbors, unsigned long iPoint,
			unsigned long Index_CoarseCV, CGeometry *fine_grid);

	/*!
	 * \brief Set boundary vertex.
	 * \param[in] geometry - Geometrical definition of the problem.
	 * \param[in] config - Definition of the particular problem.
	 */
	void SetVertex(CGeometry *geometry, CConfig *config);

	/*!
	 * \brief Set points which surround a point.
	 * \param[in] geometry - Geometrical definition of the problem.
	 */
	void SetPoint_Connectivity(CGeometry *geometry);

	/*!
	 * \brief Function declaration to avoid partially overridden classes.
	 */
	void SetPoint_Connectivity(void);

	/*!
	 * \brief Set the edge structure of the agglomerated control volume.
	 * \param[in] config - Definition of the particular problem.
	 * \param[in] geometry - Geometrical definition of the problem.
	 * \param[in] action - Allocate or not the new elements.
	 */
	void SetControlVolume(CConfig *config, CGeometry *geometry, unsigned short action);

	/*!
	 * \brief Mach the near field boundary condition.
	 * \param[in] config - Definition of the particular problem.
	 */
	void MatchNearField(CConfig *config);

  /*!
	 * \brief Mach the near field boundary condition.
	 * \param[in] config - Definition of the particular problem.
	 */
	void MatchActuator_Disk(CConfig *config);

	/*!
	 * \brief Mach the interface boundary condition.
	 * \param[in] config - Definition of the particular problem.
	 */
	void MatchInterface(CConfig *config);

	/*!
	 * \brief Set boundary vertex structure of the agglomerated control volume.
	 * \param[in] config - Definition of the particular problem.
	 * \param[in] geometry - Geometrical definition of the problem.
	 * \param[in] action - Allocate or not the new elements.
	 */
	void SetBoundControlVolume(CConfig *config, CGeometry *geometry, unsigned short action);

	/*!
	 * \brief Set a representative coordinates of the agglomerated control volume.
	 * \param[in] geometry - Geometrical definition of the problem.
	 */
	void SetCoord(CGeometry *geometry);

        /*! 
	 * \brief Set a representative wall normal heat flux of the agglomerated control volume on a particular boundary marker.
	 * \param[in] geometry - Geometrical definition of the problem.
         * \param[in] val_marker - Index of the boundary marker.
	 */
        void SetMultiGridWallHeatFlux(CGeometry *geometry, unsigned short val_marker);

        /*! 
	 * \brief Set a representative wall temperature of the agglomerated control volume on a particular boundary marker.
	 * \param[in] geometry - Geometrical definition of the problem.
         * \param[in] val_marker - Index of the boundary marker.
	 */
        void SetMultiGridWallTemperature(CGeometry *geometry, unsigned short val_marker);

	/*!
	 * \brief Set the rotational velocity at each grid point on a coarse mesh.
	 * \param[in] config - Definition of the particular problem.
   * \param[in] val_iZone - Index of the current zone.
	 */
	void SetRotationalVelocity(CConfig *config, unsigned short val_iZone, bool print);

/*!
 * \brief Set the rotational velocity of the points on the shroud markers to 0.0.
 * \param[in] config - Definition of the particular problem.
 */
void SetShroudVelocity(CConfig *config);

/*!
 * \brief Set the translational velocity at each grid point on a coarse mesh.
 * \param[in] config - Definition of the particular problem.
 */
void SetTranslationalVelocity(CConfig *config, unsigned short val_iZone, bool print);

	/*!
	 * \brief Set the grid velocity at each node in the coarse mesh level.
	 * \param[in] config - Definition of the particular problem.
	 * \param[in] iter - Current physical time step.
	 */
	void SetGridVelocity(CConfig *config, unsigned long iter);

	/*!
	 * \brief Set the grid velocity at each node in the coarse mesh level based
	 *        on a restriction from a finer mesh.
	 * \param[in] fine_mesh - Geometry container for the finer mesh level.
	 * \param[in] config - Definition of the particular problem.
	 */
	void SetRestricted_GridVelocity(CGeometry *fine_mesh, CConfig *config);

	/*!
	 * \brief Find and store the closest neighbor to a vertex.
	 * \param[in] config - Definition of the particular problem.
	 */
	void FindNormal_Neighbor(CConfig *config);
  
	/*!
	 * \brief Indentify geometrical planes in the mesh
	 */
	void SetGeometryPlanes(CConfig *config);

	/*!
	 * \brief Get geometrical planes in the mesh
	 */
	vector<su2double> GetGeometryPlanes();

	/*!
	 * \brief Get x coords of geometrical planes in the mesh
	 */
	vector<vector<su2double> > GetXCoord();

	/*!
	 * \brief Get y coords of geometrical planes in the mesh
	 */
	vector<vector<su2double> > GetYCoord();

	/*!
	 * \brief Get z coords of geometrical planes in the mesh
	 */
	vector<vector<su2double> > GetZCoord();

	/*!
	 * \brief Get all points on a geometrical plane in the mesh
	 */
	vector<vector<unsigned long> > GetPlanarPoints();

};

/*!
 * \class CPeriodicGeometry
 * \brief Class for defining a periodic boundary condition.
 * \author T. Economon, F. Palacios
 */
class CPeriodicGeometry : public CGeometry {
	CPrimalGrid*** newBoundPer;            /*!< \brief Boundary vector for new periodic elements (primal grid information). */
	unsigned long *nNewElem_BoundPer;			/*!< \brief Number of new periodic elements of the boundary. */

public:

	/*!
	 * \brief Constructor of the class.
	 * \param[in] geometry - Geometrical definition of the problem.
	 * \param[in] config - Definition of the particular problem.
	 */
	CPeriodicGeometry(CGeometry *geometry, CConfig *config);

	/*!
	 * \brief Destructor of the class.
	 */
	~CPeriodicGeometry(void);

	/*!
	 * \brief Set the periodic boundaries of the grid.
	 * \param[in] geometry - Geometrical definition of the problem.
	 * \param[in] config - Definition of the particular problem.
	 */
	void SetPeriodicBoundary(CGeometry *geometry, CConfig *config);

	/*!
	 * \brief Set the Tecplot file.
	 * \param[in] config_filename - Name of the file where the Tecplot
	 *            information is going to be stored.
	 */
	void SetTecPlot(char config_filename[MAX_STRING_SIZE], bool new_file);

	/*!
	 * \brief Write the .su2 file.
	 * \param[in] config - Definition of the particular problem.
	 * \param[in] val_mesh_out_filename - Name of the output file.
	 */
	void SetMeshFile(CGeometry *geometry, CConfig *config, string val_mesh_out_filename);
};

/*!
 * \struct CMultiGridQueue
 * \brief Class for a multigrid queue system
 * \author F. Palacios
 * \date Aug 12, 2012
 */
class CMultiGridQueue {
	vector<vector<unsigned long> > QueueCV; /*!< \brief Queue structure to choose the next control volume in the agglomeration process. */
	short *Priority;	/*!< \brief The priority is based on the number of pre-agglomerated neighbors. */
	bool *RightCV;	/*!< \brief In the lowest priority there are some CV that can not be agglomerated, this is the way to identify them */
	unsigned long nPoint; /*!< \brief Total number of points. */

public:

	/*!
	 * \brief Constructor of the class.
	 * \param[in] val_npoint - Number of control volumes.
	 */
	CMultiGridQueue(unsigned long val_npoint);

	/*!
	 * \brief Destructor of the class.
	 */
	~CMultiGridQueue(void);

	/*!
	 * \brief Add a new CV to the list.
	 * \param[in] val_new_point - Index of the new point.
	 * \param[in] val_number_neighbors - Number of neighbors of the new point.
	 */
	void AddCV(unsigned long val_new_point, unsigned short val_number_neighbors);

	/*!
	 * \brief Remove a CV from the list.
	 * \param[in] val_remove_point - Index of the control volume to be removed.
	 */
	void RemoveCV(unsigned long val_remove_point);

	/*!
	 * \brief Change a CV from a list to a different list.
	 * \param[in] val_move_point - Index of the control volume to be moved.
	 * \param[in] val_number_neighbors - New number of neighbors of the control volume.
	 */
	void MoveCV(unsigned long val_move_point, short val_number_neighbors);

	/*!
	 * \brief Increase the priority of the CV.
	 * \param[in] val_incr_point - Index of the control volume.
	 */
	void IncrPriorityCV(unsigned long val_incr_point);

	/*!
	 * \brief Increase the priority of the CV.
	 * \param[in] val_red_point - Index of the control volume.
	 */
	void RedPriorityCV(unsigned long val_red_point);

	/*!
	 * \brief Visualize the control volume queue.
	 */
	void VisualizeQueue(void);

	/*!
	 * \brief Visualize the priority list.
	 */
	void VisualizePriority(void);

	/*!
	 * \brief Find a new seed control volume.
	 * \return Index of the new control volume.
	 */
	long NextCV(void);

	/*!
	 * \brief Check if the queue is empty.
	 * \return <code>TRUE</code> or <code>FALSE</code> depending if the queue is empty.
	 */
	bool EmptyQueue(void);

	/*!
	 * \brief Total number of control volume in the queue.
	 * \return Total number of control points.
	 */
	unsigned long TotalCV(void);

	/*!
	 * \brief Update the queue with the new control volume (remove the CV and
	 increase the priority of the neighbors).
	 * \param[in] val_update_point - Index of the new point.
	 * \param[in] fine_grid - Fine grid geometry.
	 */
	void Update(unsigned long val_update_point, CGeometry *fine_grid);

};

#include "geometry_structure.inl"<|MERGE_RESOLUTION|>--- conflicted
+++ resolved
@@ -1504,13 +1504,8 @@
 /*!
  * \class CPhysicalGeometry
  * \brief Class for reading a defining the primal grid which is read from the
-<<<<<<< HEAD
- *        grid file in .su2 format.
- * \author F. Palacios
-=======
  *        grid file in .su2 or .cgns format.
  * \author F. Palacios, T. Economon, J. Alonso
->>>>>>> 39fa18d1
  */
 class CPhysicalGeometry : public CGeometry {
 
@@ -1625,8 +1620,6 @@
 	 */
 	~CPhysicalGeometry(void);
 
-<<<<<<< HEAD
-=======
   /*!
    * \brief Distributes the coloring from ParMETIS so that each rank has complete information about the local grid points.
    * \param[in] geometry - Definition of the geometry container holding the initial linear partitions of the grid + coloring.
@@ -1724,7 +1717,6 @@
                      int nRecvs,
                      SU2_MPI::Request *recvReq);
 
->>>>>>> 39fa18d1
   /*!
 	 * \brief Set the send receive boundaries of the grid.
 	 * \param[in] geometry - Geometrical definition of the problem.
@@ -1770,10 +1762,6 @@
    * \param[in] val_nZone - Total number of domains in the grid file.
    */
   void Read_SU2_Format_Parallel(CConfig *config, string val_mesh_filename, unsigned short val_iZone, unsigned short val_nZone);
-<<<<<<< HEAD
-
-=======
->>>>>>> 39fa18d1
 
   /*!
    * \brief Reads the geometry of the grid and adjust the boundary
