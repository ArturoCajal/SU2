--- conflicted
+++ resolved
@@ -907,16 +907,10 @@
 	long *Local_to_Global_Point;				/*!< \brief Local-global indexation for the points. */
 	unsigned short *Local_to_Global_Marker;	/*!< \brief Local to Global marker. */
 	unsigned short *Global_to_Local_Marker;	/*!< \brief Global to Local marker. */
-<<<<<<< HEAD
   unsigned long *adj_counter; /*!< \brief Adjacency counter. */
   unsigned long **adjacent_elem; /*!< \brief Adjacency element list. */
-  
-=======
-    unsigned long *adj_counter; /*!< \brief Adjacency counter. */
-    unsigned long **adjacent_elem; /*!< \brief Adjacency element list. */
   su2double* Sensitivity; /*! <\brief Vector holding the sensitivities at each point. */
 
->>>>>>> 59c0fc2e
 public:
   
 	/*!
