/*!
 * \file interpolation_structure.hpp
 * \brief Headers of the main subroutines used by SU2_FSI.
 *        The subroutines and functions are in the <i>interpolation_structure.cpp</i> file.
 * \author H. Kline
 * \version 5.0.0 "Raven"
 *
 * SU2 Original Developers: Dr. Francisco D. Palacios.
 *                          Dr. Thomas D. Economon.
 *
 * SU2 Developers: Prof. Juan J. Alonso's group at Stanford University.
 *                 Prof. Piero Colonna's group at Delft University of Technology.
 *                 Prof. Nicolas R. Gauger's group at Kaiserslautern University of Technology.
 *                 Prof. Alberto Guardone's group at Polytechnic University of Milan.
 *                 Prof. Rafael Palacios' group at Imperial College London.
 *                 Prof. Edwin van der Weide's group at the University of Twente.
 *                 Prof. Vincent Terrapon's group at the University of Liege.
 *
 * Copyright (C) 2012-2017 SU2, the open-source CFD code.
 *
 * SU2 is free software; you can redistribute it and/or
 * modify it under the terms of the GNU Lesser General Public
 * License as published by the Free Software Foundation; either
 * version 2.1 of the License, or (at your option) any later version.
 *
 * SU2 is distributed in the hope that it will be useful,
 * but WITHOUT ANY WARRANTY; without even the implied warranty of
 * MERCHANTABILITY or FITNESS FOR A PARTICULAR PURPOSE. See the GNU
 * Lesser General Public License for more details.
 *
 * You should have received a copy of the GNU Lesser General Public
 * License along with SU2. If not, see <http://www.gnu.org/licenses/>.
 */

#pragma once

#include "../../Common/include/mpi_structure.hpp"

#include <iostream>
#include <cmath>
#include <cstdlib>

#include "config_structure.hpp"
#include "geometry_structure.hpp"
#include "vector_structure.hpp"

using namespace std;


/*!
 * \class CInterpolator
 * \brief Main class for defining the interpolator, it requires
 * a child class for each particular interpolation method
 * \author H. Kline
 * \version 3.2.9 "eagle"
 */
class CInterpolator {
protected:
  unsigned int nZone;
  unsigned int donorZone, targetZone;

  unsigned long MaxLocalVertex_Donor,/*!\brief Maximum vertices per processor*/
  nGlobalFace_Donor,/*!\brief */
  nGlobalFaceNodes_Donor,/*!\brief */
  MaxFace_Donor,/*!\brief Maximum faces per processor*/
  MaxFaceNodes_Donor;/*!\brief Maximum nodes associated with faces per processor*/
  unsigned long *Buffer_Receive_nVertex_Donor, /*!\brief Buffer to store the number of vertices per processor on the Donor domain */
  *Buffer_Receive_nFace_Donor, /*!\brief Buffer to store the number of faces per processor*/
  *Buffer_Receive_nFaceNodes_Donor,/*!\brief Buffer to store the number of nodes associated with faces per processor*/
  *Buffer_Send_nVertex_Donor,/*!\brief Buffer to send number of vertices on the local processor*/
  *Buffer_Send_nFace_Donor,/*!\brief Buffer to send number of faces on the local processor*/
  *Buffer_Send_nFaceNodes_Donor,/*!\brief Buffer to send the number of nodes assocated with faces per processor*/
  *Buffer_Receive_GlobalPoint, /*!\brief Buffer to receive global point indices*/
  *Buffer_Send_GlobalPoint,/*!\brief Buffer to send global point indices*/
  *Buffer_Send_FaceIndex,/*!\brief Buffer to send indices pointing to the node indices that define the faces*/
  *Buffer_Receive_FaceIndex,/*!\brief Buffer to receive indices pointing to the node indices that define the faces*/
  *Buffer_Send_FaceNodes,/*!\brief Buffer to send indices pointing to the location of node information in other buffers, defining faces*/
  *Buffer_Receive_FaceNodes,/*!\brief Buffer to receive indices pointing to the location of node information in other buffers, defining faces*/
  *Buffer_Send_FaceProc,/*!\brief Buffer to send processor which stores the node indicated in Buffer_Receive_FaceNodes*/
  *Buffer_Receive_FaceProc;/*!\brief Buffer to receive processor which stores the node indicated in Buffer_Receive_FaceNodes*/

  su2double *Buffer_Send_Coord,/*!\brief Buffer to send coordinate values*/
  *Buffer_Send_Normal,/*!\brief Buffer to send normal vector values */
  *Buffer_Receive_Coord,/*!\brief Buffer to receive coordinate values*/
  *Buffer_Receive_Normal;/*!\brief Buffer to receive normal vector values*/
  
  unsigned long *Receive_GlobalPoint, /*!\brief Buffer to receive Global point indexes*/
  *Buffer_Receive_nLinkedNodes,       /*!\brief Buffer to receive the number of edges connected to each node*/
  *Buffer_Receive_LinkedNodes,        /*!\brief Buffer to receive the list of notes connected to the nodes through an edge*/
  *Buffer_Receive_StartLinkedNodes,   /*!\brief Buffer to receive the index of the Receive_LinkedNodes buffer where corresponding list of linked nodes begins */
  *Buffer_Receive_Proc;               /*!\brief Buffer to receive the thread that owns the node*/
  
  unsigned long  nGlobalVertex_Target, /*!\brief Global number of vertex of the target boundary*/
  nLocalVertex_Target,                 /*!\brief Number of vertex of the target boundary owned by the thread*/
  nGlobalVertex_Donor,                 /*!\brief Global number of vertex of the donor boundary*/
  nLocalVertex_Donor,                  /*!\brief Number of vertex of the donor boundary owned by the thread*/
  nGlobalVertex,                       /*!\brief Dummy variable to temporarily store the global number of vertex of a boundary*/
  nLocalLinkedNodes;                   /*!\brief Dummy variable to temporarily store the number of vertex of a boundary*/

public:
  CGeometry*** Geometry;        /*! \brief Vector which stores n zones of geometry. */
  CGeometry* donor_geometry;    /*! \brief Vector which stores the donor geometry. */
  CGeometry* target_geometry;   /*! \brief Vector which stores the target geometry. */

  /*!
   * \brief Constructor of the class.
   */
  CInterpolator(void);

  /*!
 * \brief Constructor of the class.
 * \param[in] geometry - Geometrical definition of the problem.
 * \param[in] config - Definition of the particular problem.
 * \param[in] iZone - index of the donor zone
 * \param[in] jZone - index of the target zone
 */
  CInterpolator(CGeometry ***geometry_container, CConfig **config, unsigned int iZone, unsigned int jZone);

  /*!
   * \brief Destructor of the class.
   */
  virtual ~CInterpolator(void);

  /*!
   * \brief Find the index of the interface marker shared by that zone
   * \param[in] config - Definition of the particular problem.
   * \param[in] val_marker_interface - Interface tag.
   */
<<<<<<< HEAD
   int Find_InterfaceMarker(CConfig *config, int val_marker_interface);
=======
  int Find_InterfaceMarker(CConfig *config, unsigned short val_marker_interface);

  /*!
   * \brief Check whether the interface should be processed or not
   * \param[in] val_markDonor  - Marker tag from donor zone.
   * \param[in] val_markTarget - Marker tag from target zone.
   */  
  bool CheckInterfaceBoundary(int val_markDonor, int val_markTarget);
  
  /*!
   * \brief Recontstruct the boundary connectivity from parallel partitioning and broadcasts it to all threads
   * \param[in] val_zone   - index of the zone
   * \param[in] val_marker - index of the marker
   */
  void ReconstructBoundary(unsigned long val_zone, int val_marker);
  
  /*!
   * \brief compute distance between 2 points
   * \param[in] point_i
   * \param[in] point_i
   */
  su2double PointsDistance(su2double *point_i, su2double *point_j);
>>>>>>> 64db3204

  /*!
   * \brief Set up transfer matrix defining relation between two meshes
   * \param[in] config - Definition of the particular problem.
   */
  virtual void Set_TransferCoeff(CConfig **config);

  /*!
   * \brief Determine array sizes used to collect and send coordinate and global point
   * information.
   * \param[in] faces - boolean that determines whether or not to set face information as well
   * \param[in] markDonor - Index of the boundary on the donor domain.
   * \param[in] markTarget - Index of the boundary on the target domain.
   * \param[in] nVertexDonor - Number of vertices on the donor boundary.
   * \param[in] nDim - number of physical dimensions.
   */
  void Determine_ArraySize(bool faces, int markDonor, int markTarget, unsigned long nVertexDonor, unsigned short nDim);

  /*!
   * \brief Collect and communicate vertex info: coord, global point, and if faces=true the normal vector
   * \param[in] faces - boolean that determines whether or not to set face information as well
   * \param[in] markDonor - Index of the boundary on the donor domain.
   * \param[in] markTarget - Index of the boundary on the target domain.
   * \param[in] nVertexDonor - Number of vertices on the donor boundary.
   * \param[in] nDim - number of physical dimensions.
   */
  void Collect_VertexInfo(bool faces, int markDonor, int markTarget, unsigned long nVertexDonor, unsigned short nDim);

  /*!
   * \brief Transfer pre-processing for turbomachinery interpolation interface.
   * \param[in] donor_geometry - Geometry of the donor mesh.
   * \param[in] target_geometry - Geometry of the target mesh.
   * \param[in] donor_config - Definition of the problem at the donor mesh.
   * \param[in] target_config - Definition of the problem at the target mesh.
   */
  virtual void Preprocessing_InterpolationInterface(CGeometry *donor_geometry, CGeometry *target_geometry,  CConfig *donor_config,
      CConfig *target_config, unsigned short iMarkerInt);

  /*!
   * \brief Initialize quantities for spanwise sections for turbomachinery interpolation.
   * \param[in] target_config - Definition of the problem at the target mesh.
   */
  virtual void SetSpanWiseLevels(CConfig *target_config);


};

/*!
 * \brief Nearest Neighbor interpolation
 */
class CNearestNeighbor : public CInterpolator {
public:

  /*!
   * \brief Constructor of the class.
   */
  CNearestNeighbor(void);

  /*!
   * \brief Constructor of the class.
   * \param[in] geometry - Geometrical definition of the problem.
   * \param[in] config - Definition of the particular problem.
   * \param[in] iZone - index of the donor zone
   * \param[in] jZone - index of the target zone
   */
  CNearestNeighbor(CGeometry ***geometry_container, CConfig **config, unsigned int iZone, unsigned int jZone);

  /*!
   * \brief Destructor of the class.
   */
  ~CNearestNeighbor(void);

  /*!
   * \brief Set up transfer matrix defining relation between two meshes
   * \param[in] config - Definition of the particular problem.
   */
  void Set_TransferCoeff(CConfig **config);

};

/*!
 * \brief Isoparametric interpolation
  */
class CIsoparametric : public CInterpolator {
public:

  /*!
   * \brief Constructor of the class.
   * \param[in] geometry - Geometrical definition of the problem.
   * \param[in] config - Definition of the particular problem.
   * \param[in] iZone - index of the donor zone
   * \param[in] jZone - index of the target zone
   */
  CIsoparametric(CGeometry ***geometry_container, CConfig **config, unsigned int iZone, unsigned int jZone);

  /*!
   * \brief Destructor of the class.
   */
  ~CIsoparametric(void);

  /*!
   * \brief Set up transfer matrix defining relation between two meshes
   * \param[in] config - Definition of the particular problem.
   */
  void Set_TransferCoeff(CConfig **config);

  /*!
   * \brief Calculate the isoparametric representation of point iVertex in marker iZone_0 by nodes of element donor_elem in marker jMarker of zone iZone_1.
   * \param[in] iVertex - vertex index of the point being interpolated.
   * \param[in] nDim - the dimension of the coordinates.
   * \param[in] iZone_1 - zone index of the element to use for interpolation (the DONOR zone)
   * \param[in] donor_elem - element index of the element to use for interpolation (or global index of a point in 2D)
   * \param[in[ nDonorPoints - number of donor points in the element.
   * \param[in] xj - point projected onto the plane of the donor element.
   * \param[out] isoparams - isoparametric coefficients. Must be allocated to size nNodes ahead of time. (size> nDonors)
   *
   * If the problem is 2D, the 'face' projected onto is actually an edge; the local index
   * of the edge is then stored in iFace, and the global index of the node (from which the edge
   * is referenced)
   */
  void Isoparameters(unsigned short nDim, unsigned short nDonor, su2double *X, su2double *xj,su2double* isoparams);

};

/*!
 * \brief Mirror interpolation: copy point linking and coefficient values from the opposing mesh
 * Assumes that the oppoosing mesh has already run interpolation. (otherwise this will result in empty/trivial interpolation)
 */
class CMirror : public CInterpolator {
public:

  /*!
   * \brief Constructor of the class.
   * \param[in] geometry_container
   * \param[in] config - config container
   * \param[in] iZone - First zone
   * \param[in] jZone - Second zone
   *
   * Data is set in geometry[targetZone]
   *
   */
  CMirror(CGeometry ***geometry_container, CConfig **config, unsigned int iZone, unsigned int jZone);

  /*!
   * \brief Destructor of the class.
   */
  ~CMirror(void);

  /*!
   * \brief Set up transfer matrix defining relation between two meshes
   * \param[in] config - Definition of the particular problem.
   */
  void Set_TransferCoeff(CConfig **config);
  
};

/*!
 * \brief Sliding mesh approach
  */
class CSlidingMesh : public CInterpolator {
public:

  /*!
   * \brief Constructor of the class.
   * \param[in] geometry - Geometrical definition of the problem.
   * \param[in] config - Definition of the particular problem.
   * \param[in] iZone - index of the donor zone
   * \param[in] jZone - index of the target zone
   */
  CSlidingMesh(CGeometry ***geometry_container, CConfig **config, unsigned int iZone, unsigned int jZone);

  /*!
   * \brief Destructor of the class.
   */
  ~CSlidingMesh(void);

  /*!
   * \brief Set up transfer matrix defining relation between two meshes
   * \param[in] config - Definition of the particular problem.
   */
  void Set_TransferCoeff(CConfig **config);
  
  /*!
   * \brief For 3-Dimensional grids, build the dual surface element
   * \param[in] map         - array containing the index of the boundary points connected to the node
   * \param[in] startIndex  - for each vertex specifies the corresponding index in the global array containing the indexes of all its neighbouring vertexes 
   * \param[in] nNeighbour  - for each vertex specifies the number of its neighbouring vertexes (on the boundary)
   * \param[in] coord       - array containing the coordinates of all the boundary vertexes
   * \param[in] centralNode - label of the vertex around which the dual surface element is built
   * \param[in] element  - double array where element node coordinates will be stored
   */  
  int Build_3D_surface_element(unsigned long *map, unsigned long *startIndex, unsigned long* nNeighbor, su2double *coord, unsigned long centralNode, su2double** element);
   
  /*!
   * \brief For 2-Dimensional grids, compute intersection length of two segments projected along a given direction
   * \param[in] A1 - first  point of segment A
   * \param[in] A2 - second point of segment A
   * \param[in] B1 - first  point of segment B
   * \param[in] B2 - second point of segment B
   * \param[in] Direction - along which segments are projected
   */
  su2double ComputeLineIntersectionLength(su2double* A1, su2double* A2, su2double* B1, su2double* B2, su2double* Direction);
  
  /*!
   * \brief For 3-Dimensional grids, compute intersection area between two triangle projected on a given plane
   * \param[in] A1 - first  point of triangle A
   * \param[in] A2 - second point of triangle A
   * \param[in] A3 - third  point of triangle A
   * \param[in] B1 - first  point of triangle B
   * \param[in] B2 - second point of triangle B
   * \param[in] B3 - third  point of triangle B
   * \param[in] Direction - vector normal to projection plane
   */
  su2double Compute_Triangle_Intersection(su2double* A1, su2double* A2, su2double* A3, su2double* B1, su2double* B2, su2double* B3, su2double* Direction);
  
  /*!
   * \brief For 3-Dimensional grids, compute intersection area between two triangle projected on a given plane
   * P1 from triangle P MUST be inside triangle Q, points order doesn't matter
   * \param[in] P1 - first  point of triangle A
   * \param[in] P2 - second point of triangle A
   * \param[in] P3 - third  point of triangle A
   * \param[in] Q1 - first  point of triangle B
   * \param[in] Q2 - second point of triangle B
   * \param[in] Q3 - third  point of triangle B
   */
  su2double ComputeIntersectionArea( su2double* P1, su2double* P2, su2double* P3, su2double* Q1, su2double* Q2, su2double* Q3 );
  
  /*!
   * \brief For 2-Dimensional grids, check whether, and compute, two lines are intersecting
   * \param[in] A1 - first  defining first line
   * \param[in] A2 - second defining first line
   * \param[in] B1 - first  defining second line
   * \param[in] B2 - second defining second line
   * \param[in] IntersectionPoint - Container for intersection coordinates
   */
  void ComputeLineIntersectionPoint( su2double* A1, su2double* A2, su2double* B1, su2double* B2, su2double* IntersectionPoint );
  
  /*!
   * \brief For N-Dimensional grids, check whether a point is inside a triangle specified by 3 T points
   * \param[in] Point - query point
   * \param[in] T1 - first  point of triangle T
   * \param[in] T2 - second point of triangle T
   * \param[in] T3 - third  point of triangle T
   */
  bool CheckPointInsideTriangle(su2double* Point, su2double* T1, su2double* T2, su2double* T3);
};

<<<<<<< HEAD
};

/*!
 * \class CTurboInterpolation
 * \brief Main class for turbomachinery interface interpolation
 * \author A. Rubino
 * \version 5.0.0 "Raven"
 */
class CTurboInterpolation : public CInterpolator {

protected:

  su2double 	 *SpanValueCoeffTarget;
  unsigned short *SpanLevelDonor;

public:

  /*!
   * \brief Constructor of the class.
   */
  CTurboInterpolation(void);

  /*!
   * \brief Constructor of the class.
   * \param[in] geometry - Geometrical definition of the problem.
   * \param[in] config - Definition of the particular problem.
   * \param[in] iZone - index of the donor zone
   * \param[in] jZone - index of the target zone
   */
  CTurboInterpolation(CGeometry ***geometry_container, CConfig **config, unsigned int iZone, unsigned int jZone);

  /*!
   * \brief Destructor of the class.
   */
  ~CTurboInterpolation(void);

  /*!
   * \brief Set up transfer matrix defining relation between two meshes
   * \param[in] config - Definition of the particular problem.
   */
  void Set_TransferCoeff(CConfig **config);

  /*!
   * \brief Determine array sizes used to collect and send coordinate and global point
   * information.
   * \param[in] faces - boolean that determines whether or not to set face information as well
   * \param[in] markDonor - Index of the boundary on the donor domain.
   * \param[in] markTarget - Index of the boundary on the target domain.
   * \param[in] nVertexDonor - Number of vertices on the donor boundary.
   * \param[in] iSpan - span index for turbo-vertex data structure.
   * \param[in] nDim - number of physical dimensions.
   */
  void Determine_ArraySize(bool faces, int markDonor, int markTarget, unsigned long nVertexDonor, unsigned short iSpan, unsigned short nDim);

  /*!
   * \brief Collect and communicate vertex info: coord, global point, and if faces=true the normal vector
   * \param[in] faces - boolean that determines whether or not to set face information as well
   * \param[in] markDonor - Index of the boundary on the donor domain.
   * \param[in] markTarget - Index of the boundary on the target domain.
   * \param[in] nVertexDonor - Number of vertices on the donor boundary.
   * \param[in] iSpan - span index for turbo-vertex data structure.
   * \param[in] nDim - number of physical dimensions.
   */
  void Collect_TurboVertexInfo(bool faces, int markDonor, int markTarget, unsigned long nVertexDonor, unsigned short iSpan, unsigned short nDim);

  /*!
   * \brief Transfer pre-processing for turbomachinery interpolation interface.
   * \param[in] donor_geometry - Geometry of the donor mesh.
   * \param[in] target_geometry - Geometry of the target mesh.
   * \param[in] donor_config - Definition of the problem at the donor mesh.
   * \param[in] target_config - Definition of the problem at the target mesh.
   */
  void Preprocessing_InterpolationInterface(CGeometry *donor_geometry, CGeometry *target_geometry,  CConfig *donor_config,
      CConfig *target_config, unsigned short iMarkerInt);

  /*!
   * \brief Initialize quantities for spanwise sections for interpolation.
   * \param[in] target_config - Definition of the problem at the target mesh.
   */
  void SetSpanWiseLevels(CConfig *target_config);


};
=======
>>>>>>> 64db3204
<|MERGE_RESOLUTION|>--- conflicted
+++ resolved
@@ -126,9 +126,6 @@
    * \param[in] config - Definition of the particular problem.
    * \param[in] val_marker_interface - Interface tag.
    */
-<<<<<<< HEAD
-   int Find_InterfaceMarker(CConfig *config, int val_marker_interface);
-=======
   int Find_InterfaceMarker(CConfig *config, unsigned short val_marker_interface);
 
   /*!
@@ -151,7 +148,6 @@
    * \param[in] point_i
    */
   su2double PointsDistance(su2double *point_i, su2double *point_j);
->>>>>>> 64db3204
 
   /*!
    * \brief Set up transfer matrix defining relation between two meshes
@@ -399,9 +395,6 @@
   bool CheckPointInsideTriangle(su2double* Point, su2double* T1, su2double* T2, su2double* T3);
 };
 
-<<<<<<< HEAD
-};
-
 /*!
  * \class CTurboInterpolation
  * \brief Main class for turbomachinery interface interpolation
@@ -482,6 +475,4 @@
   void SetSpanWiseLevels(CConfig *target_config);
 
 
-};
-=======
->>>>>>> 64db3204
+};