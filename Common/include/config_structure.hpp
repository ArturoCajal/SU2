--- conflicted
+++ resolved
@@ -1077,14 +1077,9 @@
   bool Compute_Entropy;                      /*!< \brief Whether or not to compute the entropy in the fluid model. */
   bool Use_Lumped_MassMatrix_DGFEM;          /*!< \brief Whether or not to use the lumped mass matrix for DGFEM. */
   bool Jacobian_Spatial_Discretization_Only; /*!< \brief Flag to know if only the exact Jacobian of the spatial discretization must be computed. */
-<<<<<<< HEAD
-  bool Compute_Average; /*!< \brief Whether or not to compute averages for unsteady simulations in FV or DG solver. */
-  
-  unsigned short Kind_Verification_Solution;  /*!< \brief Verification solution for accuracy assessment. */
-=======
   bool Compute_Average;                      /*!< \brief Whether or not to compute averages for unsteady simulations in FV or DG solver. */
   unsigned short Comm_Level;                 /*!< \brief Level of MPI communications to be performed. */
->>>>>>> 1571f0cc
+  unsigned short Kind_Verification_Solution;  /*!< \brief Verification solution for accuracy assessment. */
 
   ofstream *ConvHistFile;       /*!< \brief Store the pointer to each history file */
   bool Time_Domain;             /*!< \brief Determines if the multizone problem is solved in time-domain */
