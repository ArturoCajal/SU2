/*!
 * \file config_structure.hpp
 * \brief All the information about the definition of the physical problem.
 *        The subroutines and functions are in the <i>config_structure.cpp</i> file.
 * \author F. Palacios, T. Economon, B. Tracey
 * \version 4.3.0 "Cardinal"
 *
 * SU2 Lead Developers: Dr. Francisco Palacios (Francisco.D.Palacios@boeing.com).
 *                      Dr. Thomas D. Economon (economon@stanford.edu).
 *
 * SU2 Developers: Prof. Juan J. Alonso's group at Stanford University.
 *                 Prof. Piero Colonna's group at Delft University of Technology.
 *                 Prof. Nicolas R. Gauger's group at Kaiserslautern University of Technology.
 *                 Prof. Alberto Guardone's group at Polytechnic University of Milan.
 *                 Prof. Rafael Palacios' group at Imperial College London.
 *                 Prof. Edwin van der Weide's group at the University of Twente.
 *                 Prof. Vincent Terrapon's group at the University of Liege.
 *
 * Copyright (C) 2012-2016 SU2, the open-source CFD code.
 *
 * SU2 is free software; you can redistribute it and/or
 * modify it under the terms of the GNU Lesser General Public
 * License as published by the Free Software Foundation; either
 * version 2.1 of the License, or (at your option) any later version.
 *
 * SU2 is distributed in the hope that it will be useful,
 * but WITHOUT ANY WARRANTY; without even the implied warranty of
 * MERCHANTABILITY or FITNESS FOR A PARTICULAR PURPOSE. See the GNU
 * Lesser General Public License for more details.
 *
 * You should have received a copy of the GNU Lesser General Public
 * License along with SU2. If not, see <http://www.gnu.org/licenses/>.
 */

#pragma once

#include "./mpi_structure.hpp"

#include <iostream>
#include <cstdlib>
#include <fstream>
#include <sstream>
#include <string>
#include <cstring>
#include <vector>
#include <stdlib.h>
#include <cmath>
#include <map>
#include <assert.h>
#ifdef HAVE_CGNS
  #include "cgnslib.h"
#endif
#include "./option_structure.hpp"
#include "./datatype_structure.hpp"
<<<<<<< HEAD
#ifdef HAVE_CGNS
  #include "cgnslib.h"
#endif
=======

#ifdef HAVE_CGNS
  #include "cgnslib.h"
#endif

>>>>>>> fadd7a29
using namespace std;

/*!
 * \class CConfig
 * \brief Main class for defining the problem; basically this class reads the configuration file, and
 *        stores all the information.
 * \author F. Palacios
 * \version 4.3.0 "Cardinal"
 */

class CConfig {
private:

	int rank;
	
	unsigned short Kind_SU2; /*!< \brief Kind of SU2 software component.*/
  unsigned short Ref_NonDim; /*!< \brief Kind of non dimensionalization.*/
  unsigned short Kind_AverageProcess; /*!< \brief Kind of mixing process.*/
  unsigned short Kind_SpanWise; /*!< \brief Kind of span-wise section computation.*/
  unsigned short *Kind_TurboMachinery;  /*!< \brief Kind of turbomachynery architecture.*/
  unsigned short iZone, nZone; /*!< \brief Number of zones in the mesh. */
  su2double Highlite_Area; /*!< \brief Highlite area. */
  su2double Fan_Poly_Eff; /*!< \brief Highlite area. */
	su2double OrderMagResidual; /*!< \brief Order of magnitude reduction. */
	su2double MinLogResidual; /*!< \brief Minimum value of the log residual. */
	su2double OrderMagResidualFSI; /*!< \brief Order of magnitude reduction. */
	su2double MinLogResidualFSI; /*!< \brief Minimum value of the log residual. */
	su2double Res_FEM_UTOL; 		/*!< \brief UTOL criteria for structural FEM. */
	su2double Res_FEM_RTOL; 		/*!< \brief RTOL criteria for structural FEM. */
	su2double Res_FEM_ETOL; 		/*!< \brief ETOL criteria for structural FEM. */
	su2double EA_ScaleFactor; /*!< \brief Equivalent Area scaling factor */
	su2double* EA_IntLimit; /*!< \brief Integration limits of the Equivalent Area computation */
  su2double AdjointLimit; /*!< \brief Adjoint variable limit */
  su2double* Obj_ChainRuleCoeff; /*!< \brief Array defining objective function for adjoint problem based on chain rule in terms of gradient w.r.t. density, velocity, pressure */
  bool MG_AdjointFlow; /*!< \brief MG with the adjoint flow problem */
  su2double* SubsonicEngine_Cyl; /*!< \brief Coordinates of the box subsonic region */
  su2double* SubsonicEngine_Values; /*!< \brief Values of the box subsonic region */
  su2double* Hold_GridFixed_Coord; /*!< \brief Coordinates of the box to hold fixed the nbumerical grid */
  su2double *DistortionRack;
  su2double *PressureLimits,
  *DensityLimits,
  *TemperatureLimits; /*!< \brief Limits for the primitive variables */
  bool ActDisk_DoubleSurface;  /*!< \brief actuator disk double surface  */
  bool Engine_HalfModel;  /*!< \brief only half model is in the computational grid  */
  bool ActDisk_SU2_DEF;  /*!< \brief actuator disk double surface  */
  unsigned short ConvCriteria;	/*!< \brief Kind of convergence criteria. */
  unsigned short nFFD_Iter; 	/*!< \brief Iteration for the point inversion problem. */
  su2double FFD_Tol;  	/*!< \brief Tolerance in the point inversion problem. */
  bool Viscous_Limiter_Flow, Viscous_Limiter_Turb;			/*!< \brief Viscous limiters. */
  bool Write_Conv_FSI;			/*!< \brief Write convergence file for FSI problems. */
  bool ContinuousAdjoint,			/*!< \brief Flag to know if the code is solving an adjoint problem. */
  Viscous,                /*!< \brief Flag to know if the code is solving a viscous problem. */
  EquivArea,				/*!< \brief Flag to know if the code is going to compute and plot the equivalent area. */
  InvDesign_Cp,				/*!< \brief Flag to know if the code is going to compute and plot the inverse design. */
  InvDesign_HeatFlux,				/*!< \brief Flag to know if the code is going to compute and plot the inverse design. */
  Grid_Movement,			/*!< \brief Flag to know if there is grid movement. */
  Wind_Gust,              /*!< \brief Flag to know if there is a wind gust. */
  Aeroelastic_Simulation, /*!< \brief Flag to know if there is an aeroelastic simulation. */
  Rotating_Frame,			/*!< \brief Flag to know if there is a rotating frame. */
	PoissonSolver,			/*!< \brief Flag to know if we are solving  poisson forces  in plasma solver. */
	Low_Mach_Precon,		/*!< \brief Flag to know if we are using a low Mach number preconditioner. */
	Low_Mach_Corr,			/*!< \brief Flag to know if we are using a low Mach number correction. */
	GravityForce,			/*!< \brief Flag to know if the gravity force is incuded in the formulation. */
	SmoothNumGrid,			/*!< \brief Smooth the numerical grid. */
	AdaptBoundary,			/*!< \brief Adapt the elements on the boundary. */
	SubsonicEngine,			/*!< \brief Engine intake subsonic region. */
	Frozen_Visc,			/*!< \brief Flag for adjoint problem with/without frozen viscosity. */
	Sens_Remove_Sharp,			/*!< \brief Flag for removing or not the sharp edges from the sensitivity computation. */
	Hold_GridFixed,	/*!< \brief Flag hold fixed some part of the mesh during the deformation. */
  Axisymmetric; /*!< \brief Flag for axisymmetric calculations */
  su2double Damp_Engine_Inflow;	/*!< \brief Damping factor for the engine inlet. */
  su2double Damp_Engine_Exhaust;	/*!< \brief Damping factor for the engine exhaust. */
  su2double Damp_Res_Restric,	/*!< \brief Damping factor for the residual restriction. */
	Damp_Correc_Prolong; /*!< \brief Damping factor for the correction prolongation. */
	su2double Position_Plane; /*!< \brief Position of the Near-Field (y coordinate 2D, and z coordinate 3D). */
	su2double WeightCd; /*!< \brief Weight of the drag coefficient. */
  su2double dCD_dCL; /*!< \brief Weight of the drag coefficient. */
  su2double dCD_dCM; /*!< \brief Weight of the drag coefficient. */
  su2double CL_Target; /*!< \brief Weight of the drag coefficient. */
  su2double CM_Target; /*!< \brief Weight of the drag coefficient. */
  su2double *HTP_Min_XCoord, *HTP_Min_YCoord; /*!< \brief Identification of the HTP. */
	unsigned short Unsteady_Simulation;	/*!< \brief Steady or unsteady (time stepping or dual time stepping) computation. */
	unsigned short Dynamic_Analysis;	/*!< \brief Static or dynamic structural analysis. */
	unsigned short nStartUpIter;	/*!< \brief Start up iterations using the fine grid. */
  su2double FixAzimuthalLine; /*!< \brief Fix an azimuthal line due to misalignments of the nearfield. */
  su2double **DV_Value;		/*!< \brief Previous value of the design variable. */
	su2double LimiterCoeff;				/*!< \brief Limiter coefficient */
  unsigned long LimiterIter;	/*!< \brief Freeze the value of the limiter after a number of iterations */
	su2double SharpEdgesCoeff;				/*!< \brief Coefficient to identify the limit of a sharp edge. */
  unsigned short SystemMeasurements; /*!< \brief System of measurements. */
  unsigned short Kind_Regime;  /*!< \brief Kind of adjoint function. */
  unsigned short *Kind_ObjFunc;  /*!< \brief Kind of objective function. */
  su2double *Weight_ObjFunc;    /*!< \brief Weight applied to objective function. */
  unsigned short Kind_SensSmooth; /*!< \brief Kind of sensitivity smoothing technique. */
  unsigned short Continuous_Eqns; /*!< \brief Which equations to treat continuously (Hybrid adjoint)*/
  unsigned short Discrete_Eqns; /*!< \brief Which equations to treat discretely (Hybrid adjoint). */
	unsigned short *Design_Variable; /*!< \brief Kind of design variable. */
	su2double RatioDensity,				/*!< \brief Ratio of density for a free surface problem. */
	RatioViscosity,				/*!< \brief Ratio of viscosity for a free surface problem. */
	FreeSurface_Thickness,  /*!< \brief Thickness of the interfase for a free surface problem. */
	FreeSurface_Outlet,  /*!< \brief Outlet of the interfase for a free surface problem. */
	FreeSurface_Damping_Coeff,  /*!< \brief Damping coefficient of the free surface for a free surface problem. */
	FreeSurface_Damping_Length;  /*!< \brief Damping length of the free surface for a free surface problem. */
	unsigned short Kind_Adaptation;	/*!< \brief Kind of numerical grid adaptation. */
	unsigned short nTimeInstances;  /*!< \brief Number of periodic time instances for  harmonic balance. */
	su2double HarmonicBalance_Period;		/*!< \brief Period of oscillation to be used with harmonic balance computations. */
	su2double New_Elem_Adapt;			/*!< \brief Elements to adapt in the numerical grid adaptation process. */
	su2double Delta_UnstTime,			/*!< \brief Time step for unsteady computations. */
	Delta_UnstTimeND;						/*!< \brief Time step for unsteady computations (non dimensional). */
  su2double Delta_DynTime,		/*!< \brief Time step for dynamic structural computations. */
	Total_DynTime,				/*!< \brief Total time for dynamic structural computations. */
	Current_DynTime;			/*!< \brief Global time of the dynamic structural computations. */
	su2double Total_UnstTime,						/*!< \brief Total time for unsteady computations. */
	Total_UnstTimeND;								/*!< \brief Total time for unsteady computations (non dimensional). */
	su2double Current_UnstTime,									/*!< \brief Global time of the unsteady simulation. */
	Current_UnstTimeND;									/*!< \brief Global time of the unsteady simulation. */
	unsigned short nMarker_Euler,	/*!< \brief Number of Euler wall markers. */
	nMarker_FarField,				/*!< \brief Number of far-field markers. */
	nMarker_Custom,
	nMarker_SymWall,				/*!< \brief Number of symmetry wall markers. */
  nMarker_Pressure,				/*!< \brief Number of pressure wall markers. */
	nMarker_PerBound,				/*!< \brief Number of periodic boundary markers. */
	nMarker_MixingPlaneInterface,				/*!< \brief Number of mixing plane interface boundary markers. */
	nMarker_Turbomachinery,				/*!< \brief Number turbomachinery markers. */
	nMarker_TurboPerformance,				/*!< \brief Number of turboperformance markers. */
	nSpanWiseSections_User,			/*!< \brief Number of spanwise sections to compute 3D BC and Performance for turbomachinery   */
	nMarker_NearFieldBound,				/*!< \brief Number of near field boundary markers. */
  nMarker_ActDiskInlet, nMarker_ActDiskOutlet,
	nMarker_InterfaceBound,				/*!< \brief Number of interface boundary markers. */
	nMarker_Fluid_InterfaceBound,				/*!< \brief Number of fluid interface markers. */
	nMarker_Dirichlet,				/*!< \brief Number of interface boundary markers. */
	nMarker_Inlet,					/*!< \brief Number of inlet flow markers. */
	nMarker_Riemann,					/*!< \brief Number of Riemann flow markers. */
	nMarker_NRBC,					/*!< \brief Number of NRBC flow markers. */
	nRelaxFactor_NRBC,    /*!< \brief Number of relaxation factors for NRBC markers. */
	nMarker_Supersonic_Inlet,					/*!< \brief Number of supersonic inlet flow markers. */
  nMarker_Supersonic_Outlet,					/*!< \brief Number of supersonic outlet flow markers. */
  nMarker_Outlet,					/*!< \brief Number of outlet flow markers. */
	nMarker_Out_1D,         /*!< \brief Number of outlet flow markers over which to calculate 1D outputs */
	nMarker_Isothermal,     /*!< \brief Number of isothermal wall boundaries. */
	nMarker_HeatFlux,       /*!< \brief Number of constant heat flux wall boundaries. */
	nMarker_EngineExhaust,					/*!< \brief Number of nacelle exhaust flow markers. */
	nMarker_EngineInflow,					/*!< \brief Number of nacelle inflow flow markers. */
  nMarker_Clamped,						/*!< \brief Number of clamped markers in the FEM. */
  nMarker_Displacement,					/*!< \brief Number of displacement surface markers. */
	nMarker_Load,					/*!< \brief Number of load surface markers. */
	nMarker_Load_Dir,					/*!< \brief Number of load surface markers defined by magnitude and direction. */
	nMarker_Load_Sine,					/*!< \brief Number of load surface markers defined by magnitude and direction. */
	nMarker_FlowLoad,					/*!< \brief Number of load surface markers. */
	nMarker_Neumann,				/*!< \brief Number of Neumann flow markers. */
  nMarker_Internal,				/*!< \brief Number of Neumann flow markers. */
	nMarker_All,					/*!< \brief Total number of markers using the grid information. */
  nMarker_Max,					/*!< \brief Max number of number of markers using the grid information. */
  nMarker_CfgFile;					/*!< \brief Total number of markers using the config file
									(note that using parallel computation this number can be different
									from nMarker_All). */
	string *Marker_Euler,			/*!< \brief Euler wall markers. */
	*Marker_FarField,				/*!< \brief Far field markers. */
	*Marker_Custom,
	*Marker_SymWall,				            /*!< \brief Symmetry wall markers. */
  *Marker_Pressure,				            /*!< \brief Pressure boundary markers. */
	*Marker_PerBound,				            /*!< \brief Periodic boundary markers. */
	*Marker_PerDonor,				            /*!< \brief Rotationally periodic boundary donor markers. */
	*Marker_MixingPlaneInterface,				/*!< \brief MixingPlane interface boundary markers. */
	*Marker_TurboBoundIn,				/*!< \brief Turbomachinery performance boundary markers. */
	*Marker_TurboBoundOut,				/*!< \brief Turbomachinery performance boundary donor markers. */
	*Marker_NearFieldBound,				/*!< \brief Near Field boundaries markers. */
	*Marker_InterfaceBound,				/*!< \brief Interface boundaries markers. */
	*Marker_Fluid_InterfaceBound,				/*!< \brief Fluid interface markers. */
  *Marker_ActDiskInlet,
  *Marker_ActDiskOutlet,
	*Marker_Dirichlet,				/*!< \brief Interface boundaries markers. */
	*Marker_Inlet,					/*!< \brief Inlet flow markers. */
	*Marker_Riemann,					/*!< \brief Riemann markers. */
	*Marker_NRBC,					/*!< \brief NRBC markers. */
	*Marker_Supersonic_Inlet,					/*!< \brief Supersonic inlet flow markers. */
  *Marker_Supersonic_Outlet,					/*!< \brief Supersonic outlet flow markers. */
  *Marker_Outlet,					/*!< \brief Outlet flow markers. */
	*Marker_Out_1D,         /*!< \brief Outlet flow markers over which to calculate 1D output. */
	*Marker_Isothermal,     /*!< \brief Isothermal wall markers. */
	*Marker_HeatFlux,       /*!< \brief Constant heat flux wall markers. */
	*Marker_EngineInflow,					/*!< \brief Engine Inflow flow markers. */
  *Marker_EngineExhaust,					/*!< \brief Engine Exhaust flow markers. */
	*Marker_Clamped,						/*!< \brief Clamped markers. */
	*Marker_Displacement,					/*!< \brief Displacement markers. */
	*Marker_Load,					/*!< \brief Load markers. */
	*Marker_Load_Dir,					/*!< \brief Load markers defined in cartesian coordinates. */
	*Marker_Load_Sine,					/*!< \brief Sine-wave loaded markers defined in cartesian coordinates. */
	*Marker_FlowLoad,					/*!< \brief Flow Load markers. */
	*Marker_Neumann,					/*!< \brief Neumann flow markers. */
  *Marker_Internal,					/*!< \brief Neumann flow markers. */
	*Marker_All_TagBound;				/*!< \brief Global index for markers using grid information. */
	su2double *Dirichlet_Value;    /*!< \brief Specified Dirichlet value at the boundaries. */
	su2double *Exhaust_Temperature_Target;    /*!< \brief Specified total temperatures for nacelle boundaries. */
	su2double *Exhaust_Pressure_Target;    /*!< \brief Specified total pressures for nacelle boundaries. */
	su2double *Inlet_Ttotal;    /*!< \brief Specified total temperatures for inlet boundaries. */
	su2double *Riemann_Var1, *Riemann_Var2;    /*!< \brief Specified values for Riemann boundary. */
	su2double **Riemann_FlowDir;  /*!< \brief Specified flow direction vector (unit vector) for Riemann boundaries. */
	su2double *NRBC_Var1, *NRBC_Var2, *RelaxFactorAverage, *RelaxFactorFourier;    /*!< \brief Specified values for NRBC boundary. */
	su2double **NRBC_FlowDir;  /*!< \brief Specified flow direction vector (unit vector) for NRBC boundaries. */
	su2double *Inlet_Ptotal;    /*!< \brief Specified total pressures for inlet boundaries. */
  su2double **Inlet_FlowDir;  /*!< \brief Specified flow direction vector (unit vector) for inlet boundaries. */
	su2double *Inlet_Temperature;    /*!< \brief Specified temperatures for a supersonic inlet boundaries. */
	su2double *Inlet_Pressure;    /*!< \brief Specified static pressures for supersonic inlet boundaries. */
	su2double **Inlet_Velocity;  /*!< \brief Specified flow velocity vectors for supersonic inlet boundaries. */
  su2double *EngineInflow_Target;    /*!< \brief Specified fan face mach for nacelle boundaries. */
  su2double *Inflow_Mach;    /*!< \brief Specified fan face mach for nacelle boundaries. */
  su2double *Inflow_Pressure;    /*!< \brief Specified fan face mach for nacelle boundaries. */
  su2double *Inflow_MassFlow;    /*!< \brief Specified fan face mach for nacelle boundaries. */
  su2double *Inflow_ReverseMassFlow;    /*!< \brief Specified fan face mach for nacelle boundaries. */
  su2double *Inflow_TotalPressure;    /*!< \brief Specified fan face mach for nacelle boundaries. */
  su2double *Inflow_Temperature;    /*!< \brief Specified fan face mach for nacelle boundaries. */
  su2double *Inflow_TotalTemperature;    /*!< \brief Specified fan face mach for nacelle boundaries. */
  su2double *Inflow_RamDrag;    /*!< \brief Specified fan face mach for nacelle boundaries. */
  su2double *Inflow_Force;    /*!< \brief Specified fan face mach for nacelle boundaries. */
  su2double *Inflow_Power;    /*!< \brief Specified fan face mach for nacelle boundaries. */
  su2double *Exhaust_Pressure;    /*!< \brief Specified fan face mach for nacelle boundaries. */
  su2double *Exhaust_Temperature;    /*!< \brief Specified fan face mach for nacelle boundaries. */
  su2double *Exhaust_MassFlow;    /*!< \brief Specified fan face mach for nacelle boundaries. */
  su2double *Exhaust_TotalPressure;    /*!< \brief Specified fan face mach for nacelle boundaries. */
  su2double *Exhaust_TotalTemperature;    /*!< \brief Specified fan face mach for nacelle boundaries. */
  su2double *Exhaust_GrossThrust;    /*!< \brief Specified fan face mach for nacelle boundaries. */
  su2double *Exhaust_Force;    /*!< \brief Specified fan face mach for nacelle boundaries. */
  su2double *Exhaust_Power;    /*!< \brief Specified fan face mach for nacelle boundaries. */
  su2double *Engine_Power;    /*!< \brief Specified fan face mach for nacelle boundaries. */
  su2double *Engine_Mach;    /*!< \brief Specified fan face mach for nacelle boundaries. */
  su2double *Engine_Force;    /*!< \brief Specified fan face mach for nacelle boundaries. */
  su2double *Engine_NetThrust;    /*!< \brief Specified fan face mach for nacelle boundaries. */
  su2double *Engine_GrossThrust;    /*!< \brief Specified fan face mach for nacelle boundaries. */
  su2double *Engine_Area;    /*!< \brief Specified fan face mach for nacelle boundaries. */
  su2double *Outlet_Pressure;    /*!< \brief Specified back pressures (static) for outlet boundaries. */
	su2double *Isothermal_Temperature; /*!< \brief Specified isothermal wall temperatures (static). */
	su2double *Heat_Flux;  /*!< \brief Specified wall heat fluxes. */
	su2double *Displ_Value;    /*!< \brief Specified displacement for displacement boundaries. */
	su2double *Load_Value;    /*!< \brief Specified force for load boundaries. */
  su2double *Load_Dir_Value;    /*!< \brief Specified force for load boundaries defined in cartesian coordinates. */
	su2double *Load_Dir_Multiplier;    /*!< \brief Specified multiplier for load boundaries defined in cartesian coordinates. */
	su2double **Load_Dir;  /*!< \brief Specified flow direction vector (unit vector) for inlet boundaries. */
	su2double *Load_Sine_Amplitude;    /*!< \brief Specified amplitude for a sine-wave load. */
	su2double *Load_Sine_Frequency;    /*!< \brief Specified multiplier for load boundaries defined in cartesian coordinates. */
	su2double **Load_Sine_Dir;  /*!< \brief Specified flow direction vector (unit vector) for inlet boundaries. */
	su2double *FlowLoad_Value;    /*!< \brief Specified force for flow load boundaries. */
  su2double *ActDiskInlet_MassFlow;    /*!< \brief Specified fan face mach for nacelle boundaries. */
  su2double *ActDiskInlet_Temperature;    /*!< \brief Specified fan face mach for nacelle boundaries. */
  su2double *ActDiskInlet_TotalTemperature;    /*!< \brief Specified fan face mach for nacelle boundaries. */
  su2double *ActDiskInlet_Pressure;    /*!< \brief Specified fan face mach for nacelle boundaries. */
  su2double *ActDiskInlet_TotalPressure;    /*!< \brief Specified fan face mach for nacelle boundaries. */
  su2double *ActDiskInlet_RamDrag;    /*!< \brief Specified fan face mach for nacelle boundaries. */
  su2double *ActDiskInlet_Force;    /*!< \brief Specified fan face mach for nacelle boundaries. */
  su2double *ActDiskInlet_Power;    /*!< \brief Specified fan face mach for nacelle boundaries. */
  su2double *ActDiskOutlet_MassFlow;    /*!< \brief Specified fan face mach for nacelle boundaries. */
  su2double *ActDiskOutlet_Temperature;    /*!< \brief Specified fan face mach for nacelle boundaries. */
  su2double *ActDiskOutlet_TotalTemperature;    /*!< \brief Specified fan face mach for nacelle boundaries. */
  su2double *ActDiskOutlet_Pressure;    /*!< \brief Specified fan face mach for nacelle boundaries. */
  su2double *ActDiskOutlet_TotalPressure;    /*!< \brief Specified fan face mach for nacelle boundaries. */
  su2double *ActDiskOutlet_GrossThrust;    /*!< \brief Specified fan face mach for nacelle boundaries. */
  su2double *ActDiskOutlet_Force;    /*!< \brief Specified fan face mach for nacelle boundaries. */
  su2double *ActDiskOutlet_Power;    /*!< \brief Specified fan face mach for nacelle boundaries. */
  su2double **ActDisk_PressJump, **ActDisk_TempJump,  **ActDisk_Omega;
  su2double *ActDisk_DeltaPress;    /*!< \brief Specified fan face mach for nacelle boundaries. */
  su2double *ActDisk_DeltaTemp;    /*!< \brief Specified fan face mach for nacelle boundaries. */
  su2double *ActDisk_TotalPressRatio;    /*!< \brief Specified fan face mach for nacelle boundaries. */
  su2double *ActDisk_TotalTempRatio;    /*!< \brief Specified fan face mach for nacelle boundaries. */
  su2double *ActDisk_StaticPressRatio;    /*!< \brief Specified fan face mach for nacelle boundaries. */
  su2double *ActDisk_StaticTempRatio;    /*!< \brief Specified fan face mach for nacelle boundaries. */
  su2double *ActDisk_Power;    /*!< \brief Specified fan face mach for nacelle boundaries. */
  su2double *ActDisk_MassFlow;    /*!< \brief Specified fan face mach for nacelle boundaries. */
  su2double *ActDisk_Mach;    /*!< \brief Specified fan face mach for nacelle boundaries. */
  su2double *ActDisk_Force;    /*!< \brief Specified fan face mach for nacelle boundaries. */
  su2double *Surface_MassFlow;    /*!< \brief Specified fan face mach for nacelle boundaries. */
  su2double *Surface_DC60;    /*!< \brief Specified fan face mach for nacelle boundaries. */
  su2double *Surface_IDC;    /*!< \brief Specified fan face mach for nacelle boundaries. */
  su2double *Surface_IDC_Mach;    /*!< \brief Specified fan face mach for nacelle boundaries. */
  su2double *Surface_IDR;    /*!< \brief Specified fan face mach for nacelle boundaries. */
  su2double *ActDisk_NetThrust;    /*!< \brief Specified fan face mach for nacelle boundaries. */
  su2double *ActDisk_BCThrust;    /*!< \brief Specified fan face mach for nacelle boundaries. */
  su2double *ActDisk_BCThrust_Old;    /*!< \brief Specified fan face mach for nacelle boundaries. */
  su2double *ActDisk_GrossThrust;    /*!< \brief Specified fan face mach for nacelle boundaries. */
  su2double *ActDisk_Area;    /*!< \brief Specified fan face mach for nacelle boundaries. */
  su2double *ActDisk_ReverseMassFlow;    /*!< \brief Specified fan face mach for nacelle boundaries. */
  su2double **Periodic_RotCenter;  /*!< \brief Rotational center for each periodic boundary. */
	su2double **Periodic_RotAngles;      /*!< \brief Rotation angles for each periodic boundary. */
	su2double **Periodic_Translation;      /*!< \brief Translation vector for each periodic boundary. */
	unsigned short nPeriodic_Index;     /*!< \brief Number of SEND_RECEIVE periodic transformations. */
	su2double **Periodic_Center;         /*!< \brief Rotational center for each SEND_RECEIVE boundary. */
	su2double **Periodic_Rotation;      /*!< \brief Rotation angles for each SEND_RECEIVE boundary. */
	su2double **Periodic_Translate;      /*!< \brief Translation vector for each SEND_RECEIVE boundary. */
	string *Marker_CfgFile_TagBound;			/*!< \brief Global index for markers using config file. */
	unsigned short *Marker_All_KindBC,			/*!< \brief Global index for boundaries using grid information. */
	*Marker_CfgFile_KindBC;		/*!< \brief Global index for boundaries using config file. */
	short *Marker_All_SendRecv;		/*!< \brief Information about if the boundary is sended (+), received (-). */
	short *Marker_All_PerBound;	/*!< \brief Global index for periodic bc using the grid information. */
	unsigned long nExtIter;			/*!< \brief Number of external iterations. */
	unsigned long ExtIter;			/*!< \brief Current external iteration number. */
  unsigned long ExtIter_OffSet;			/*!< \brief External iteration number offset. */
	unsigned long IntIter;			/*!< \brief Current internal iteration number. */
	unsigned long FSIIter;			/*!< \brief Current Fluid Structure Interaction sub-iteration number. */
	unsigned long Unst_nIntIter;			/*!< \brief Number of internal iterations (Dual time Method). */
	unsigned long Dyn_nIntIter;			/*!< \brief Number of internal iterations (Newton-Raphson Method for nonlinear structural analysis). */
  long Unst_RestartIter;			/*!< \brief Iteration number to restart an unsteady simulation (Dual time Method). */
  long Unst_AdjointIter;			/*!< \brief Iteration number to begin the reverse time integration in the direct solver for the unsteady adjoint. */
  long Iter_Avg_Objective;			/*!< \brief Iteration the number of time steps to be averaged, counting from the back */
  long Dyn_RestartIter;			/*!< \brief Iteration number to restart a dynamic structural analysis. */
  unsigned short nRKStep;			/*!< \brief Number of steps of the explicit Runge-Kutta method. */
	su2double *RK_Alpha_Step;			/*!< \brief Runge-Kutta beta coefficients. */
	unsigned short nMGLevels;		/*!< \brief Number of multigrid levels (coarse levels). */
	unsigned short nCFL;			/*!< \brief Number of CFL, one for each multigrid level. */
	su2double
	CFLRedCoeff_Turb,		/*!< \brief CFL reduction coefficient on the LevelSet problem. */
	CFLRedCoeff_AdjFlow,	/*!< \brief CFL reduction coefficient for the adjoint problem. */
	CFLRedCoeff_AdjTurb,	/*!< \brief CFL reduction coefficient for the adjoint problem. */
	CFLFineGrid,		/*!< \brief CFL of the finest grid. */
  Max_DeltaTime,  		/*!< \brief Max delta time. */
	Unst_CFL;		/*!< \brief Unsteady CFL number. */
	bool AddIndNeighbor;			/*!< \brief Include indirect neighbor in the agglomeration process. */
	unsigned short nDV,		/*!< \brief Number of design variables. */
	nObj, nObjW;              /*! \brief Number of objective functions. */
  unsigned short* nDV_Value;		/*!< \brief Number of values for each design variable (might be different than 1 if we allow arbitrary movement). */
  unsigned short nFFDBox;		/*!< \brief Number of ffd boxes. */
  unsigned short nGridMovement;		/*!< \brief Number of grid movement types specified. */
  unsigned short nTurboMachineryKind; 	/*!< \brief Number turbomachinery types specified. */
	unsigned short nParamDV;		/*!< \brief Number of parameters of the design variable. */
	su2double **ParamDV;				/*!< \brief Parameters of the design variable. */
  su2double **CoordFFDBox;				/*!< \brief Coordinates of the FFD boxes. */
  unsigned short **DegreeFFDBox;	/*!< \brief Degree of the FFD boxes. */
  string *FFDTag;				/*!< \brief Parameters of the design variable. */
  string *TagFFDBox;				/*!< \brief Tag of the FFD box. */
	unsigned short GeometryMode;			/*!< \brief Gemoetry mode (analysis or gradient computation). */
	unsigned short MGCycle;			/*!< \brief Kind of multigrid cycle. */
	unsigned short FinestMesh;		/*!< \brief Finest mesh for the full multigrid approach. */
	unsigned short nMG_PreSmooth,                 /*!< \brief Number of MG pre-smooth parameters found in config file. */
	nMG_PostSmooth,                             /*!< \brief Number of MG post-smooth parameters found in config file. */
	nMG_CorrecSmooth;                           /*!< \brief Number of MG correct-smooth parameters found in config file. */
	unsigned short *MG_PreSmooth,	/*!< \brief Multigrid Pre smoothing. */
	*MG_PostSmooth,					/*!< \brief Multigrid Post smoothing. */
	*MG_CorrecSmooth;					/*!< \brief Multigrid Jacobi implicit smoothing of the correction. */
	unsigned short Kind_Solver,	/*!< \brief Kind of solver Euler, NS, Continuous adjoint, etc.  */
	Kind_FluidModel,			/*!< \brief Kind of the Fluid Model: Ideal or Van der Walls, ... . */
	Kind_ViscosityModel,			/*!< \brief Kind of the Viscosity Model*/
	Kind_ConductivityModel,			/*!< \brief Kind of the Thermal Conductivity Model*/
	Kind_FreeStreamOption,			/*!< \brief Kind of free stream option to choose if initializing with density or temperature  */
	Kind_InitOption,			/*!< \brief Kind of Init option to choose if initializing with Reynolds number or with thermodynamic conditions   */
	Kind_GasModel,				/*!< \brief Kind of the Gas Model. */
	*Kind_GridMovement,    /*!< \brief Kind of the unsteady mesh movement. */
	Kind_Gradient_Method,		/*!< \brief Numerical method for computation of spatial gradients. */
	Kind_Linear_Solver,		/*!< \brief Numerical solver for the implicit scheme. */
	Kind_Linear_Solver_FSI_Struc,	 /*!< \brief Numerical solver for the structural part in FSI problems. */
	Kind_Linear_Solver_Prec,		/*!< \brief Preconditioner of the linear solver. */
	Kind_Linear_Solver_Prec_FSI_Struc,		/*!< \brief Preconditioner of the linear solver for the structural part in FSI problems. */
	Kind_AdjTurb_Linear_Solver,		/*!< \brief Numerical solver for the turbulent adjoint implicit scheme. */
	Kind_AdjTurb_Linear_Prec,		/*!< \brief Preconditioner of the turbulent adjoint linear solver. */
  Kind_DiscAdj_Linear_Solver, /*!< \brief Linear solver for the discrete adjoint system. */
  Kind_DiscAdj_Linear_Prec,  /*!< \brief Preconditioner of the discrete adjoint linear solver. */
	Kind_SlopeLimit,				/*!< \brief Global slope limiter. */
	Kind_SlopeLimit_Flow,		/*!< \brief Slope limiter for flow equations.*/
	Kind_SlopeLimit_Turb,		/*!< \brief Slope limiter for the turbulence equation.*/
	Kind_SlopeLimit_AdjLevelSet,		/*!< \brief Slope limiter for the adjoint level set equation.*/
	Kind_SlopeLimit_AdjTurb,	/*!< \brief Slope limiter for the adjoint turbulent equation.*/
	Kind_SlopeLimit_AdjFlow,	/*!< \brief Slope limiter for the adjoint equation.*/
	Kind_TimeNumScheme,			/*!< \brief Global explicit or implicit time integration. */
	Kind_TimeIntScheme_Flow,	/*!< \brief Time integration for the flow equations. */
	Kind_TimeIntScheme_AdjFlow,		/*!< \brief Time integration for the adjoint flow equations. */
	Kind_TimeIntScheme_Turb,	/*!< \brief Time integration for the turbulence model. */
	Kind_TimeIntScheme_AdjLevelSet,	/*!< \brief Time integration for the adjoint level set model. */
	Kind_TimeIntScheme_AdjTurb,	/*!< \brief Time integration for the adjoint turbulence model. */
	Kind_TimeIntScheme_Wave,	/*!< \brief Time integration for the wave equations. */
	Kind_TimeIntScheme_Heat,	/*!< \brief Time integration for the wave equations. */
	Kind_TimeIntScheme_Poisson,	/*!< \brief Time integration for the wave equations. */
	Kind_TimeIntScheme_FEA,	/*!< \brief Time integration for the FEA equations. */
	Kind_SpaceIteScheme_FEA,	/*!< \brief Iterative scheme for nonlinear structural analysis. */
	Kind_ConvNumScheme,			/*!< \brief Global definition of the convective term. */
	Kind_ConvNumScheme_Flow,	/*!< \brief Centered or upwind scheme for the flow equations. */
	Kind_ConvNumScheme_Heat,	/*!< \brief Centered or upwind scheme for the flow equations. */
	Kind_ConvNumScheme_AdjFlow,		/*!< \brief Centered or upwind scheme for the adjoint flow equations. */
	Kind_ConvNumScheme_Turb,	/*!< \brief Centered or upwind scheme for the turbulence model. */
	Kind_ConvNumScheme_AdjTurb,	/*!< \brief Centered or upwind scheme for the adjoint turbulence model. */
	Kind_ConvNumScheme_AdjLevelSet,	/*!< \brief Centered or upwind scheme for the adjoint level set equation. */
	Kind_ConvNumScheme_Template,	/*!< \brief Centered or upwind scheme for the level set equation. */
	Kind_Centered,				/*!< \brief Centered scheme. */
	Kind_Centered_Flow,			/*!< \brief Centered scheme for the flow equations. */
	Kind_Centered_AdjLevelSet,			/*!< \brief Centered scheme for the level set equation. */
	Kind_Centered_AdjFlow,			/*!< \brief Centered scheme for the adjoint flow equations. */
	Kind_Centered_Turb,			/*!< \brief Centered scheme for the turbulence model. */
	Kind_Centered_AdjTurb,		/*!< \brief Centered scheme for the adjoint turbulence model. */
	Kind_Centered_Template,		/*!< \brief Centered scheme for the template model. */
	Kind_Upwind,				/*!< \brief Upwind scheme. */
	Kind_Upwind_Flow,			/*!< \brief Upwind scheme for the flow equations. */
	Kind_Upwind_AdjLevelSet,			/*!< \brief Upwind scheme for the level set equations. */
	Kind_Upwind_AdjFlow,			/*!< \brief Upwind scheme for the adjoint flow equations. */
	Kind_Upwind_Turb,			/*!< \brief Upwind scheme for the turbulence model. */
	Kind_Upwind_AdjTurb,		/*!< \brief Upwind scheme for the adjoint turbulence model. */
	Kind_Upwind_Template,			/*!< \brief Upwind scheme for the template model. */
  Kind_Solver_Fluid_FSI,		/*!< \brief Kind of solver for the fluid in FSI applications. */
	Kind_Solver_Struc_FSI,		/*!< \brief Kind of solver for the structure in FSI applications. */
  Kind_BGS_RelaxMethod,				/*!< \brief Kind of relaxation method for Block Gauss Seidel method in FSI problems. */
  Kind_TransferMethod,	/*!< \brief Iterative scheme for nonlinear structural analysis. */
  SpatialOrder,		/*!< \brief Order of the spatial numerical integration.*/
  SpatialOrder_Flow,		/*!< \brief Order of the spatial numerical integration.*/
	SpatialOrder_Turb,		/*!< \brief Order of the spatial numerical integration.*/
  SpatialOrder_AdjFlow,		/*!< \brief Order of the spatial numerical integration.*/
	SpatialOrder_AdjTurb,		/*!< \brief Order of the spatial numerical integration.*/
  SpatialOrder_AdjLevelSet;		/*!< \brief Order of the spatial numerical integration.*/
  bool FSI_Problem;			/*!< \brief Boolean to determine whether the simulation is FSI or not. */
  bool AD_Mode;         /*!< \brief Algorithmic Differentiation support. */
  unsigned short Kind_Material_Compress,	/*!< \brief Determines if the material is compressible or incompressible (structural analysis). */
  Kind_Material,			/*!< \brief Determines the material model to be used (structural analysis). */
  Kind_Struct_Solver;		/*!< \brief Determines the geometric condition (small or large deformations) for structural analysis. */
  unsigned short Kind_Turb_Model;			/*!< \brief Turbulent model definition. */
  unsigned short Kind_Trans_Model,			/*!< \brief Transition model definition. */
	Kind_ActDisk, Kind_Engine_Inflow, Kind_Inlet, *Kind_Data_Riemann, *Kind_Data_NRBC;           /*!< \brief Kind of inlet boundary treatment. */
	su2double Linear_Solver_Error;		/*!< \brief Min error of the linear solver for the implicit formulation. */
	su2double Linear_Solver_Error_FSI_Struc;		/*!< \brief Min error of the linear solver for the implicit formulation in the structural side for FSI problems . */
	unsigned long Linear_Solver_Iter;		/*!< \brief Max iterations of the linear solver for the implicit formulation. */
	unsigned long Linear_Solver_Iter_FSI_Struc;		/*!< \brief Max iterations of the linear solver for FSI applications and structural solver. */
	unsigned long Linear_Solver_Restart_Frequency;   /*!< \brief Restart frequency of the linear solver for the implicit formulation. */
  su2double Roe_Kappa;		/*!< \brief Relaxation of the Roe scheme. */
  su2double Relaxation_Factor_Flow;		/*!< \brief Relaxation coefficient of the linear solver mean flow. */
  su2double Relaxation_Factor_Turb;		/*!< \brief Relaxation coefficient of the linear solver turbulence. */
  su2double Relaxation_Factor_AdjFlow;		/*!< \brief Relaxation coefficient of the linear solver adjoint mean flow. */
	su2double AdjTurb_Linear_Error;		/*!< \brief Min error of the turbulent adjoint linear solver for the implicit formulation. */
  su2double EntropyFix_Coeff;              /*!< \brief Entropy fix coefficient. */
	unsigned short AdjTurb_Linear_Iter;		/*!< \brief Min error of the turbulent adjoint linear solver for the implicit formulation. */
	su2double *Section_Location;                  /*!< \brief Airfoil section limit. */
  unsigned short nSections,      /*!< \brief Number of section cuts to make when calculating internal volume. */
  nVolSections;               /*!< \brief Number of sections. */
	su2double* Kappa_Flow,           /*!< \brief Numerical dissipation coefficients for the flow equations. */
	*Kappa_AdjFlow;                  /*!< \brief Numerical dissipation coefficients for the linearized equations. */
	su2double Kappa_1st_AdjFlow,	/*!< \brief JST 1st order dissipation coefficient for adjoint flow equations (coarse multigrid levels). */
	Kappa_2nd_AdjFlow,			/*!< \brief JST 2nd order dissipation coefficient for adjoint flow equations. */
	Kappa_4th_AdjFlow,			/*!< \brief JST 4th order dissipation coefficient for adjoint flow equations. */
	Kappa_1st_Flow,			/*!< \brief JST 1st order dissipation coefficient for flow equations (coarse multigrid levels). */
	Kappa_2nd_Flow,			/*!< \brief JST 2nd order dissipation coefficient for flow equations. */
	Kappa_4th_Flow;			/*!< \brief JST 4th order dissipation coefficient for flow equations. */

	su2double Min_Beta_RoeTurkel,		/*!< \brief Minimum value of Beta for the Roe-Turkel low Mach preconditioner. */
	Max_Beta_RoeTurkel;		/*!< \brief Maximum value of Beta for the Roe-Turkel low Mach preconditioner. */
  unsigned long GridDef_Nonlinear_Iter, /*!< \brief Number of nonlinear increments for grid deformation. */
  GridDef_Linear_Iter; /*!< \brief Number of linear smoothing iterations for grid deformation. */
  unsigned short Deform_Stiffness_Type; /*!< \brief Type of element stiffness imposed for FEA mesh deformation. */
  bool Deform_Output;  /*!< \brief Print the residuals during mesh deformation to the console. */
  su2double Deform_Tol_Factor; /*!< Factor to multiply smallest volume for deform tolerance (0.001 default) */
  su2double Deform_Coeff; /*!< Deform coeffienct */
  unsigned short Deform_Linear_Solver; /*!< Numerical method to deform the grid */
  unsigned short FFD_Continuity; /*!< Surface continuity at the intersection with the FFD */
  su2double Deform_ElasticityMod, Deform_PoissonRatio; /*!< young's modulus and poisson ratio for volume deformation stiffness model */
  bool Visualize_Deformation;	/*!< \brief Flag to visualize the deformation in MDC. */
	su2double Mach;		/*!< \brief Mach number. */
	su2double Reynolds;	/*!< \brief Reynolds number. */
	su2double Froude;	/*!< \brief Froude number. */
	su2double Length_Reynolds;	/*!< \brief Reynolds length (dimensional). */
  su2double AoA,			/*!< \brief Angle of attack (just external flow). */
  iH, AoS, AoA_Offset, AoS_Offset, AoA_Sens;		/*!< \brief Angle of sideSlip (just external flow). */
  bool Fixed_CL_Mode;			/*!< \brief Activate fixed CL mode (external flow only). */
  bool Fixed_CM_Mode;			/*!< \brief Activate fixed CL mode (external flow only). */
  bool Eval_dCD_dCX;			/*!< \brief Activate fixed CL mode (external flow only). */
  bool Discard_InFiles; /*!< \brief Discard angle of attack in solution and geometry files. */
  su2double Target_CL;			/*!< \brief Specify a target CL instead of AoA (external flow only). */
  su2double Target_CM;			/*!< \brief Specify a target CL instead of AoA (external flow only). */
  su2double Total_CM;			/*!< \brief Specify a target CL instead of AoA (external flow only). */
  su2double Total_CD;			/*!< \brief Specify a target CL instead of AoA (external flow only). */
  su2double dCL_dAlpha;        /*!< \brief value of dCl/dAlpha. */
  su2double dCM_diH;        /*!< \brief value of dCM/dHi. */
  unsigned long Iter_Fixed_CL;			/*!< \brief Iterations to re-evaluate the angle of attack (external flow only). */
  unsigned long Iter_Fixed_CM;			/*!< \brief Iterations to re-evaluate the angle of attack (external flow only). */
  unsigned long Iter_Fixed_NetThrust;			/*!< \brief Iterations to re-evaluate the angle of attack (external flow only). */
  unsigned long Update_Alpha;			/*!< \brief Iterations to re-evaluate the angle of attack (external flow only). */
  unsigned long Update_iH;			/*!< \brief Iterations to re-evaluate the angle of attack (external flow only). */
  unsigned long Update_BCThrust;			/*!< \brief Iterations to re-evaluate the angle of attack (external flow only). */
  su2double dNetThrust_dBCThrust;        /*!< \brief value of dCl/dAlpha. */
  bool Update_BCThrust_Bool;			/*!< \brief Boolean flag for whether to update the AoA for fixed lift mode on a given iteration. */
  bool Update_AoA;			/*!< \brief Boolean flag for whether to update the AoA for fixed lift mode on a given iteration. */
  bool Update_HTPIncidence;			/*!< \brief Boolean flag for whether to update the AoA for fixed lift mode on a given iteration. */
	su2double ChargeCoeff;		/*!< \brief Charge coefficient (just for poisson problems). */
	unsigned short Cauchy_Func_Flow,	/*!< \brief Function where to apply the convergence criteria in the flow problem. */
	Cauchy_Func_AdjFlow,				/*!< \brief Function where to apply the convergence criteria in the adjoint problem. */
	Cauchy_Elems;						/*!< \brief Number of elements to evaluate. */
	unsigned short Residual_Func_Flow;	/*!< \brief Equation to apply residual convergence to. */
	unsigned long StartConv_Iter;	/*!< \brief Start convergence criteria at iteration. */
  su2double Cauchy_Eps;	/*!< \brief Epsilon used for the convergence. */
	unsigned long Wrt_Sol_Freq,	/*!< \brief Writing solution frequency. */
	Wrt_Sol_Freq_DualTime,	/*!< \brief Writing solution frequency for Dual Time. */
	Wrt_Con_Freq,				/*!< \brief Writing convergence history frequency. */
	Wrt_Con_Freq_DualTime;				/*!< \brief Writing convergence history frequency. */
	bool Wrt_Unsteady;  /*!< \brief Write unsteady data adding header and prefix. */
  bool Wrt_Dynamic;  		/*!< \brief Write dynamic data adding header and prefix. */
	bool LowFidelitySim;  /*!< \brief Compute a low fidelity simulation. */
	bool Restart,	/*!< \brief Restart solution (for direct, adjoint, and linearized problems).*/
	Restart_Flow;	/*!< \brief Restart flow solution for adjoint and linearized problems. */
	unsigned short nMarker_Monitoring,	/*!< \brief Number of markers to monitor. */
	nMarker_Designing,					/*!< \brief Number of markers for the objective function. */
	nMarker_GeoEval,					/*!< \brief Number of markers for the objective function. */
	nMarker_Plotting,					/*!< \brief Number of markers to plot. */
  nMarker_Analyze,					/*!< \brief Number of markers to plot. */
	nMarker_FSIinterface,					/*!< \brief Number of markers in the FSI interface. */
  nMarker_Moving,               /*!< \brief Number of markers in motion (DEFORMING, MOVING_WALL, or FLUID_STRUCTURE). */
	nMarker_DV;               /*!< \brief Number of markers affected by the design variables. */
  string *Marker_Monitoring,     /*!< \brief Markers to monitor. */
  *Marker_Designing,         /*!< \brief Markers to plot. */
  *Marker_GeoEval,         /*!< \brief Markers to plot. */
  *Marker_Plotting,          /*!< \brief Markers to plot. */
  *Marker_Analyze,          /*!< \brief Markers to plot. */
  *Marker_FSIinterface,          /*!< \brief Markers in the FSI interface. */
  *Marker_Moving,            /*!< \brief Markers in motion (DEFORMING, MOVING_WALL, or FLUID_STRUCTURE). */
  *Marker_DV;            /*!< \brief Markers affected by the design variables. */
  unsigned short  *Marker_All_Monitoring,        /*!< \brief Global index for monitoring using the grid information. */
  *Marker_All_GeoEval,       /*!< \brief Global index for geometrical evaluation. */
  *Marker_All_Plotting,        /*!< \brief Global index for plotting using the grid information. */
  *Marker_All_Analyze,        /*!< \brief Global index for plotting using the grid information. */
  *Marker_All_FSIinterface,        /*!< \brief Global index for FSI interface markers using the grid information. */
	*Marker_All_Turbomachinery,        /*!< \brief Global index for Turbomachinery markers using the grid information. */
	*Marker_All_TurbomachineryFlag,        /*!< \brief Global index for Turbomachinery markers flag using the grid information. */
	*Marker_All_MixingPlaneInterface,        /*!< \brief Global index for MixingPlane interface markers using the grid information. */
  *Marker_All_DV,          /*!< \brief Global index for design variable markers using the grid information. */
  *Marker_All_Moving,          /*!< \brief Global index for moving surfaces using the grid information. */
  *Marker_All_Designing,         /*!< \brief Global index for moving using the grid information. */
  *Marker_All_Out_1D,      /*!< \brief Global index for moving using 1D integrated output. */
  *Marker_CfgFile_Monitoring,     /*!< \brief Global index for monitoring using the config information. */
  *Marker_CfgFile_Designing,      /*!< \brief Global index for monitoring using the config information. */
  *Marker_CfgFile_GeoEval,      /*!< \brief Global index for monitoring using the config information. */
  *Marker_CfgFile_Plotting,     /*!< \brief Global index for plotting using the config information. */
  *Marker_CfgFile_Analyze,     /*!< \brief Global index for plotting using the config information. */
  *Marker_CfgFile_FSIinterface,     /*!< \brief Global index for FSI interface using the config information. */
	*Marker_CfgFile_Turbomachinery,     /*!< \brief Global index for Turbomachinery  using the config information. */
	*Marker_CfgFile_TurbomachineryFlag,     /*!< \brief Global index for Turbomachinery flag using the config information. */
	*Marker_CfgFile_MixingPlaneInterface,     /*!< \brief Global index for MixingPlane interface using the config information. */
  *Marker_CfgFile_Out_1D,      /*!< \brief Global index for plotting using the config information. */
  *Marker_CfgFile_Moving,       /*!< \brief Global index for moving surfaces using the config information. */
  *Marker_CfgFile_DV,       /*!< \brief Global index for design variable markers using the config information. */
  *Marker_CfgFile_PerBound;     /*!< \brief Global index for periodic boundaries using the config information. */
  string *PlaneTag;      /*!< \brief Global index for the plane adaptation (upper, lower). */
	su2double DualVol_Power;			/*!< \brief Power for the dual volume in the grid adaptation sensor. */
	su2double *nBlades;						/*!< \brief number of blades for turbomachinery computation. */
	unsigned short Analytical_Surface;	/*!< \brief Information about the analytical definition of the surface for grid adaptation. */
	unsigned short Axis_Orientation;	/*!< \brief Axis orientation. */
	unsigned short Mesh_FileFormat;	/*!< \brief Mesh input format. */
	unsigned short Output_FileFormat;	/*!< \brief Format of the output files. */
  unsigned short ActDisk_Jump;	/*!< \brief Format of the output files. */
  bool CFL_Adapt;      /*!< \brief Adaptive CFL number. */
	su2double RefAreaCoeff,		/*!< \brief Reference area for coefficient computation. */
	RefElemLength,				/*!< \brief Reference element length for computing the slope limiting epsilon. */
	RefSharpEdges,				/*!< \brief Reference coefficient for detecting sharp edges. */
	RefLengthMoment,			/*!< \brief Reference length for moment computation. */
  *RefOriginMoment,           /*!< \brief Origin for moment computation. */
  *RefOriginMoment_X,      /*!< \brief X Origin for moment computation. */
  *RefOriginMoment_Y,      /*!< \brief Y Origin for moment computation. */
  *RefOriginMoment_Z,      /*!< \brief Z Origin for moment computation. */
  *CFL_AdaptParam,      /*!< \brief Information about the CFL ramp. */
	*RelaxFactor_NRBC,      /*!< \brief Information about the under relaxation factor for NRBC. */
  *CFL,
  *HTP_Axis,      /*!< \brief Location of the HTP axis. */
	DomainVolume;		/*!< \brief Volume of the computational grid. */
  unsigned short nRefOriginMoment_X,    /*!< \brief Number of X-coordinate moment computation origins. */
	nRefOriginMoment_Y,           /*!< \brief Number of Y-coordinate moment computation origins. */
	nRefOriginMoment_Z;           /*!< \brief Number of Z-coordinate moment computation origins. */
	string Mesh_FileName,			/*!< \brief Mesh input file. */
	Mesh_Out_FileName,				/*!< \brief Mesh output file. */
	Solution_FlowFileName,			/*!< \brief Flow solution input file. */
	Solution_LinFileName,			/*!< \brief Linearized flow solution input file. */
	Solution_AdjFileName,			/*!< \brief Adjoint solution input file for drag functional. */
	Solution_FEMFileName,			/*!< \brief Adjoint solution input file for drag functional. */
	Flow_FileName,					/*!< \brief Flow variables output file. */
	Structure_FileName,					/*!< \brief Structure variables output file. */
	SurfStructure_FileName,					/*!< \brief Surface structure variables output file. */
  SurfWave_FileName,					/*!< \brief Surface structure variables output file. */
	SurfHeat_FileName,					/*!< \brief Surface structure variables output file. */
	Wave_FileName,					/*!< \brief Wave variables output file. */
	Heat_FileName,					/*!< \brief Heat variables output file. */
	AdjWave_FileName,					/*!< \brief Adjoint wave variables output file. */
	Residual_FileName,				/*!< \brief Residual variables output file. */
	Conv_FileName,					/*!< \brief Convergence history output file. */
  Breakdown_FileName,			    /*!< \brief Breakdown output file. */
  Conv_FileName_FSI,					/*!< \brief Convergence history output file. */
  Restart_FlowFileName,			/*!< \brief Restart file for flow variables. */
	Restart_WaveFileName,			/*!< \brief Restart file for wave variables. */
	Restart_HeatFileName,			/*!< \brief Restart file for heat variables. */
	Restart_AdjFileName,			/*!< \brief Restart file for adjoint variables, drag functional. */
	Restart_FEMFileName,			/*!< \brief Restart file for FEM elasticity. */
	Adj_FileName,					/*!< \brief Output file with the adjoint variables. */
	ObjFunc_Grad_FileName,			/*!< \brief Gradient of the objective function. */
	ObjFunc_Value_FileName,			/*!< \brief Objective function. */
	SurfFlowCoeff_FileName,			/*!< \brief Output file with the flow variables on the surface. */
	SurfAdjCoeff_FileName,			/*!< \brief Output file with the adjoint variables on the surface. */
  New_SU2_FileName,       		/*!< \brief Output SU2 mesh file converted from CGNS format. */
  SurfSens_FileName,			/*!< \brief Output file for the sensitivity on the surface (discrete adjoint). */
  VolSens_FileName;			/*!< \brief Output file for the sensitivity in the volume (discrete adjoint). */
	bool Low_MemoryOutput,      /*!< \brief Write a volume solution file */
  Wrt_Vol_Sol,                /*!< \brief Write a volume solution file */
	Wrt_Srf_Sol,                /*!< \brief Write a surface solution file */
	Wrt_Csv_Sol,                /*!< \brief Write a surface comma-separated values solution file */
	Wrt_Residuals,              /*!< \brief Write residuals to solution file */
  Wrt_Limiters,              /*!< \brief Write residuals to solution file */
	Wrt_SharpEdges,              /*!< \brief Write residuals to solution file */
  Wrt_Halo,                   /*!< \brief Write rind layers in solution files */
  Plot_Section_Forces,       /*!< \brief Write sectional forces for specified markers. */
	Wrt_1D_Output;                /*!< \brief Write average stagnation pressure specified markers. */
  unsigned short Console_Output_Verb;  /*!< \brief Level of verbosity for console output */
	su2double Gamma,			/*!< \brief Ratio of specific heats of the gas. */
	Bulk_Modulus,			/*!< \brief Value of the bulk modulus for incompressible flows. */
	ArtComp_Factor,			/*!< \brief Value of the artificial compresibility factor for incompressible flows. */
	Gas_Constant,     /*!< \brief Specific gas constant. */
	Gas_ConstantND,     /*!< \brief Non-dimensional specific gas constant. */
	Gas_Constant_Ref, /*!< \brief Reference specific gas constant. */
	Temperature_Critical,   /*!< \brief Critical Temperature for real fluid model.  */
	Pressure_Critical,   /*!< \brief Critical Pressure for real fluid model.  */
	Density_Critical,   /*!< \brief Critical Density for real fluid model.  */
	Acentric_Factor,   /*!< \brief Acentric Factor for real fluid model.  */
	Mu_ConstantND,   /*!< \brief Constant Viscosity for ConstantViscosity model.  */
	Kt_ConstantND,   /*!< \brief Constant Thermal Conductivity for ConstantConductivity model.  */
	Mu_RefND,   /*!< \brief reference viscosity for Sutherland model.  */
	Mu_Temperature_RefND,   /*!< \brief reference Temperature for Sutherland model.  */
	Mu_SND,   /*!< \brief reference S for Sutherland model.  */
	FreeSurface_Zero,	/*!< \brief Coordinate of the level set zero. */
	FreeSurface_Depth,	/*!< \brief Coordinate of the level set zero. */
	*Velocity_FreeStream,     /*!< \brief Total velocity of the fluid.  */
	Energy_FreeStream,     /*!< \brief Total energy of the fluid.  */
	ModVel_FreeStream,     /*!< \brief Total density of the fluid.  */
	ModVel_FreeStreamND,     /*!< \brief Total density of the fluid.  */
	Density_FreeStream,     /*!< \brief Total density of the fluid. */
	Viscosity_FreeStream,     /*!< \brief Total density of the fluid.  */
	Tke_FreeStream,     /*!< \brief Total turbulent kinetic energy of the fluid.  */
	Intermittency_FreeStream,     /*!< \brief Freestream intermittency (for sagt transition model) of the fluid.  */
	TurbulenceIntensity_FreeStream,     /*!< \brief Freestream turbulent intensity (for sagt transition model) of the fluid.  */
	Turb2LamViscRatio_FreeStream,          /*!< \brief Ratio of turbulent to laminar viscosity. */
	NuFactor_FreeStream,  /*!< \brief Ratio of turbulent to laminar viscosity. */
  NuFactor_Engine,  /*!< \brief Ratio of turbulent to laminar viscosity at the engine. */
  SecondaryFlow_ActDisk,  /*!< \brief Ratio of turbulent to laminar viscosity at the actuator disk. */
  Initial_BCThrust,  /*!< \brief Ratio of turbulent to laminar viscosity at the actuator disk. */
  Pressure_FreeStream,     /*!< \brief Total pressure of the fluid. */
	Temperature_FreeStream,  /*!< \brief Total temperature of the fluid.  */
  Temperature_ve_FreeStream,  /*!< \brief Total vibrational-electronic temperature of the fluid.  */
  *MassFrac_FreeStream, /*!< \brief Mixture mass fractions of the fluid. */
	Prandtl_Lam,      /*!< \brief Laminar Prandtl number for the gas.  */
	Prandtl_Turb,     /*!< \brief Turbulent Prandtl number for the gas.  */
	Length_Ref,       /*!< \brief Reference length for non-dimensionalization. */
	Pressure_Ref,     /*!< \brief Reference pressure for non-dimensionalization.  */
	Temperature_Ref,  /*!< \brief Reference temperature for non-dimensionalization.*/
	Density_Ref,      /*!< \brief Reference density for non-dimensionalization.*/
	Velocity_Ref,     /*!< \brief Reference velocity for non-dimensionalization.*/
	Time_Ref,                  /*!< \brief Reference time for non-dimensionalization. */
	Viscosity_Ref,              /*!< \brief Reference viscosity for non-dimensionalization. */
	Conductivity_Ref,           /*!< \brief Reference conductivity for non-dimensionalization. */
	Energy_Ref,                 /*!< \brief Reference viscosity for non-dimensionalization. */
	Wall_Temperature,           /*!< \brief Temperature at an isotropic wall in Kelvin. */
	Omega_Ref,                  /*!< \brief Reference angular velocity for non-dimensionalization. */
	Force_Ref,                  /*!< \brief Reference body force for non-dimensionalization. */
	Pressure_FreeStreamND,      /*!< \brief Farfield pressure value (external flow). */
	Temperature_FreeStreamND,   /*!< \brief Farfield temperature value (external flow). */
	Density_FreeStreamND,       /*!< \brief Farfield density value (external flow). */
  Velocity_FreeStreamND[3],   /*!< \brief Farfield velocity values (external flow). */
	Energy_FreeStreamND,        /*!< \brief Farfield energy value (external flow). */
	Viscosity_FreeStreamND,     /*!< \brief Farfield viscosity value (external flow). */
	Tke_FreeStreamND,           /*!< \brief Farfield kinetic energy (external flow). */
  Omega_FreeStreamND,         /*!< \brief Specific dissipation (external flow). */
  Omega_FreeStream;           /*!< \brief Specific dissipation (external flow). */
	su2double ElasticyMod,			/*!< \brief Young's modulus of elasticity. */
	PoissonRatio,						    /*!< \brief Poisson's ratio. */
	MaterialDensity,					  /*!< \brief Material density. */
	Bulk_Modulus_Struct;				/*!< \brief Bulk modulus (on the structural side). */
	unsigned short Kind_2DElasForm;			/*!< \brief Kind of bidimensional elasticity solver. */
	unsigned short nIterFSI;	  /*!< \brief Number of maximum number of subiterations in a FSI problem. */
	su2double AitkenStatRelax;	/*!< \brief Aitken's relaxation factor (if set as static) */
	su2double AitkenDynMaxInit;	/*!< \brief Aitken's maximum dynamic relaxation factor for the first iteration */
	su2double AitkenDynMinInit;	/*!< \brief Aitken's minimum dynamic relaxation factor for the first iteration */
	su2double Wave_Speed;			  /*!< \brief Wave speed used in the wave solver. */
	su2double Thermal_Diffusivity;			/*!< \brief Thermal diffusivity used in the heat solver. */
	su2double Cyclic_Pitch,     /*!< \brief Cyclic pitch for rotorcraft simulations. */
	Collective_Pitch;           /*!< \brief Collective pitch for rotorcraft simulations. */
	string Motion_Filename;			/*!< \brief Arbitrary mesh motion input base filename. */
	su2double Mach_Motion;			/*!< \brief Mach number based on mesh velocity and freestream quantities. */
  su2double *Motion_Origin_X, /*!< \brief X-coordinate of the mesh motion origin. */
  *Motion_Origin_Y,           /*!< \brief Y-coordinate of the mesh motion origin. */
  *Motion_Origin_Z,           /*!< \brief Z-coordinate of the mesh motion origin. */
  *Translation_Rate_X,        /*!< \brief Translational velocity of the mesh in the x-direction. */
  *Translation_Rate_Y,        /*!< \brief Translational velocity of the mesh in the y-direction. */
  *Translation_Rate_Z,        /*!< \brief Translational velocity of the mesh in the z-direction. */
  *Rotation_Rate_X,           /*!< \brief Angular velocity of the mesh about the x-axis. */
  *Rotation_Rate_Y,           /*!< \brief Angular velocity of the mesh about the y-axis. */
  *Rotation_Rate_Z,           /*!< \brief Angular velocity of the mesh about the z-axis. */
  *Pitching_Omega_X,          /*!< \brief Angular frequency of the mesh pitching about the x-axis. */
  *Pitching_Omega_Y,          /*!< \brief Angular frequency of the mesh pitching about the y-axis. */
  *Pitching_Omega_Z,          /*!< \brief Angular frequency of the mesh pitching about the z-axis. */
  *Pitching_Ampl_X,           /*!< \brief Pitching amplitude about the x-axis. */
  *Pitching_Ampl_Y,           /*!< \brief Pitching amplitude about the y-axis. */
  *Pitching_Ampl_Z,           /*!< \brief Pitching amplitude about the z-axis. */
  *Pitching_Phase_X,          /*!< \brief Pitching phase offset about the x-axis. */
  *Pitching_Phase_Y,          /*!< \brief Pitching phase offset about the y-axis. */
  *Pitching_Phase_Z,          /*!< \brief Pitching phase offset about the z-axis. */
  *Plunging_Omega_X,          /*!< \brief Angular frequency of the mesh plunging in the x-direction. */
  *Plunging_Omega_Y,          /*!< \brief Angular frequency of the mesh plunging in the y-direction. */
  *Plunging_Omega_Z,          /*!< \brief Angular frequency of the mesh plunging in the z-direction. */
  *Plunging_Ampl_X,           /*!< \brief Plunging amplitude in the x-direction. */
  *Plunging_Ampl_Y,           /*!< \brief Plunging amplitude in the y-direction. */
  *Plunging_Ampl_Z,           /*!< \brief Plunging amplitude in the z-direction. */
  *Omega_HB;                  /*!< \brief Frequency for Harmonic Balance Operator (in rad/s). */
  unsigned short nMotion_Origin_X,    /*!< \brief Number of X-coordinate mesh motion origins. */
	nMotion_Origin_Y,           /*!< \brief Number of Y-coordinate mesh motion origins. */
	nMotion_Origin_Z,           /*!< \brief Number of Z-coordinate mesh motion origins. */
	nTranslation_Rate_X,        /*!< \brief Number of Translational x-velocities for mesh motion. */
	nTranslation_Rate_Y,        /*!< \brief Number of Translational y-velocities for mesh motion. */
	nTranslation_Rate_Z,        /*!< \brief Number of Translational z-velocities for mesh motion. */
	nRotation_Rate_X,           /*!< \brief Number of Angular velocities about the x-axis for mesh motion. */
	nRotation_Rate_Y,           /*!< \brief Number of Angular velocities about the y-axis for mesh motion. */
	nRotation_Rate_Z,           /*!< \brief Number of Angular velocities about the z-axis for mesh motion. */
	nPitching_Omega_X,          /*!< \brief Number of Angular frequencies about the x-axis for pitching. */
	nPitching_Omega_Y,          /*!< \brief Number of Angular frequencies about the y-axis for pitching. */
	nPitching_Omega_Z,          /*!< \brief Number of Angular frequencies about the z-axis for pitching. */
	nPitching_Ampl_X,           /*!< \brief Number of Pitching amplitudes about the x-axis. */
	nPitching_Ampl_Y,           /*!< \brief Number of Pitching amplitudes about the y-axis. */
	nPitching_Ampl_Z,           /*!< \brief Number of Pitching amplitudes about the z-axis. */
	nPitching_Phase_X,          /*!< \brief Number of Pitching phase offsets about the x-axis. */
	nPitching_Phase_Y,          /*!< \brief Number of Pitching phase offsets about the y-axis. */
	nPitching_Phase_Z,          /*!< \brief Number of Pitching phase offsets about the z-axis. */
	nPlunging_Omega_X,          /*!< \brief Number of Angular frequencies in the x-direction for plunging. */
	nPlunging_Omega_Y,          /*!< \brief Number of Angular frequencies in the y-direction for plunging. */
	nPlunging_Omega_Z,          /*!< \brief Number of Angular frequencies in the z-direction for plunging. */
	nPlunging_Ampl_X,           /*!< \brief Number of Plunging amplitudes in the x-direction. */
	nPlunging_Ampl_Y,           /*!< \brief Number of Plunging amplitudes in the y-direction. */
	nPlunging_Ampl_Z,           /*!< \brief Number of Plunging amplitudes in the z-direction. */
    nOmega_HB,                /*!< \brief Number of frequencies in Harmonic Balance Operator. */
  nMoveMotion_Origin,         /*!< \brief Number of motion origins. */
  *MoveMotion_Origin;         /*!< \brief Keeps track if we should move moment origin. */
  vector<vector<vector<su2double> > > Aeroelastic_np1, /*!< \brief Aeroelastic solution at time level n+1. */
  Aeroelastic_n,              /*!< \brief Aeroelastic solution at time level n. */
	Aeroelastic_n1;             /*!< \brief Aeroelastic solution at time level n-1. */
  su2double FlutterSpeedIndex,/*!< \brief The flutter speed index. */
  PlungeNaturalFrequency,     /*!< \brief Plunging natural frequency for Aeroelastic. */
  PitchNaturalFrequency,      /*!< \brief Pitch natural frequency for Aeroelastic. */
  AirfoilMassRatio,           /*!< \brief The airfoil mass ratio for Aeroelastic. */
  CG_Location,                /*!< \brief Center of gravity location for Aeroelastic. */
  RadiusGyrationSquared;      /*!< \brief The radius of gyration squared for Aeroelastic. */
  su2double *Aeroelastic_plunge, /*!< \brief Value of plunging coordinate at the end of an external iteration. */
	*Aeroelastic_pitch;         /*!< \brief Value of pitching coordinate at the end of an external iteration. */
  unsigned short AeroelasticIter; /*!< \brief Solve the aeroelastic equations every given number of internal iterations. */
  unsigned short Gust_Type,	  /*!< \brief Type of Gust. */
  Gust_Dir;                   /*!< \brief Direction of the gust */
  su2double Gust_WaveLength,  /*!< \brief The gust wavelength. */
  Gust_Periods,               /*!< \brief Number of gust periods. */
  Gust_Ampl,                  /*!< \brief Gust amplitude. */
  Gust_Begin_Time,            /*!< \brief Time at which to begin the gust. */
  Gust_Begin_Loc;             /*!< \brief Location at which the gust begins. */
  long Visualize_CV;          /*!< \brief Node number for the CV to be visualized */
  bool ExtraOutput;
  bool DeadLoad; 	          	/*!< Application of dead loads to the FE analysis */
  bool MatchingMesh; 	        /*!< Matching mesh (while implementing interpolation procedures). */
  bool SteadyRestart; 	      /*!< Restart from a steady state for FSI problems. */
  su2double Newmark_alpha,		/*!< \brief Parameter alpha for Newmark method. */
  Newmark_delta;				      /*!< \brief Parameter delta for Newmark method. */
  unsigned short nIntCoeffs;	/*!< \brief Number of integration coeffs for structural calculations. */
  su2double *Int_Coeffs;		  /*!< \brief Time integration coefficients for structural method. */
  bool Sigmoid_Load,		      /*!< \brief Apply the load using a sigmoid. */
  Ramp_Load;				          /*!< \brief Apply the load with linear increases. */
  bool IncrementalLoad;		    /*!< \brief Apply the load in increments (for nonlinear structural analysis). */
  unsigned long IncLoad_Nincrements; /*!< \brief Number of increments. */
  su2double *IncLoad_Criteria;/*!< \brief Criteria for the application of incremental loading. */
  su2double Ramp_Time;			  /*!< \brief Time until the maximum load is applied. */
  su2double Sigmoid_Time;			/*!< \brief Time until the maximum load is applied, using a sigmoid. */
  su2double Sigmoid_K;			  /*!< \brief Sigmoid parameter determining its steepness. */
  su2double Static_Time;			/*!< \brief Time while the structure is not loaded in FSI applications. */
  unsigned short Pred_Order;  /*!< \brief Order of the predictor for FSI applications. */
  unsigned short Kind_Interpolation; /*!\brief type of interpolation to use for FSI applications. */
  bool Prestretch;            /*!< Read a reference geometry for optimization purposes. */
  string Prestretch_FEMFileName;         /*!< \brief File name for reference geometry. */
  unsigned long Nonphys_Points, /*!< \brief Current number of non-physical points in the solution. */
  Nonphys_Reconstr;           /*!< \brief Current number of non-physical reconstructions for 2nd-order upwinding. */
  bool ParMETIS;              /*!< \brief Boolean for activating ParMETIS mode (while testing). */
  unsigned short DirectDiff;  /*!< \brief Direct Differentation mode. */
  bool DiscreteAdjoint;       /*!< \brief AD-based discrete adjoint mode. */
  su2double *default_vel_inf, /*!< \brief Default freestream velocity array for the COption class. */
  *default_eng_box,           /*!< \brief Default engine box array for the COption class. */
  *default_eng_val,           /*!< \brief Default engine box array values for the COption class. */
  *default_cfl_adapt,         /*!< \brief Default CFL adapt param array for the COption class. */
  *default_ad_coeff_flow,     /*!< \brief Default artificial dissipation (flow) array for the COption class. */
  *default_ad_coeff_adj,      /*!< \brief Default artificial dissipation (adjoint) array for the COption class. */
  *default_obj_coeff,         /*!< \brief Default objective array for the COption class. */
  *default_geo_loc,           /*!< \brief Default SU2_GEO section locations array for the COption class. */
  *default_distortion,        /*!< \brief Default SU2_GEO section locations array for the COption class. */
  *default_ea_lim,            /*!< \brief Default equivalent area limit array for the COption class. */
  *default_grid_fix,          /*!< \brief Default fixed grid (non-deforming region) array for the COption class. */
  *default_htp_axis,          /*!< \brief Default HTP axis for the COption class. */
  *default_inc_crit;          /*!< \brief Default incremental criteria array for the COption class. */
  unsigned short nSpanWiseSections; /*!< \brief number of span-wise sections */
  /*--- all_options is a map containing all of the options. This is used during config file parsing
  to track the options which have not been set (so the default values can be used). Without this map
   there would be no list of all the config file options. ---*/
  
  map<string, bool> all_options;

  /*--- brief param is a map from the option name (config file string) to its decoder (the specific child
   class of COptionBase that turns the string into a value) ---*/
  
  map<string, COptionBase*> option_map;


  // All of the addXxxOptions take in the name of the option, and a refernce to the field of that option
  // in the option structure. Depending on the specific type, it may take in a default value, and may
  // take in extra options. The addXxxOptions mostly follow the same pattern, so please see addDoubleOption
  // for detailed comments.
  //
  // List options are those that can be an unknown number of elements, and also take in a reference to
  // an integer. This integer will be populated with the number of elements of that type unmarshaled.
  //
  // Array options are those with a fixed number of elements.
  //
  // List and Array options should also be able to be specified with the string "NONE" indicating that there
  // are no elements. This allows the option to be present in a config file but left blank.

  /*!<\brief addDoubleOption creates a config file parser for an option with the given name whose
   value can be represented by a su2double.*/
  
  void addDoubleOption(const string name, su2double & option_field, su2double default_value) {
    // Check if the key is already in the map. If this fails, it is coder error
    // and not user error, so throw.
    assert(option_map.find(name) == option_map.end());

    // Add this option to the list of all the options
    all_options.insert(pair<string, bool>(name, true));

    // Create the parser for a su2double option with a reference to the option_field and the desired
    // default value. This will take the string in the config file, convert it to a su2double, and
    // place that su2double in the memory location specified by the reference.
    COptionBase* val = new COptionDouble(name, option_field, default_value);

    // Create an association between the option name ("CFL") and the parser generated above.
    // During configuration, the parsing script will get the option name, and use this map
    // to find how to parse that option.
    option_map.insert(pair<string, COptionBase *>(name, val));
  }

  void addStringOption(const string name, string & option_field, string default_value) {
    assert(option_map.find(name) == option_map.end());
    all_options.insert(pair<string, bool>(name, true));
    COptionBase* val = new COptionString(name, option_field, default_value);
    option_map.insert(pair<string, COptionBase *>(name, val));
  }

  void addIntegerOption(const string name, int & option_field, int default_value) {
    assert(option_map.find(name) == option_map.end());
    all_options.insert(pair<string, bool>(name, true));
    COptionBase* val = new COptionInt(name, option_field, default_value);
    option_map.insert(pair<string, COptionBase *>(name, val));
  }

  void addUnsignedLongOption(const string name, unsigned long & option_field, unsigned long default_value) {
    assert(option_map.find(name) == option_map.end());
    all_options.insert(pair<string, bool>(name, true));
    COptionBase* val = new COptionULong(name, option_field, default_value);
    option_map.insert(pair<string, COptionBase *>(name, val));
  }

  void addUnsignedShortOption(const string name, unsigned short & option_field, unsigned short default_value) {
    assert(option_map.find(name) == option_map.end());
    all_options.insert(pair<string, bool>(name, true));
    COptionBase* val = new COptionUShort(name, option_field, default_value);
    option_map.insert(pair<string, COptionBase *>(name, val));
  }

  void addLongOption(const string name, long & option_field, long default_value) {
    assert(option_map.find(name) == option_map.end());
    all_options.insert(pair<string, bool>(name, true));
    COptionBase* val = new COptionLong(name, option_field, default_value);
    option_map.insert(pair<string, COptionBase *>(name, val));
  }

  void addBoolOption(const string name, bool & option_field, bool default_value) {
    assert(option_map.find(name) == option_map.end());
    all_options.insert(pair<string, bool>(name, true));
    COptionBase* val = new COptionBool(name, option_field, default_value);
    option_map.insert(pair<string, COptionBase *>(name, val));
  }

  // enum types work differently than all of the others because there are a small number of valid
  // string entries for the type. One must also provide a list of all the valid strings of that type.
  template <class Tenum>
  void addEnumOption(const string name, unsigned short & option_field, const map<string, Tenum> & enum_map, Tenum default_value) {
    assert(option_map.find(name) == option_map.end());
    all_options.insert(pair<string, bool>(name, true));
    COptionBase* val = new COptionEnum<Tenum>(name, enum_map, option_field, default_value);
    option_map.insert(pair<string, COptionBase *>(name, val));
    return;
  }


  // input_size is the number of options read in from the config file
  template <class Tenum>
	void addEnumListOption(const string name, unsigned short & input_size, unsigned short * & option_field, const map<string, Tenum> & enum_map) {
    input_size = 0;
    assert(option_map.find(name) == option_map.end());
    all_options.insert(pair<string, bool>(name, true));
		COptionBase* val = new COptionEnumList<Tenum>(name, enum_map, option_field, input_size);
    option_map.insert( pair<string, COptionBase*>(name, val) );
	}

  void addDoubleArrayOption(const string name, const int size, su2double * & option_field, su2double * default_value) {

  //  su2double * def = new su2double [size];
  //  for (int i = 0; i < size; i++) {
  //    def[i] = default_value[i];
  //  }
    assert(option_map.find(name) == option_map.end());
    all_options.insert(pair<string, bool>(name, true));
    COptionBase* val = new COptionDoubleArray(name, size, option_field, default_value);
    option_map.insert(pair<string, COptionBase *>(name, val));
  }

  void addDoubleListOption(const string name, unsigned short & size, su2double * & option_field) {
    assert(option_map.find(name) == option_map.end());
    all_options.insert(pair<string, bool>(name, true));
    COptionBase* val = new COptionDoubleList(name, size, option_field);
    option_map.insert(pair<string, COptionBase *>(name, val));
  }

  void addUShortListOption(const string name, unsigned short & size, unsigned short * & option_field) {
    assert(option_map.find(name) == option_map.end());
    all_options.insert(pair<string, bool>(name, true));
    COptionBase* val = new COptionUShortList(name, size, option_field);
    option_map.insert(pair<string, COptionBase *>(name, val));
  }

  void addStringListOption(const string name, unsigned short & num_marker, string* & option_field) {
    assert(option_map.find(name) == option_map.end());
    all_options.insert(pair<string, bool>(name, true));
    COptionBase* val = new COptionStringList(name, num_marker, option_field);
    option_map.insert(pair<string, COptionBase *>(name, val));
  }

  void addConvectOption(const string name, unsigned short & space_field, unsigned short & centered_field, unsigned short & upwind_field) {
    assert(option_map.find(name) == option_map.end());
    all_options.insert(pair<string, bool>(name, true));
    COptionBase* val = new COptionConvect(name, space_field, centered_field, upwind_field);
    option_map.insert(pair<string, COptionBase *>(name, val));
  }

  void addMathProblemOption(const string name, bool & ContinuousAdjoint, const bool & ContinuousAdjoint_default,
                            bool & DiscreteAdjoint, const bool & DiscreteAdjoint_default,
                            bool & Restart_Flow, const bool & Restart_Flow_default) {
    assert(option_map.find(name) == option_map.end());
    all_options.insert(pair<string, bool>(name, true));
    COptionBase* val = new COptionMathProblem(name, ContinuousAdjoint, ContinuousAdjoint_default, DiscreteAdjoint, DiscreteAdjoint_default, Restart_Flow, Restart_Flow_default);
    option_map.insert(pair<string, COptionBase *>(name, val));
  }

  void addDVParamOption(const string name, unsigned short & nDV_field, su2double** & paramDV, string* & FFDTag,
                        unsigned short* & design_variable) {
    assert(option_map.find(name) == option_map.end());
    all_options.insert(pair<string, bool>(name, true));
    COptionBase* val = new COptionDVParam(name, nDV_field, paramDV, FFDTag, design_variable);
    option_map.insert(pair<string, COptionBase *>(name, val));
  }
  
  void addDVValueOption(const string name, unsigned short* & nDVValue_field, su2double** & valueDV, unsigned short & nDV_field,  su2double** & paramDV,
                        unsigned short* & design_variable) {
    assert(option_map.find(name) == option_map.end());
    all_options.insert(pair<string, bool>(name, true));
    COptionBase* val = new COptionDVValue(name, nDVValue_field, valueDV, nDV_field, paramDV, design_variable);
    option_map.insert(pair<string, COptionBase *>(name, val));
  }

  void addFFDDefOption(const string name, unsigned short & nFFD_field, su2double** & coordFFD, string* & FFDTag) {
    assert(option_map.find(name) == option_map.end());
    all_options.insert(pair<string, bool>(name, true));
    COptionBase* val = new COptionFFDDef(name, nFFD_field, coordFFD, FFDTag);
    option_map.insert(pair<string, COptionBase *>(name, val));
  }
  
  void addFFDDegreeOption(const string name, unsigned short & nFFD_field, unsigned short** & degreeFFD) {
    assert(option_map.find(name) == option_map.end());
    all_options.insert(pair<string, bool>(name, true));
    COptionBase* val = new COptionFFDDegree(name, nFFD_field, degreeFFD);
    option_map.insert(pair<string, COptionBase *>(name, val));
  }

  void addStringDoubleListOption(const string name, unsigned short & list_size, string * & string_field,
                        su2double* & double_field) {
    assert(option_map.find(name) == option_map.end());
    all_options.insert(pair<string, bool>(name, true));
    COptionBase* val = new COptionStringDoubleList(name, list_size, string_field, double_field);
    option_map.insert(pair<string, COptionBase *>(name, val));
  }

  void addInletOption(const string name, unsigned short & nMarker_Inlet, string * & Marker_Inlet,
                                 su2double* & Ttotal, su2double* & Ptotal, su2double** & FlowDir) {
    assert(option_map.find(name) == option_map.end());
    all_options.insert(pair<string, bool>(name, true));
    COptionBase* val = new COptionInlet(name, nMarker_Inlet, Marker_Inlet, Ttotal, Ptotal, FlowDir);
    option_map.insert(pair<string, COptionBase *>(name, val));
  }
  template <class Tenum>
  
  void addRiemannOption(const string name, unsigned short & nMarker_Riemann, string * & Marker_Riemann, unsigned short* & option_field, const map<string, Tenum> & enum_map,
                                 su2double* & var1, su2double* & var2, su2double** & FlowDir) {
    assert(option_map.find(name) == option_map.end());
    all_options.insert(pair<string, bool>(name, true));
    COptionBase* val = new COptionRiemann<Tenum>(name, nMarker_Riemann, Marker_Riemann, option_field, enum_map, var1, var2, FlowDir);
    option_map.insert(pair<string, COptionBase *>(name, val));
  }
  template <class Tenum>
  void addNRBCOption(const string name, unsigned short & nMarker_NRBC, string * & Marker_NRBC, unsigned short* & option_field, const map<string, Tenum> & enum_map,
                                 su2double* & var1, su2double* & var2, su2double** & FlowDir, su2double* & relaxfactor1, su2double* & relaxfactor2) {
    assert(option_map.find(name) == option_map.end());
    all_options.insert(pair<string, bool>(name, true));
    COptionBase* val = new COptionNRBC<Tenum>(name, nMarker_NRBC, Marker_NRBC, option_field, enum_map, var1, var2, FlowDir, relaxfactor1, relaxfactor2);
    option_map.insert(pair<string, COptionBase *>(name, val));
  }

  void addExhaustOption(const string name, unsigned short & nMarker_Exhaust, string * & Marker_Exhaust,
                      su2double* & Ttotal, su2double* & Ptotal) {
    assert(option_map.find(name) == option_map.end());
    all_options.insert(pair<string, bool>(name, true));
    COptionBase* val = new COptionExhaust(name, nMarker_Exhaust, Marker_Exhaust, Ttotal, Ptotal);
    option_map.insert(pair<string, COptionBase *>(name, val));
  }
  
  void addPeriodicOption(const string & name, unsigned short & nMarker_PerBound,
                    string* & Marker_PerBound, string* & Marker_PerDonor,
                         su2double** & RotCenter, su2double** & RotAngles, su2double** & Translation) {
    assert(option_map.find(name) == option_map.end());
    all_options.insert(pair<string, bool>(name, true));
    COptionBase* val = new COptionPeriodic(name, nMarker_PerBound, Marker_PerBound, Marker_PerDonor, RotCenter, RotAngles, Translation);
    option_map.insert(pair<string, COptionBase *>(name, val));
  }

<<<<<<< HEAD
//  void addMixingPlaneOption(const string & name, unsigned short & nMarker_MixBound,
//                    string* & Marker_MixBound, string* & Marker_MixDonor){
//    assert(option_map.find(name) == option_map.end());
//    all_options.insert(pair<string, bool>(name, true));
//    COptionBase* val = new COptionMixingPlane(name, nMarker_MixBound, Marker_MixBound, Marker_MixDonor);
//    option_map.insert(pair<string, COptionBase *>(name, val));
//  }

  void addTurboPerfOption(const string & name, unsigned short & nMarker_TurboPerf,
                    string* & Marker_TurboBoundIn, string* & Marker_TurboBoundOut){
=======
  void addMixingPlaneOption(const string & name, unsigned short & nMarker_MixBound,
                    string* & Marker_MixBound, string* & Marker_MixDonor) {
    assert(option_map.find(name) == option_map.end());
    all_options.insert(pair<string, bool>(name, true));
    COptionBase* val = new COptionMixingPlane(name, nMarker_MixBound, Marker_MixBound, Marker_MixDonor);
    option_map.insert(pair<string, COptionBase *>(name, val));
  }
  template <class Tenum>
  void addTurboPerfOption(const string & name, unsigned short & nMarker_TurboPerf,
                    string* & Marker_TurboBoundIn, string* & Marker_TurboBoundOut,  unsigned short* & Kind_TurboPerformance, const map<string, Tenum> & TurboPerformance_Map) {
>>>>>>> fadd7a29
    assert(option_map.find(name) == option_map.end());
    all_options.insert(pair<string, bool>(name, true));
    COptionBase* val = new COptionTurboPerformance(name, nMarker_TurboPerf, Marker_TurboBoundIn, Marker_TurboBoundOut);
    option_map.insert(pair<string, COptionBase *>(name, val));
  }

  void addActDiskOption(const string & name,
                        unsigned short & nMarker_ActDiskInlet, unsigned short & nMarker_ActDiskOutlet, string* & Marker_ActDiskInlet, string* & Marker_ActDiskOutlet,
                        su2double** & ActDisk_PressJump, su2double** & ActDisk_TempJump, su2double** & ActDisk_Omega) {
    assert(option_map.find(name) == option_map.end());
    all_options.insert(pair<string, bool>(name, true));
    COptionBase* val = new COptionActDisk(name,
                                          nMarker_ActDiskInlet, nMarker_ActDiskOutlet, Marker_ActDiskInlet, Marker_ActDiskOutlet,
                                          ActDisk_PressJump, ActDisk_TempJump, ActDisk_Omega);
    option_map.insert(pair<string, COptionBase *>(name, val));
  }

  void addPythonOption(const string name) {
    assert(option_map.find(name) == option_map.end());
    all_options.insert(pair<string, bool>(name, true));
    COptionBase* val = new COptionPython(name);
    option_map.insert(pair<string, COptionBase *>(name, val));
  }

public:

	vector<string> fields; /*!< \brief Tags for the different fields in a restart file. */

	/*!
	 * \brief Constructor of the class which reads the input file.
	 */
	CConfig(char case_filename[MAX_STRING_SIZE], unsigned short val_software, unsigned short val_iZone, unsigned short val_nZone, unsigned short val_nDim, unsigned short verb_level);

	/*!
	 * \brief Constructor of the class which reads the input file.
	 */
	CConfig(char case_filename[MAX_STRING_SIZE], unsigned short val_software);
  
  /*!
   * \brief Constructor of the class which reads the input file.
   */
  CConfig(char case_filename[MAX_STRING_SIZE], CConfig *config);

	/*!
	 * \brief Destructor of the class.
	 */
	~CConfig(void);

  /*!
   * \brief Gets the number of zones in the mesh file.
   * \param[in] val_mesh_filename - Name of the file with the grid information.
   * \param[in] val_format - Format of the file with the grid information.
   * \param[in] config - Definition of the particular problem.
   * \return Total number of zones in the grid file.
   */
  static unsigned short GetnZone(string val_mesh_filename, unsigned short val_format, CConfig *config);

  /*!
   * \brief Gets the number of dimensions in the mesh file
   * \param[in] val_mesh_filename - Name of the file with the grid information.
   * \param[in] val_format - Format of the file with the grid information.
   * \return Total number of domains in the grid file.
   */
  static unsigned short GetnDim(string val_mesh_filename, unsigned short val_format);

  /*!
   * \brief Initializes pointers to null
   */
	void SetPointersNull(void);

	/*!
	 * \brief breaks an input line from the config file into a set of tokens
	 * \param[in] str - the input line string
	 * \param[out] option_name - the name of the option found at the beginning of the line
	 * \param[out] option_value - the tokens found after the "=" sign on the line
	 * \returns false if the line is empty or a commment, true otherwise
	 */
	bool TokenizeString(string & str, string & option_name,
			vector<string> & option_value);

	/*!
	 * \brief Get reference origin for moment computation.
     * \param[in] val_marker - the marker we are monitoring.
	 * \return Reference origin (in cartesians coordinates) for moment computation.
	 */
	su2double *GetRefOriginMoment(unsigned short val_marker);

  /*!
	 * \brief Get reference origin x-coordinate for moment computation.
   * \param[in] val_marker - the marker we are monitoring.
	 * \return Reference origin x-coordinate (in cartesians coordinates) for moment computation.
	 */
	su2double GetRefOriginMoment_X(unsigned short val_marker);

  /*!
	 * \brief Get reference origin y-coordinate for moment computation.
   * \param[in] val_marker - the marker we are monitoring.
	 * \return Reference origin y-coordinate (in cartesians coordinates) for moment computation.
	 */
	su2double GetRefOriginMoment_Y(unsigned short val_marker);

  /*!
	 * \brief Get reference origin z-coordinate for moment computation.
   * \param[in] val_marker - the marker we are monitoring.
	 * \return Reference origin z-coordinate (in cartesians coordinates) for moment computation.
	 */
	su2double GetRefOriginMoment_Z(unsigned short val_marker);

  /*!
	 * \brief Set reference origin x-coordinate for moment computation.
   * \param[in] val_marker - the marker we are monitoring.
	 * \param[in] val_origin - New x-coordinate of the mesh motion origin.
	 */
	void SetRefOriginMoment_X(unsigned short val_marker, su2double val_origin);

  /*!
	 * \brief Set reference origin y-coordinate for moment computation.
   * \param[in] val_marker - the marker we are monitoring.
	 * \param[in] val_origin - New y-coordinate of the mesh motion origin.
	 */
	void SetRefOriginMoment_Y(unsigned short val_marker, su2double val_origin);

  /*!
	 * \brief Set reference origin z-coordinate for moment computation.
   * \param[in] val_marker - the marker we are monitoring.
	 * \param[in] val_origin - New z-coordinate of the mesh motion origin.
	 */
	void SetRefOriginMoment_Z(unsigned short val_marker, su2double val_origin);

	/*!
	 * \brief Get index of the upper and lower horizontal plane.
	 * \param[in] index - 0 means upper surface, and 1 means lower surface.
	 * \return Index of the upper and lower surface.
	 */
	string GetPlaneTag(unsigned short index);

	/*!
	 * \brief Get the integration limits for the equivalent area computation.
	 * \param[in] index - 0 means x_min, and 1 means x_max.
	 * \return Integration limits for the equivalent area computation.
	 */
	su2double GetEA_IntLimit(unsigned short index);
  
  /*!
	 * \brief Get the integration limits for the equivalent area computation.
	 * \param[in] index - 0 means x_min, and 1 means x_max.
	 * \return Integration limits for the equivalent area computation.
	 */
	su2double GetEA_ScaleFactor(void);

  /*!
	 * \brief Get the limit value for the adjoint variables.
	 * \return Limit value for the adjoint variables.
	 */
	su2double GetAdjointLimit(void);

	/*!
	 * \brief Get the the coordinates where of the box where the grid is going to be deformed.
	 * \return Coordinates where of the box where the grid is going to be deformed.
	 */
	su2double *GetHold_GridFixed_Coord(void);

  /*!
   * \brief Get the the coordinates where of the box where a subsonic region is imposed.
   * \return Coordinates where of the box where the grid is going to be a subsonic region.
   */
  su2double *GetSubsonicEngine_Values(void);

  /*!
   * \brief Get the the coordinates where of the box where a subsonic region is imposed.
   * \return Coordinates where of the box where the grid is going to be a subsonic region.
   */
  su2double *GetSubsonicEngine_Cyl(void);
  
  /*!
   * \brief Get the the coordinates where of the box where a subsonic region is imposed.
   * \return Coordinates where of the box where the grid is going to be a subsonic region.
   */
  su2double *GetDistortionRack(void);

	/*!
	 * \brief Get the power of the dual volume in the grid adaptation sensor.
	 * \return Power of the dual volume in the grid adaptation sensor.
	 */
	su2double GetDualVol_Power(void);

	/*!
	 * \brief Get Information about if there is an analytical definition of the surface for doing the
	 *        grid adaptation.
	 * \return Definition of the surfaces. NONE implies that there isn't any analytical definition
	 *         and it will use and interpolation.
	 */
	unsigned short GetAnalytical_Surface(void);

  /*!
	 * \brief Get Information about if there is an analytical definition of the surface for doing the
	 *        grid adaptation.
	 * \return Definition of the surfaces. NONE implies that there isn't any analytical definition
	 *         and it will use and interpolation.
	 */
	unsigned short GetAxis_Orientation(void);

	/*!
	 * \brief Get the ratio of density for a free surface problem.
	 * \return Ratio of density for a free surface problem.
	 */
	su2double GetRatioDensity(void);

	/*!
	 * \brief Get the ratio of viscosity for a free surface problem.
	 * \return Ratio of viscosity for a free surface problem.
	 */
	su2double GetRatioViscosity(void);

	/*!
	 * \brief Get the thickness of the interfase for a free surface problem.
	 * \return Thickness of the interfase for a free surface problem.
	 */
	su2double GetFreeSurface_Thickness(void);

	/*!
	 * \brief Get the damping of the free surface for a free surface problem.
	 * \return Damping of the interfase for a free surface problem.
	 */
	su2double GetFreeSurface_Damping_Coeff(void);

	/*!
	 * \brief Get the damping of the free surface for a free surface problem.
	 * \return Damping of the interfase for a free surface problem.
	 */
	su2double GetFreeSurface_Damping_Length(void);

	/*!
	 * \brief Get the outlet position of the free surface for a free surface problem.
	 * \return Outlet position of the interfase for a free surface problem.
	 */
	su2double GetFreeSurface_Outlet(void);

  /*!
	 * \brief Creates a tecplot file to visualize the partition made by the DDC software.
	 * \return <code>TRUE</code> if the partition is going to be plotted; otherwise <code>FALSE</code>.
	 */
  bool GetExtraOutput(void);

	/*!
	 * \brief Get the value of the Mach number (velocity divided by speed of sound).
	 * \return Value of the Mach number.
	 */
	su2double GetMach(void);

	/*!
	 * \brief Get the value of the Gamma of fluid (ratio of specific heats).
	 * \return Value of the constant: Gamma
	 */
	su2double GetGamma(void);
  
  /*!
   * \brief Get the values of the CFL adapation.
   * \return Value of CFL adapation
   */
  su2double GetCFL_AdaptParam(unsigned short val_index);
  
  /*!
   * \brief Get the values of the CFL adapation.
   * \return Value of CFL adapation
   */
  bool GetCFL_Adapt(void);
  
  /*!
   * \brief Get the values of the CFL adapation.
   * \return Value of CFL adapation
   */
  su2double GetHTP_Axis(unsigned short val_index);

  /*!
	 * \brief Get the value of the limits for the sections.
	 * \return Value of the limits for the sections.
	 */
	su2double GetSection_Location(unsigned short val_var);

	/*!
	 * \brief Get the array that maps chemical consituents to each chemical reaction.
	 * \return Memory location of the triple pointer to the 3-D reaction map array.
	 */
	int ***GetReaction_Map(void);

	/*!
	 * \brief Get the array containing the curve fit coefficients for the Omega(0,0) collision integrals.
	 * \return Memory location of the triple pointer to the 3-D collision integral array.
	 */
	su2double ***GetCollisionIntegral00(void);

	/*!
	 * \brief Get the array containing the curve fit coefficients for the Omega(1,1) collision integrals.
	 * \return Memory location of the triple pointer to the 3-D collision integral array.
	 */
	su2double ***GetCollisionIntegral11(void);

	/*!
	 * \brief Get the value of the bulk modulus.
	 * \return Value of the bulk modulus.
	 */
	su2double GetBulk_Modulus(void);

	/*!
	 * \brief Get the artificial compresibility factor.
	 * \return Value of the artificial compresibility factor.
	 */
	su2double GetArtComp_Factor(void);

	/*!
	 * \brief Get the Level set zero for free surface .
	 * \return Value of the level set zero coordinate
	 */
	su2double GetFreeSurface_Zero(void);

	/*!
	 * \brief Get the Level set zero for free surface .
	 * \return Value of the level set zero coordinate
	 */
	su2double GetFreeSurface_Depth(void);

	/*!
	 * \brief Get the value of specific gas constant.
	 * \return Value of the constant: Gamma
	 */
	su2double GetGas_Constant(void);

  /*!
	 * \brief Get the value of specific gas constant.
	 * \return Value of the constant: Gamma
	 */
	su2double GetGas_ConstantND(void);

	/*!
	 * \brief Get the coefficients of the Blottner viscosity model
	 * \param[in] val_Species - Index of the species
	 * \param[in] val_Coeff - Index of the coefficient (As, Bs, Cs)
	 * \return Value of the Blottner coefficient
	 */
	su2double GetBlottnerCoeff(unsigned short val_Species, unsigned short val_Coeff);

  /*!
	 * \brief Get the p-norm for heat-flux objective functions (adjoint problem).
	 * \return Value of the heat flux p-norm
	 */
	su2double GetPnormHeat(void);

	/*!
	 * \brief Get the value of wall temperature.
	 * \return Value of the constant: Temperature
	 */
	su2double GetWallTemperature(void);

	/*!
	 * \brief Get the reference value for the specific gas constant.
	 * \return Reference value for the specific gas constant.
	 */
	su2double GetGas_Constant_Ref(void);

	/*!
	 * \brief Get the value of the frestream temperature.
	 * \return Freestream temperature.
	 */
	su2double GetTemperature_FreeStream(void);

  /*!
	 * \brief Get the value of the frestream temperature.
	 * \return Freestream temperature.
	 */
	su2double GetEnergy_FreeStream(void);

  /*!
	 * \brief Get the value of the frestream temperature.
	 * \return Freestream temperature.
	 */
	su2double GetViscosity_FreeStream(void);

  /*!
	 * \brief Get the value of the frestream temperature.
	 * \return Freestream temperature.
	 */
	su2double GetDensity_FreeStream(void);

  /*!
	 * \brief Get the value of the frestream temperature.
	 * \return Freestream temperature.
	 */
	su2double GetModVel_FreeStream(void);

  /*!
	 * \brief Get the value of the frestream temperature.
	 * \return Freestream temperature.
	 */
	su2double GetModVel_FreeStreamND(void);

  /*!
	 * \brief Get the value of the frestream vibrational-electronic temperature.
	 * \return Freestream temperature.
	 */
	su2double GetTemperature_ve_FreeStream(void);

	/*!
	 * \brief Get the value of the laminar Prandtl number.
	 * \return Laminar Prandtl number.
	 */
	su2double GetPrandtl_Lam(void);

	/*!
	 * \brief Get the value of the turbulent Prandtl number.
	 * \return Turbulent Prandtl number.
	 */
	su2double GetPrandtl_Turb(void);

	/*!
	 * \brief Get the value of the reference length for non-dimensionalization.
	 *        This value should always be 1 internally, and is not user-specified.
	 * \return Reference length for non-dimensionalization.
	 */
	su2double GetLength_Ref(void);

	/*!
	 * \brief Get the value of the reference pressure for non-dimensionalization.
	 * \return Reference pressure for non-dimensionalization.
	 */
	su2double GetPressure_Ref(void);

  /*!
	 * \brief Get the value of the reference pressure for non-dimensionalization.
	 * \return Reference pressure for non-dimensionalization.
	 */
	su2double GetEnergy_Ref(void);

	/*!
	 * \brief Get the value of the reference temperature for non-dimensionalization.
	 * \return Reference temperature for non-dimensionalization.
	 */
	su2double GetTemperature_Ref(void);

	/*!
	 * \brief Get the value of the reference density for non-dimensionalization.
	 * \return Reference density for non-dimensionalization.
	 */
	su2double GetDensity_Ref(void);

	/*!
	 * \brief Get the value of the reference velocity for non-dimensionalization.
	 * \return Reference velocity for non-dimensionalization.
	 */
	su2double GetVelocity_Ref(void);

	/*!
	 * \brief Get the value of the reference time for non-dimensionalization.
	 * \return Reference time for non-dimensionalization.
	 */
	su2double GetTime_Ref(void);

	/*!
	 * \brief Get the value of the reference viscosity for non-dimensionalization.
	 * \return Reference viscosity for non-dimensionalization.
	 */
	su2double GetViscosity_Ref(void);
  
  /*!
   * \brief Get the value of the reference viscosity for non-dimensionalization.
   * \return Reference viscosity for non-dimensionalization.
   */
  su2double GetHighlite_Area(void);
  
  /*!
   * \brief Get the value of the reference viscosity for non-dimensionalization.
   * \return Reference viscosity for non-dimensionalization.
   */
  su2double GetFan_Poly_Eff(void);

	/*!
	 * \brief Get the value of the reference conductivity for non-dimensionalization.
	 * \return Reference conductivity for non-dimensionalization.
	 */
	su2double GetConductivity_Ref(void);

	/*!
	 * \brief Get the value of the reference angular velocity for non-dimensionalization.
	 * \return Reference angular velocity for non-dimensionalization.
	 */
	su2double GetOmega_Ref(void);

	/*!
	 * \brief Get the value of the reference force for non-dimensionalization.
	 * \return Reference force for non-dimensionalization.
	 */
	su2double GetForce_Ref(void);

  /*!
	 * \brief Get the value of the non-dimensionalized freestream pressure.
	 * \return Non-dimensionalized freestream pressure.
	 */
	su2double GetPressure_FreeStream(void);

	/*!
	 * \brief Get the value of the non-dimensionalized freestream pressure.
	 * \return Non-dimensionalized freestream pressure.
	 */
	su2double GetPressure_FreeStreamND(void);

	/*!
	 * \brief Get the vector of the dimensionalized freestream velocity.
	 * \return Dimensionalized freestream velocity vector.
	 */
	su2double* GetVelocity_FreeStream(void);

	/*!
	 * \brief Get the value of the non-dimensionalized freestream temperature.
	 * \return Non-dimensionalized freestream temperature.
	 */
	su2double GetTemperature_FreeStreamND(void);

	/*!
	 * \brief Get the value of the non-dimensionalized freestream density.
	 * \return Non-dimensionalized freestream density.
	 */
	su2double GetDensity_FreeStreamND(void);

	/*!
	 * \brief Get the vector of the non-dimensionalized freestream velocity.
	 * \return Non-dimensionalized freestream velocity vector.
	 */
	su2double* GetVelocity_FreeStreamND(void);

	/*!
	 * \brief Get the value of the non-dimensionalized freestream energy.
	 * \return Non-dimensionalized freestream energy.
	 */
	su2double GetEnergy_FreeStreamND(void);

	/*!
	 * \brief Get the value of the non-dimensionalized freestream viscosity.
	 * \return Non-dimensionalized freestream viscosity.
	 */
	su2double GetViscosity_FreeStreamND(void);

  /*!
	 * \brief Get the value of the non-dimensionalized freestream viscosity.
	 * \return Non-dimensionalized freestream viscosity.
	 */
	su2double GetTke_FreeStreamND(void);

  /*!
	 * \brief Get the value of the non-dimensionalized freestream viscosity.
	 * \return Non-dimensionalized freestream viscosity.
	 */
	su2double GetOmega_FreeStreamND(void);

  /*!
	 * \brief Get the value of the non-dimensionalized freestream viscosity.
	 * \return Non-dimensionalized freestream viscosity.
	 */
	su2double GetTke_FreeStream(void);

  /*!
	 * \brief Get the value of the non-dimensionalized freestream viscosity.
	 * \return Non-dimensionalized freestream viscosity.
	 */
	su2double GetOmega_FreeStream(void);

	/*!
	 * \brief Get the value of the non-dimensionalized freestream intermittency.
	 * \return Non-dimensionalized freestream intermittency.
	 */
	su2double GetIntermittency_FreeStream(void);

	/*!
	 * \brief Get the value of the non-dimensionalized freestream turbulence intensity.
	 * \return Non-dimensionalized freestream intensity.
	 */
	su2double GetTurbulenceIntensity_FreeStream(void);

	/*!
	 * \brief Get the value of the non-dimensionalized freestream turbulence intensity.
	 * \return Non-dimensionalized freestream intensity.
	 */
	su2double GetNuFactor_FreeStream(void);
  
  /*!
   * \brief Get the value of the non-dimensionalized engine turbulence intensity.
   * \return Non-dimensionalized engine intensity.
   */
  su2double GetNuFactor_Engine(void);
  
  /*!
   * \brief Get the value of the non-dimensionalized actuator disk turbulence intensity.
   * \return Non-dimensionalized actuator disk intensity.
   */
  su2double GetSecondaryFlow_ActDisk(void);
  
  /*!
   * \brief Get the value of the non-dimensionalized actuator disk turbulence intensity.
   * \return Non-dimensionalized actuator disk intensity.
   */
  su2double GetInitial_BCThrust(void);
  
  /*!
   * \brief Get the value of the non-dimensionalized actuator disk turbulence intensity.
   * \return Non-dimensionalized actuator disk intensity.
   */
  void SetInitial_BCThrust(su2double val_bcthrust);

	/*!
	 * \brief Get the value of the turbulent to laminar viscosity ratio.
	 * \return Ratio of turbulent to laminar viscosity ratio.
	 */
	su2double GetTurb2LamViscRatio_FreeStream(void);

  /*!
	 * \brief Get the vector of free stream mass fraction values.
	 * \return Ratio of species mass to mixture mass.
	 */
	su2double* GetMassFrac_FreeStream(void);

	/*!
	 * \brief Get the value of the Reynolds length.
	 * \return Reynolds length.
	 */
	su2double GetLength_Reynolds(void);

	/*!
	 * \brief Get the start up iterations using the fine grid, this works only for multigrid problems.
	 * \return Start up iterations using the fine grid.
	 */
	unsigned short GetnStartUpIter(void);

	/*!
	 * \brief Get the reference area for non dimensional coefficient computation. If the value from the
	 *        is 0 then, the code will compute the reference area using the projection of the shape into
	 *        the z plane (3D) or the x plane (2D).
	 * \return Value of the reference area for coefficient computation.
	 */
	su2double GetRefAreaCoeff(void);

	/*!
	 * \brief Get the wave speed.
	 * \return Value of the wave speed.
	 */
	su2double GetWaveSpeed(void);

	/*!
	 * \brief Get the wave speed.
	 * \return Value of the wave speed.
	 */
	su2double GetThermalDiffusivity(void);

	/*!
	 * \brief Get the Young's modulus of elasticity.
	 * \return Value of the Young's modulus of elasticity.
	 */
	su2double GetElasticyMod(void);

	/*!
	 * \brief Get the value of the bulk modulus on the structural side.
	 * \return Value of the bulk modulus on the structural side.
	 */
	su2double GetBulk_Modulus_Struct(void);

    /*!
	 * \brief Formulation for 2D elasticity (plane stress - strain)
	 * \return Flag to 2D elasticity model.
	 */
	unsigned short GetElas2D_Formulation(void);

  /*!
    * \brief Decide whether it's necessary to read a reference geometry.
    * \return <code>TRUE</code> if it's necessary to read a reference geometry, <code>FALSE</code> otherwise.
    */

  bool GetPrestretch(void);

  /*!
   * \brief Get the name of the file with the reference geometry of the structural problem.
   * \return Name of the file with the reference geometry of the structural problem.
   */
  string GetPrestretch_FEMFileName(void);

	/*!
	 * \brief Get the Poisson's ratio.
	 * \return Value of the Poisson's ratio.
	 */
	su2double GetPoissonRatio(void);

	/*!
	 * \brief Get the Material Density.
	 * \return Value of the Material Density.
	 */
	su2double GetMaterialDensity(void);

    /*!
	 * \brief Compressibility/incompressibility of the solids analysed using the structural solver.
	 * \return Compressible or incompressible.
	 */
	unsigned short GetMaterialCompressibility(void);

    /*!
	 * \brief Compressibility/incompressibility of the solids analysed using the structural solver.
	 * \return Compressible or incompressible.
	 */
	unsigned short GetMaterialModel(void);

    /*!
	 * \brief Geometric conditions for the structural solver.
	 * \return Small or large deformation structural analysis.
	 */
	unsigned short GetGeometricConditions(void);

	/*!
	 * \brief Get the reference length for computing moment (the default value is 1).
	 * \return Reference length for moment computation.
	 */
	su2double GetRefLengthMoment(void);

	/*!
	 * \brief Get the reference element length for computing the slope limiting epsilon.
	 * \return Reference element length for slope limiting epsilon.
	 */
	su2double GetRefElemLength(void);

  /*!
	 * \brief Get the reference coefficient for detecting sharp edges.
	 * \return Reference coefficient for detecting sharp edges.
	 */
	su2double GetRefSharpEdges(void);

	/*!
	 * \brief Get the volume of the whole domain using the fine grid, this value is common for all the grids
	 *        in the multigrid method.
	 * \return Volume of the whole domain.
	 */
	su2double GetDomainVolume(void);

	/*!
	 * \brief In case the <i>RefAreaCoeff</i> is equal to 0 then, it is necessary to compute a reference area,
	 *        with this function we set the value of the reference area.
	 * \param[in] val_area - Value of the reference area for non dimensional coefficient computation.
	 */
	void SetRefAreaCoeff(su2double val_area);

	/*!
	 * \brief Set the value of the domain volume computed on the finest grid.
	 * \note This volume do not include the volume of the body that is being simulated.
	 * \param[in] val_volume - Value of the domain volume computed on the finest grid.
	 */
	void SetDomainVolume(su2double val_volume);

	/*!
	 * \brief Set the finest mesh in a multigrid strategy.
	 * \note If we are using a Full Multigrid Strategy or a start up with finest grid, it is necessary
	 *       to change several times the finest grid.
	 * \param[in] val_finestmesh - Index of the finest grid.
	 */
	void SetFinestMesh(unsigned short val_finestmesh);

	/*!
	 * \brief Set the kind of time integration scheme.
	 * \note If we are solving different equations it will be necessary to change several
	 *       times the kind of time integration, to choose the right scheme.
	 * \param[in] val_kind_timeintscheme - Kind of time integration scheme.
	 */
	void SetKind_TimeIntScheme(unsigned short val_kind_timeintscheme);

	/*!
	 * \brief Set the parameters of the convective numerical scheme.
	 * \note The parameters will change because we are solving different kind of equations.
	 * \param[in] val_kind_convnumscheme - Center or upwind scheme.
	 * \param[in] val_kind_centered - If centered scheme, kind of centered scheme (JST, etc.).
	 * \param[in] val_kind_upwind - If upwind scheme, kind of upwind scheme (Roe, etc.).
	 * \param[in] val_kind_slopelimit - If upwind scheme, kind of slope limit.
	 */
	void SetKind_ConvNumScheme(unsigned short val_kind_convnumscheme, unsigned short val_kind_centered,
			unsigned short val_kind_upwind, unsigned short val_kind_slopelimit, unsigned short val_order_spatial_int);

	/*!
	 * \brief Get the value of limiter coefficient.
	 * \return Value of the limiter coefficient.
	 */
	su2double GetLimiterCoeff(void);
  
  /*!
	 * \brief Freeze the value of the limiter after a number of iterations.
	 * \return Number of iterations.
	 */
	unsigned long GetLimiterIter(void);

  /*!
	 * \brief Get the value of sharp edge limiter.
	 * \return Value of the sharp edge limiter coefficient.
	 */
	su2double GetSharpEdgesCoeff(void);

	/*!
	 * \brief Get the Reynolds number. Dimensionless number that gives a measure of the ratio of inertial forces
	 *        to viscous forces and consequently quantifies the relative importance of these two types of forces
	 *        for given flow condition.
	 * \return Value of the Reynolds number.
	 */
	su2double GetReynolds(void);

	/*!
	 * \brief Get the Froude number for free surface problems.
	 * \return Value of the Froude number.
	 */
	su2double GetFroude(void);

  /*!
	 * \brief Set the Froude number for free surface problems.
	 * \return Value of the Froude number.
	 */
	void SetFroude(su2double val_froude);

  /*!
	 * \brief Set the Froude number for free surface problems.
	 * \return Value of the Froude number.
	 */
	void SetMach(su2double val_mach);

  /*!
	 * \brief Set the Froude number for free surface problems.
	 * \return Value of the Froude number.
	 */
	void SetReynolds(su2double val_reynolds);

  /*!
	 * \brief Set the Froude number for free surface problems.
	 * \return Value of the Froude number.
	 */
	void SetLength_Ref(su2double val_length_ref);

  /*!
	 * \brief Set the Froude number for free surface problems.
	 * \return Value of the Froude number.
	 */
	void SetVelocity_Ref(su2double val_velocity_ref);

  /*!
	 * \brief Set the Froude number for free surface problems.
	 * \return Value of the Froude number.
	 */
	void SetPressure_Ref(su2double val_pressure_ref);

  /*!
	 * \brief Set the Froude number for free surface problems.
	 * \return Value of the Froude number.
	 */
	void SetDensity_Ref(su2double val_density_ref);
  
  /*!
   * \brief Set the reference temperature.
   * \return Value of the Froude number.
   */
  void SetTemperature_Ref(su2double val_temperature_ref);

  /*!
	 * \brief Set the Froude number for free surface problems.
	 * \return Value of the Froude number.
	 */
	void SetTime_Ref(su2double val_time_ref);

  /*!
	 * \brief Set the Froude number for free surface problems.
	 * \return Value of the Froude number.
	 */
	void SetEnergy_Ref(su2double val_energy_ref);

  /*!
	 * \brief Set the Froude number for free surface problems.
	 * \return Value of the Froude number.
	 */
	void SetOmega_Ref(su2double val_omega_ref);

  /*!
	 * \brief Set the Froude number for free surface problems.
	 * \return Value of the Froude number.
	 */
	void SetForce_Ref(su2double val_force_ref);

  /*!
	 * \brief Set the Froude number for free surface problems.
	 * \return Value of the Froude number.
	 */
	void SetGas_Constant_Ref(su2double val_gas_constant_ref);

  /*!
	 * \brief Set the Froude number for free surface problems.
	 * \return Value of the Froude number.
	 */
	void SetGas_Constant(su2double val_gas_constant);

  /*!
	 * \brief Set the Froude number for free surface problems.
	 * \return Value of the Froude number.
	 */
	void SetViscosity_Ref(su2double val_viscosity_ref);

   /*!
    * \brief Set the Froude number for free surface problems.
	* \return Value of the Froude number.
	*/
	void SetConductivity_Ref(su2double val_conductivity_ref);

  /*!
	 * \brief Set the Froude number for free surface problems.
	 * \return Value of the Froude number.
	 */
	void SetPressure_FreeStreamND(su2double val_pressure_freestreamnd);

  /*!
	 * \brief Set the Froude number for free surface problems.
	 * \return Value of the Froude number.
	 */
	void SetPressure_FreeStream(su2double val_pressure_freestream);

  /*!
	 * \brief Set the Froude number for free surface problems.
	 * \return Value of the Froude number.
	 */
	void SetDensity_FreeStreamND(su2double val_density_freestreamnd);

  /*!
	 * \brief Set the Froude number for free surface problems.
	 * \return Value of the Froude number.
	 */
	void SetDensity_FreeStream(su2double val_density_freestream);

  /*!
	 * \brief Set the Froude number for free surface problems.
	 * \return Value of the Froude number.
	 */
	void SetViscosity_FreeStream(su2double val_viscosity_freestream);

  /*!
	 * \brief Set the Froude number for free surface problems.
	 * \return Value of the Froude number.
	 */
	void SetModVel_FreeStream(su2double val_modvel_freestream);

  /*!
	 * \brief Set the Froude number for free surface problems.
	 * \return Value of the Froude number.
	 */
	void SetModVel_FreeStreamND(su2double val_modvel_freestreamnd);

  /*!
	 * \brief Set the Froude number for free surface problems.
	 * \return Value of the Froude number.
	 */
	void SetTemperature_FreeStream(su2double val_temperature_freestream);
  
  /*!
	 * \brief Set the Froude number for free surface problems.
	 * \return Value of the Froude number.
	 */
	void SetTemperature_FreeStreamND(su2double val_temperature_freestreamnd);

  /*!
	 * \brief Set the Froude number for free surface problems.
	 * \return Value of the Froude number.
	 */
	void SetGas_ConstantND(su2double val_gas_constantnd);

  /*!
	 * \brief Set the Froude number for free surface problems.
	 * \return Value of the Froude number.
	 */
	void SetVelocity_FreeStreamND(su2double val_velocity_freestreamnd, unsigned short val_dim);

  /*!
	 * \brief Set the Froude number for free surface problems.
	 * \return Value of the Froude number.
	 */
	void SetViscosity_FreeStreamND(su2double val_viscosity_freestreamnd);

  /*!
	 * \brief Set the Froude number for free surface problems.
	 * \return Value of the Froude number.
	 */
	void SetTke_FreeStreamND(su2double val_tke_freestreamnd);

  /*!
	 * \brief Set the Froude number for free surface problems.
	 * \return Value of the Froude number.
	 */
	void SetOmega_FreeStreamND(su2double val_omega_freestreamnd);

  /*!
	 * \brief Set the Froude number for free surface problems.
	 * \return Value of the Froude number.
	 */
	void SetTke_FreeStream(su2double val_tke_freestream);

  /*!
	 * \brief Set the Froude number for free surface problems.
	 * \return Value of the Froude number.
	 */
	void SetOmega_FreeStream(su2double val_omega_freestream);

  /*!
	 * \brief Set the Froude number for free surface problems.
	 * \return Value of the Froude number.
	 */
	void SetEnergy_FreeStreamND(su2double val_energy_freestreamnd);

  /*!
	 * \brief Set the Froude number for free surface problems.
	 * \return Value of the Froude number.
	 */
	void SetEnergy_FreeStream(su2double val_energy_freestream);

  /*!
	 * \brief Set the Froude number for free surface problems.
	 * \return Value of the Froude number.
	 */
	void SetTotal_UnstTimeND(su2double val_total_unsttimend);

	/*!
	 * \brief Get the angle of attack of the body. This is the angle between a reference line on a lifting body
	 *        (often the chord line of an airfoil) and the vector representing the relative motion between the
	 *        lifting body and the fluid through which it is moving.
	 * \return Value of the angle of attack.
	 */
	su2double GetAoA(void);
  
  /*!
   * \brief Get the off set angle of attack of the body. The solution and the geometry 
   *        file are able to modifity the angle of attack in the config file
   * \return Value of the off set angle of attack.
   */
  su2double GetAoA_Offset(void);
  
  /*!
   * \brief Get the off set sideslip angle of the body. The solution and the geometry
   *        file are able to modifity the angle of attack in the config file
   * \return Value of the off set sideslip angle.
   */
  su2double GetAoS_Offset(void);
  
  /*!
   * \brief Get the functional sensitivity with respect to changes in the angle of attack.
   * \return Value of the angle of attack.
   */
  su2double GetAoA_Sens(void);

	/*!
	 * \brief Set the angle of attack.
	 * \param[in] val_AoA - Value of the angle of attack.
	 */
	void SetAoA(su2double val_AoA);
  
  /*!
   * \brief Set the off set angle of attack.
   * \param[in] val_AoA - Value of the angle of attack.
   */
  void SetAoA_Offset(su2double val_AoA_offset);
  
  /*!
   * \brief Set the off set sideslip angle.
   * \param[in] val_AoA - Value of the off set sideslip angle.
   */
  void SetAoS_Offset(su2double val_AoS_offset);
  
  /*!
   * \brief Set the angle of attack.
   * \param[in] val_AoA - Value of the angle of attack.
   */
  void SetAoA_Sens(su2double val_AoA_sens);

  /*!
	 * \brief Set the angle of attack.
	 * \param[in] val_AoA - Value of the angle of attack.
	 */
	void SetAoS(su2double val_AoS);

	/*!
	 * \brief Get the angle of sideslip of the body. It relates to the rotation of the aircraft centerline from
	 *        the relative wind.
	 * \return Value of the angle of sideslip.
	 */
	su2double GetAoS(void);

	/*!
	 * \brief Get the charge coefficient that is used in the poissonal potential simulation.
	 * \return Value of the charge coefficient.
	 */
	su2double GetChargeCoeff(void);

	/*!
	 * \brief Get the number of multigrid levels.
	 * \return Number of multigrid levels (without including the original grid).
	 */
	unsigned short GetnMGLevels(void);

	/*!
	 * \brief Set the number of multigrid levels.
	 * \param[in] val_nMGLevels - Index of the mesh were the CFL is applied
	 */
	void SetMGLevels(unsigned short val_nMGLevels);

	/*!
	 * \brief Get the index of the finest grid.
	 * \return Index of the finest grid in a multigrid strategy, this is 0 unless we are
		       performing a Full multigrid.
	 */
	unsigned short GetFinestMesh(void);

	/*!
	 * \brief Get the kind of multigrid (V or W).
	 * \note This variable is used in a recursive way to perform the different kind of cycles
	 * \return 0 or 1 depending of we are dealing with a V or W cycle.
	 */
	unsigned short GetMGCycle(void);

	/*!
	 * \brief Get the king of evaluation in the geometrical module.
	 * \return 0 or 1 depending of we are dealing with a V or W cycle.
	 */
	unsigned short GetGeometryMode(void);

	/*!
	 * \brief Get the Courant Friedrich Levi number for each grid.
	 * \param[in] val_mesh - Index of the mesh were the CFL is applied.
	 * \return CFL number for each grid.
	 */
	su2double GetCFL(unsigned short val_mesh);
  
  /*!
	 * \brief Get the Courant Friedrich Levi number for each grid.
	 * \param[in] val_mesh - Index of the mesh were the CFL is applied.
	 * \return CFL number for each grid.
	 */
	void SetCFL(unsigned short val_mesh, su2double val_cfl);

	/*!
	 * \brief Get the Courant Friedrich Levi number for unsteady simulations.
	 * \return CFL number for unsteady simulations.
	 */
	su2double GetUnst_CFL(void);
  
  /*!
   * \brief Get the Courant Friedrich Levi number for unsteady simulations.
   * \return CFL number for unsteady simulations.
   */
  su2double GetMax_DeltaTime(void);
  
	/*!
	 * \brief Get a parameter of the particular design variable.
	 * \param[in] val_dv - Number of the design variable that we want to read.
	 * \param[in] val_param - Index of the parameter that we want to read.
	 * \return Design variable parameter.
	 */
	su2double GetParamDV(unsigned short val_dv, unsigned short val_param);

  /*!
   * \brief Get a parameter of the particular design variable.
   * \param[in] val_ffd - Number of the ffd that we want to read.
   * \param[in] val_coord - Index of the coordinate that we want to read.
   * \return FFD parameter.
   */
  su2double GetCoordFFDBox(unsigned short val_ffd, unsigned short val_coord);

  /*!
   * \brief Get a parameter of the particular design variable.
   * \param[in] val_ffd - Number of the ffd that we want to read.
   * \param[in] val_coord - Index of the coordinate that we want to read.
   * \return FFD parameter.
   */
  unsigned short GetDegreeFFDBox(unsigned short val_ffd, unsigned short val_degree);

  /*!
	 * \brief Get the FFD Tag of a particular design variable.
	 * \param[in] val_dv - Number of the design variable that we want to read.
	 * \return Design variable parameter.
	 */
	string GetFFDTag(unsigned short val_dv);
  
  /*!
   * \brief Get the FFD Tag of a particular design variable.
   * \param[in] val_dv - Number of the design variable that we want to read.
   * \return Design variable parameter.
   */
  string GetTagFFDBox(unsigned short val_ffd);

	/*!
	 * \brief Get the number of design variables.
	 * \return Number of the design variables.
	 */
	unsigned short GetnDV(void);
  
  /*!
   * \brief Get the number of design variables.
   * \return Number of the design variables.
   */
  unsigned short GetnDV_Value(unsigned short iDV);

  /*!
   * \brief Get the number of design variables.
   * \return Number of the design variables.
   */
  unsigned short GetnFFDBox(void);
  
  /*!
   * \brief Get the required continuity level at the surface intersection with the FFD
   * \return Continuity level at the surface intersection.
   */
  unsigned short GetFFD_Continuity(void);

	/*!
	 * \brief Get the number of Runge-Kutta steps.
	 * \return Number of Runge-Kutta steps.
	 */
	unsigned short GetnRKStep(void);

	/*!
	 * \brief Get the total number of boundary markers.
	 * \return Total number of boundary markers.
	 */
	unsigned short GetnMarker_All(void);
  
  /*!
   * \brief Get the total number of boundary markers.
   * \return Total number of boundary markers.
   */
  unsigned short GetnMarker_Max(void);

    /*!
	 * \brief Get the total number of boundary markers.
	 * \return Total number of boundary markers.
	 */
	unsigned short GetnMarker_EngineInflow(void);

  /*!
	 * \brief Get the total number of boundary markers.
	 * \return Total number of boundary markers.
	 */
	unsigned short GetnMarker_EngineExhaust(void);

    /*!
	 * \brief Get the total number of boundary markers.
	 * \return Total number of boundary markers.
	 */
	unsigned short GetnMarker_NearFieldBound(void);

    /*!
	 * \brief Get the total number of boundary markers.
	 * \return Total number of boundary markers.
	 */
	unsigned short GetnMarker_InterfaceBound(void);
	
	/*!
	 * \brief Get the total number of boundary markers.
	 * \return Total number of boundary markers.
	 */
	unsigned short GetnMarker_Fluid_InterfaceBound(void);

  /*!
	 * \brief Get the total number of boundary markers.
	 * \return Total number of boundary markers.
	 */
	unsigned short GetnMarker_ActDiskInlet(void);

  /*!
	 * \brief Get the total number of boundary markers.
	 * \return Total number of boundary markers.
	 */
	unsigned short GetnMarker_ActDiskOutlet(void);

	/*!
	 * \brief Get the total number of periodic boundary markers.
	 * \return Total number of periodic boundary markers.
	 */
	unsigned short GetnMarker_PerBound(void);

  /*!
   * \brief Get the total number of 1D output markers.
   * \return Total number of monitoring markers.
   */
  unsigned short GetnMarker_Out_1D(void);


    /*!
	 * \brief Get the total number of monitoring markers.
	 * \return Total number of monitoring markers.
	 */
	unsigned short GetnMarker_Monitoring(void);

  /*!
	 * \brief Get the total number of moving markers.
	 * \return Total number of moving markers.
	 */
	unsigned short GetnMarker_Moving(void);
  
  /*!
   * \brief Get the total number of moving markers.
   * \return Total number of moving markers.
   */
  unsigned short GetnMarker_Analyze(void);

	/*!
   * \brief Get the total number of objectives in kind_objective list
   * \return Total number of objectives in kind_objective list
   */
	unsigned short GetnObj(void);

	/*!
	 * \brief Stores the number of marker in the simulation.
	 * \param[in] val_nmarker - Number of markers of the problem.
	 */
	void SetnMarker_All(unsigned short val_nmarker);

	/*!
	 * \brief Get the number of external iterations.
	 * \return Number of external iterations.
	 */
	unsigned long GetnExtIter(void);

	/*!
	 * \brief Get the number of internal iterations.
	 * \return Number of internal iterations.
	 */
	unsigned long GetUnst_nIntIter(void);

	/*!
	 * \brief Get the number of internal iterations for the Newton-Raphson Method in nonlinear structural applications.
	 * \return Number of internal iterations.
	 */
	unsigned long GetDyn_nIntIter(void);

  /*!
	 * \brief Get the restart iteration number for unsteady simulations.
	 * \return Restart iteration number for unsteady simulations.
	 */
  long GetUnst_RestartIter(void);

  /*!
	 * \brief Get the starting direct iteration number for the unsteady adjoint (reverse time integration).
	 * \return Starting direct iteration number for the unsteady adjoint.
	 */
  long GetUnst_AdjointIter(void);

  /*!
  * \brief Number of iterations to average (reverse time integration).
  * \return Starting direct iteration number for the unsteady adjoint.
  */
  unsigned long GetIter_Avg_Objective(void);

  /*!
   * \brief Get the restart iteration number for dynamic structural simulations.
	 * \return Restart iteration number for dynamic structural simulations.
	 */
  long GetDyn_RestartIter(void);

	/*!
	 * \brief Retrieves the number of periodic time instances for Harmonic Balance.
	 * \return: Number of periodic time instances for Harmonic Balance.
	 */
	unsigned short GetnTimeInstances(void);

	/*!
	 * \brief Retrieves the period of oscillations to be used with Harmonic Balance.
	 * \return: Period for Harmonic Balance.
	 */
	su2double GetHarmonicBalance_Period(void);

	/*!
	 * \brief Set the number of external iterations.
	 * \note This is important in no time depending methods, where only
	 *       one external iteration is needed.
	 * \param[in] val_niter - Set the number of external iterations.
	 */
	void SetnExtIter(unsigned long val_niter);

	/*!
	 * \brief Set the current external iteration number.
	 * \param[in] val_iter - Current external iteration number.
	 */
	void SetExtIter(unsigned long val_iter);
  
  /*!
   * \brief Set the current external iteration number.
   * \param[in] val_iter - Current external iteration number.
   */
  void SetExtIter_OffSet(unsigned long val_iter);

	/*!
	 * \brief Set the current FSI iteration number.
	 * \param[in] val_iter - Current FSI iteration number.
	 */
	void SetFSIIter(unsigned long val_iter);

	/*!
	 * \brief Set the current internal iteration number.
	 * \param[in] val_iter - Current external iteration number.
	 */
	void SetIntIter(unsigned long val_iter);

	/*!
	 * \brief Get the current external iteration number.
	 * \return Current external iteration.
	 */
	unsigned long GetExtIter(void);
  
  /*!
   * \brief Get the current internal iteration number.
   * \return Current external iteration.
   */
  unsigned long GetExtIter_OffSet(void);

	/*!
	 * \brief Get the current FSI iteration number.
	 * \return Current FSI iteration.
	 */
	unsigned long GetFSIIter(void);

	/*!
	 * \brief Get the current internal iteration number.
	 * \return Current internal iteration.
	 */
	unsigned long GetIntIter(void);

	/*!
	 * \brief Get the frequency for writing the solution file.
	 * \return It writes the solution file with this frequency.
	 */
	unsigned long GetWrt_Sol_Freq(void);

	/*!
	 * \brief Get the frequency for writing the solution file in Dual Time.
	 * \return It writes the solution file with this frequency.
	 */
	unsigned long GetWrt_Sol_Freq_DualTime(void);

	/*!
	 * \brief Get the frequency for writing the convergence file.
	 * \return It writes the convergence file with this frequency.
	 */
	unsigned long GetWrt_Con_Freq(void);

	/*!
	 * \brief Get the frequency for writing the convergence file in Dual Time.
	 * \return It writes the convergence file with this frequency.
	 */
	unsigned long GetWrt_Con_Freq_DualTime(void);

	/*!
	 * \brief Get information about writing unsteady headers and file extensions.
	 * \return 	<code>TRUE</code> means that unsteady solution files will be written.
	 */
	bool GetWrt_Unsteady(void);

	/*!
	 * \brief Get information about performing a low fidelity simulation.
	 * \return 	<code>TRUE</code> means that a low fidelity simulation will be performed.
	 */
	bool GetLowFidelitySim(void);

	/*!
	 * \brief Get information about writing a volume solution file.
	 * \return <code>TRUE</code> means that a volume solution file will be written.
	 */
	bool GetWrt_Vol_Sol(void);
  
  /*!
	 * \brief Get information about writing a volume solution file.
	 * \return <code>TRUE</code> means that a volume solution file will be written.
	 */
  bool GetLow_MemoryOutput(void);

	/*!
	 * \brief Get information about writing a surface solution file.
	 * \return <code>TRUE</code> means that a surface solution file will be written.
	 */
	bool GetWrt_Srf_Sol(void);

	/*!
	 * \brief Get information about writing a surface comma-separated values (CSV) solution file.
	 * \return <code>TRUE</code> means that a surface comma-separated values (CSV) solution file will be written.
	 */
	bool GetWrt_Csv_Sol(void);

	/*!
	 * \brief Get information about writing residuals to volume solution file.
	 * \return <code>TRUE</code> means that residuals will be written to the solution file.
	 */
	bool GetWrt_Residuals(void);
  
	/*!
	 * \brief Get information about writing residuals to volume solution file.
	 * \return <code>TRUE</code> means that residuals will be written to the solution file.
	 */
	bool GetWrt_Limiters(void);
  
	/*!
	 * \brief Get information about writing residuals to volume solution file.
	 * \return <code>TRUE</code> means that residuals will be written to the solution file.
	 */
	bool GetWrt_SharpEdges(void);

  /*!
	 * \brief Get information about writing rind layers to the solution files.
	 * \return <code>TRUE</code> means that rind layers will be written to the solution file.
	 */
	bool GetWrt_Halo(void);

  /*!
	 * \brief Get information about writing sectional force files.
	 * \return <code>TRUE</code> means that sectional force files will be written for specified markers.
	 */
	bool GetPlot_Section_Forces(void);

  /*!
   * \brief Get information about writing average stagnation pressure
   * \return <code>TRUE</code> means that the average stagnation pressure will be output for specified markers.
   */
  bool GetWrt_1D_Output(void);

	/*!
	 * \brief Get the alpha (convective) coefficients for the Runge-Kutta integration scheme.
	 * \param[in] val_step - Index of the step.
	 * \return Alpha coefficient for the Runge-Kutta integration scheme.
	 */
	su2double Get_Alpha_RKStep(unsigned short val_step);

	/*!
	 * \brief Get the index of the surface defined in the geometry file.
	 * \param[in] val_marker - Value of the marker in which we are interested.
	 * \return Value of the index that is in the geometry file for the surface that
	 *         has the marker <i>val_marker</i>.
	 */
	string GetMarker_All_TagBound(unsigned short val_marker);

  /*!
   * \brief Get the index of the surface defined in the geometry file.
   * \param[in] val_marker - Value of the marker in which we are interested.
   * \return Value of the index that is in the geometry file for the surface that
   *         has the marker <i>val_marker</i>.
   */
  string GetMarker_ActDiskInlet_TagBound(unsigned short val_marker);

  /*!
   * \brief Get the index of the surface defined in the geometry file.
   * \param[in] val_marker - Value of the marker in which we are interested.
   * \return Value of the index that is in the geometry file for the surface that
   *         has the marker <i>val_marker</i>.
   */
  string GetMarker_ActDiskOutlet_TagBound(unsigned short val_marker);
  
	/*!
	 * \brief Get the index of the surface defined in the geometry file.
	 * \param[in] val_marker - Value of the marker in which we are interested.
	 * \return Value of the index that is in the geometry file for the surface that
	 *         has the marker <i>val_marker</i>.
	 */
	string GetMarker_EngineInflow_TagBound(unsigned short val_marker);

	/*!
	 * \brief Get the index of the surface defined in the geometry file.
	 * \param[in] val_marker - Value of the marker in which we are interested.
	 * \return Value of the index that is in the geometry file for the surface that
	 *         has the marker <i>val_marker</i>.
	 */
	string GetMarker_EngineExhaust_TagBound(unsigned short val_marker);

  /*!
	 * \brief Get the name of the surface defined in the geometry file.
	 * \param[in] val_marker - Value of the marker in which we are interested.
	 * \return Name that is in the geometry file for the surface that
	 *         has the marker <i>val_marker</i>.
	 */
	string GetMarker_Monitoring_TagBound(unsigned short val_marker);

	/*!
	 * \brief Get the tag if the iMarker defined in the geometry file.
	 * \param[in] val_tag - Value of the tag in which we are interested.
	 * \return Value of the marker <i>val_marker</i> that is in the geometry file
	 *         for the surface that has the tag.
	 */
  short GetMarker_All_TagBound(string val_tag);

	/*!
	 * \brief Get the kind of boundary for each marker.
	 * \param[in] val_marker - Index of the marker in which we are interested.
	 * \return Kind of boundary for the marker <i>val_marker</i>.
	 */
	unsigned short GetMarker_All_KindBC(unsigned short val_marker);

  /*!
   * \brief Get the kind of boundary for each marker.
   * \param[in] val_marker - Index of the marker in which we are interested.
   * \return Kind of boundary for the marker <i>val_marker</i>.
   */
  unsigned short GetMarker_All_Out_1D(unsigned short val_marker);

  /*!
   * \brief Set the value of the boundary <i>val_boundary</i> (read from the config file)
   *        for the marker <i>val_marker</i>.
   * \param[in] val_marker - Index of the marker in which we are interested.
   * \param[in] val_boundary - Kind of boundary read from config file.
   */
  void SetMarker_All_Out_1D(unsigned short val_marker, unsigned short val_boundary);


	/*!
	 * \brief Set the value of the boundary <i>val_boundary</i> (read from the config file)
	 *        for the marker <i>val_marker</i>.
	 * \param[in] val_marker - Index of the marker in which we are interested.
	 * \param[in] val_boundary - Kind of boundary read from config file.
	 */
	void SetMarker_All_KindBC(unsigned short val_marker, unsigned short val_boundary);

	/*!
	 * \brief Set the value of the index <i>val_index</i> (read from the geometry file) for
	 *        the marker <i>val_marker</i>.
	 * \param[in] val_marker - Index of the marker in which we are interested.
	 * \param[in] val_index - Index of the surface read from geometry file.
	 */
	void SetMarker_All_TagBound(unsigned short val_marker, string val_index);

	/*!
	 * \brief Set if a marker <i>val_marker</i> is going to be monitored <i>val_monitoring</i>
	 *        (read from the config file).
	 * \note This is important for non dimensional coefficient computation.
	 * \param[in] val_marker - Index of the marker in which we are interested.
	 * \param[in] val_monitoring - 0 or 1 depending if the the marker is going to be monitored.
	 */
	void SetMarker_All_Monitoring(unsigned short val_marker, unsigned short val_monitoring);

  /*!
	 * \brief Set if a marker <i>val_marker</i> is going to be monitored <i>val_monitoring</i>
	 *        (read from the config file).
	 * \note This is important for non dimensional coefficient computation.
	 * \param[in] val_marker - Index of the marker in which we are interested.
	 * \param[in] val_monitoring - 0 or 1 depending if the the marker is going to be monitored.
	 */
	void SetMarker_All_GeoEval(unsigned short val_marker, unsigned short val_geoeval);

  /*!
	 * \brief Set if a marker <i>val_marker</i> is going to be designed <i>val_designing</i>
	 *        (read from the config file).
	 * \note This is important for non dimensional coefficient computation.
	 * \param[in] val_marker - Index of the marker in which we are interested.
	 * \param[in] val_monitoring - 0 or 1 depending if the the marker is going to be designed.
	 */
	void SetMarker_All_Designing(unsigned short val_marker, unsigned short val_designing);

	/*!
	 * \brief Set if a marker <i>val_marker</i> is going to be plot <i>val_plotting</i>
	 *        (read from the config file).
	 * \param[in] val_marker - Index of the marker in which we are interested.
	 * \param[in] val_plotting - 0 or 1 depending if the the marker is going to be plot.
	 */
	void SetMarker_All_Plotting(unsigned short val_marker, unsigned short val_plotting);

  /*!
   * \brief Set if a marker <i>val_marker</i> is going to be plot <i>val_plotting</i>
   *        (read from the config file).
   * \param[in] val_marker - Index of the marker in which we are interested.
   * \param[in] val_plotting - 0 or 1 depending if the the marker is going to be plot.
   */
  void SetMarker_All_Analyze(unsigned short val_marker, unsigned short val_analyze);

	/*!
	 * \brief Set if a marker <i>val_marker</i> is part of the FSI interface <i>val_plotting</i>
	 *        (read from the config file).
	 * \param[in] val_marker - Index of the marker in which we are interested.
	 * \param[in] val_plotting - 0 or 1 depending if the the marker is part of the FSI interface.
	 */
	void SetMarker_All_FSIinterface(unsigned short val_marker, unsigned short val_fsiinterface);

	/*!
	 * \brief Set if a marker <i>val_marker</i> is part of the Turbomachinery (read from the config file).
	 * \param[in] val_marker - Index of the marker in which we are interested.
	 * \param[in] val_turboperf - 0 if not part of Turbomachinery or greater than 1 if it is part.
	 */
	void SetMarker_All_Turbomachinery(unsigned short val_marker, unsigned short val_turbo);

	/*!
	 * \brief Set a flag to the marker <i>val_marker</i> part of the Turbomachinery (read from the config file).
	 * \param[in] val_marker - Index of the marker in which we are interested.
	 * \param[in] val_turboperflag - 0 if is not part of the Turbomachinery, flag INFLOW or OUTFLOW if it is part.
	 */
	void SetMarker_All_TurbomachineryFlag(unsigned short val_marker, unsigned short val_turboflag);

	/*!
	 * \brief Set if a marker <i>val_marker</i> is part of the MixingPlane interface (read from the config file).
	 * \param[in] val_marker - Index of the marker in which we are interested.
	 * \param[in] val_turboperf - 0 if not part of the MixingPlane interface or greater than 1 if it is part.
	 */
	void SetMarker_All_MixingPlaneInterface(unsigned short val_marker, unsigned short val_mixplan_interface);

	/*!
	 * \brief Set if a marker <i>val_marker</i> is going to be affected by design variables <i>val_moving</i>
	 *        (read from the config file).
	 * \param[in] val_marker - Index of the marker in which we are interested.
	 * \param[in] val_DV - 0 or 1 depending if the the marker is affected by design variables.
	 */
	void SetMarker_All_DV(unsigned short val_marker, unsigned short val_DV);

  /*!
	 * \brief Set if a marker <i>val_marker</i> is going to be moved <i>val_moving</i>
	 *        (read from the config file).
	 * \param[in] val_marker - Index of the marker in which we are interested.
	 * \param[in] val_moving - 0 or 1 depending if the the marker is going to be moved.
	 */
	void SetMarker_All_Moving(unsigned short val_marker, unsigned short val_moving);

	/*!
	 * \brief Set if a marker <i>val_marker</i> is going to be periodic <i>val_perbound</i>
	 *        (read from the config file).
	 * \param[in] val_marker - Index of the marker in which we are interested.
	 * \param[in] val_perbound - Index of the surface with the periodic boundary.
	 */
	void SetMarker_All_PerBound(unsigned short val_marker, short val_perbound);

	/*!
	 * \brief Set if a marker <i>val_marker</i> is going to be sent or receive <i>val_index</i>
	 *        from another domain.
	 * \param[in] val_marker - 0 or 1 depending if the the marker is going to be moved.
	 * \param[in] val_index - Index of the surface read from geometry file.
	 */
	void SetMarker_All_SendRecv(unsigned short val_marker, short val_index);

	/*!
	 * \brief Get the send-receive information for a marker <i>val_marker</i>.
	 * \param[in] val_marker - 0 or 1 depending if the the marker is going to be moved.
	 * \return If positive, the information is sended to that domain, in case negative
	 *         the information is receive from that domain.
	 */
	short GetMarker_All_SendRecv(unsigned short val_marker);

	/*!
	 * \brief Get an internal index that identify the periodic boundary conditions.
	 * \param[in] val_marker - Value of the marker that correspond with the periodic boundary.
	 * \return The internal index of the periodic boundary condition.
	 */
	short GetMarker_All_PerBound(unsigned short val_marker);

	/*!
	 * \brief Get the monitoring information for a marker <i>val_marker</i>.
	 * \param[in] val_marker - 0 or 1 depending if the the marker is going to be monitored.
	 * \return 0 or 1 depending if the marker is going to be monitored.
	 */
	unsigned short GetMarker_All_Monitoring(unsigned short val_marker);

  /*!
	 * \brief Get the monitoring information for a marker <i>val_marker</i>.
	 * \param[in] val_marker - 0 or 1 depending if the the marker is going to be monitored.
	 * \return 0 or 1 depending if the marker is going to be monitored.
	 */
	unsigned short GetMarker_All_GeoEval(unsigned short val_marker);

  /*!
	 * \brief Get the design information for a marker <i>val_marker</i>.
	 * \param[in] val_marker - 0 or 1 depending if the the marker is going to be monitored.
	 * \return 0 or 1 depending if the marker is going to be monitored.
	 */
	unsigned short GetMarker_All_Designing(unsigned short val_marker);

	/*!
	 * \brief Get the plotting information for a marker <i>val_marker</i>.
	 * \param[in] val_marker - 0 or 1 depending if the the marker is going to be moved.
	 * \return 0 or 1 depending if the marker is going to be plotted.
	 */
	unsigned short GetMarker_All_Plotting(unsigned short val_marker);

  /*!
   * \brief Get the plotting information for a marker <i>val_marker</i>.
   * \param[in] val_marker - 0 or 1 depending if the the marker is going to be moved.
   * \return 0 or 1 depending if the marker is going to be plotted.
   */
  unsigned short GetMarker_All_Analyze(unsigned short val_marker);

	/*!
	 * \brief Get the FSI interface information for a marker <i>val_marker</i>.
	 * \param[in] val_marker - 0 or 1 depending if the the marker is going to be moved.
	 * \return 0 or 1 depending if the marker is part of the FSI interface.
	 */
	unsigned short GetMarker_All_FSIinterface(unsigned short val_marker);

	/*!
	 * \brief Get the MixingPlane interface information for a marker <i>val_marker</i>.
	 * \param[in] val_marker value of the marker on the grid.
	 * \return 0 if is not part of the MixingPlane Interface and greater than 1 if it is part.
	 */
	unsigned short GetMarker_All_MixingPlaneInterface(unsigned short val_marker);

	/*!
	 * \brief Get the Turbomachinery information for a marker <i>val_marker</i>.
	 * \param[in] val_marker value of the marker on the grid.
	 * \return 0 if is not part of the Turbomachinery and greater than 1 if it is part.
	 */
	unsigned short GetMarker_All_Turbomachinery(unsigned short val_marker);

	/*!
	 * \brief Get the Turbomachinery flag information for a marker <i>val_marker</i>.
	 * \param[in] val_marker value of the marker on the grid.
	 * \return 0 if is not part of the Turbomachinery, flag INFLOW or OUTFLOW if it is part.
	 */
	unsigned short GetMarker_All_TurbomachineryFlag(unsigned short val_marker);

	/*!
	 * \brief Get the number of FSI interface markers <i>val_marker</i>.
	 * \param[in] void.
	 * \return Number of markers belonging to the FSI interface.
	 */
	unsigned short GetMarker_n_FSIinterface(void);

	/*!
	 * \brief Get the DV information for a marker <i>val_marker</i>.
	 * \param[in] val_marker - 0 or 1 depending if the the marker is going to be affected by design variables.
	 * \return 0 or 1 depending if the marker is going to be affected by design variables.
	 */
	unsigned short GetMarker_All_DV(unsigned short val_marker);

  /*!
	 * \brief Get the motion information for a marker <i>val_marker</i>.
	 * \param[in] val_marker - 0 or 1 depending if the the marker is going to be moved.
	 * \return 0 or 1 depending if the marker is going to be moved.
	 */
	unsigned short GetMarker_All_Moving(unsigned short val_marker);

	/*!
	 * \brief Get the number of pre-smoothings in a multigrid strategy.
	 * \param[in] val_mesh - Index of the grid.
	 * \return Number of smoothing iterations.
	 */
	unsigned short GetMG_PreSmooth(unsigned short val_mesh);

	/*!
	 * \brief Get the number of post-smoothings in a multigrid strategy.
	 * \param[in] val_mesh - Index of the grid.
	 * \return Number of smoothing iterations.
	 */
	unsigned short GetMG_PostSmooth(unsigned short val_mesh);

	/*!
	 * \brief Get the number of implicit Jacobi smoothings of the correction in a multigrid strategy.
	 * \param[in] val_mesh - Index of the grid.
	 * \return Number of implicit smoothing iterations.
	 */
	unsigned short GetMG_CorrecSmooth(unsigned short val_mesh);

	/*!
	 * \brief Governing equations of the flow (it can be different from the run time equation).
	 * \param[in] val_zone - Zone where the soler is applied.
	 * \return Governing equation that we are solving.
	 */
	unsigned short GetKind_Solver(void);


	/*!
	 * \brief Governing equations of the flow (it can be different from the run time equation).
	 * \param[in] val_zone - Zone where the soler is applied.
	 * \return Governing equation that we are solving.
	 */
	void SetKind_Solver(unsigned short val_solver);


  /*!
	 * \brief Governing equations of the flow (it can be different from the run time equation).
	 * \param[in] val_zone - Zone where the soler is applied.
	 * \return Governing equation that we are solving.
	 */
	unsigned short GetKind_Regime(void);

  /*!
	 * \brief Governing equations of the flow (it can be different from the run time equation).
	 * \param[in] val_zone - Zone where the soler is applied.
	 * \return Governing equation that we are solving.
	 */
	unsigned short GetSystemMeasurements(void);

	/*!
	 * \brief Gas model that we are using.
	 * \return Gas model that we are using.
	 */
	unsigned short GetKind_GasModel(void);

	/*!
	 * \brief Fluid model that we are using.
	 * \return Fluid model that we are using.
	 */
	unsigned short GetKind_FluidModel(void);

	/*!
	 * \brief free stream option to initialize the solution
	 * \return free stream option
	 */
	unsigned short GetKind_FreeStreamOption(void);

	/*!
	 * \brief free stream option to initialize the solution
	 * \return free stream option
	 */
	unsigned short GetKind_InitOption(void);
	/*!
	 * \brief Get the value of the critical pressure.
	 * \return Critical pressure.
	 */
	su2double GetPressure_Critical(void);

	/*!
	 * \brief Get the value of the critical temperature.
	 * \return Critical temperature.
	 */
	su2double GetTemperature_Critical(void);

	/*!
	 * \brief Get the value of the critical pressure.
	 * \return Critical pressure.
	 */
	su2double GetAcentric_Factor(void);

	/*!
	 * \brief Get the value of the critical temperature.
	 * \return Critical temperature.
	 */
	unsigned short GetKind_ViscosityModel(void);

	/*!
	 * \brief Get the value of the thermal conductivity .
	 * \return Critical temperature.
	 */
	unsigned short GetKind_ConductivityModel(void);

	/*!
	 * \brief Get the value of the critical temperature.
	 * \return Critical temperature.
	 */
	su2double GetMu_ConstantND(void);

	/*!
	 * \brief Get the value of the non-dimensional thermal conductivity.
	 * \return Critical temperature.
	 */
	su2double GetKt_ConstantND(void);

	/*!
	 * \brief Get the value of the critical temperature.
	 * \return Critical temperature.
	 */
	su2double GetMu_RefND(void);

	/*!
	 * \brief Get the value of the critical temperature.
	 * \return Critical temperature.
	 */
	su2double GetMu_Temperature_RefND(void);

	/*!
	 * \brief Get the value of the critical temperature.
	 * \return Critical temperature.
	 */
	su2double GetMu_SND(void);

	/*!
	 * \brief Get the value of the critical temperature.
	 * \return Critical temperature.
	 */
	void SetMu_ConstantND(su2double mu_const);

	/*!
	 * \brief Get the value of the critical temperature.
	 * \return Critical temperature.
	 */
	void SetKt_ConstantND(su2double kt_const);

	/*!
	 * \brief Get the value of the critical temperature.
	 * \return Critical temperature.
	 */
	void SetMu_RefND(su2double mu_ref);

	/*!
	 * \brief Get the value of the critical temperature.
	 * \return Critical temperature.
	 */
	void SetMu_Temperature_RefND(su2double mu_Tref);

	/*!
	 * \brief Get the value of the critical temperature.
	 * \return Critical temperature.
	 */
	void SetMu_SND(su2double mu_s);

	/*!
	 * \brief Get the kind of method for computation of spatial gradients.
	 * \return Numerical method for computation of spatial gradients.
	 */
	unsigned short GetKind_Gradient_Method(void);

	/*!
	 * \brief Get the kind of solver for the implicit solver.
	 * \return Numerical solver for implicit formulation (solving the linear system).
	 */
	unsigned short GetKind_Linear_Solver(void);
  
  /*!
   * \brief Get the kind of solver for the implicit solver.
   * \return Numerical solver for implicit formulation (solving the linear system).
   */
  unsigned short GetDeform_Linear_Solver(void);

	/*!
	 * \brief Get the kind of preconditioner for the implicit solver.
	 * \return Numerical preconditioner for implicit formulation (solving the linear system).
	 */
	unsigned short GetKind_Linear_Solver_Prec(void);

	/*!
	 * \brief Set the kind of preconditioner for the implicit solver.
	 * \return Numerical preconditioner for implicit formulation (solving the linear system).
	 */
	void SetKind_Linear_Solver_Prec(unsigned short val_kind_prec);

	/*!
	 * \brief Get min error of the linear solver for the implicit formulation.
	 * \return Min error of the linear solver for the implicit formulation.
	 */
	su2double GetLinear_Solver_Error(void);

	/*!
	 * \brief Get max number of iterations of the linear solver for the implicit formulation.
	 * \return Max number of iterations of the linear solver for the implicit formulation.
	 */
	unsigned long GetLinear_Solver_Iter(void);

  /*!
   * \brief Get restart frequency of the linear solver for the implicit formulation.
   * \return Restart frequency of the linear solver for the implicit formulation.
   */
  unsigned long GetLinear_Solver_Restart_Frequency(void);

	/*!
	 * \brief Get the relaxation coefficient of the linear solver for the implicit formulation.
	 * \return relaxation coefficient of the linear solver for the implicit formulation.
	 */
	su2double GetRelaxation_Factor_Flow(void);
  
  /*!
   * \brief Get the relaxation coefficient of the linear solver for the implicit formulation.
   * \return relaxation coefficient of the linear solver for the implicit formulation.
   */
  su2double GetRelaxation_Factor_AdjFlow(void);
  
  /*!
   * \brief Get the relaxation coefficient of the linear solver for the implicit formulation.
   * \return relaxation coefficient of the linear solver for the implicit formulation.
   */
  su2double GetRelaxation_Factor_Turb(void);
  
  /*!
   * \brief Get the relaxation coefficient of the linear solver for the implicit formulation.
   * \return relaxation coefficient of the linear solver for the implicit formulation.
   */
  su2double GetRoe_Kappa(void);

	/*!
	 * \brief Get the kind of solver for the implicit solver.
	 * \return Numerical solver for implicit formulation (solving the linear system).
	 */
	unsigned short GetKind_AdjTurb_Linear_Solver(void);

	/*!
	 * \brief Get the kind of preconditioner for the implicit solver.
	 * \return Numerical preconditioner for implicit formulation (solving the linear system).
	 */
	unsigned short GetKind_AdjTurb_Linear_Prec(void);

  /*!
   * \brief Get the kind of solver for the implicit solver.
   * \return Numerical solver for implicit formulation (solving the linear system).
   */
  unsigned short GetKind_DiscAdj_Linear_Solver(void);

  /*!
   * \brief Get the kind of preconditioner for the implicit solver.
   * \return Numerical preconditioner for implicit formulation (solving the linear system).
   */
  unsigned short GetKind_DiscAdj_Linear_Prec(void);

	/*!
	 * \brief Set the kind of preconditioner for the implicit solver.
	 * \return Numerical preconditioner for implicit formulation (solving the linear system).
	 */
	void SetKind_AdjTurb_Linear_Prec(unsigned short val_kind_prec);

	/*!
	 * \brief Get min error of the linear solver for the implicit formulation.
	 * \return Min error of the linear solver for the implicit formulation.
	 */
	su2double GetAdjTurb_Linear_Error(void);
  
  /*!
	 * \brief Get the entropy fix.
	 * \return Vaule of the entropy fix.
	 */
	su2double GetEntropyFix_Coeff(void);

	/*!
	 * \brief Get max number of iterations of the linear solver for the implicit formulation.
	 * \return Max number of iterations of the linear solver for the implicit formulation.
	 */
	unsigned short GetAdjTurb_Linear_Iter(void);

	/*!
	 * \brief Get CFL reduction factor for adjoint turbulence model.
	 * \return CFL reduction factor.
	 */
	su2double GetCFLRedCoeff_AdjTurb(void);

  /*!
	 * \brief Get the number of linear smoothing iterations for mesh deformation.
	 * \return Number of linear smoothing iterations for mesh deformation.
	 */
	unsigned long GetGridDef_Linear_Iter(void);

  /*!
	 * \brief Get the number of nonlinear increments for mesh deformation.
	 * \return Number of nonlinear increments for mesh deformation.
	 */
	unsigned long GetGridDef_Nonlinear_Iter(void);

  /*!
	 * \brief Get information about writing grid deformation residuals to the console.
	 * \return <code>TRUE</code> means that grid deformation residuals will be written to the console.
	 */
	bool GetDeform_Output(void);

  /*!
	 * \brief Get factor to multiply smallest volume for deform tolerance.
	 * \return Factor to multiply smallest volume for deform tolerance.
	 */
	su2double GetDeform_Tol_Factor(void);
  
  /*!
   * \brief Get factor to multiply smallest volume for deform tolerance.
   * \return Factor to multiply smallest volume for deform tolerance.
   */
  su2double GetDeform_Coeff(void);

  /*!
   * \brief Get Young's modulus for deformation (constant stiffness deformation)
   */
  su2double GetDeform_ElasticityMod(void);

  /*!
   * \brief Get Poisson's ratio for deformation (constant stiffness deformation)
   * \
   */
  su2double GetDeform_PoissonRatio(void);

  /*!
	 * \brief Get the type of stiffness to impose for FEA mesh deformation.
	 * \return type of stiffness to impose for FEA mesh deformation.
	 */
	unsigned short GetDeform_Stiffness_Type(void);

	/*!
	 * \brief Creates a teot file to visualize the deformation made by the MDC software.
	 * \return <code>TRUE</code> if the deformation is going to be plotted; otherwise <code>FALSE</code>.
	 */
	bool GetVisualize_Deformation(void);

	/*!
	 * \brief Get the kind of SU2 software component.
	 * \return Kind of the SU2 software component.
	 */
	unsigned short GetKind_SU2(void);
  
  /*!
   * \brief Get the kind of non-dimensionalization.
   * \return Kind of non-dimensionalization.
   */
  unsigned short GetRef_NonDim(void);
  
  /*!
	 * \brief Get the kind of SU2 software component.
	 * \return Kind of the SU2 software component.
	 */
	void SetKind_SU2(unsigned short val_kind_su2);

	/*!
	 * \brief Get the kind of the turbulence model.
	 * \return Kind of the turbulence model.
	 */
	unsigned short GetKind_Turb_Model(void);

	/*!
	 * \brief Get the kind of the transition model.
	 * \return Kind of the transion model.
	 */
	unsigned short GetKind_Trans_Model(void);

	/*!
	 * \brief Get the kind of adaptation technique.
	 * \return Kind of adaptation technique.
	 */
	unsigned short GetKind_Adaptation(void);

	/*!
	 * \brief Get the number of new elements added in the adaptation process.
	 * \return percentage of new elements that are going to be added in the adaptation.
	 */
	su2double GetNew_Elem_Adapt(void);

	/*!
	 * \brief Get the kind of time integration method.
	 * \note This is the information that the code will use, the method will
	 *       change in runtime depending of the specific equation (direct, adjoint,
	 *       linearized) that is being solved.
	 * \return Kind of time integration method.
	 */
	unsigned short GetKind_TimeIntScheme(void);

	/*!
	 * \brief Get the kind of convective numerical scheme.
	 * \note This is the information that the code will use, the method will
	 *       change in runtime depending of the specific equation (direct, adjoint,
	 *       linearized) that is being solved.
	 * \return Kind of the convective scheme.
	 */
	unsigned short GetKind_ConvNumScheme(void);

	/*!
	 * \brief Get kind of center scheme for the convective terms.
	 * \note This is the information that the code will use, the method will
	 *       change in runtime depending of the specific equation (direct, adjoint,
	 *       linearized) that is being solved.
	 * \return Kind of center scheme for the convective terms.
	 */
	unsigned short GetKind_Centered(void);

	/*!
	 * \brief Get kind of upwind scheme for the convective terms.
	 * \note This is the information that the code will use, the method will
	 *       change in runtime depending of the specific equation (direct, adjoint,
	 *       linearized) that is being solved.
	 * \return Kind of upwind scheme for the convective terms.
	 */
	unsigned short GetKind_Upwind(void);

  /*!
	 * \brief Get the order of the spatial integration.
	 * \note This is the information that the code will use, the method will
	 *       change in runtime depending of the specific equation (direct, adjoint,
	 *       linearized) that is being solved.
	 * \return Kind of upwind scheme for the convective terms.
	 */
	unsigned short GetSpatialOrder(void);

  /*!
	 * \brief Get the order of the spatial integration.
	 * \note This is the information that the code will use, the method will
	 *       change in runtime depending of the specific equation (direct, adjoint,
	 *       linearized) that is being solved.
	 * \return Kind of upwind scheme for the convective terms.
	 */
	unsigned short GetSpatialOrder_Flow(void);

  /*!
	 * \brief Get the order of the spatial integration.
	 * \note This is the information that the code will use, the method will
	 *       change in runtime depending of the specific equation (direct, adjoint,
	 *       linearized) that is being solved.
	 * \return Kind of upwind scheme for the convective terms.
	 */
	unsigned short GetSpatialOrder_Turb(void);

  /*!
	 * \brief Get the order of the spatial integration.
	 * \note This is the information that the code will use, the method will
	 *       change in runtime depending of the specific equation (direct, adjoint,
	 *       linearized) that is being solved.
	 * \return Kind of upwind scheme for the convective terms.
	 */
	unsigned short GetSpatialOrder_AdjLevelSet(void);

  /*!
	 * \brief Get the order of the spatial integration.
	 * \note This is the information that the code will use, the method will
	 *       change in runtime depending of the specific equation (direct, adjoint,
	 *       linearized) that is being solved.
	 * \return Kind of upwind scheme for the convective terms.
	 */
	unsigned short GetSpatialOrder_AdjFlow(void);

	/*!
	 * \brief Get the kind of integration scheme (explicit or implicit)
	 *        for the flow equations.
	 * \note This value is obtained from the config file, and it is constant
	 *       during the computation.
	 * \return Kind of integration scheme for the flow equations.
	 */
	unsigned short GetKind_TimeIntScheme_Flow(void);

	/*!
	 * \brief Get the kind of integration scheme (explicit or implicit)
	 *        for the flow equations.
	 * \note This value is obtained from the config file, and it is constant
	 *       during the computation.
	 * \return Kind of integration scheme for the plasma equations.
	 */
	unsigned short GetKind_TimeIntScheme_Wave(void);

  /*!
	 * \brief Get the kind of integration scheme (explicit or implicit)
	 *        for the flow equations.
	 * \note This value is obtained from the config file, and it is constant
	 *       during the computation.
	 * \return Kind of integration scheme for the plasma equations.
	 */
	unsigned short GetKind_TimeIntScheme_Heat(void);

  /*!
	 * \brief Get the kind of integration scheme (explicit or implicit)
	 *        for the flow equations.
	 * \note This value is obtained from the config file, and it is constant
	 *       during the computation.
	 * \return Kind of integration scheme for the plasma equations.
	 */
	unsigned short GetKind_TimeIntScheme_Poisson(void);

	/*!
	 * \brief Get the kind of integration scheme (explicit or implicit)
	 *        for the flow equations.
	 * \note This value is obtained from the config file, and it is constant
	 *       during the computation.
	 * \return Kind of integration scheme for the plasma equations.
	 */
	unsigned short GetKind_TimeIntScheme_FEA(void);

	/*!
	 * \brief Get the kind of integration scheme (explicit or implicit)
	 *        for the template equations.
	 * \note This value is obtained from the config file, and it is constant
	 *       during the computation.
	 * \return Kind of integration scheme for the plasma equations.
	 */
	unsigned short GetKind_TimeIntScheme_Template(void);

	/*!
	 * \brief Get the kind of integration scheme (explicit or implicit)
	 *        for the flow equations.
	 * \note This value is obtained from the config file, and it is constant
	 *       during the computation.
	 * \return Kind of integration scheme for the plasma equations.
	 */
	unsigned short GetKind_SpaceIteScheme_FEA(void);

	/*!
	 * \brief Get the kind of transfer method we want to use for multiphysics problems
	 * \note This value is obtained from the config file, and it is constant
	 *       during the computation.
	 * \return Kind of transfer method for multiphysics problems
	 */
	unsigned short GetKind_TransferMethod(void);

	/*!
	 * \brief Get the kind of convective numerical scheme for the flow
	 *        equations (centered or upwind).
	 * \note This value is obtained from the config file, and it is constant
	 *       during the computation.
	 * \return Kind of convective numerical scheme for the flow equations.
	 */
	unsigned short GetKind_ConvNumScheme_Flow(void);

	/*!
	 * \brief Get the kind of convective numerical scheme for the template
	 *        equations (centered or upwind).
	 * \note This value is obtained from the config file, and it is constant
	 *       during the computation.
	 * \return Kind of convective numerical scheme for the flow equations.
	 */
	unsigned short GetKind_ConvNumScheme_Template(void);

	/*!
	 * \brief Get the kind of convective numerical scheme for the adjoint level set
	 *        equations (centered or upwind).
	 * \note This value is obtained from the config file, and it is constant
	 *       during the computation.
	 * \return Kind of convective numerical scheme for the level set equation.
	 */
	unsigned short GetKind_ConvNumScheme_AdjLevelSet(void);

	/*!
	 * \brief Get the kind of center convective numerical scheme for the flow equations.
	 * \note This value is obtained from the config file, and it is constant
	 *       during the computation.
	 * \return Kind of center convective numerical scheme for the flow equations.
	 */
	unsigned short GetKind_Centered_Flow(void);

	/*!
	 * \brief Get the kind of center convective numerical scheme for the adjoint level set equations.
	 * \note This value is obtained from the config file, and it is constant
	 *       during the computation.
	 * \return Kind of center convective numerical scheme for the level set equations.
	 */
	unsigned short GetKind_Centered_AdjLevelSet(void);

	/*!
	 * \brief Get the kind of center convective numerical scheme for the plasma equations.
	 * \note This value is obtained from the config file, and it is constant
	 *       during the computation.
	 * \return Kind of center convective numerical scheme for the flow equations.
	 */
	unsigned short GetKind_Centered_Template(void);

	/*!
	 * \brief Get the kind of upwind convective numerical scheme for the flow equations.
	 * \note This value is obtained from the config file, and it is constant
	 *       during the computation.
	 * \return Kind of upwind convective numerical scheme for the flow equations.
	 */
	unsigned short GetKind_Upwind_Flow(void);

	/*!
	 * \brief Get the kind of upwind convective numerical scheme for the adjoint level set equation.
	 * \note This value is obtained from the config file, and it is constant
	 *       during the computation.
	 * \return Kind of upwind convective numerical scheme for the flow equations.
	 */
	unsigned short GetKind_Upwind_AdjLevelSet(void);

	/*!
	 * \brief Get the method for limiting the spatial gradients.
	 * \return Method for limiting the spatial gradients.
	 */
	unsigned short GetKind_SlopeLimit(void);

	/*!
	 * \brief Get the method for limiting the spatial gradients.
	 * \return Method for limiting the spatial gradients solving the flow equations.
	 */
	unsigned short GetKind_SlopeLimit_Flow(void);

  /*!
	 * \brief Get the method for limiting the spatial gradients.
	 * \return Method for limiting the spatial gradients solving the turbulent equation.
	 */
	unsigned short GetKind_SlopeLimit_Turb(void);

	/*!
	 * \brief Get the method for limiting the spatial gradients.
	 * \return Method for limiting the spatial gradients solving the level set equation.
	 */
	unsigned short GetKind_SlopeLimit_AdjLevelSet(void);

	/*!
	 * \brief Get the method for limiting the spatial gradients.
	 * \return Method for limiting the spatial gradients solving the adjoint turbulent equation.
	 */
	unsigned short GetKind_SlopeLimit_AdjTurb(void);

	/*!
	 * \brief Get the method for limiting the spatial gradients.
	 * \return Method for limiting the spatial gradients solving the adjoint flow equation.
	 */
	unsigned short GetKind_SlopeLimit_AdjFlow(void);

	/*!
	 * \brief Value of the calibrated constant for the Lax method (center scheme).
	 * \note This constant is used in coarse levels and with first order methods.
	 * \return Calibrated constant for the Lax method.
	 */
	su2double GetKappa_1st_Flow(void);

	/*!
	 * \brief Value of the calibrated constant for the JST method (center scheme).
	 * \return Calibrated constant for the JST method for the flow equations.
	 */
	su2double GetKappa_2nd_Flow(void);

	/*!
	 * \brief Value of the calibrated constant for the JST method (center scheme).
	 * \return Calibrated constant for the JST method for the flow equations.
	 */
	su2double GetKappa_4th_Flow(void);

	/*!
	 * \brief Get the kind of integration scheme (explicit or implicit)
	 *        for the adjoint flow equations.
	 * \note This value is obtained from the config file, and it is constant
	 *       during the computation.
	 * \return Kind of integration scheme for the adjoint flow equations.
	 */
	unsigned short GetKind_TimeIntScheme_AdjFlow(void);

	/*!
	 * \brief Get the kind of convective numerical scheme for the adjoint flow
	 *        equations (centered or upwind).
	 * \note This value is obtained from the config file, and it is constant
	 *       during the computation.
	 * \return Kind of convective numerical scheme for the adjoint flow equations.
	 */
	unsigned short GetKind_ConvNumScheme_AdjFlow(void);

	/*!
	 * \brief Get the kind of center convective numerical scheme for the adjoint flow equations.
	 * \note This value is obtained from the config file, and it is constant
	 *       during the computation.
	 * \return Kind of center convective numerical scheme for the adjoint flow equations.
	 */
	unsigned short GetKind_Centered_AdjFlow(void);

	/*!
	 * \brief Get the kind of upwind convective numerical scheme for the adjoint flow equations.
	 * \note This value is obtained from the config file, and it is constant
	 *       during the computation.
	 * \return Kind of upwind convective numerical scheme for the adjoint flow equations.
	 */
	unsigned short GetKind_Upwind_AdjFlow(void);

	/*!
	 * \brief Value of the calibrated constant for the high order method (center scheme).
	 * \return Calibrated constant for the high order center method for the adjoint flow equations.
	 */
	su2double GetKappa_2nd_AdjFlow(void);

	/*!
	 * \brief Value of the calibrated constant for the high order method (center scheme).
	 * \return Calibrated constant for the high order center method for the adjoint flow equations.
	 */
	su2double GetKappa_4th_AdjFlow(void);

	/*!
	 * \brief Value of the calibrated constant for the low order method (center scheme).
	 * \return Calibrated constant for the low order center method for the adjoint flow equations.
	 */
	su2double GetKappa_1st_AdjFlow(void);

	/*!
	 * \brief Get the kind of integration scheme (implicit)
	 *        for the turbulence equations.
	 * \note This value is obtained from the config file, and it is constant
	 *       during the computation.
	 * \return Kind of integration scheme for the turbulence equations.
	 */
	unsigned short GetKind_TimeIntScheme_Turb(void);

	/*!
	 * \brief Get the kind of integration scheme (implicit)
	 *        for the level set equations.
	 * \note This value is obtained from the config file, and it is constant
	 *       during the computation.
	 * \return Kind of integration scheme for the level set equations.
	 */
	unsigned short GetKind_TimeIntScheme_AdjLevelSet(void);

	/*!
	 * \brief Get the kind of convective numerical scheme for the turbulence
	 *        equations (upwind).
	 * \note This value is obtained from the config file, and it is constant
	 *       during the computation.
	 * \return Kind of convective numerical scheme for the turbulence equations.
	 */
	unsigned short GetKind_ConvNumScheme_Turb(void);

	/*!
	 * \brief Get the kind of center convective numerical scheme for the turbulence equations.
	 * \note This value is obtained from the config file, and it is constant
	 *       during the computation.
	 * \return Kind of center convective numerical scheme for the turbulence equations.
	 */
	unsigned short GetKind_Centered_Turb(void);

	/*!
	 * \brief Get the kind of upwind convective numerical scheme for the turbulence equations.
	 * \note This value is obtained from the config file, and it is constant
	 *       during the computation.
	 * \return Kind of upwind convective numerical scheme for the turbulence equations.
	 */
	unsigned short GetKind_Upwind_Turb(void);

	/*!
	 * \brief Get the kind of integration scheme (explicit or implicit)
	 *        for the adjoint turbulence equations.
	 * \note This value is obtained from the config file, and it is constant
	 *       during the computation.
	 * \return Kind of integration scheme for the adjoint turbulence equations.
	 */
	unsigned short GetKind_TimeIntScheme_AdjTurb(void);

	/*!
	 * \brief Get the kind of convective numerical scheme for the adjoint turbulence
	 *        equations (centered or upwind).
	 * \note This value is obtained from the config file, and it is constant
	 *       during the computation.
	 * \return Kind of convective numerical scheme for the adjoint turbulence equations.
	 */
	unsigned short GetKind_ConvNumScheme_AdjTurb(void);

	/*!
	 * \brief Get the kind of center convective numerical scheme for the adjoint turbulence equations.
	 * \note This value is obtained from the config file, and it is constant
	 *       during the computation.
	 * \return Kind of center convective numerical scheme for the adjoint turbulence equations.
	 */
	unsigned short GetKind_Centered_AdjTurb(void);

	/*!
	 * \brief Get the kind of upwind convective numerical scheme for the adjoint turbulence equations.
	 * \note This value is obtained from the config file, and it is constant
	 *       during the computation.
	 * \return Kind of upwind convective numerical scheme for the adjoint turbulence equations.
	 */
	unsigned short GetKind_Upwind_AdjTurb(void);

	/*!
	 * \brief Provides information about the way in which the turbulence will be treated by the
	 *        adjoint method.
	 * \return <code>FALSE</code> means that the adjoint turbulence equations will be used.
	 */
	bool GetFrozen_Visc(void);

  /*!
   * \brief Viscous limiter mean flow.
   * \return <code>FALSE</code> means no viscous limiter turb equations.
   */
  bool GetViscous_Limiter_Flow(void);
  
  /*!
   * \brief Viscous limiter turb equations.
   * \return <code>FALSE</code> means no viscous limiter turb equations.
   */
  bool GetViscous_Limiter_Turb(void);
  
  /*!
   * \brief Write convergence file for FSI problems
   * \return <code>FALSE</code> means no file is written.
   */
  bool GetWrite_Conv_FSI(void);

  /*!
	 * \brief Provides information about if the sharp edges are going to be removed from the sensitivity.
	 * \return <code>FALSE</code> means that the sharp edges will be removed from the sensitivity.
	 */
	bool GetSens_Remove_Sharp(void);

	/*!
	 * \brief Get the kind of inlet boundary condition treatment (total conditions or mass flow).
	 * \return Kind of inlet boundary condition.
	 */
	unsigned short GetKind_Inlet(void);


	/*!
	 * \brief Get the kind of mixing process for averaging quantities at the boundaries.
	 * \return Kind of mixing process.
	 */
	unsigned short GetKind_AverageProcess(void);

	/*!
	 * \brief Get the kind of turbomachinery architecture.
	 * \return Kind of turbomachinery architecture.
	 */
	unsigned short GetKind_TurboMachinery(unsigned short val_iZone);

	/*!
	 * \brief Get the kind of turbomachinery architecture.
	 * \return Kind of turbomachinery architecture.
	 */
	unsigned short GetKind_SpanWise(void);

	/*!
     * \brief Verify if there is mixing plane interface specified from config file.
	 * \return boolean.
	 */
	bool GetBoolMixingPlaneInterface(void);

	/*!
	 * \brief number mixing plane interface specified from config file.
	 * \return number of bound.
	 */
	unsigned short GetnMarker_MixingPlaneInterface(void);

	/*!
	 * \brief Verify if there is Turbomachinery performance option specified from config file.
	 * \return boolean.
	 */
	bool GetBoolTurbomachinery(void);

	/*!
	 * \brief number Turbomachinery blades computed using the pitch information.
	 * \return nBlades.
	 */
	su2double GetnBlades(unsigned short val_iZone);
  /*!
   * \brief Verify if there is any Non Reflecting Boundary Condition option specified from config file.
   * \return boolean.
   */
	bool GetBoolNRBC(void);

  /*!
   * \brief Verify if there is any Rieamann Boundary Condition option specified from config file.
   * \return boolean.
   */
	bool GetBoolRiemann(void);

	/*!
	 * \brief number Turbomachinery performance option specified from config file.
	 * \return number of bound.
	 */
	unsigned short GetnMarker_Turbomachinery(void);

	/*!
	 * \brief number Turbomachinery performance option specified from config file.
	 * \return number of bound.
	 */
	unsigned short GetnMarker_TurboPerformance(void);

  /*!
   * \brief number span-wise sections to compute 3D BC and performance for turbomachinery specified by the user.
   * \return number of span-wise sections.
   */
	unsigned short Get_nSpanWiseSections_User(void);

	/*!
	 * \brief number span-wise sections to compute 3D BC and performance for turbomachinery.
	 * \return number of span-wise sections.
	 */
	unsigned short GetnSpanWiseSections(void);

	/*!
	 * \brief set number span-wise sections to compute 3D BC and performance for turbomachinery.
	 */
	void SetnSpanWiseSections(unsigned short nSpan);

  /*!
	 * \brief get inlet bounds name for Turbomachinery performance calculation.
	 * \return name of the bound.
	 */
	string GetMarker_TurboPerf_BoundIn(unsigned short index);

	/*!
	 * \brief get outlet bounds name for Turbomachinery performance calculation.
	 * \return name of the bound.
	 */
	string GetMarker_TurboPerf_BoundOut(unsigned short index);

	/*!
	 * \brief get outlet bounds name for Turbomachinery performance calculation.
	 * \return name of the bound.
	 */
<<<<<<< HEAD
	string GetMarker_PerBound(unsigned short val_marker);
=======
	unsigned short GetKind_TurboPerf(unsigned short index);
  
  /*!
   * \brief Get the kind of inlet boundary condition treatment (total conditions or mass flow).
   * \return Kind of inlet boundary condition.
   */
  unsigned short GetKind_Engine_Inflow(void);

  /*!
   * \brief Get the kind of inlet boundary condition treatment (total conditions or mass flow).
   * \return Kind of inlet boundary condition.
   */
  unsigned short GetKind_ActDisk(void);
>>>>>>> fadd7a29

    /*!
	 * \brief Get the number of sections.
	 * \return Number of sections
	 */
	unsigned short GetnSections(void);

  /*!
	 * \brief Get the number of sections for computing internal volume.
	 * \return Number of sections for computing internal volume.
	 */
	unsigned short GetnVolSections(void);

	/*!
	 * \brief Provides information about the the nodes that are going to be moved on a deformation
	 *        volumetric grid deformation.
	 * \return <code>TRUE</code> means that only the points on the FFD box will be moved.
	 */
	bool GetHold_GridFixed(void);

	/*!
	 * \brief Get the kind of objective function. There are several options: Drag coefficient,
	 *        Lift coefficient, efficiency, etc.
	 * \note The objective function will determine the boundary condition of the adjoint problem.
	 * \return Kind of objective function.
	 */
	unsigned short GetKind_ObjFunc(void);

	/*!
	 * \author H. Kline
   * \brief Get the kind of objective function. There are several options: Drag coefficient,
   *        Lift coefficient, efficiency, etc.
   * \note The objective function will determine the boundary condition of the adjoint problem.
   * \return Kind of objective function.
   */
  unsigned short GetKind_ObjFunc(unsigned short val_obj);

  /*!
   * \author H. Kline
   * \brief Get the weight of objective function. There are several options: Drag coefficient,
   *        Lift coefficient, efficiency, etc.
   * \note The objective function will determine the boundary condition of the adjoint problem.
   * \return Weight of objective function.
   */
  su2double GetWeight_ObjFunc(unsigned short val_obj);

  /*!
   * \author H. Kline
   * \brief Set the weight of objective function. There are several options: Drag coefficient,
   *        Lift coefficient, efficiency, etc.
   * \note The objective function will determine the boundary condition of the adjoint problem.
   * \return Weight of objective function.
   */
  void SetWeight_ObjFunc(unsigned short val_obj, su2double val);

  /*!
  * \author H. Kline
	 * \brief Get the coefficients of the objective defined by the chain rule with primitive variables.
   * \note This objective is only applicable to gradient calculations. Objective value must be
   * calculated using the area averaged outlet values of density, velocity, and pressure.
   * Gradients are w.r.t density, velocity[3], and pressure. when 2D gradient w.r.t. 3rd component of velocity set to 0.
	 */
	su2double GetCoeff_ObjChainRule(unsigned short iVar);

	/*!
	 * \author H. Kline
	 * \brief Get the flag indicating whether to comput a combined objective.
	 */
	bool GetComboObj(void);

	/*!
	 * \brief Get the kind of sensitivity smoothing technique.
	 * \return Kind of sensitivity smoothing technique.
	 */
	unsigned short GetKind_SensSmooth(void);

	/*!
	 * \brief Provides information about the time integration, and change the write in the output
	 *        files information about the iteration.
	 * \return The kind of time integration: Steady state, time stepping method (unsteady) or
	 *         dual time stepping method (unsteady).
	 */
	unsigned short GetUnsteady_Simulation(void);

	/*!
	 * \brief Provides the number of chemical reactions in the chemistry model
	 * \return: The number of chemical reactions, read from input file
	 */
	unsigned short GetnReactions(void);

	/*!
	 * \brief Provides the number of chemical reactions in the chemistry model
	 * \return: The number of chemical reactions, read from input file
	 */
	su2double GetArrheniusCoeff(unsigned short iReaction);

	/*!
	 * \brief Provides the number of chemical reactions in the chemistry model
	 * \return: The number of chemical reactions, read from input file
	 */
	su2double GetArrheniusEta(unsigned short iReaction);

	/*!
	 * \brief Provides the number of chemical reactions in the chemistry model
	 * \return: The number of chemical reactions, read from input file
	 */
	su2double GetArrheniusTheta(unsigned short iReaction);

  /*!
	 * \brief Provides the rate controlling temperature exponents for chemistry.
	 * \return: Rate controlling temperature exponents.
	 */
  su2double* GetRxnTcf_a(void);

  /*!
	 * \brief Provides the rate controlling temperature exponents for chemistry.
	 * \return: Rate controlling temperature exponents.
	 */
  su2double* GetRxnTcf_b(void);

  /*!
	 * \brief Provides the rate controlling temperature exponents for chemistry.
	 * \return: Rate controlling temperature exponents.
	 */
  su2double* GetRxnTcb_a(void);

  /*!
	 * \brief Provides the rate controlling temperature exponents for chemistry.
	 * \return: Rate controlling temperature exponents.
	 */
  su2double* GetRxnTcb_b(void);

  /*!
	 * \brief Dissociation potential of species.
	 * \return: Dissociation potential.
	 */
	su2double* GetDissociationPot(void);

	/*!
	 * \brief Provides the number of rotational modes of energy storage
	 * \return: Vector of rotational mode count
	 */
  su2double* GetRotationModes(void);

	/*!
	 * \brief Provides the characteristic vibrational temperature for calculating e_vib
	 * \return: Vector of characteristic vibrational temperatures [K]
	 */
	su2double* GetCharVibTemp(void);

  /*!
	 * \brief Provides the characteristic electronic temperature for calculating e_el
	 * \return: Vector of characteristic vibrational temperatures [K]
	 */
	su2double** GetCharElTemp(void);

  /*!
	 * \brief Provides the degeneracy of electron states for calculating e_el
	 * \return: Vector of characteristic vibrational temperatures [K]
	 */
	su2double** GetElDegeneracy(void);

  /*!
	 * \brief Provides number electron states for calculating e_el
	 * \return: Vector of number of electron states for each species
	 */
	unsigned short* GetnElStates(void);


  /*!
	 * \brief Provides the thermodynamic reference temperatures from the JANAF tables
	 * \return: Vector of reference temperatures [K]
	 */
  su2double* GetRefTemperature(void);

  /*!
	 * \brief Provides the characteristic vibrational temperature for calculating e_vib
	 * \return: The number of chemical reactions, read from input file
	 */
	su2double GetCharVibTemp(unsigned short iSpecies);

	/*!
	 * \brief Provides the molar mass of each species present in multi species fluid
	 * \return: Vector of molar mass of each species in kg/kmol
	 */
	su2double* GetMolar_Mass(void);

  /*!
	 * \brief Provides the molar mass of each species present in multi species fluid
	 * \return: Mass of each species in Kg
	 */
	su2double GetMolar_Mass(unsigned short iSpecies);

	/*!
	 * \brief Retrieves the number of monatomic species in the multicomponent gas.
	 * \return: Number of monatomic species.
	 */
	unsigned short GetnMonatomics(void);

	/*!
	 * \brief Retrieves the number of monatomic species in the multicomponent gas.
	 * \return: Number of monatomic species.
	 */
	unsigned short GetnDiatomics(void);

	/*!
	 * \brief Provides the molar mass of each species present in multi species fluid
	 * \return: Molar mass of the specified gas consituent [kg/kmol]
	 */
	su2double GetInitial_Gas_Composition(unsigned short iSpecies);

  /*!
	 * \brief Provides the formation enthalpy of the specified species at standard conditions
	 * \return: Enthalpy of formation
	 */
	su2double* GetEnthalpy_Formation(void);

	/*!
	 * \brief Provides the formation enthalpy of the specified species at standard conditions
	 * \return: Enthalpy of formation
	 */
	su2double GetEnthalpy_Formation(unsigned short iSpecies);

	/*!
	 * \brief Provides the restart information.
	 * \return Restart information, if <code>TRUE</code> then the code will use the solution as restart.
	 */
	bool GetRestart(void);

	/*!
	 * \brief Provides the number of varaibles.
	 * \return Number of variables.
	 */
	unsigned short GetnVar(void);

  /*!
	 * \brief Provides the number of varaibles.
	 * \return Number of variables.
	 */
	unsigned short GetnZone(void);

  /*!
	 * \brief Provides the number of varaibles.
	 * \return Number of variables.
	 */
	unsigned short GetiZone(void);

	/*!
	 * \brief For some problems like adjoint or the linearized equations it
	 *		  is necessary to restart the flow solution.
	 * \return Flow restart information, if <code>TRUE</code> then the code will restart the flow solution.
	 */

	bool GetRestart_Flow(void);

  /*!
   * \brief Indicates whether electron gas is present in the gas mixture.
   */
  bool GetIonization(void);

	/*!
	 * \brief Information about computing and plotting the equivalent area distribution.
	 * \return <code>TRUE</code> or <code>FALSE</code>  depending if we are computing the equivalent area.
	 */
	bool GetEquivArea(void);

  /*!
	 * \brief Information about computing and plotting the equivalent area distribution.
	 * \return <code>TRUE</code> or <code>FALSE</code>  depending if we are computing the equivalent area.
	 */
	bool GetInvDesign_Cp(void);

	/*!
	 * \brief Information about computing and plotting the equivalent area distribution.
	 * \return <code>TRUE</code> or <code>FALSE</code>  depending if we are computing the equivalent area.
	 */
	bool GetInvDesign_HeatFlux(void);

	/*!
	 * \brief Get name of the input grid.
	 * \return File name of the input grid.
	 */
	string GetMesh_FileName(void);

	/*!
	 * \brief Get name of the output grid, this parameter is important for grid
	 *        adaptation and deformation.
	 * \return File name of the output grid.
	 */
	string GetMesh_Out_FileName(void);

	/*!
	 * \brief Get the name of the file with the solution of the flow problem.
	 * \return Name of the file with the solution of the flow problem.
	 */
	string GetSolution_FlowFileName(void);

	/*!
	 * \brief Get the name of the file with the solution of the adjoint flow problem
	 *		  with drag objective function.
	 * \return Name of the file with the solution of the adjoint flow problem with
	 *         drag objective function.
	 */
	string GetSolution_AdjFileName(void);

	/*!
	 * \brief Get the name of the file with the solution of the structural problem.
	 * \return Name of the file with the solution of the structural problem.
	 */
	string GetSolution_FEMFileName(void);

	/*!
	 * \brief Get the name of the file with the residual of the problem.
	 * \return Name of the file with the residual of the problem.
	 */
	string GetResidual_FileName(void);

	/*!
	 * \brief Get the format of the input/output grid.
	 * \return Format of the input/output grid.
	 */
	unsigned short GetMesh_FileFormat(void);

	/*!
	 * \brief Get the format of the output solution.
	 * \return Format of the output solution.
	 */
	unsigned short GetOutput_FileFormat(void);

  /*!
   * \brief Get the format of the output solution.
   * \return Format of the output solution.
   */
  unsigned short GetActDisk_Jump(void);

	/*!
	 * \brief Get the name of the file with the convergence history of the problem.
	 * \return Name of the file with convergence history of the problem.
	 */
	string GetConv_FileName(void);

	/*!
	 * \brief Get the name of the file with the convergence history of the problem for FSI applications.
	 * \return Name of the file with convergence history of the problem.
	 */
	string GetConv_FileName_FSI(void);
    
  /*!
   * \brief Get the name of the file with the forces breakdown of the problem.
   * \return Name of the file with forces breakdown of the problem.
   */
  string GetBreakdown_FileName(void);

	/*!
	 * \brief Get the name of the file with the flow variables.
	 * \return Name of the file with the primitive variables.
	 */
	string GetFlow_FileName(void);

	/*!
	 * \brief Get the name of the file with the structure variables.
	 * \return Name of the file with the structure variables.
	 */
	string GetStructure_FileName(void);

  /*!
	 * \brief Get the name of the file with the structure variables.
	 * \return Name of the file with the structure variables.
	 */
	string GetSurfStructure_FileName(void);

  /*!
	 * \brief Get the name of the file with the structure variables.
	 * \return Name of the file with the structure variables.
	 */
	string GetSurfWave_FileName(void);

  /*!
	 * \brief Get the name of the file with the structure variables.
	 * \return Name of the file with the structure variables.
	 */
	string GetSurfHeat_FileName(void);

	/*!
	 * \brief Get the name of the file with the wave variables.
	 * \return Name of the file with the wave variables.
	 */
	string GetWave_FileName(void);

  /*!
	 * \brief Get the name of the file with the wave variables.
	 * \return Name of the file with the wave variables.
	 */
	string GetHeat_FileName(void);

	/*!
	 * \brief Get the name of the file with the adjoint wave variables.
	 * \return Name of the file with the adjoint wave variables.
	 */
	string GetAdjWave_FileName(void);

	/*!
	 * \brief Get the name of the restart file for the wave variables.
	 * \return Name of the restart file for the flow variables.
	 */
	string GetRestart_WaveFileName(void);

	/*!
	 * \brief Get the name of the restart file for the heat variables.
	 * \return Name of the restart file for the flow variables.
	 */
	string GetRestart_HeatFileName(void);

	/*!
	 * \brief Append the zone index to the restart or the solution files.
	 * \return Name of the restart file for the flow variables.
	 */
	string GetMultizone_FileName(string val_filename, int val_iZone);
    
    /*!
	 * \brief Get the name of the restart file for the flow variables.
	 * \return Name of the restart file for the flow variables.
	 */
	string GetRestart_FlowFileName(void);

	/*!
	 * \brief Get the name of the restart file for the adjoint variables (drag objective function).
	 * \return Name of the restart file for the adjoint variables (drag objective function).
	 */
	string GetRestart_AdjFileName(void);

	/*!
	 * \brief Get the name of the restart file for the flow variables.
	 * \return Name of the restart file for the flow variables.
	 */
	string GetRestart_FEMFileName(void);

	/*!
	 * \brief Get the name of the file with the adjoint variables.
	 * \return Name of the file with the adjoint variables.
	 */
	string GetAdj_FileName(void);

	/*!
	 * \brief Get the name of the file with the gradient of the objective function.
	 * \return Name of the file with the gradient of the objective function.
	 */
	string GetObjFunc_Grad_FileName(void);

	/*!
	 * \brief Get the name of the file with the gradient of the objective function.
	 * \return Name of the file with the gradient of the objective function.
	 */
	string GetObjFunc_Value_FileName(void);

	/*!
	 * \brief Get the name of the file with the surface information for the flow problem.
	 * \return Name of the file with the surface information for the flow problem.
	 */
	string GetSurfFlowCoeff_FileName(void);

	/*!
	 * \brief Get the name of the file with the surface information for the adjoint problem.
	 * \return Name of the file with the surface information for the adjoint problem.
	 */
	string GetSurfAdjCoeff_FileName(void);

  /*!
   * \brief Get the name of the file with the surface sensitivity (discrete adjoint).
   * \return Name of the file with the surface sensitivity (discrete adjoint).
   */
  string GetSurfSens_FileName(void);

  /*!
   * \brief Get the name of the file with the volume sensitivity (discrete adjoint).
   * \return Name of the file with the volume sensitivity (discrete adjoint).
   */
  string GetVolSens_FileName(void);

  /*!
	 * \brief Augment the input filename with the iteration number for an unsteady file.
   * \param[in] val_filename - String value of the base filename.
   * \param[in] val_iter - Unsteady iteration number or time instance.
	 * \return Name of the file with the iteration number for an unsteady solution file.
	 */
  string GetUnsteady_FileName(string val_filename, int val_iter);

  /*!
	 * \brief Append the input filename string with the appropriate objective function extension.
   * \param[in] val_filename - String value of the base filename.
	 * \return Name of the file with the appropriate objective function extension.
	 */
  string GetObjFunc_Extension(string val_filename);
  
        /*!
  	 * \brief Get functional that is going to be used to evaluate the residual flow convergence.
  	 * \return Functional that is going to be used to evaluate the residual flow convergence.
  	 */
  	unsigned short GetResidual_Func_Flow(void);

	/*!
	 * \brief Get functional that is going to be used to evaluate the flow convergence.
	 * \return Functional that is going to be used to evaluate the flow convergence.
	 */
	unsigned short GetCauchy_Func_Flow(void);

	/*!
	 * \brief Get functional that is going to be used to evaluate the adjoint flow convergence.
	 * \return Functional that is going to be used to evaluate the adjoint flow convergence.
	 */
	unsigned short GetCauchy_Func_AdjFlow(void);

	/*!
	 * \brief Get the number of iterations that are considered in the Cauchy convergence criteria.
	 * \return Number of elements in the Cauchy criteria.
	 */
	unsigned short GetCauchy_Elems(void);

	/*!
	 * \brief Get the number of iterations that are not considered in the convergence criteria.
	 * \return Number of iterations before starting with the convergence criteria.
	 */
	unsigned long GetStartConv_Iter(void);

	/*!
	 * \brief Get the value of convergence criteria for the Cauchy method in the direct,
	 *        adjoint or linearized problem.
	 * \return Value of the convergence criteria.
	 */
	su2double GetCauchy_Eps(void);

	/*!
	 * \brief If we are prforming an unsteady simulation, there is only
	 *        one value of the time step for the complete simulation.
	 * \return Value of the time step in an unsteady simulation (non dimensional).
	 */
	su2double GetDelta_UnstTimeND(void);

  /*!
	 * \brief If we are prforming an unsteady simulation, there is only
	 *        one value of the time step for the complete simulation.
	 * \return Value of the time step in an unsteady simulation (non dimensional).
	 */
	su2double GetTotal_UnstTimeND(void);

	/*!
	 * \brief If we are prforming an unsteady simulation, there is only
	 *        one value of the time step for the complete simulation.
	 * \return Value of the time step in an unsteady simulation.
	 */
	su2double GetDelta_UnstTime(void);

	/*!
	 * \brief Set the value of the unsteadty time step using the CFL number.
	 * \param[in] val_delta_unsttimend - Value of the unsteady time step using CFL number.
	 */
	void SetDelta_UnstTimeND(su2double val_delta_unsttimend);

	/*!
	 * \brief If we are performing an unsteady simulation, this is the
	 * 	value of max physical time for which we run the simulation
	 * \return Value of the physical time in an unsteady simulation.
	 */
	su2double GetTotal_UnstTime(void);

	/*!
	 * \brief If we are performing an unsteady simulation, this is the
	 * 	value of current time.
	 * \return Value of the physical time in an unsteady simulation.
	 */
	su2double GetCurrent_UnstTime(void);

  /*!
	 * \brief Divide the rectbles and hexahedron.
	 * \return <code>TRUE</code> if the elements must be divided; otherwise <code>FALSE</code>.
	 */
	bool GetSubsonicEngine(void);
  
  /*!
   * \brief Actuator disk defined with a double surface.
   * \return <code>TRUE</code> if the elements must be divided; otherwise <code>FALSE</code>.
   */
  bool GetActDisk_DoubleSurface(void);
  
  /*!
   * \brief Only halg of the engine is in the compputational grid.
   * \return <code>TRUE</code> if the engine is complete; otherwise <code>FALSE</code>.
   */
  bool GetEngine_HalfModel(void);

  /*!
   * \brief Actuator disk defined with a double surface.
   * \return <code>TRUE</code> if the elements must be divided; otherwise <code>FALSE</code>.
   */
  bool GetActDisk_SU2_DEF(void);

	/*!
	 * \brief Value of the design variable step, we use this value in design problems.
	 * \param[in] val_dv - Number of the design variable that we want to read.
   * \param[in] val_value - Value of the design variable that we want to read.
	 * \return Design variable step.
	 */
  su2double GetDV_Value(unsigned short val_dv, unsigned short val_val = 0);

  /*!
   * \brief Set the value of the design variable step, we use this value in design problems.
   * \param[in] val_dv - Number of the design variable that we want to read.
   * \param[in] val    - Value of the design variable.
   */
  void SetDV_Value(unsigned short val_dv, unsigned short val_ind, su2double val);

	/*!
	 * \brief Get information about the grid movement.
	 * \return <code>TRUE</code> if there is a grid movement; otherwise <code>FALSE</code>.
	 */
	bool GetGrid_Movement(void);

	/*!
	 * \brief Get the type of dynamic mesh motion.
	 * \param[in] val_iZone - Number for the current zone in the mesh (each zone has independent motion).
	 * \return Type of dynamic mesh motion.
	 */
	unsigned short GetKind_GridMovement(unsigned short val_iZone);

	/*!
	 * \brief Set the type of dynamic mesh motion.
	 * \param[in] val_iZone - Number for the current zone in the mesh (each zone has independent motion).
	 * \param[in] motion_Type - Specify motion type.
	 */
	void SetKind_GridMovement(unsigned short val_iZone, unsigned short motion_Type);

	/*!
	 * \brief Get the mach number based on the mesh velocity and freestream quantities.
	 * \return Mach number based on the mesh velocity and freestream quantities.
	 */
	su2double GetMach_Motion(void);

	/*!
	 * \brief Get x-coordinate of the mesh motion origin.
	 * \param[in] val_iZone - Number for the current zone in the mesh (each zone has independent motion).
	 * \return X-coordinate of the mesh motion origin.
	 */
	su2double GetMotion_Origin_X(unsigned short val_iZone);

	/*!
	 * \brief Get y-coordinate of the mesh motion origin
	 * \param[in] val_iZone - Number for the current zone in the mesh (each zone has independent motion).
	 * \return Y-coordinate of the mesh motion origin.
	 */
	su2double GetMotion_Origin_Y(unsigned short val_iZone);

	/*!
	 * \brief Get z-coordinate of the mesh motion origin
	 * \param[in] val_iZone - Number for the current zone in the mesh (each zone has independent motion).
	 * \return Z-coordinate of the mesh motion origin.
	 */
	su2double GetMotion_Origin_Z(unsigned short val_iZone);

	/*!
	 * \brief Set x-coordinate of the mesh motion origin.
	 * \param[in] val_iZone - Number for the current zone in the mesh (each zone has independent motion).
	 * \param[in] val_origin - New x-coordinate of the mesh motion origin.
	 */
	void SetMotion_Origin_X(unsigned short val_iZone, su2double val_origin);

	/*!
	 * \brief Set y-coordinate of the mesh motion origin
	 * \param[in] val_iZone - Number for the current zone in the mesh (each zone has independent motion).
	 * \param[in] val_origin - New y-coordinate of the mesh motion origin.
	 */
	void SetMotion_Origin_Y(unsigned short val_iZone, su2double val_origin);

	/*!
	 * \brief Set z-coordinate of the mesh motion origin
	 * \param[in] val_iZone - Number for the current zone in the mesh (each zone has independent motion).
	 * \param[in] val_origin - New y-coordinate of the mesh motion origin.
	 */
	void SetMotion_Origin_Z(unsigned short val_iZone, su2double val_origin);

	/*!
	 * \brief Get the translational velocity of the mesh in the x-direction.
	 * \param[in] val_iZone - Number for the current zone in the mesh (each zone has independent motion).
	 * \return Translational velocity of the mesh in the x-direction.
	 */
	su2double GetTranslation_Rate_X(unsigned short val_iZone);

	/*!
	 * \brief Get the translational velocity of the mesh in the y-direction.
	 * \param[in] val_iZone - Number for the current zone in the mesh (each zone has independent motion).
	 * \return Translational velocity of the mesh in the y-direction.
	 */
	su2double GetTranslation_Rate_Y(unsigned short val_iZone);

	/*!
	 * \brief Get the translational velocity of the mesh in the z-direction.
	 * \param[in] val_iZone - Number for the current zone in the mesh (each zone has independent motion).
	 * \return Translational velocity of the mesh in the z-direction.
	 */
	su2double GetTranslation_Rate_Z(unsigned short val_iZone);

	/*!
	 * \brief Get the angular velocity of the mesh about the x-axis.
	 * \param[in] val_iZone - Number for the current zone in the mesh (each zone has independent motion).
	 * \return Angular velocity of the mesh about the x-axis.
	 */
	su2double GetRotation_Rate_X(unsigned short val_iZone);

	/*!
	 * \brief Get the angular velocity of the mesh about the y-axis.
	 * \param[in] val_iZone - Number for the current zone in the mesh (each zone has independent motion).
	 * \return Angular velocity of the mesh about the y-axis.
	 */
	su2double GetRotation_Rate_Y(unsigned short val_iZone);

	/*!
	 * \brief Get the angular velocity of the mesh about the z-axis.
	 * \param[in] val_iZone - Number for the current zone in the mesh (each zone has independent motion).
	 * \return Angular velocity of the mesh about the z-axis.
	 */
	su2double GetRotation_Rate_Z(unsigned short val_iZone);

	/*!
	 * \brief Get the angular frequency of a mesh pitching about the x-axis.
	 * \param[in] val_iZone - Number for the current zone in the mesh (each zone has independent motion).
	 * \return Angular frequency of a mesh pitching about the x-axis.
	 */
	su2double GetPitching_Omega_X(unsigned short val_iZone);

	/*!
	 * \brief Get the angular frequency of a mesh pitching about the y-axis.
	 * \param[in] val_iZone - Number for the current zone in the mesh (each zone has independent motion).
	 * \return Angular frequency of a mesh pitching about the y-axis.
	 */
	su2double GetPitching_Omega_Y(unsigned short val_iZone);

	/*!
	 * \brief Get the angular frequency of a mesh pitching about the z-axis.
	 * \param[in] val_iZone - Number for the current zone in the mesh (each zone has independent motion).
	 * \return Angular frequency of a mesh pitching about the z-axis.
	 */
	su2double GetPitching_Omega_Z(unsigned short val_iZone);

	/*!
	 * \brief Get the pitching amplitude about the x-axis.
	 * \param[in] val_iZone - Number for the current zone in the mesh (each zone has independent motion).
	 * \return Pitching amplitude about the x-axis.
	 */
	su2double GetPitching_Ampl_X(unsigned short val_iZone);

	/*!
	 * \brief Get the pitching amplitude about the y-axis.
	 * \param[in] val_iZone - Number for the current zone in the mesh (each zone has independent motion).
	 * \return Pitching amplitude about the y-axis.
	 */
	su2double GetPitching_Ampl_Y(unsigned short val_iZone);

	/*!
	 * \brief Get the pitching amplitude about the z-axis.
	 * \param[in] val_iZone - Number for the current zone in the mesh (each zone has independent motion).
	 * \return Pitching amplitude about the z-axis.
	 */
	su2double GetPitching_Ampl_Z(unsigned short val_iZone);

	/*!
	 * \brief Get the pitching phase offset about the x-axis.
	 * \param[in] val_iZone - Number for the current zone in the mesh (each zone has independent motion).
	 * \return Pitching phase offset about the x-axis.
	 */
	su2double GetPitching_Phase_X(unsigned short val_iZone);

	/*!
	 * \brief Get the pitching phase offset about the y-axis.
	 * \param[in] val_iZone - Number for the current zone in the mesh (each zone has independent motion).
	 * \return Pitching phase offset about the y-axis.
	 */
	su2double GetPitching_Phase_Y(unsigned short val_iZone);

	/*!
	 * \brief Get the pitching phase offset about the z-axis.
	 * \param[in] val_iZone - Number for the current zone in the mesh (each zone has independent motion).
	 * \return Pitching phase offset about the z-axis.
	 */
	su2double GetPitching_Phase_Z(unsigned short val_iZone);

	/*!
	 * \brief Get the angular frequency of a mesh plunging in the x-direction.
	 * \param[in] val_iZone - Number for the current zone in the mesh (each zone has independent motion).
	 * \return Angular frequency of a mesh plunging in the x-direction.
	 */
	su2double GetPlunging_Omega_X(unsigned short val_iZone);

	/*!
	 * \brief Get the angular frequency of a mesh plunging in the y-direction.
	 * \param[in] val_iZone - Number for the current zone in the mesh (each zone has independent motion).
	 * \return Angular frequency of a mesh plunging in the y-direction.
	 */
	su2double GetPlunging_Omega_Y(unsigned short val_iZone);

	/*!
	 * \brief Get the angular frequency of a mesh plunging in the z-direction.
	 * \param[in] val_iZone - Number for the current zone in the mesh (each zone has independent motion).
	 * \return Angular frequency of a mesh plunging in the z-direction.
	 */
	su2double GetPlunging_Omega_Z(unsigned short val_iZone);

	/*!
	 * \brief Get the plunging amplitude in the x-direction.
	 * \param[in] val_iZone - Number for the current zone in the mesh (each zone has independent motion).
	 * \return Plunging amplitude in the x-direction.
	 */
	su2double GetPlunging_Ampl_X(unsigned short val_iZone);

	/*!
	 * \brief Get the plunging amplitude in the y-direction.
	 * \param[in] val_iZone - Number for the current zone in the mesh (each zone has independent motion).
	 * \return Plunging amplitude in the y-direction.
	 */
	su2double GetPlunging_Ampl_Y(unsigned short val_iZone);

	/*!
	 * \brief Get the plunging amplitude in the z-direction.
	 * \param[in] val_iZone - Number for the current zone in the mesh (each zone has independent motion).
	 * \return Plunging amplitude in the z-direction.
	 */
	su2double GetPlunging_Ampl_Z(unsigned short val_iZone);
    
    /*!
     * \brief Get the Harmonic Balance frequency pointer.
     * \return Harmonic Balance Frequency pointer.
     */
    su2double* GetOmega_HB(void);

  /*!
	 * \brief Get if we should update the motion origin.
	 * \param[in] val_marker - Value of the marker in which we are interested.
	 * \return yes or no to update motion origin.
	 */
	unsigned short GetMoveMotion_Origin(unsigned short val_marker);

	/*!
	 * \brief Get the minimum value of Beta for Roe-Turkel preconditioner
	 * \return the minimum value of Beta for Roe-Turkel preconditioner
	 */
	su2double GetminTurkelBeta();

	/*!
	 * \brief Get the minimum value of Beta for Roe-Turkel preconditioner
	 * \return the minimum value of Beta for Roe-Turkel preconditioner
	 */
	su2double GetmaxTurkelBeta();

	/*!
	 * \brief Get information about the adibatic wall condition
	 * \return <code>TRUE</code> if it is a adiabatic wall condition; otherwise <code>FALSE</code>.
	 */
	bool GetAdiabaticWall(void);

	/*!
	 * \brief Get information about the isothermal wall condition
	 * \return <code>TRUE</code> if it is a isothermal wall condition; otherwise <code>FALSE</code>.
	 */
	bool GetIsothermalWall(void);

	/*!
	 * \brief Get information about the Low Mach Preconditioning
	 * \return <code>TRUE</code> if we are using low Mach preconditioner; otherwise <code>FALSE</code>.
	 */
	bool Low_Mach_Preconditioning(void);

	/*!
	 * \brief Get information about the Low Mach Correction
	 * \return <code>TRUE</code> if we are using low Mach correction; otherwise <code>FALSE</code>.
	 */
	bool Low_Mach_Correction(void);

	/*!
	 * \brief Get information about the poisson solver condition
	 * \return <code>TRUE</code> if it is a poisson solver condition; otherwise <code>FALSE</code>.
	 */
	bool GetPoissonSolver(void);

	/*!
	 * \brief Get information about the gravity force.
	 * \return <code>TRUE</code> if it uses the gravity force; otherwise <code>FALSE</code>.
	 */
	bool GetGravityForce(void);

	/*!
	 * \brief Get information about the rotational frame.
	 * \return <code>TRUE</code> if there is a rotational frame; otherwise <code>FALSE</code>.
	 */
	bool GetRotating_Frame(void);

	/*!
	 * \brief Get information about the axisymmetric frame.
	 * \return <code>TRUE</code> if there is a rotational frame; otherwise <code>FALSE</code>.
	 */
	bool GetAxisymmetric(void);
  
  /*!
	 * \brief Get information about the axisymmetric frame.
	 * \return <code>TRUE</code> if there is a rotational frame; otherwise <code>FALSE</code>.
	 */
	bool GetDebugMode(void);

	/*!
	 * \brief Get information about there is a smoothing of the grid coordinates.
	 * \return <code>TRUE</code> if there is smoothing of the grid coordinates; otherwise <code>FALSE</code>.
	 */
	bool GetAdaptBoundary(void);

	/*!
	 * \brief Get information about there is a smoothing of the grid coordinates.
	 * \return <code>TRUE</code> if there is smoothing of the grid coordinates; otherwise <code>FALSE</code>.
	 */
	bool GetSmoothNumGrid(void);

	/*!
	 * \brief Set information about there is a smoothing of the grid coordinates.
	 * \param[in] val_smoothnumgrid - <code>TRUE</code> if there is smoothing of the grid coordinates; otherwise <code>FALSE</code>.
	 */
	void SetSmoothNumGrid(bool val_smoothnumgrid);

	/*!
	 * \brief Subtract one to the index of the finest grid (full multigrid strategy).
	 * \return Change the index of the finest grid.
	 */
	void SubtractFinestMesh(void);

	/*!
	 * \brief Obtain the kind of design variable.
	 * \param[in] val_dv - Number of the design variable that we want to read.
	 * \return Design variable identification.
	 */
	unsigned short GetDesign_Variable(unsigned short val_dv);

	/*!
	 * \brief Obtain the kind of convergence criteria to establish the convergence of the CFD code.
	 * \return Kind of convergence criteria.
	 */
	unsigned short GetConvCriteria(void);

	/*!
	 * \brief Get the index in the config information of the marker <i>val_marker</i>.
	 * \note When we read the config file, it stores the markers in a particular vector.
	 * \return Index in the config information of the marker <i>val_marker</i>.
	 */
	unsigned short GetMarker_CfgFile_TagBound(string val_marker);
  
  /*!
   * \brief Get the name in the config information of the marker number <i>val_marker</i>.
   * \note When we read the config file, it stores the markers in a particular vector.
   * \return Name of the marker in the config information of the marker <i>val_marker</i>.
   */
  string GetMarker_CfgFile_TagBound(unsigned short val_marker);

	/*!
	 * \brief Get the boundary information (kind of boundary) in the config information of the marker <i>val_marker</i>.
	 * \return Kind of boundary in the config information of the marker <i>val_marker</i>.
	 */
	unsigned short GetMarker_CfgFile_KindBC(string val_marker);

	/*!
	 * \brief Get the monitoring information from the config definition for the marker <i>val_marker</i>.
	 * \return Monitoring information of the boundary in the config information for the marker <i>val_marker</i>.
	 */
	unsigned short GetMarker_CfgFile_Monitoring(string val_marker);

  /*!
	 * \brief Get the monitoring information from the config definition for the marker <i>val_marker</i>.
	 * \return Monitoring information of the boundary in the config information for the marker <i>val_marker</i>.
	 */
	unsigned short GetMarker_CfgFile_GeoEval(string val_marker);

  /*!
	 * \brief Get the monitoring information from the config definition for the marker <i>val_marker</i>.
	 * \return Monitoring information of the boundary in the config information for the marker <i>val_marker</i>.
	 */
	unsigned short GetMarker_CfgFile_Designing(string val_marker);

	/*!
	 * \brief Get the plotting information from the config definition for the marker <i>val_marker</i>.
	 * \return Plotting information of the boundary in the config information for the marker <i>val_marker</i>.
	 */
	unsigned short GetMarker_CfgFile_Plotting(string val_marker);

  /*!
   * \brief Get the plotting information from the config definition for the marker <i>val_marker</i>.
   * \return Plotting information of the boundary in the config information for the marker <i>val_marker</i>.
   */
  unsigned short GetMarker_CfgFile_Analyze(string val_marker);

	/*!
	 * \brief Get the FSI interface information from the config definition for the marker <i>val_marker</i>.
	 * \return Plotting information of the boundary in the config information for the marker <i>val_marker</i>.
	 */
	unsigned short GetMarker_CfgFile_FSIinterface(string val_marker);

	/*!
	 * \brief Get the TurboPerformance information from the config definition for the marker <i>val_marker</i>.
	 * \return TurboPerformance information of the boundary in the config information for the marker <i>val_marker</i>.
	 */
	unsigned short GetMarker_CfgFile_Turbomachinery(string val_marker);

	/*!
	 * \brief Get the TurboPerformance flag information from the config definition for the marker <i>val_marker</i>.
	 * \return TurboPerformance flag information of the boundary in the config information for the marker <i>val_marker</i>.
	 */
	unsigned short GetMarker_CfgFile_TurbomachineryFlag(string val_marker);

	/*!
	 * \brief Get the MixingPlane interface information from the config definition for the marker <i>val_marker</i>.
	 * \return Plotting information of the boundary in the config information for the marker <i>val_marker</i>.
	 */
	unsigned short GetMarker_CfgFile_MixingPlaneInterface(string val_marker);
  /*!
   * \brief Get the 1-D output (ie, averaged pressure) information from the config definition for the marker <i>val_marker</i>.
   * \return 1D output information of the boundary in the config information for the marker <i>val_marker</i>.
   */
  unsigned short GetMarker_CfgFile_Out_1D(string val_marker);

	/*!
	 * \brief Get the DV information from the config definition for the marker <i>val_marker</i>.
	 * \return DV information of the boundary in the config information for the marker <i>val_marker</i>.
	 */
	unsigned short GetMarker_CfgFile_DV(string val_marker);

  /*!
	 * \brief Get the motion information from the config definition for the marker <i>val_marker</i>.
	 * \return Motion information of the boundary in the config information for the marker <i>val_marker</i>.
	 */
	unsigned short GetMarker_CfgFile_Moving(string val_marker);

	/*!
	 * \brief Get the periodic information from the config definition of the marker <i>val_marker</i>.
	 * \return Periodic information of the boundary in the config information of the marker <i>val_marker</i>.
	 */
	unsigned short GetMarker_CfgFile_PerBound(string val_marker);
	
	/*!
	 * \brief  Get the name of the marker <i>val_marker</i>.
	 * \return The interface which owns that marker <i>val_marker</i>.
	 */
	int GetMarker_FSIinterface(string val_marker);

	/*!
	 * \brief Determines if problem is adjoint
	 * \return true if Adjoint
	 */
	bool GetContinuous_Adjoint(void);

    /*!
	 * \brief Determines if problem is viscous
	 * \return true if Viscous
	 */
	bool GetViscous(void);

	/*!
	 * \brief Provides the index of the solution in the container.
	 * \param[in] val_eqsystem - Equation that is being solved.
	 * \return Index on the solution container.
	 */
	unsigned short GetContainerPosition(unsigned short val_eqsystem);

	/*!
	 * \brief Value of the order of magnitude reduction of the residual.
	 * \return Value of the order of magnitude reduction of the residual.
	 */
	su2double GetOrderMagResidual(void);

	/*!
	 * \brief Value of the minimum residual value (log10 scale).
	 * \return Value of the minimum residual value (log10 scale).
	 */
	su2double GetMinLogResidual(void);

	/*!
	 * \brief Value of the order of magnitude reduction of the residual for FSI applications.
	 * \return Value of the order of magnitude reduction of the residual.
	 */
	su2double GetOrderMagResidualFSI(void);

	/*!
	 * \brief Value of the minimum residual value for FSI applications (log10 scale).
	 * \return Value of the minimum residual value (log10 scale).
	 */
	su2double GetMinLogResidualFSI(void);

	/*!
	 * \brief Value of the displacement tolerance UTOL for FEM structural analysis (log10 scale).
	 * \return Value of Res_FEM_UTOL (log10 scale).
	 */
	su2double GetResidual_FEM_UTOL(void);

	/*!
	 * \brief Value of the displacement tolerance UTOL for FEM structural analysis (log10 scale).
	 * \return Value of Res_FEM_UTOL (log10 scale).
	 */
	su2double GetResidual_FEM_RTOL(void);

	/*!
	 * \brief Value of the displacement tolerance UTOL for FEM structural analysis (log10 scale).
	 * \return Value of Res_FEM_UTOL (log10 scale).
	 */
	su2double GetResidual_FEM_ETOL(void);

  /*!
   * \brief Value of the damping factor for the engine inlet bc.
   * \return Value of the damping factor.
   */
  su2double GetDamp_Engine_Inflow(void);
  
  /*!
   * \brief Value of the damping factor for the engine exhaust inlet bc.
   * \return Value of the damping factor.
   */
  su2double GetDamp_Engine_Exhaust(void);
  
	/*!
	 * \brief Value of the damping factor for the residual restriction.
	 * \return Value of the damping factor.
	 */
	su2double GetDamp_Res_Restric(void);

	/*!
	 * \brief Value of the damping factor for the correction prolongation.
	 * \return Value of the damping factor.
	 */
	su2double GetDamp_Correc_Prolong(void);

	/*!
	 * \brief Value of the position of the Near Field (y coordinate for 2D, and z coordinate for 3D).
	 * \return Value of the Near Field position.
	 */
	su2double GetPosition_Plane(void);

	/*!
	 * \brief Value of the weight of the drag coefficient in the Sonic Boom optimization.
	 * \return Value of the weight of the drag coefficient in the Sonic Boom optimization.
	 */
	su2double GetWeightCd(void);
  
  /*!
   * \brief Value of the weight of the CD, CL, CM optimization.
   * \return Value of the weight of the CD, CL, CM optimization.
   */
  void SetdNetThrust_dBCThrust(su2double val_dnetthrust_dbcthrust);
  
  /*!
	 * \brief Value of the azimuthal line to fix due to a misalignments of the nearfield.
	 * \return Azimuthal line to fix due to a misalignments of the nearfield.
	 */
	su2double GetFixAzimuthalLine(void);
  
  /*!
   * \brief Value of the weight of the CD, CL, CM optimization.
   * \return Value of the weight of the CD, CL, CM optimization.
   */
  su2double GetdCD_dCM(void);
  
  /*!
   * \brief Value of the weight of the CD, CL, CM optimization.
   * \return Value of the weight of the CD, CL, CM optimization.
   */
  su2double GetCM_Target(void);
  
  /*!
   * \brief Value of the weight of the CD, CL, CM optimization.
   * \return Value of the weight of the CD, CL, CM optimization.
   */
  su2double GetdCD_dCL(void);
  
  /*!
   * \brief Value of the weight of the CD, CL, CM optimization.
   * \return Value of the weight of the CD, CL, CM optimization.
   */
  void SetdCD_dCL(su2double val_dcd_dcl);
  
  /*!
   * \brief Value of the weight of the CD, CL, CM optimization.
   * \return Value of the weight of the CD, CL, CM optimization.
   */
  void SetdCL_dAlpha(su2double val_dcl_dalpha);
  
  /*!
   * \brief Value of the weight of the CD, CL, CM optimization.
   * \return Value of the weight of the CD, CL, CM optimization.
   */
  void SetdCM_diH(su2double val_dcm_dhi);
  
  /*!
   * \brief Value of the weight of the CD, CL, CM optimization.
   * \return Value of the weight of the CD, CL, CM optimization.
   */
  void SetdCD_dCM(su2double val_dcd_dcm);
  
  /*!
   * \brief Value of the weight of the CD, CL, CM optimization.
   * \return Value of the weight of the CD, CL, CM optimization.
   */
  su2double GetCL_Target(void);
  
	/*!
	 * \brief Set the global parameters of each simulation for each runtime system.
	 * \param[in] val_solver - Solver of the simulation.
	 * \param[in] val_system - Runtime system that we are solving.
	 */
	void SetGlobalParam(unsigned short val_solver, unsigned short val_system, unsigned long val_extiter);

	/*!
	 * \brief Center of rotation for a rotational periodic boundary.
	 */
	su2double *GetPeriodicRotCenter(string val_marker);

	/*!
	 * \brief Angles of rotation for a rotational periodic boundary.
	 */
	su2double *GetPeriodicRotAngles(string val_marker);

	/*!
	 * \brief Translation vector for a rotational periodic boundary.
	 */
	su2double *GetPeriodicTranslation(string val_marker);

	/*!
	 * \brief Get the rotationally periodic donor marker for boundary <i>val_marker</i>.
	 * \return Periodic donor marker from the config information for the marker <i>val_marker</i>.
	 */
	unsigned short GetMarker_Periodic_Donor(string val_marker);
  
  /*!
   * \brief Get the origin of the actuator disk.
   */
  su2double GetActDisk_NetThrust(string val_marker);
  
  /*!
   * \brief Get the origin of the actuator disk.
   */
  su2double GetActDisk_Power(string val_marker);
  
  /*!
   * \brief Get the origin of the actuator disk.
   */
  su2double GetActDisk_MassFlow(string val_marker);
  /*!
   * \brief Get the origin of the actuator disk.
   */
  su2double GetActDisk_Mach(string val_marker);
  /*!
   * \brief Get the origin of the actuator disk.
   */
  su2double GetActDisk_Force(string val_marker);
  
  /*!
   * \brief Get the origin of the actuator disk.
   */
  su2double GetActDisk_BCThrust(string val_marker);
  
  /*!
   * \brief Get the origin of the actuator disk.
   */
  su2double GetActDisk_BCThrust_Old(string val_marker);
  
  /*!
   * \brief Get the tip radius of th actuator disk.
   */
  su2double GetActDisk_Area(string val_marker);
  
  /*!
   * \brief Get the tip radius of th actuator disk.
   */
  su2double GetActDisk_ReverseMassFlow(string val_marker);
  
  /*!
   * \brief Get the thrust corffient of the actuator disk.
   */
  su2double GetActDisk_PressJump(string val_marker, unsigned short val_index);
  
  /*!
   * \brief Get the thrust corffient of the actuator disk.
   */
  su2double GetActDisk_TempJump(string val_marker, unsigned short val_index);
  
  /*!
   * \brief Get the rev / min of the actuator disk.
   */
  su2double GetActDisk_Omega(string val_marker, unsigned short val_index);
  
  /*!
   * \brief Get Actuator Disk Outlet for boundary <i>val_marker</i> (actuator disk inlet).
   * \return Actuator Disk Outlet from the config information for the marker <i>val_marker</i>.
   */
  unsigned short GetMarker_CfgFile_ActDiskOutlet(string val_marker);
  
  /*!
   * \brief Get Actuator Disk Outlet for boundary <i>val_marker</i> (actuator disk inlet).
   * \return Actuator Disk Outlet from the config information for the marker <i>val_marker</i>.
   */
  unsigned short GetMarker_CfgFile_EngineExhaust(string val_marker);

  /*!
	 * \brief Get the internal index for a moving boundary <i>val_marker</i>.
	 * \return Internal index for a moving boundary <i>val_marker</i>.
	 */
	unsigned short GetMarker_Moving(string val_marker);

  /*!
	 * \brief Get the name of the surface defined in the geometry file.
	 * \param[in] val_marker - Value of the marker in which we are interested.
	 * \return Name that is in the geometry file for the surface that
	 *         has the marker <i>val_marker</i>.
	 */
	string GetMarker_Moving_TagBound(unsigned short val_marker);
  
  /*!
   * \brief Get the name of the surface defined in the geometry file.
   * \param[in] val_marker - Value of the marker in which we are interested.
   * \return Name that is in the geometry file for the surface that
   *         has the marker <i>val_marker</i>.
   */
  string GetMarker_Analyze_TagBound(unsigned short val_marker);

	/*!
	 * \brief Set the total number of SEND_RECEIVE periodic transformations.
	 * \param[in] val_index - Total number of transformations.
	 */
	void SetnPeriodicIndex(unsigned short val_index);

	/*!
	 * \brief Get the total number of SEND_RECEIVE periodic transformations.
	 * \return Total number of transformations.
	 */
	unsigned short GetnPeriodicIndex(void);

	/*!
	 * \brief Set the rotation center for a periodic transformation.
	 * \param[in] val_index - Index corresponding to the periodic transformation.
	 * \param[in] center - Pointer to a vector containing the coordinate of the center.
	 */
	void SetPeriodicCenter(unsigned short val_index, su2double* center);

	/*!
	 * \brief Get the rotation center for a periodic transformation.
	 * \param[in] val_index - Index corresponding to the periodic transformation.
	 * \return A vector containing coordinates of the center point.
	 */
	su2double* GetPeriodicCenter(unsigned short val_index);

	/*!
	 * \brief Set the rotation angles for a periodic transformation.
	 * \param[in] val_index - Index corresponding to the periodic transformation.
	 * \param[in] rotation - Pointer to a vector containing the rotation angles.
	 */
	void SetPeriodicRotation(unsigned short val_index, su2double* rotation);

	/*!
	 * \brief Get the rotation angles for a periodic transformation.
	 * \param[in] val_index - Index corresponding to the periodic transformation.
	 * \return A vector containing the angles of rotation.
	 */
	su2double* GetPeriodicRotation(unsigned short val_index);

	/*!
	 * \brief Set the translation vector for a periodic transformation.
	 * \param[in] val_index - Index corresponding to the periodic transformation.
	 * \param[in] translate - Pointer to a vector containing the coordinate of the center.
	 */
	void SetPeriodicTranslate(unsigned short val_index, su2double* translate);

	/*!
	 * \brief Get the translation vector for a periodic transformation.
	 * \param[in] val_index - Index corresponding to the periodic transformation.
	 * \return The translation vector.
	 */
	su2double* GetPeriodicTranslate(unsigned short val_index);

	/*!
	 * \brief Get the total temperature at a nacelle boundary.
	 * \param[in] val_index - Index corresponding to the inlet boundary.
	 * \return The total temperature.
	 */
	su2double GetExhaust_Temperature_Target(string val_index);

	/*!
	 * \brief Get the total temperature at an inlet boundary.
	 * \param[in] val_index - Index corresponding to the inlet boundary.
	 * \return The total temperature.
	 */
	su2double GetInlet_Ttotal(string val_index);

	/*!
	 * \brief Get the temperature at a supersonic inlet boundary.
	 * \param[in] val_index - Index corresponding to the inlet boundary.
	 * \return The inlet density.
	 */
	su2double GetInlet_Temperature(string val_index);

	/*!
	 * \brief Get the pressure at a supersonic inlet boundary.
	 * \param[in] val_index - Index corresponding to the inlet boundary.
	 * \return The inlet pressure.
	 */
	su2double GetInlet_Pressure(string val_index);

	/*!
	 * \brief Get the velocity vector at a supersonic inlet boundary.
	 * \param[in] val_index - Index corresponding to the inlet boundary.
	 * \return The inlet velocity vector.
	 */
	su2double* GetInlet_Velocity(string val_index);

	/*!
	 * \brief Get the fixed value at the Dirichlet boundary.
	 * \param[in] val_index - Index corresponding to the Dirichlet boundary.
	 * \return The total temperature.
	 */
	su2double GetDirichlet_Value(string val_index);

	/*!
	 * \brief Get whether this is a Dirichlet or a Neumann boundary.
	 * \param[in] val_index - Index corresponding to the Dirichlet boundary.
	 * \return Yes or No.
	 */
	bool GetDirichlet_Boundary(string val_index);

	/*!
	 * \brief Get the total pressure at an inlet boundary.
	 * \param[in] val_index - Index corresponding to the inlet boundary.
	 * \return The total pressure.
	 */
	su2double GetInlet_Ptotal(string val_index);

	/*!
	 * \brief Get the total pressure at an nacelle boundary.
	 * \param[in] val_index - Index corresponding to the inlet boundary.
	 * \return The total pressure.
	 */
	su2double GetExhaust_Pressure_Target(string val_index);

  /*!
	 * \brief Value of the CFL reduction in LevelSet problems.
	 * \return Value of the CFL reduction in LevelSet problems.
	 */
	su2double GetCFLRedCoeff_Turb(void);

	/*!
	 * \brief Get the flow direction unit vector at an inlet boundary.
	 * \param[in] val_index - Index corresponding to the inlet boundary.
	 * \return The flow direction vector.
	 */
	su2double* GetInlet_FlowDir(string val_index);

	/*!
	 * \brief Get the back pressure (static) at an outlet boundary.
	 * \param[in] val_index - Index corresponding to the outlet boundary.
	 * \return The outlet pressure.
	 */
	su2double GetOutlet_Pressure(string val_index);

	/*!
	 * \brief Get the var 1 at Riemann boundary.
	 * \param[in] val_marker - Index corresponding to the Riemann boundary.
	 * \return The var1
	 */
	su2double GetRiemann_Var1(string val_marker);

	/*!
	 * \brief Get the var 2 at Riemann boundary.
	 * \param[in] val_marker - Index corresponding to the Riemann boundary.
	 * \return The var2
	 */

	su2double GetRiemann_Var2(string val_marker);

	/*!
	 * \brief Get the Flowdir at Riemann boundary.
	 * \param[in] val_marker - Index corresponding to the Riemann boundary.
	 * \return The Flowdir
	 */
	su2double* GetRiemann_FlowDir(string val_marker);

	/*!
	 * \brief Get Kind Data of Riemann boundary.
	 * \param[in] val_marker - Index corresponding to the Riemann boundary.
	 * \return Kind data
	 */
	unsigned short GetKind_Data_Riemann(string val_marker);

	/*!
	 * \brief Get the var 1 at NRBC boundary.
	 * \param[in] val_marker - Index corresponding to the NRBC boundary.
	 * \return The var1
	 */
	su2double GetNRBC_Var1(string val_marker);

	/*!
	 * \brief Get the var 2 at NRBC boundary.
	 * \param[in] val_marker - Index corresponding to the NRBC boundary.
	 * \return The var2
	 */

	su2double GetNRBC_Var2(string val_marker);

	/*!
	 * \brief Get the Flowdir at NRBC boundary.
	 * \param[in] val_marker - Index corresponding to the NRBC boundary.
	 * \return The Flowdir
	 */
	su2double* GetNRBC_FlowDir(string val_marker);

	/*!
	 * \brief Get the relax factor for the average component at NRBC boundary.
	 * \param[in] val_marker - Index corresponding to the NRBC boundary.
	 * \return The relax factor for the average component
	 */
	su2double GetNRBC_RelaxFactorAverage(string val_marker);

	/*!
	 * \brief Get the relax factor for the fourier component at NRBC boundary.
	 * \param[in] val_marker - Index corresponding to the NRBC boundary.
	 * \return The relax factor for the fourier component
	 */
	su2double GetNRBC_RelaxFactorFourier(string val_marker);

	/*!
	 * \brief Get Kind Data of NRBC boundary.
	 * \param[in] val_marker - Index corresponding to the NRBC boundary.
	 * \return Kind data
	 */
	unsigned short GetKind_Data_NRBC(string val_marker);

	/*!
	 * \brief Get the outlet pressure imposed as BC for internal flow.
	 * \return outlet pressure
	 */
	su2double GetPressureOut_BC();

	/*!
	 * \brief Get the inlet total pressure imposed as BC for internal flow.
	 * \return inlet total pressure
	 */
	su2double GetTotalPressureIn_BC();

	/*!
	 * \brief Get the inlet total temperature imposed as BC for internal flow.
	 * \return inlet total temperature
	 */
	su2double GetTotalTemperatureIn_BC();

	/*!
	 * \brief Get the inlet flow angle imposed as BC for internal flow.
	 * \return inlet flow angle
	 */
	su2double GetFlowAngleIn_BC();

	/*!
	 * \brief Get the wall temperature (static) at an isothermal boundary.
	 * \param[in] val_index - Index corresponding to the isothermal boundary.
	 * \return The wall temperature.
	 */
	su2double GetIsothermal_Temperature(string val_index);

	/*!
	 * \brief Get the wall heat flux on a constant heat flux boundary.
	 * \param[in] val_index - Index corresponding to the constant heat flux boundary.
	 * \return The heat flux.
	 */
	su2double GetWall_HeatFlux(string val_index);

	/*!
	 * \brief Get the target (pressure, massflow, etc) at an engine inflow boundary.
	 * \param[in] val_index - Index corresponding to the engine inflow boundary.
	 * \return Target (pressure, massflow, etc) .
	 */
	su2double GetEngineInflow_Target(string val_marker);

  /*!
   * \brief Get the fan face Mach number at an engine inflow boundary.
   * \param[in] val_marker - Name of the boundary.
   * \return The fan face Mach number.
   */
	su2double GetInflow_Mach(string val_marker);
  
  /*!
   * \brief Get the back pressure (static) at an engine inflow boundary.
   * \param[in] val_marker - Name of the boundary.
   * \return The engine inflow pressure.
   */
  su2double GetInflow_Pressure(string val_marker);
  
  /*!
   * \brief Get the mass flow rate at an engine inflow boundary.
   * \param[in] val_marker - Name of the boundary.
   * \return The engine mass flow rate.
   */
  su2double GetInflow_MassFlow(string val_marker);
  
  /*!
   * \brief Get the percentage of reverse flow at an engine inflow boundary.
   * \param[in] val_marker - Name of the boundary.
   * \return The percentage of reverse flow.
   */
  su2double GetInflow_ReverseMassFlow(string val_marker);
  
  /*!
   * \brief Get the percentage of reverse flow at an engine inflow boundary.
   * \param[in] val_index - Index corresponding to the engine inflow boundary.
   * \return The percentage of reverse flow.
   */
  su2double GetInflow_ReverseMassFlow(unsigned short val_marker);

  /*!
   * \brief Get the total pressure at an engine inflow boundary.
   * \param[in] val_marker - Name of the boundary.
   * \return The total pressure.
   */
  su2double GetInflow_TotalPressure(string val_marker);
  
  /*!
   * \brief Get the temperature (static) at an engine inflow boundary.
   * \param[in] val_marker - Name of the boundary.
   * \return The engine inflow temperature.
   */
  su2double GetInflow_Temperature(string val_marker);
  
  /*!
   * \brief Get the total temperature at an engine inflow boundary.
   * \param[in] val_marker - Name of the boundary.
   * \return The engine inflow total temperature.
   */
  su2double GetInflow_TotalTemperature(string val_marker);
  
  /*!
   * \brief Get the ram drag at an engine inflow boundary.
   * \param[in] val_marker - Name of the boundary.
   * \return The engine inflow ram drag.
   */
  su2double GetInflow_RamDrag(string val_marker);
  
  /*!
   * \brief Get the force balance at an engine inflow boundary.
   * \param[in] val_marker - Name of the boundary.
   * \return The engine inflow force balance.
   */
  su2double GetInflow_Force(string val_marker);
  
  /*!
   * \brief Get the power at an engine inflow boundary.
   * \param[in] val_marker - Name of the boundary.
   * \return The engine inflow power.
   */
  su2double GetInflow_Power(string val_marker);
  
  /*!
   * \brief Get the back pressure (static) at an engine exhaust boundary.
   * \param[in] val_marker - Name of the boundary.
   * \return The engine exhaust pressure.
   */
  su2double GetExhaust_Pressure(string val_marker);
  
  /*!
   * \brief Get the temperature (static) at an engine exhaust boundary.
   * \param[in] val_marker - Name of the boundary.
   * \return The engine exhaust temperature.
   */
  su2double GetExhaust_Temperature(string val_marker);
  
  /*!
   * \brief Get the massflow at an engine exhaust boundary.
   * \param[in] val_marker - Name of the boundary.
   * \return The engine exhaust massflow.
   */
  su2double GetExhaust_MassFlow(string val_marker);
  
  /*!
   * \brief Get the total pressure at an engine exhaust boundary.
   * \param[in] val_marker - Name of the boundary.
   * \return The engine exhaust total pressure.
   */
  su2double GetExhaust_TotalPressure(string val_marker);
  
  /*!
   * \brief Get the total temperature at an engine exhaust boundary.
   * \param[in] val_marker - Name of the boundary.
   * \return The total temperature.
   */
  su2double GetExhaust_TotalTemperature(string val_marker);
  
  /*!
   * \brief Get the gross thrust at an engine exhaust boundary.
   * \param[in] val_marker - Name of the boundary.
   * \return Gross thrust.
   */
  su2double GetExhaust_GrossThrust(string val_marker);
  
  /*!
   * \brief Get the force balance at an engine exhaust boundary.
   * \param[in] val_marker - Name of the boundary.
   * \return Force balance.
   */
  su2double GetExhaust_Force(string val_marker);
  
  /*!
   * \brief Get the power at an engine exhaust boundary.
   * \param[in] val_marker - Name of the boundary.
   * \return Power.
   */
  su2double GetExhaust_Power(string val_marker);

  /*!
	 * \brief Get the back pressure (static) at an outlet boundary.
	 * \param[in] val_index - Index corresponding to the outlet boundary.
	 * \return The outlet pressure.
	 */
	void SetInflow_Mach(unsigned short val_imarker, su2double val_fanface_mach);
  
  /*!
   * \brief Set the fan face static pressure at an engine inflow boundary.
   * \param[in] val_index - Index corresponding to the engine inflow boundary.
   * \param[in] val_fanface_pressure - Fan face static pressure.
   */
  void SetInflow_Pressure(unsigned short val_imarker, su2double val_fanface_pressure);
  
  /*!
   * \brief Set the massflow at an engine inflow boundary.
   * \param[in] val_index - Index corresponding to the engine inflow boundary.
   * \param[in] val_fanface_massflow - Massflow.
   */
  void SetInflow_MassFlow(unsigned short val_imarker, su2double val_fanface_massflow);
  
  /*!
   * \brief Set the reverse flow at an engine inflow boundary.
   * \param[in] val_index - Index corresponding to the engine inflow boundary.
   * \param[in] val_fanface_reversemassflow - reverse flow.
   */
  void SetInflow_ReverseMassFlow(unsigned short val_imarker, su2double val_fanface_reversemassflow);
  
  /*!
   * \brief Set the fan face total pressure at an engine inflow boundary.
   * \param[in] val_index - Index corresponding to the engine inflow boundary.
   * \param[in] val_fanface_totalpressure - Fan face total pressure.
   */
  void SetInflow_TotalPressure(unsigned short val_imarker, su2double val_fanface_totalpressure);
  
  /*!
   * \brief Set the fan face static temperature at an engine inflow boundary.
   * \param[in] val_index - Index corresponding to the engine inflow boundary.
   * \param[in] val_fanface_pressure - Fan face static temperature.
   */
  void SetInflow_Temperature(unsigned short val_imarker, su2double val_fanface_temperature);
  
  /*!
   * \brief Set the fan face total temperature at an engine inflow boundary.
   * \param[in] val_index - Index corresponding to the engine inflow boundary.
   * \param[in] val_fanface_totaltemperature - Fan face total temperature.
   */
  void SetInflow_TotalTemperature(unsigned short val_imarker, su2double val_fanface_totaltemperature);
  
  /*!
   * \brief Set the ram drag temperature at an engine inflow boundary.
   * \param[in] val_index - Index corresponding to the engine inflow boundary.
   * \param[in] val_fanface_ramdrag - Ram drag value.
   */
  void SetInflow_RamDrag(unsigned short val_imarker, su2double val_fanface_ramdrag);
  
  /*!
   * \brief Set the force balance at an engine inflow boundary.
   * \param[in] val_index - Index corresponding to the engine inflow boundary.
   * \param[in] val_fanface_force - Fan face force.
   */
  void SetInflow_Force(unsigned short val_imarker, su2double val_fanface_force);
  
  /*!
   * \brief Set the power at an engine inflow boundary.
   * \param[in] val_index - Index corresponding to the engine inflow boundary.
   * \param[in] val_fanface_force - Power.
   */
  void SetInflow_Power(unsigned short val_imarker, su2double val_fanface_power);
  
  /*!
   * \brief Set the back pressure (static) at an engine exhaust boundary.
   * \param[in] val_index - Index corresponding to the outlet boundary.
   * \param[in] val_exhaust_pressure - Exhaust static pressure.
   */
  void SetExhaust_Pressure(unsigned short val_imarker, su2double val_exhaust_pressure);
  
  /*!
   * \brief Set the temperature (static) at an engine exhaust boundary.
   * \param[in] val_index - Index corresponding to the outlet boundary.
   * \param[in] val_exhaust_temp - Exhaust static temperature.
   */
  void SetExhaust_Temperature(unsigned short val_imarker, su2double val_exhaust_temp);
  
  /*!
   * \brief Set the back pressure (static) at an engine exhaust boundary.
   * \param[in] val_index - Index corresponding to the outlet boundary.
   * \param[in] val_exhaust_temp - Exhaust static temperature.
   */
  void SetExhaust_MassFlow(unsigned short val_imarker, su2double val_exhaust_massflow);
  
  /*!
   * \brief Set the back pressure (total) at an engine exhaust boundary.
   * \param[in] val_index - Index corresponding to the outlet boundary.
   * \param[in] val_exhaust_totalpressure - Exhaust total pressure.
   */
  void SetExhaust_TotalPressure(unsigned short val_imarker, su2double val_exhaust_totalpressure);
  
  /*!
   * \brief Set the total temperature at an engine exhaust boundary.
   * \param[in] val_index - Index corresponding to the outlet boundary.
   * \param[in] val_exhaust_totaltemp - Exhaust total temperature.
   */
  void SetExhaust_TotalTemperature(unsigned short val_imarker, su2double val_exhaust_totaltemp);
  
  /*!
   * \brief Set the gross thrust at an engine exhaust boundary.
   * \param[in] val_index - Index corresponding to the outlet boundary.
   * \param[in] val_exhaust_grossthrust - Exhaust gross thrust temperature.
   */
  void SetExhaust_GrossThrust(unsigned short val_imarker, su2double val_exhaust_grossthrust);
  
  /*!
   * \brief Set the force balance at an engine exhaust boundary.
   * \param[in] val_index - Index corresponding to the outlet boundary.
   * \param[in] val_exhaust_force - Exhaust force balance.
   */
  void SetExhaust_Force(unsigned short val_imarker, su2double val_exhaust_force);
  
  /*!
   * \brief Set the power at an engine exhaust boundary.
   * \param[in] val_index - Index corresponding to the outlet boundary.
   * \param[in] val_exhaust_power - Exhaust power.
   */
  void SetExhaust_Power(unsigned short val_imarker, su2double val_exhaust_power);
  
  /*!
   * \brief Set the back pressure (static) at an outlet boundary.
   * \param[in] val_imarker - Index corresponding to a particular engine boundary.
   * \param[in] val_engine_mach - Exhaust power.
   */
  void SetEngine_Mach(unsigned short val_imarker, su2double val_engine_mach);
  
  /*!
   * \brief Set the back pressure (static) at an outlet boundary.
   * \param[in] val_imarker - Index corresponding to a particular engine boundary.
   * \param[in] val_engine_force - Exhaust power.
   */
  void SetEngine_Force(unsigned short val_imarker, su2double val_engine_force);
  
  /*!
   * \brief Get the back pressure (static) at an outlet boundary.
   * \param[in] val_imarker - Index corresponding to a particular engine boundary.
   * \param[in] val_engine_power - Exhaust power.
   */
  void SetEngine_Power(unsigned short val_imarker, su2double val_engine_power);
  
  /*!
   * \brief Get the back pressure (static) at an outlet boundary.
   * \param[in] val_imarker - Index corresponding to a particular engine boundary.
   * \param[in] val_engine_netthrust - Exhaust power.
   */
  void SetEngine_NetThrust(unsigned short val_imarker, su2double val_engine_netthrust);
  
  /*!
   * \brief Get the back pressure (static) at an outlet boundary.
   * \param[in] val_imarker - Index corresponding to a particular engine boundary.
   * \param[in] val_engine_grossthrust - Exhaust power.
   */
  void SetEngine_GrossThrust(unsigned short val_imarker, su2double val_engine_grossthrust);
  
  /*!
   * \brief Get the back pressure (static) at an outlet boundary.
   * \param[in] val_imarker - Index corresponding to a particular engine boundary.
   * \param[in] val_engine_area - Exhaust power.
   */
  void SetEngine_Area(unsigned short val_imarker, su2double val_engine_area);

  /*!
   * \brief Get the back pressure (static) at an outlet boundary.
   * \param[in] val_imarker - Index corresponding to a particular engine boundary.
   * \return The outlet pressure.
   */
  su2double GetEngine_Mach(unsigned short val_imarker);
  
  /*!
   * \brief Get the back pressure (static) at an outlet boundary.
   * \param[in] val_imarker - Index corresponding to a particular engine boundary.
   * \return The outlet pressure.
   */
  su2double GetEngine_Force(unsigned short val_imarker);
  
  /*!
   * \brief Get the back pressure (static) at an outlet boundary.
   * \param[in] val_imarker - Index corresponding to a particular engine boundary.
   * \return The outlet pressure.
   */
  su2double GetEngine_Power(unsigned short val_imarker);
  
  /*!
   * \brief Get the back pressure (static) at an outlet boundary.
   * \param[in] val_imarker - Index corresponding to a particular engine boundary.
   * \return The outlet pressure.
   */
  
  su2double GetEngine_NetThrust(unsigned short val_imarker);
  /*!
   * \brief Get the back pressure (static) at an outlet boundary.
   * \param[in] val_imarker - Index corresponding to a particular engine boundary.
   * \return The outlet pressure.
   */
  
  su2double GetEngine_GrossThrust(unsigned short val_imarker);
  
  /*!
   * \brief Get the back pressure (static) at an outlet boundary.
   * \param[in] val_imarker - Index corresponding to a particular engine boundary.
   * \return The outlet pressure.
   */
  su2double GetEngine_Area(unsigned short val_imarker);

  /*!
   * \brief Get the back pressure (static) at an outlet boundary.
   * \param[in] val_index - Index corresponding to the outlet boundary.
   * \return The outlet pressure.
   */
  void SetActDiskInlet_Temperature(unsigned short val_imarker, su2double val_actdisk_temp);
  
  /*!
   * \brief Get the back pressure (static) at an outlet boundary.
   * \param[in] val_index - Index corresponding to the outlet boundary.
   * \return The outlet pressure.
   */
  void SetActDiskInlet_TotalTemperature(unsigned short val_imarker, su2double val_actdisk_totaltemp);
  
  /*!
   * \brief Get the back pressure (static) at an outlet boundary.
   * \param[in] val_index - Index corresponding to the outlet boundary.
   * \return The outlet pressure.
   */
  su2double GetActDiskInlet_Temperature(string val_marker);
  
  /*!
   * \brief Get the back pressure (static) at an outlet boundary.
   * \param[in] val_index - Index corresponding to the outlet boundary.
   * \return The outlet pressure.
   */
  su2double GetActDiskInlet_TotalTemperature(string val_marker);
  
  /*!
   * \brief Get the back pressure (static) at an outlet boundary.
   * \param[in] val_index - Index corresponding to the outlet boundary.
   * \return The outlet pressure.
   */
  void SetActDiskOutlet_Temperature(unsigned short val_imarker, su2double val_actdisk_temp);
  
  /*!
   * \brief Get the back pressure (static) at an outlet boundary.
   * \param[in] val_index - Index corresponding to the outlet boundary.
   * \return The outlet pressure.
   */
  void SetActDiskOutlet_TotalTemperature(unsigned short val_imarker, su2double val_actdisk_totaltemp);
  
  /*!
   * \brief Get the back pressure (static) at an outlet boundary.
   * \param[in] val_index - Index corresponding to the outlet boundary.
   * \return The outlet pressure.
   */
  su2double GetActDiskOutlet_Temperature(string val_marker);
  
  /*!
   * \brief Get the back pressure (static) at an outlet boundary.
   * \param[in] val_index - Index corresponding to the outlet boundary.
   * \return The outlet pressure.
   */
  su2double GetActDiskOutlet_TotalTemperature(string val_marker);
  
  /*!
   * \brief Get the back pressure (static) at an outlet boundary.
   * \param[in] val_index - Index corresponding to the outlet boundary.
   * \return The outlet pressure.
   */
  su2double GetActDiskInlet_MassFlow(string val_marker);
  
  /*!
   * \brief Get the back pressure (static) at an outlet boundary.
   * \param[in] val_index - Index corresponding to the outlet boundary.
   * \return The outlet pressure.
   */
  void SetActDiskInlet_MassFlow(unsigned short val_imarker, su2double val_actdisk_massflow);
  
  /*!
   * \brief Get the back pressure (static) at an outlet boundary.
   * \param[in] val_index - Index corresponding to the outlet boundary.
   * \return The outlet pressure.
   */
  su2double GetActDiskOutlet_MassFlow(string val_marker);
  
  /*!
   * \brief Get the back pressure (static) at an outlet boundary.
   * \param[in] val_index - Index corresponding to the outlet boundary.
   * \return The outlet pressure.
   */
  void SetActDiskOutlet_MassFlow(unsigned short val_imarker, su2double val_actdisk_massflow);
  
  /*!
   * \brief Get the back pressure (static) at an outlet boundary.
   * \param[in] val_index - Index corresponding to the outlet boundary.
   * \return The outlet pressure.
   */
  su2double GetActDiskInlet_Pressure(string val_marker);
  
  /*!
   * \brief Get the back pressure (static) at an outlet boundary.
   * \param[in] val_index - Index corresponding to the outlet boundary.
   * \return The outlet pressure.
   */
  su2double GetActDiskInlet_TotalPressure(string val_marker);
  
  /*!
   * \brief Get the back pressure (static) at an outlet boundary.
   * \param[in] val_index - Index corresponding to the outlet boundary.
   * \return The outlet pressure.
   */
  su2double GetActDisk_DeltaPress(unsigned short val_marker);
  
  /*!
   * \brief Get the back pressure (static) at an outlet boundary.
   * \param[in] val_index - Index corresponding to the outlet boundary.
   * \return The outlet pressure.
   */
  su2double GetActDisk_DeltaTemp(unsigned short val_marker);
  
  /*!
   * \brief Get the back pressure (static) at an outlet boundary.
   * \param[in] val_index - Index corresponding to the outlet boundary.
   * \return The outlet pressure.
   */
  su2double GetActDisk_TotalPressRatio(unsigned short val_marker);
  
  /*!
   * \brief Get the back pressure (static) at an outlet boundary.
   * \param[in] val_index - Index corresponding to the outlet boundary.
   * \return The outlet pressure.
   */
  su2double GetActDisk_TotalTempRatio(unsigned short val_marker);
  
  /*!
   * \brief Get the back pressure (static) at an outlet boundary.
   * \param[in] val_index - Index corresponding to the outlet boundary.
   * \return The outlet pressure.
   */
  su2double GetActDisk_StaticPressRatio(unsigned short val_marker);
  
  /*!
   * \brief Get the back pressure (static) at an outlet boundary.
   * \param[in] val_index - Index corresponding to the outlet boundary.
   * \return The outlet pressure.
   */
  su2double GetActDisk_StaticTempRatio(unsigned short val_marker);
  
  /*!
   * \brief Get the back pressure (static) at an outlet boundary.
   * \param[in] val_index - Index corresponding to the outlet boundary.
   * \return The outlet pressure.
   */
  su2double GetActDisk_NetThrust(unsigned short val_marker);
  
  /*!
   * \brief Get the back pressure (static) at an outlet boundary.
   * \param[in] val_index - Index corresponding to the outlet boundary.
   * \return The outlet pressure.
   */
  su2double GetActDisk_BCThrust(unsigned short val_marker);
  
  /*!
   * \brief Get the back pressure (static) at an outlet boundary.
   * \param[in] val_index - Index corresponding to the outlet boundary.
   * \return The outlet pressure.
   */
  su2double GetActDisk_BCThrust_Old(unsigned short val_marker);
  
  /*!
   * \brief Get the back pressure (static) at an outlet boundary.
   * \param[in] val_index - Index corresponding to the outlet boundary.
   * \return The outlet pressure.
   */
  su2double GetActDisk_GrossThrust(unsigned short val_marker);
  
  /*!
   * \brief Get the back pressure (static) at an outlet boundary.
   * \param[in] val_index - Index corresponding to the outlet boundary.
   * \return The outlet pressure.
   */
  su2double GetActDisk_Area(unsigned short val_marker);
  
  /*!
   * \brief Get the back pressure (static) at an outlet boundary.
   * \param[in] val_index - Index corresponding to the outlet boundary.
   * \return The outlet pressure.
   */
  su2double GetActDisk_ReverseMassFlow(unsigned short val_marker);

  /*!
   * \brief Get the back pressure (static) at an outlet boundary.
   * \param[in] val_index - Index corresponding to the outlet boundary.
   * \return The outlet pressure.
   */
  su2double GetActDiskInlet_RamDrag(string val_marker);
  
  /*!
   * \brief Get the back pressure (static) at an outlet boundary.
   * \param[in] val_index - Index corresponding to the outlet boundary.
   * \return The outlet pressure.
   */
  su2double GetActDiskInlet_Force(string val_marker);
  
  /*!
   * \brief Get the back pressure (static) at an outlet boundary.
   * \param[in] val_index - Index corresponding to the outlet boundary.
   * \return The outlet pressure.
   */
  su2double GetActDiskInlet_Power(string val_marker);
  
  /*!
   * \brief Get the back pressure (static) at an outlet boundary.
   * \param[in] val_index - Index corresponding to the outlet boundary.
   * \return The outlet pressure.
   */
  void SetActDiskInlet_Pressure(unsigned short val_imarker, su2double val_actdisk_pressure);
  
  /*!
   * \brief Get the back pressure (static) at an outlet boundary.
   * \param[in] val_index - Index corresponding to the outlet boundary.
   * \return The outlet pressure.
   */
  void SetActDiskInlet_TotalPressure(unsigned short val_imarker, su2double val_actdisk_totalpressure);

  /*!
   * \brief Get the back pressure (static) at an outlet boundary.
   * \param[in] val_index - Index corresponding to the outlet boundary.
   * \return The outlet pressure.
   */
  void SetActDisk_DeltaPress(unsigned short val_imarker, su2double val_actdisk_deltapress);
  
  /*!
   * \brief Get the back pressure (static) at an outlet boundary.
   * \param[in] val_index - Index corresponding to the outlet boundary.
   * \return The outlet pressure.
   */
  void SetActDisk_Power(unsigned short val_imarker, su2double val_actdisk_power);
  
  /*!
   * \brief Get the back pressure (static) at an outlet boundary.
   * \param[in] val_index - Index corresponding to the outlet boundary.
   * \return The outlet pressure.
   */
  void SetActDisk_MassFlow(unsigned short val_imarker, su2double val_actdisk_massflow);
  
  /*!
   * \brief Get the back pressure (static) at an outlet boundary.
   * \param[in] val_index - Index corresponding to the outlet boundary.
   * \return The outlet pressure.
   */
  void SetActDisk_Mach(unsigned short val_imarker, su2double val_actdisk_mach);
  
  /*!
   * \brief Get the back pressure (static) at an outlet boundary.
   * \param[in] val_index - Index corresponding to the outlet boundary.
   * \return The outlet pressure.
   */
  void SetActDisk_Force(unsigned short val_imarker, su2double val_actdisk_force);
  
  /*!
   * \brief Get the back pressure (static) at an outlet boundary.
   * \param[in] val_index - Index corresponding to the outlet boundary.
   * \return The outlet pressure.
   */
  void SetSurface_DC60(unsigned short val_imarker, su2double val_surface_distortion);
  
  /*!
   * \brief Get the back pressure (static) at an outlet boundary.
   * \param[in] val_index - Index corresponding to the outlet boundary.
   * \return The outlet pressure.
   */
  void SetSurface_MassFlow(unsigned short val_imarker, su2double val_surface_massflow);

  /*!
   * \brief Get the back pressure (static) at an outlet boundary.
   * \param[in] val_index - Index corresponding to the outlet boundary.
   * \return The outlet pressure.
   */
  void SetSurface_IDC(unsigned short val_imarker, su2double val_surface_distortion);
  
  /*!
   * \brief Get the back pressure (static) at an outlet boundary.
   * \param[in] val_index - Index corresponding to the outlet boundary.
   * \return The outlet pressure.
   */
  void SetSurface_IDC_Mach(unsigned short val_imarker, su2double val_surface_distortion);
  
  /*!
   * \brief Get the back pressure (static) at an outlet boundary.
   * \param[in] val_index - Index corresponding to the outlet boundary.
   * \return The outlet pressure.
   */
  void SetSurface_IDR(unsigned short val_imarker, su2double val_surface_distortion);
  
  /*!
   * \brief Get the back pressure (static) at an outlet boundary.
   * \param[in] val_index - Index corresponding to the outlet boundary.
   * \return The outlet pressure.
   */
  void SetActDisk_DeltaTemp(unsigned short val_imarker, su2double val_actdisk_deltatemp);
  
  /*!
   * \brief Get the back pressure (static) at an outlet boundary.
   * \param[in] val_index - Index corresponding to the outlet boundary.
   * \return The outlet pressure.
   */
  void SetActDisk_TotalPressRatio(unsigned short val_imarker, su2double val_actdisk_pressratio);
  
  /*!
   * \brief Get the back pressure (static) at an outlet boundary.
   * \param[in] val_index - Index corresponding to the outlet boundary.
   * \return The outlet pressure.
   */
  void SetActDisk_TotalTempRatio(unsigned short val_imarker, su2double val_actdisk_tempratio);
  
  /*!
   * \brief Get the back pressure (static) at an outlet boundary.
   * \param[in] val_index - Index corresponding to the outlet boundary.
   * \return The outlet pressure.
   */
  void SetActDisk_StaticPressRatio(unsigned short val_imarker, su2double val_actdisk_pressratio);
  
  /*!
   * \brief Get the back pressure (static) at an outlet boundary.
   * \param[in] val_index - Index corresponding to the outlet boundary.
   * \return The outlet pressure.
   */
  void SetActDisk_StaticTempRatio(unsigned short val_imarker, su2double val_actdisk_tempratio);
  
  /*!
   * \brief Get the back pressure (static) at an outlet boundary.
   * \param[in] val_index - Index corresponding to the outlet boundary.
   * \return The outlet pressure.
   */
  void SetActDisk_NetThrust(unsigned short val_imarker, su2double val_actdisk_netthrust);
  
  /*!
   * \brief Get the back pressure (static) at an outlet boundary.
   * \param[in] val_index - Index corresponding to the outlet boundary.
   * \return The outlet pressure.
   */
  void SetActDisk_BCThrust(string val_marker, su2double val_actdisk_bcthrust);
  
  /*!
   * \brief Get the back pressure (static) at an outlet boundary.
   * \param[in] val_index - Index corresponding to the outlet boundary.
   * \return The outlet pressure.
   */
  void SetActDisk_BCThrust(unsigned short val_imarker, su2double val_actdisk_bcthrust);
  
  /*!
   * \brief Get the back pressure (static) at an outlet boundary.
   * \param[in] val_index - Index corresponding to the outlet boundary.
   * \return The outlet pressure.
   */
  void SetActDisk_BCThrust_Old(string val_marker, su2double val_actdisk_bcthrust_old);
  
  /*!
   * \brief Get the back pressure (static) at an outlet boundary.
   * \param[in] val_index - Index corresponding to the outlet boundary.
   * \return The outlet pressure.
   */
  void SetActDisk_BCThrust_Old(unsigned short val_imarker, su2double val_actdisk_bcthrust_old);
  
  /*!
   * \brief Get the back pressure (static) at an outlet boundary.
   * \param[in] val_index - Index corresponding to the outlet boundary.
   * \return The outlet pressure.
   */
  void SetActDisk_GrossThrust(unsigned short val_imarker, su2double val_actdisk_grossthrust);
  
  /*!
   * \brief Get the back pressure (static) at an outlet boundary.
   * \param[in] val_index - Index corresponding to the outlet boundary.
   * \return The outlet pressure.
   */
  void SetActDisk_Area(unsigned short val_imarker, su2double val_actdisk_area);
  
  /*!
   * \brief Get the back pressure (static) at an outlet boundary.
   * \param[in] val_index - Index corresponding to the outlet boundary.
   * \return The outlet pressure.
   */
  void SetActDiskInlet_ReverseMassFlow(unsigned short val_imarker, su2double val_actdisk_area);
  
  /*!
   * \brief Get the back pressure (static) at an outlet boundary.
   * \param[in] val_index - Index corresponding to the outlet boundary.
   * \return The outlet pressure.
   */
  void SetActDiskInlet_RamDrag(unsigned short val_imarker, su2double val_actdisk_ramdrag);
  
  /*!
   * \brief Get the back pressure (static) at an outlet boundary.
   * \param[in] val_index - Index corresponding to the outlet boundary.
   * \return The outlet pressure.
   */
  void SetActDiskInlet_Force(unsigned short val_imarker, su2double val_actdisk_force);
  
  /*!
   * \brief Get the back pressure (static) at an outlet boundary.
   * \param[in] val_index - Index corresponding to the outlet boundary.
   * \return The outlet pressure.
   */
  void SetActDiskInlet_Power(unsigned short val_imarker, su2double val_actdisk_power);
  
  /*!
   * \brief Get the back pressure (static) at an outlet boundary.
   * \param[in] val_index - Index corresponding to the outlet boundary.
   * \return The outlet pressure.
   */
  su2double GetActDisk_Power(unsigned short val_imarker);
  
  /*!
   * \brief Get the back pressure (static) at an outlet boundary.
   * \param[in] val_index - Index corresponding to the outlet boundary.
   * \return The outlet pressure.
   */
  su2double GetActDisk_MassFlow(unsigned short val_imarker);
  
  /*!
   * \brief Get the back pressure (static) at an outlet boundary.
   * \param[in] val_index - Index corresponding to the outlet boundary.
   * \return The outlet pressure.
   */
  su2double GetActDisk_Mach(unsigned short val_imarker);
  
  /*!
   * \brief Get the back pressure (static) at an outlet boundary.
   * \param[in] val_index - Index corresponding to the outlet boundary.
   * \return The outlet pressure.
   */
  su2double GetActDisk_Force(unsigned short val_imarker);
  
  /*!
   * \brief Get the back pressure (static) at an outlet boundary.
   * \param[in] val_index - Index corresponding to the outlet boundary.
   * \return The outlet pressure.
   */
  su2double GetSurface_DC60(unsigned short val_imarker);
  
  /*!
   * \brief Get the back pressure (static) at an outlet boundary.
   * \param[in] val_index - Index corresponding to the outlet boundary.
   * \return The outlet pressure.
   */
  su2double GetSurface_MassFlow(unsigned short val_imarker);

  /*!
   * \brief Get the back pressure (static) at an outlet boundary.
   * \param[in] val_index - Index corresponding to the outlet boundary.
   * \return The outlet pressure.
   */
  su2double GetSurface_IDC(unsigned short val_imarker);
  
  /*!
   * \brief Get the back pressure (static) at an outlet boundary.
   * \param[in] val_index - Index corresponding to the outlet boundary.
   * \return The outlet pressure.
   */
  su2double GetSurface_IDC_Mach(unsigned short val_imarker);
  
  /*!
   * \brief Get the back pressure (static) at an outlet boundary.
   * \param[in] val_index - Index corresponding to the outlet boundary.
   * \return The outlet pressure.
   */
  su2double GetSurface_IDR(unsigned short val_imarker);
  
  /*!
   * \brief Get the back pressure (static) at an outlet boundary.
   * \param[in] val_index - Index corresponding to the outlet boundary.
   * \return The outlet pressure.
   */
  su2double GetActDiskOutlet_Pressure(string val_marker);
  
  /*!
   * \brief Get the back pressure (static) at an outlet boundary.
   * \param[in] val_index - Index corresponding to the outlet boundary.
   * \return The outlet pressure.
   */
  su2double GetActDiskOutlet_TotalPressure(string val_marker);
  
  /*!
   * \brief Get the back pressure (static) at an outlet boundary.
   * \param[in] val_index - Index corresponding to the outlet boundary.
   * \return The outlet pressure.
   */
  su2double GetActDiskOutlet_GrossThrust(string val_marker);
  
  /*!
   * \brief Get the back pressure (static) at an outlet boundary.
   * \param[in] val_index - Index corresponding to the outlet boundary.
   * \return The outlet pressure.
   */
  su2double GetActDiskOutlet_Force(string val_marker);
  
  /*!
   * \brief Get the back pressure (static) at an outlet boundary.
   * \param[in] val_index - Index corresponding to the outlet boundary.
   * \return The outlet pressure.
   */
  su2double GetActDiskOutlet_Power(string val_marker);
  
  /*!
   * \brief Get the back pressure (static) at an outlet boundary.
   * \param[in] val_index - Index corresponding to the outlet boundary.
   * \return The outlet pressure.
   */
  void SetActDiskOutlet_Pressure(unsigned short val_imarker, su2double val_actdisk_pressure);
  
  /*!
   * \brief Get the back pressure (static) at an outlet boundary.
   * \param[in] val_index - Index corresponding to the outlet boundary.
   * \return The outlet pressure.
   */
  void SetActDiskOutlet_TotalPressure(unsigned short val_imarker, su2double val_actdisk_totalpressure);
  
  /*!
   * \brief Get the back pressure (static) at an outlet boundary.
   * \param[in] val_index - Index corresponding to the outlet boundary.
   * \return The outlet pressure.
   */
  void SetActDiskOutlet_GrossThrust(unsigned short val_imarker, su2double val_actdisk_grossthrust);
  
  /*!
   * \brief Get the back pressure (static) at an outlet boundary.
   * \param[in] val_index - Index corresponding to the outlet boundary.
   * \return The outlet pressure.
   */
  void SetActDiskOutlet_Force(unsigned short val_imarker, su2double val_actdisk_force);
  
  /*!
   * \brief Get the back pressure (static) at an outlet boundary.
   * \param[in] val_index - Index corresponding to the outlet boundary.
   * \return The outlet pressure.
   */
  void SetActDiskOutlet_Power(unsigned short val_imarker, su2double val_actdisk_power);

	/*!
	 * \brief Get the displacement value at an displacement boundary.
	 * \param[in] val_index - Index corresponding to the displacement boundary.
	 * \return The displacement value.
	 */
	su2double GetDispl_Value(string val_index);

	/*!
	 * \brief Get the force value at an load boundary.
	 * \param[in] val_index - Index corresponding to the load boundary.
	 * \return The load value.
	 */
	su2double GetLoad_Value(string val_index);

	/*!
	 * \brief Get the force value at a load boundary defined in cartesian coordinates.
	 * \param[in] val_index - Index corresponding to the load boundary.
	 * \return The load value.
	 */
	su2double GetLoad_Dir_Value(string val_index);

	/*!
	 * \brief Get the force multiplier at a load boundary in cartesian coordinates.
	 * \param[in] val_index - Index corresponding to the load boundary.
	 * \return The load multiplier.
	 */
	su2double GetLoad_Dir_Multiplier(string val_index);

	/*!
	 * \brief Get the force direction at a loaded boundary in cartesian coordinates.
	 * \param[in] val_index - Index corresponding to the load boundary.
	 * \return The load direction.
	 */
	su2double* GetLoad_Dir(string val_index);

	/*!
	 * \brief Get the amplitude of the sine-wave at a load boundary defined in cartesian coordinates.
	 * \param[in] val_index - Index corresponding to the load boundary.
	 * \return The load value.
	 */
	su2double GetLoad_Sine_Amplitude(string val_index);

	/*!
	 * \brief Get the frequency of the sine-wave at a load boundary in cartesian coordinates.
	 * \param[in] val_index - Index corresponding to the load boundary.
	 * \return The load frequency.
	 */
	su2double GetLoad_Sine_Frequency(string val_index);

	/*!
	 * \brief Get the force direction at a sine-wave loaded boundary in cartesian coordinates.
	 * \param[in] val_index - Index corresponding to the load boundary.
	 * \return The load direction.
	 */
	su2double* GetLoad_Sine_Dir(string val_index);

	/*!
	 * \brief Get the force value at an load boundary.
	 * \param[in] val_index - Index corresponding to the load boundary.
	 * \return The load value.
	 */
	su2double GetFlowLoad_Value(string val_index);

	/*!
	 * \brief Cyclic pitch amplitude for rotor blades.
	 * \return The specified cyclic pitch amplitude.
	 */
	su2double GetCyclic_Pitch(void);

	/*!
	 * \brief Collective pitch setting for rotor blades.
	 * \return The specified collective pitch setting.
	 */
	su2double GetCollective_Pitch(void);

	/*!
	 * \brief Get name of the arbitrary mesh motion input file.
	 * \return File name of the arbitrary mesh motion input file.
	 */
	string GetMotion_FileName(void);

  /*!
	 * \brief Set the config options.
	 */
	void SetConfig_Options(unsigned short val_iZone, unsigned short val_nZone);

  /*!
   * \brief Set the config options.
   */
  void SetRunTime_Options(void);

  /*!
	 * \brief Set the config file parsing.
	 */
  void SetConfig_Parsing(char case_filename[MAX_STRING_SIZE]);

  /*!
   * \brief Set the config file parsing.
   */
  bool SetRunTime_Parsing(char case_filename[MAX_STRING_SIZE]);
  
	/*!
	 * \brief Config file postprocessing.
	 */
	void SetPostprocessing(unsigned short val_software, unsigned short val_izone, unsigned short val_nDim);

	/*!
	 * \brief Config file markers processing.
	 */
	void SetMarkers(unsigned short val_software);

	/*!
	 * \brief Config file output.
	 */
	void SetOutput(unsigned short val_software, unsigned short val_izone);

	/*!
	 * \brief Value of Aeroelastic solution coordinate at time n+1.
	 */
	vector<vector<su2double> > GetAeroelastic_np1(unsigned short iMarker);

	/*!
	 * \brief Value of Aeroelastic solution coordinate at time n.
	 */
	vector<vector<su2double> > GetAeroelastic_n(unsigned short iMarker);

	/*!
	 * \brief Value of Aeroelastic solution coordinate at time n-1.
	 */
	vector<vector<su2double> > GetAeroelastic_n1(unsigned short iMarker);

	/*!
	 * \brief Value of Aeroelastic solution coordinate at time n+1.
	 */
	void SetAeroelastic_np1(unsigned short iMarker, vector<vector<su2double> > solution);

	/*!
	 * \brief Value of Aeroelastic solution coordinate at time n from time n+1.
	 */
	void SetAeroelastic_n(void);

	/*!
	 * \brief Value of Aeroelastic solution coordinate at time n-1 from time n.
	 */
	void SetAeroelastic_n1(void);

  /*!
   * \brief Aeroelastic Flutter Speed Index.
   */
  su2double GetAeroelastic_Flutter_Speed_Index(void);
  
	/*!
	 * \brief Uncoupled Aeroelastic Frequency Plunge.
	 */
	su2double GetAeroelastic_Frequency_Plunge(void);

	/*!
	 * \brief Uncoupled Aeroelastic Frequency Pitch.
	 */
	su2double GetAeroelastic_Frequency_Pitch(void);

  /*!
   * \brief Aeroelastic Airfoil Mass Ratio.
   */
  su2double GetAeroelastic_Airfoil_Mass_Ratio(void);

  /*!
   * \brief Aeroelastic center of gravity location.
   */
  su2double GetAeroelastic_CG_Location(void);

  /*!
   * \brief Aeroelastic radius of gyration squared.
   */
  su2double GetAeroelastic_Radius_Gyration_Squared(void);

  /*!
   * \brief Aeroelastic solve every x inner iteration.
   */
  unsigned short GetAeroelasticIter(void);
  
	/*!
	 * \brief Value of plunging coordinate.
     * \param[in] val_marker - the marker we are monitoring.
	 * \return Value of plunging coordinate.
	 */
	su2double GetAeroelastic_plunge(unsigned short val_marker);

    /*!
	 * \brief Value of pitching coordinate.
     * \param[in] val_marker - the marker we are monitoring.
	 * \return Value of pitching coordinate.
	 */
	su2double GetAeroelastic_pitch(unsigned short val_marker);

	/*!
	 * \brief Value of plunging coordinate.
     * \param[in] val_marker - the marker we are monitoring.
     * \param[in] val - value of plunging coordinate.
	 */
	void SetAeroelastic_plunge(unsigned short val_marker, su2double val);

	/*!
	 * \brief Value of pitching coordinate.
     * \param[in] val_marker - the marker we are monitoring.
     * \param[in] val - value of pitching coordinate.
	 */
	void SetAeroelastic_pitch(unsigned short val_marker, su2double val);

    /*!
	 * \brief Get information about the aeroelastic simulation.
	 * \return <code>TRUE</code> if it is an aeroelastic case; otherwise <code>FALSE</code>.
	 */
	bool GetAeroelastic_Simulation(void);

    /*!
	 * \brief Get information about the wind gust.
	 * \return <code>TRUE</code> if there is a wind gust; otherwise <code>FALSE</code>.
	 */
	bool GetWind_Gust(void);

    /*!
	 * \brief Get the type of gust to simulate.
	 * \return type of gust to use for the simulation.
	 */
	unsigned short GetGust_Type(void);

    /*!
	 * \brief Get the gust direction.
	 * \return the gust direction.
	 */
    unsigned short GetGust_Dir(void);

    /*!
	 * \brief Value of the gust wavelength.
	 */
	su2double GetGust_WaveLength(void);

    /*!
	 * \brief Value of the number of gust periods.
	 */
	su2double GetGust_Periods(void);

    /*!
	 * \brief Value of the gust amplitude.
	 */
	su2double GetGust_Ampl(void);

    /*!
	 * \brief Value of the time at which to begin the gust.
	 */
	su2double GetGust_Begin_Time(void);

    /*!
	 * \brief Value of the location ath which the gust begins.
	 */
	su2double GetGust_Begin_Loc(void);

  /*!
	 * \brief Value of the time at which to begin the gust.
	 */
	unsigned short GetnFFD_Iter(void);

  /*!
	 * \brief Value of the location ath which the gust begins.
	 */
	su2double GetFFD_Tol(void);

  /*!
	 * \brief Get the node number of the CV to visualize.
	 * \return Node number of the CV to visualize.
	 */
	long GetVisualize_CV(void);

  /*!
	 * \brief Get information about whether to use fixed CL mode.
	 * \return <code>TRUE</code> if fixed CL mode is active; otherwise <code>FALSE</code>.
	 */
	bool GetFixed_CL_Mode(void);
  
  /*!
   * \brief Get information about whether to use fixed CL mode.
   * \return <code>TRUE</code> if fixed CL mode is active; otherwise <code>FALSE</code>.
   */
  bool GetFixed_CM_Mode(void);
  
  /*!
   * \brief Get information about whether to use fixed CL mode.
   * \return <code>TRUE</code> if fixed CL mode is active; otherwise <code>FALSE</code>.
   */
  bool GetEval_dCD_dCX(void);
  
  /*!
   * \brief Get information about whether to use fixed CL mode.
   * \return <code>TRUE</code> if fixed CL mode is active; otherwise <code>FALSE</code>.
   */
  bool GetDiscard_InFiles(void);

  /*!
	 * \brief Get the value specified for the target CL.
	 * \return Value of the target CL.
	 */
	su2double GetTarget_CL(void);

  /*!
	 * \brief Get the value for the lift curve slope for fixed CL mode.
	 * \return Lift curve slope for fixed CL mode.
	 */
	su2double GetdCL_dAlpha(void);
  
  /*!
   * \brief Get the value of iterations to re-evaluate the angle of attack.
   * \return Number of iterations.
   */
  unsigned long GetUpdate_Alpha(void);

  /*!
   * \brief Get the value of the damping coefficient for fixed CL mode.
   * \return Damping coefficient for fixed CL mode.
   */
  su2double GetdCM_diH(void);

  /*!
   * \brief Get the value of iterations to re-evaluate the angle of attack.
   * \return Number of iterations.
   */
  unsigned long GetIter_Fixed_CL(void);
  
  /*!
   * \brief Get the value of iterations to re-evaluate the angle of attack.
   * \return Number of iterations.
   */
  unsigned long GetIter_Fixed_NetThrust(void);

  /*!
   * \brief Get the value of the damping coefficient for fixed CL mode.
   * \return Damping coefficient for fixed CL mode.
   */
  su2double GetdNetThrust_dBCThrust(void);

  /*!
   * \brief Get the value of iterations to re-evaluate the angle of attack.
   * \return Number of iterations.
   */
  unsigned long GetUpdate_BCThrust(void);
  
  /*!
   * \brief Set the value of the boolean for updating AoA in fixed lift mode.
   * \param[in] val_update - the bool for whether to update the AoA.
   */
  void SetUpdate_BCThrust_Bool(bool val_update);

  /*!
	 * \brief Set the value of the boolean for updating AoA in fixed lift mode.
   * \param[in] val_update - the bool for whether to update the AoA.
	 */
	void SetUpdate_AoA(bool val_update);
  
  /*!
   * \brief Get information about whether to update the AoA for fixed lift mode.
   * \return <code>TRUE</code> if we should update the AoA for fixed lift mode; otherwise <code>FALSE</code>.
   */
  bool GetUpdate_BCThrust_Bool(void);

  /*!
	 * \brief Get information about whether to update the AoA for fixed lift mode.
	 * \return <code>TRUE</code> if we should update the AoA for fixed lift mode; otherwise <code>FALSE</code>.
	 */
	bool GetUpdate_AoA(void);
  
  /*!
	 * \brief Set the current number of non-physical nodes in the solution.
   * \param[in] val_nonphys_points - current number of non-physical points.
	 */
	void SetNonphysical_Points(unsigned long val_nonphys_points);
  
  /*!
	 * \brief Get the current number of non-physical nodes in the solution.
	 * \return Current number of non-physical points.
	 */
	unsigned long GetNonphysical_Points(void);
  
  /*!
	 * \brief Set the current number of non-physical reconstructions for 2nd-order upwinding.
   * \param[in] val_nonphys_reconstr - current number of non-physical reconstructions for 2nd-order upwinding.
	 */
	void SetNonphysical_Reconstr(unsigned long val_nonphys_reconstr);
  
  /*!
	 * \brief Get the current number of non-physical reconstructions for 2nd-order upwinding.
	 * \return Current number of non-physical reconstructions for 2nd-order upwinding.
	 */
	unsigned long GetNonphysical_Reconstr(void);
  
	/*!
	 * \brief Given arrays x[1..n] and y[1..n] containing a tabulated function, i.e., yi = f(xi), with
	          x1 < x2 < . . . < xN , and given values yp1 and ypn for the first derivative of the interpolating
	          function at points 1 and n, respectively, this routine returns an array y2[1..n] that contains
	          the second derivatives of the interpolating function at the tabulated points xi. If yp1 and/or
	          ypn are equal to 1 × 1030 or larger, the routine is signaled to set the corresponding boundary
	          condition for a natural spline, with zero second derivative on that boundary.
						Numerical Recipes: The Art of Scientific Computing, Third Edition in C++.
	 */
	void SetSpline(vector<su2double> &x, vector<su2double> &y, unsigned long n, su2double yp1, su2double ypn, vector<su2double> &y2);

	/*!
	 * \brief Given the arrays xa[1..n] and ya[1..n], which tabulate a function (with the xai’s in order),
	          and given the array y2a[1..n], which is the output from spline above, and given a value of
	          x, this routine returns a cubic-spline interpolated value y.
         	  Numerical Recipes: The Art of Scientific Computing, Third Edition in C++.
	 * \returns The interpolated value of for x.
	 */
	su2double GetSpline(vector<su2double> &xa, vector<su2double> &ya, vector<su2double> &y2a, unsigned long n, su2double x);
  
  /*!
   * \brief Get the verbosity level of the console output.
   * \return Verbosity level for the console output.
   */
  unsigned short GetConsole_Output_Verb(void);

  /*!
   *
   * \brief Get the direct differentation method.
   * \return direct differentiation method.
   */
  unsigned short GetDirectDiff();

  /*!
   * \brief Get the indicator whether we are solving an discrete adjoint problem.
   * \return the discrete adjoint indicator.
  */
  bool GetDiscrete_Adjoint(void);

  /*!
   * \brief Get the indicator whether we want to benchmark the MPI performance of FSI problems
   * \return The value for checking
  */
  bool CheckFSI_MPI(void);

	/*!
	 * \brief Get the number of fluid subiterations roblems.
	 * \return Number of FSI subiters.
	 */
	unsigned short GetnIterFSI(void);

	/*!
	 * \brief Get Aitken's relaxation parameter for static relaxation cases.
	 * \return Aitken's relaxation parameters.
	 */
	su2double GetAitkenStatRelax(void);

	/*!
	 * \brief Get Aitken's maximum relaxation parameter for dynamic relaxation cases and first iteration.
	 * \return Aitken's relaxation parameters.
	 */
	su2double GetAitkenDynMaxInit(void);

	/*!
	 * \brief Get Aitken's maximum relaxation parameter for dynamic relaxation cases and first iteration.
	 * \return Aitken's relaxation parameters.
	 */
	su2double GetAitkenDynMinInit(void);


	/*!
	  * \brief Decide whether to apply dead loads to the model.
	  * \return <code>TRUE</code> if the dead loads are to be applied, <code>FALSE</code> otherwise.
	  */

	bool GetDeadLoad(void);

	/*!
	  * \brief Identifies if the mesh is matching or not (temporary, while implementing interpolation procedures).
	  * \return <code>TRUE</code> if the mesh is matching, <code>FALSE</code> otherwise.
	  */

	bool GetMatchingMesh(void);

	/*!
	  * \brief Identifies if we want to restart from a steady or an unsteady solution.
	  * \return <code>TRUE</code> if we restart from steady state solution, <code>FALSE</code> otherwise.
	  */

	bool GetSteadyRestart(void);


	/*!
	 * \brief Provides information about the time integration of the structural analysis, and change the write in the output
	 *        files information about the iteration.
	 * \return The kind of time integration: Static or dynamic analysis
	 */
	unsigned short GetDynamic_Analysis(void);

	/*!
	 * \brief If we are prforming an unsteady simulation, there is only
	 *        one value of the time step for the complete simulation.
	 * \return Value of the time step in an unsteady simulation (non dimensional).
	 */
	su2double GetDelta_DynTime(void);

	/*!
	 * \brief If we are prforming an unsteady simulation, there is only
	 *        one value of the time step for the complete simulation.
	 * \return Value of the time step in an unsteady simulation (non dimensional).
	 */
	su2double GetTotal_DynTime(void);

	/*!
	 * \brief If we are prforming an unsteady simulation, there is only
	 *        one value of the time step for the complete simulation.
	 * \return Value of the time step in an unsteady simulation (non dimensional).
	 */
	su2double GetCurrent_DynTime(void);

	/*!
	 * \brief Get information about writing dynamic structural analysis headers and file extensions.
	 * \return 	<code>TRUE</code> means that dynamic structural analysis solution files will be written.
	 */
	bool GetWrt_Dynamic(void);

	/*!
	 * \brief Get Newmark alpha parameter.
	 * \return Value of the Newmark alpha parameter.
	 */
	su2double GetNewmark_alpha(void);

	/*!
	 * \brief Get Newmark delta parameter.
	 * \return Value of the Newmark delta parameter.
	 */
	su2double GetNewmark_delta(void);

	/*!
	 * \brief Get the number of integration coefficients provided by the user.
	 * \return Number of integration coefficients.
	 */
	unsigned short GetnIntCoeffs(void);

	/*!
	 * \brief Get the integration coefficients for the Generalized Alpha - Newmark integration integration scheme.
	 * \param[in] val_coeff - Index of the coefficient.
	 * \return Alpha coefficient for the Runge-Kutta integration scheme.
	 */
	su2double Get_Int_Coeffs(unsigned short val_coeff);

	/*!
	 * \brief Check if the user wants to apply the load gradually.
	 * \return 	<code>TRUE</code> means that the load is to be applied gradually.
	 */
	 bool GetSigmoid_Load(void);

	/*!
	 * \brief Check if the user wants to apply the load as a ramp.
	 * \return 	<code>TRUE</code> means that the load is to be applied as a ramp.
	 */
	 bool GetRamp_Load(void);

	/*!
	 * \brief Get the maximum time of the ramp.
	 * \return 	Value of the max time while the load is linearly increased
	 */
	 su2double GetRamp_Time(void);

	/*!
	 * \brief Get the maximum time of the sigmoid.
	 * \return 	Value of the max time while the load is increased using a sigmoid
	 */
	 su2double GetSigmoid_Time(void);

	/*!
	 * \brief Get the sigmoid parameter.
	 * \return 	Parameter of steepness of the sigmoid
	 */
	 su2double GetSigmoid_K(void);

	/*!
	 * \brief Get the maximum time of the ramp.
	 * \return 	Value of the max time while the load is linearly increased
	 */
	su2double GetStatic_Time(void);

	/*!
	 * \brief Get the order of the predictor for FSI applications.
	 * \return 	Order of predictor
	 */
	 unsigned short GetPredictorOrder(void);

	/*!
	 * \brief Check if the simulation we are running is a FSI simulation
	 * \return Value of the physical time in an unsteady simulation.
	 */
	 bool GetFSI_Simulation(void);

	/*!
	 * \brief Check if we want to apply an incremental load to the nonlinear structural simulation
	 * \return <code>TRUE</code> means that the load is to be applied in increments.
	 */
	 bool GetIncrementalLoad(void);

	/*!
	 * \brief Get the number of increments for an incremental load.
	 * \return 	Number of increments.
	 */
	 unsigned long GetNumberIncrements(void);

	/*!
	 * \brief Get the value of the criteria for applying incremental loading.
	 * \return Value of the log10 of the residual.
	 */
	 su2double GetIncLoad_Criteria(unsigned short val_var);

	/*!
	 * \brief Get the relaxation method chosen for the simulation
	 * \return Value of the relaxation method
	 */
	unsigned short GetRelaxation_Method_FSI(void);

	/*!
	 * \brief Get the interpolation method used for matching between zones.
	 */
	inline unsigned short GetKindInterpolation(void);

  /*!
   * \brief Get the AD support.
   */
  bool GetAD_Mode(void);
};

#include "config_structure.inl"<|MERGE_RESOLUTION|>--- conflicted
+++ resolved
@@ -47,22 +47,14 @@
 #include <cmath>
 #include <map>
 #include <assert.h>
+
+#include "./option_structure.hpp"
+#include "./datatype_structure.hpp"
+
 #ifdef HAVE_CGNS
   #include "cgnslib.h"
 #endif
-#include "./option_structure.hpp"
-#include "./datatype_structure.hpp"
-<<<<<<< HEAD
-#ifdef HAVE_CGNS
-  #include "cgnslib.h"
-#endif
-=======
-
-#ifdef HAVE_CGNS
-  #include "cgnslib.h"
-#endif
-
->>>>>>> fadd7a29
+
 using namespace std;
 
 /*!
@@ -1084,7 +1076,6 @@
     option_map.insert(pair<string, COptionBase *>(name, val));
   }
 
-<<<<<<< HEAD
 //  void addMixingPlaneOption(const string & name, unsigned short & nMarker_MixBound,
 //                    string* & Marker_MixBound, string* & Marker_MixDonor){
 //    assert(option_map.find(name) == option_map.end());
@@ -1095,18 +1086,6 @@
 
   void addTurboPerfOption(const string & name, unsigned short & nMarker_TurboPerf,
                     string* & Marker_TurboBoundIn, string* & Marker_TurboBoundOut){
-=======
-  void addMixingPlaneOption(const string & name, unsigned short & nMarker_MixBound,
-                    string* & Marker_MixBound, string* & Marker_MixDonor) {
-    assert(option_map.find(name) == option_map.end());
-    all_options.insert(pair<string, bool>(name, true));
-    COptionBase* val = new COptionMixingPlane(name, nMarker_MixBound, Marker_MixBound, Marker_MixDonor);
-    option_map.insert(pair<string, COptionBase *>(name, val));
-  }
-  template <class Tenum>
-  void addTurboPerfOption(const string & name, unsigned short & nMarker_TurboPerf,
-                    string* & Marker_TurboBoundIn, string* & Marker_TurboBoundOut,  unsigned short* & Kind_TurboPerformance, const map<string, Tenum> & TurboPerformance_Map) {
->>>>>>> fadd7a29
     assert(option_map.find(name) == option_map.end());
     all_options.insert(pair<string, bool>(name, true));
     COptionBase* val = new COptionTurboPerformance(name, nMarker_TurboPerf, Marker_TurboBoundIn, Marker_TurboBoundOut);
@@ -3856,11 +3835,14 @@
 	 * \brief get outlet bounds name for Turbomachinery performance calculation.
 	 * \return name of the bound.
 	 */
-<<<<<<< HEAD
+	unsigned short GetKind_TurboPerf(unsigned short index);
+  
+	/*!
+	 * \brief get outlet bounds name for Turbomachinery performance calculation.
+	 * \return name of the bound.
+	 */
 	string GetMarker_PerBound(unsigned short val_marker);
-=======
-	unsigned short GetKind_TurboPerf(unsigned short index);
-  
+
   /*!
    * \brief Get the kind of inlet boundary condition treatment (total conditions or mass flow).
    * \return Kind of inlet boundary condition.
@@ -3872,7 +3854,6 @@
    * \return Kind of inlet boundary condition.
    */
   unsigned short GetKind_ActDisk(void);
->>>>>>> fadd7a29
 
     /*!
 	 * \brief Get the number of sections.
