/*!
 * \file config_structure.cpp
 * \brief Main file for managing the config file
 * \author F. Palacios, T. Economon, B. Tracey, H. Kline
 * \version 6.1.0 "Falcon"
 *
 * The current SU2 release has been coordinated by the
 * SU2 International Developers Society <www.su2devsociety.org>
 * with selected contributions from the open-source community.
 *
 * The main research teams contributing to the current release are:
 *  - Prof. Juan J. Alonso's group at Stanford University.
 *  - Prof. Piero Colonna's group at Delft University of Technology.
 *  - Prof. Nicolas R. Gauger's group at Kaiserslautern University of Technology.
 *  - Prof. Alberto Guardone's group at Polytechnic University of Milan.
 *  - Prof. Rafael Palacios' group at Imperial College London.
 *  - Prof. Vincent Terrapon's group at the University of Liege.
 *  - Prof. Edwin van der Weide's group at the University of Twente.
 *  - Lab. of New Concepts in Aeronautics at Tech. Institute of Aeronautics.
 *
 * Copyright 2012-2018, Francisco D. Palacios, Thomas D. Economon,
 *                      Tim Albring, and the SU2 contributors.
 *
 * SU2 is free software; you can redistribute it and/or
 * modify it under the terms of the GNU Lesser General Public
 * License as published by the Free Software Foundation; either
 * version 2.1 of the License, or (at your option) any later version.
 *
 * SU2 is distributed in the hope that it will be useful,
 * but WITHOUT ANY WARRANTY; without even the implied warranty of
 * MERCHANTABILITY or FITNESS FOR A PARTICULAR PURPOSE. See the GNU
 * Lesser General Public License for more details.
 *
 * You should have received a copy of the GNU Lesser General Public
 * License along with SU2. If not, see <http://www.gnu.org/licenses/>.
 */

#include "../include/config_structure.hpp"
#include "../include/fem_gauss_jacobi_quadrature.hpp"
#include "../include/fem_geometry_structure.hpp"

vector<string> Profile_Function_tp;       /*!< \brief Vector of string names for profiled functions. */
vector<double> Profile_Time_tp;           /*!< \brief Vector of elapsed time for profiled functions. */
vector<double> Profile_ID_tp;             /*!< \brief Vector of group ID number for profiled functions. */
map<string, vector<int> > Profile_Map_tp; /*!< \brief Map containing the final results for profiled functions. */

map<CLong3T, int> GEMM_Profile_MNK;       /*!< \brief Map, which maps the GEMM size to the index where
                                                      the data for this GEMM is stored in several vectors. */
vector<long>   GEMM_Profile_NCalls;       /*!< \brief Vector, which stores the number of calls to this
                                                      GEMM size. */
vector<double> GEMM_Profile_TotTime;      /*!< \brief Total time spent for this GEMM size. */
vector<double> GEMM_Profile_MinTime;      /*!< \brief Minimum time spent for this GEMM size. */
vector<double> GEMM_Profile_MaxTime;      /*!< \brief Maximum time spent for this GEMM size. */

//#pragma omp threadprivate(Profile_Function_tp, Profile_Time_tp, Profile_ID_tp, Profile_Map_tp)

#include "../include/ad_structure.hpp"


CConfig::CConfig(char case_filename[MAX_STRING_SIZE], unsigned short val_software, unsigned short val_iZone, unsigned short val_nZone, unsigned short val_nDim, unsigned short verb_level) {
  
  /*--- Store MPI rank and size ---*/ 
  
  rank = SU2_MPI::GetRank();
  size = SU2_MPI::GetSize();

  /*--- Initialize pointers to Null---*/

  SetPointersNull();

  /*--- Reading config options  ---*/

  SetConfig_Options(val_iZone, val_nZone);

  /*--- Parsing the config file  ---*/

  SetConfig_Parsing(case_filename);

  /*--- Configuration file postprocessing ---*/

  SetPostprocessing(val_software, val_iZone, val_nDim);

  /*--- Configuration file boundaries/markers setting ---*/

  SetMarkers(val_software);

  /*--- Configuration file output ---*/

  if ((rank == MASTER_NODE) && (verb_level == VERB_HIGH) && (val_iZone == 0))
    SetOutput(val_software, val_iZone);

}

CConfig::CConfig(char case_filename[MAX_STRING_SIZE], unsigned short val_software) {

  /*--- Store MPI rank and size ---*/ 
  
  rank = SU2_MPI::GetRank();
  size = SU2_MPI::GetSize();
  
  /*--- Initialize pointers to Null---*/

  SetPointersNull();

  /*--- Reading config options  ---*/

  SetConfig_Options(0, 1);

  /*--- Parsing the config file  ---*/

  SetConfig_Parsing(case_filename);

  /*--- Configuration file postprocessing ---*/

  SetPostprocessing(val_software, 0, 1);

  /*--- Configuration file boundaries/markers setting ---*/

  SetMarkers(val_software);

}

CConfig::CConfig(char case_filename[MAX_STRING_SIZE], CConfig *config) {

  /*--- Store MPI rank and size ---*/ 
  
  rank = SU2_MPI::GetRank();
  size = SU2_MPI::GetSize();
  
  bool runtime_file = false;

  /*--- Initialize pointers to Null---*/

  SetPointersNull();

  /*--- Reading config options  ---*/

  SetRunTime_Options();

  /*--- Parsing the config file  ---*/

  runtime_file = SetRunTime_Parsing(case_filename);

  /*--- Update original config file ---*/

  if (runtime_file) {
    config->SetnExtIter(nExtIter);
  }

}

SU2_MPI::Comm CConfig::GetMPICommunicator() {

  return SU2_Communicator;

}

void CConfig::SetMPICommunicator(SU2_MPI::Comm Communicator) {

  SU2_Communicator = Communicator;

}

unsigned short CConfig::GetnZone(string val_mesh_filename, unsigned short val_format, CConfig *config) {

  int nZone = 1; /* Default value if nothing is specified. */

  switch (val_format) {
    case SU2: {

      /*--- Local variables for reading the SU2 file. ---*/
      string text_line;
      ifstream mesh_file;

      /*--- Check if the mesh file can be opened for reading. ---*/
      mesh_file.open(val_mesh_filename.c_str(), ios::in);
      if (mesh_file.fail())
        SU2_MPI::Error(string("There is no geometry file called ") + val_mesh_filename,
                              CURRENT_FUNCTION);

      /*--- Read the SU2 mesh file until the zone data is reached or
            when it can be decided that it is not present. ---*/
      while( getline (mesh_file, text_line) ) {

        /*--- Search for the "NZONE" keyword to see if there are multiple Zones ---*/
        if(text_line.find ("NZONE=",0) != string::npos) {
          text_line.erase (0,6); nZone = atoi(text_line.c_str());
          break;
        }

        /*--- If one of the keywords IZONE, NELEM or NPOIN, NMARK is encountered,
              it can be assumed that the NZONE keyword is not present and the loop
              can be terminated. ---*/
        if(text_line.find ("IZONE=",0) != string::npos) break;
        if(text_line.find ("NELEM=",0) != string::npos) break;
        if(text_line.find ("NPOIN=",0) != string::npos) break;
        if(text_line.find ("NMARK=",0) != string::npos) break;
      }

      mesh_file.close();
      break;
    }

    case CGNS: {

#ifdef HAVE_CGNS

      /*--- Local variables which are needed when calling the CGNS mid-level API. ---*/
      int fn, nbases, file_type;

      /*--- Check whether the supplied file is truly a CGNS file. ---*/
      if ( cg_is_cgns(val_mesh_filename.c_str(), &file_type) != CG_OK )
        SU2_MPI::Error(val_mesh_filename + string(" is not a CGNS file"),
                       CURRENT_FUNCTION);

      /*--- Open the CGNS file for reading. The value of fn returned
            is the specific index number for this file and will be
            repeatedly used in the function calls. ---*/
      if (cg_open(val_mesh_filename.c_str(), CG_MODE_READ, &fn) != CG_OK) cg_error_exit();

      /*--- Get the number of databases. This is the highest node
            in the CGNS heirarchy. ---*/
      if (cg_nbases(fn, &nbases) != CG_OK) cg_error_exit();

      /*--- Check if there is more than one database. Throw an
            error if there is because this reader can currently
            only handle one database. ---*/
      if ( nbases > 1 )
        SU2_MPI::Error("CGNS reader currently incapable of handling more than 1 database.",
                       CURRENT_FUNCTION);

      /*--- Determine the number of zones present in the first base.
            Note that the indexing starts at 1 in CGNS. Afterwards
            close the file again. ---*/
      if(cg_nzones(fn, 1, &nZone) != CG_OK) cg_error_exit();
      if (cg_close(fn) != CG_OK) cg_error_exit();
#endif

      break;
    }
  }

  return (unsigned short) nZone;
}

unsigned short CConfig::GetnDim(string val_mesh_filename, unsigned short val_format) {

  short nDim = -1;

  switch (val_format) {
    case SU2: {

      /*--- Local variables for reading the SU2 file. ---*/
      string text_line;
      ifstream mesh_file;

      /*--- Open grid file ---*/
      mesh_file.open(val_mesh_filename.c_str(), ios::in);
      if (mesh_file.fail()) {
        SU2_MPI::Error(string("The SU2 mesh file named ") + val_mesh_filename + string(" was not found."), CURRENT_FUNCTION);
      }

      /*--- Read the SU2 mesh file until the dimension data is reached
            or when it can be decided that it is not present. ---*/
      while( getline (mesh_file, text_line) ) {

        /*--- Search for the "NDIME" keyword to determine the number
              of dimensions.  ---*/
        if(text_line.find ("NDIME=",0) != string::npos) {
          text_line.erase (0,6); nDim = atoi(text_line.c_str());
          break;
        }

        /*--- If one of the keywords NELEM or NPOIN, NMARK is encountered,
              it can be assumed that the NZONE keyword is not present and
              the loop can be terminated. ---*/
        if(text_line.find ("NELEM=",0) != string::npos) break;
        if(text_line.find ("NPOIN=",0) != string::npos) break;
        if(text_line.find ("NMARK=",0) != string::npos) break;
      }

      mesh_file.close();

      /*--- Throw an error if the dimension was not found. ---*/
      if (nDim == -1) {
        SU2_MPI::Error(val_mesh_filename + string(" is not an SU2 mesh file or has the wrong format \n ('NDIME=' not found). Please check."),
                       CURRENT_FUNCTION);
      }

      break;
    }

    case CGNS: {

#ifdef HAVE_CGNS

      /*--- Local variables which are needed when calling the CGNS mid-level API. ---*/
      int fn, nbases, file_type;
      int cell_dim, phys_dim;
      char basename[CGNS_STRING_SIZE];

      /*--- Check whether the supplied file is truly a CGNS file. ---*/
      if ( cg_is_cgns(val_mesh_filename.c_str(), &file_type) != CG_OK ) {
        SU2_MPI::Error(val_mesh_filename + string(" was not found or is not a CGNS file."),
                       CURRENT_FUNCTION);
      }

      /*--- Open the CGNS file for reading. The value of fn returned
            is the specific index number for this file and will be
            repeatedly used in the function calls. ---*/
      if (cg_open(val_mesh_filename.c_str(), CG_MODE_READ, &fn) != CG_OK) cg_error_exit();

      /*--- Get the number of databases. This is the highest node
            in the CGNS heirarchy. ---*/
      if (cg_nbases(fn, &nbases) != CG_OK) cg_error_exit();

      /*--- Check if there is more than one database. Throw an
            error if there is because this reader can currently
            only handle one database. ---*/
      if ( nbases > 1 )
        SU2_MPI::Error("CGNS reader currently incapable of handling more than 1 database." ,
                       CURRENT_FUNCTION);

      /*--- Read the database. Note that the indexing starts at 1.
            Afterwards close the file again. ---*/
      if (cg_base_read(fn, 1, basename, &cell_dim, &phys_dim) != CG_OK) cg_error_exit();
      if (cg_close(fn) != CG_OK) cg_error_exit();

      /*--- Set the problem dimension as read from the CGNS file ---*/
      nDim = cell_dim;
#endif

      break;
    }
  }

  /*--- After reading the mesh, assert that the dimension is equal to 2 or 3. ---*/
  assert((nDim == 2) || (nDim == 3));

  return (unsigned short) nDim;
}


bool CConfig::GetPeriodic(string val_mesh_filename,
                          unsigned short val_format,
                          CConfig *config) {

  bool isPeriodic = false;

  /*--- For now, assume that if we have periodic BCs in the config, that
   the user's intent is for there to be periodic BCs in the mesh too. ---*/

  //if (config->GetnMarker_Periodic() > 0) isPeriodic = true;

  return isPeriodic;
  
}

void CConfig::SetPointersNull(void) {
  
  Marker_CfgFile_GeoEval      = NULL;   Marker_All_GeoEval       = NULL;
  Marker_CfgFile_Monitoring   = NULL;   Marker_All_Monitoring    = NULL;
  Marker_CfgFile_Designing    = NULL;   Marker_All_Designing     = NULL;
  Marker_CfgFile_Plotting     = NULL;   Marker_All_Plotting      = NULL;
  Marker_CfgFile_Analyze      = NULL;   Marker_All_Analyze       = NULL;
  Marker_CfgFile_DV           = NULL;   Marker_All_DV            = NULL;
  Marker_CfgFile_Moving       = NULL;   Marker_All_Moving        = NULL;
  Marker_CfgFile_PerBound     = NULL;   Marker_All_PerBound      = NULL;    Marker_PerBound   = NULL;
  Marker_CfgFile_Turbomachinery = NULL; Marker_All_Turbomachinery = NULL;
  Marker_CfgFile_TurbomachineryFlag = NULL; Marker_All_TurbomachineryFlag = NULL;
  Marker_CfgFile_MixingPlaneInterface = NULL; Marker_All_MixingPlaneInterface = NULL;
  Marker_CfgFile_ZoneInterface = NULL;

  Marker_CfgFile_Turbomachinery       = NULL; Marker_All_Turbomachinery       = NULL;
  Marker_CfgFile_TurbomachineryFlag   = NULL; Marker_All_TurbomachineryFlag   = NULL;
  Marker_CfgFile_MixingPlaneInterface = NULL; Marker_All_MixingPlaneInterface = NULL;

  Marker_CfgFile_PyCustom     = NULL;   Marker_All_PyCustom      = NULL;
  
  Marker_DV                   = NULL;   Marker_Moving            = NULL;    Marker_Monitoring = NULL;
  Marker_Designing            = NULL;   Marker_GeoEval           = NULL;    Marker_Plotting   = NULL;
  Marker_Analyze              = NULL;   Marker_PyCustom          = NULL;    Marker_WallFunctions        = NULL;
  Marker_CfgFile_KindBC       = NULL;   Marker_All_KindBC        = NULL;

  Kind_WallFunctions       = NULL;
  IntInfo_WallFunctions    = NULL;
  DoubleInfo_WallFunctions = NULL;
  
  Config_Filenames = NULL;

  /*--- Marker Pointers ---*/

  Marker_Euler                = NULL;    Marker_FarField         = NULL;    Marker_Custom         = NULL;
  Marker_SymWall              = NULL;    Marker_PerBound       = NULL;
  Marker_PerDonor             = NULL;    Marker_NearFieldBound   = NULL;    Marker_InterfaceBound = NULL;
  Marker_Dirichlet            = NULL;    Marker_Inlet            = NULL;    
  Marker_Supersonic_Inlet     = NULL;    Marker_Outlet           = NULL;
  Marker_Isothermal           = NULL;    Marker_HeatFlux         = NULL;    Marker_EngineInflow   = NULL;
  Marker_Supersonic_Outlet    = NULL;    Marker_Load             = NULL;    Marker_Disp_Dir       = NULL;
  Marker_EngineExhaust        = NULL;    Marker_Displacement     = NULL;    Marker_Load           = NULL;
  Marker_Load_Dir             = NULL;    Marker_Load_Sine        = NULL;    Marker_Clamped        = NULL;
  Marker_FlowLoad             = NULL;    Marker_Neumann          = NULL;    Marker_Internal       = NULL;
  Marker_All_TagBound         = NULL;    Marker_CfgFile_TagBound = NULL;    Marker_All_KindBC     = NULL;
  Marker_CfgFile_KindBC       = NULL;    Marker_All_SendRecv     = NULL;    Marker_All_PerBound   = NULL;
  Marker_ZoneInterface        = NULL;    Marker_All_ZoneInterface= NULL;    Marker_Riemann        = NULL;
  Marker_Fluid_InterfaceBound = NULL;    Marker_CHTInterface     = NULL;    Marker_Damper           = NULL;

  
    /*--- Boundary Condition settings ---*/

  Dirichlet_Value = NULL;    Isothermal_Temperature = NULL;
  Heat_Flux       = NULL;    Displ_Value            = NULL;    Load_Value = NULL;
  FlowLoad_Value  = NULL;    Damper_Constant        = NULL;
  
  /*--- Inlet Outlet Boundary Condition settings ---*/

  Inlet_Ttotal    = NULL;    Inlet_Ptotal      = NULL;
  Inlet_FlowDir   = NULL;    Inlet_Temperature = NULL;    Inlet_Pressure = NULL;
  Inlet_Velocity  = NULL;
  Outlet_Pressure = NULL;
  
  /*--- Engine Boundary Condition settings ---*/
  
  Inflow_Pressure      = NULL;    Inflow_MassFlow    = NULL;    Inflow_ReverseMassFlow  = NULL;
  Inflow_TotalPressure = NULL;    Inflow_Temperature = NULL;    Inflow_TotalTemperature = NULL;
  Inflow_RamDrag       = NULL;    Inflow_Force       = NULL;    Inflow_Power            = NULL;
  Inflow_Mach          = NULL;
  
  Exhaust_Pressure        = NULL;   Exhaust_Temperature        = NULL;    Exhaust_MassFlow = NULL;
  Exhaust_TotalPressure   = NULL;   Exhaust_TotalTemperature   = NULL;
  Exhaust_GrossThrust     = NULL;   Exhaust_Force              = NULL;
  Exhaust_Power           = NULL;   Exhaust_Temperature_Target = NULL;
  Exhaust_Pressure_Target = NULL;
  
  Engine_Mach  = NULL;    Engine_Force        = NULL;
  Engine_Power = NULL;    Engine_NetThrust    = NULL;    Engine_GrossThrust = NULL;
  Engine_Area  = NULL;    EngineInflow_Target = NULL;
  
  Periodic_Translate   = NULL;   Periodic_Rotation  = NULL;   Periodic_Center    = NULL;
  Periodic_Translation = NULL;   Periodic_RotAngles = NULL;   Periodic_RotCenter = NULL;

  Dirichlet_Value           = NULL;     Exhaust_Temperature_Target  = NULL;     Exhaust_Temperature   = NULL;
  Exhaust_Pressure_Target   = NULL;     Inlet_Ttotal                = NULL;     Inlet_Ptotal          = NULL;
  Inlet_FlowDir             = NULL;     Inlet_Temperature           = NULL;     Inlet_Pressure        = NULL;
  Inlet_Velocity            = NULL;     Inflow_Mach                 = NULL;     Inflow_Pressure       = NULL;
  Exhaust_Pressure          = NULL;     Outlet_Pressure             = NULL;     Isothermal_Temperature= NULL;
  Heat_Flux                 = NULL;     Displ_Value                 = NULL;     Load_Value            = NULL;
  FlowLoad_Value            = NULL;     Periodic_RotCenter          = NULL;     Periodic_RotAngles    = NULL;
  Periodic_Translation      = NULL;     Periodic_Center             = NULL;     Periodic_Rotation     = NULL;
  Periodic_Translate        = NULL;
  Rotation_Matrix           = NULL;

  ElasticityMod             = NULL;     PoissonRatio                = NULL;     MaterialDensity       = NULL;

  Load_Dir = NULL;	          Load_Dir_Value = NULL;          Load_Dir_Multiplier = NULL;
  Disp_Dir = NULL;            Disp_Dir_Value = NULL;          Disp_Dir_Multiplier = NULL;
  Load_Sine_Dir = NULL;	      Load_Sine_Amplitude = NULL;     Load_Sine_Frequency = NULL;
  Electric_Field_Mod = NULL;  Electric_Field_Dir = NULL;      RefNode_Displacement = NULL;

  Electric_Constant = NULL;

  /*--- Actuator Disk Boundary Condition settings ---*/
  
  ActDiskInlet_Pressure         = NULL;    ActDiskInlet_TotalPressure = NULL;    ActDiskInlet_Temperature = NULL;
  ActDiskInlet_TotalTemperature = NULL;    ActDiskInlet_MassFlow      = NULL;    ActDiskInlet_RamDrag     = NULL;
  ActDiskInlet_Force            = NULL;    ActDiskInlet_Power         = NULL;

  ActDiskOutlet_Pressure      = NULL;
  ActDiskOutlet_TotalPressure = NULL;   ActDiskOutlet_GrossThrust = NULL;  ActDiskOutlet_Force            = NULL;
  ActDiskOutlet_Power         = NULL;   ActDiskOutlet_Temperature = NULL;  ActDiskOutlet_TotalTemperature = NULL;
  ActDiskOutlet_MassFlow      = NULL;
  
  ActDisk_DeltaPress      = NULL;    ActDisk_DeltaTemp      = NULL;
  ActDisk_TotalPressRatio = NULL;    ActDisk_TotalTempRatio = NULL;    ActDisk_StaticPressRatio = NULL;
  ActDisk_StaticTempRatio = NULL;    ActDisk_NetThrust      = NULL;    ActDisk_GrossThrust      = NULL;
  ActDisk_Power           = NULL;    ActDisk_MassFlow       = NULL;    ActDisk_Area             = NULL;
  ActDisk_ReverseMassFlow = NULL;    Surface_MassFlow        = NULL;   Surface_Mach             = NULL;
  Surface_Temperature      = NULL;   Surface_Pressure         = NULL;  Surface_Density          = NULL;   Surface_Enthalpy          = NULL;
  Surface_NormalVelocity   = NULL;   Surface_TotalTemperature = NULL;  Surface_TotalPressure    = NULL;   Surface_PressureDrop    = NULL;
  Surface_DC60             = NULL;    Surface_IDC = NULL;

  Outlet_MassFlow      = NULL;       Outlet_Density      = NULL;      Outlet_Area     = NULL;

  Surface_Uniformity = NULL; Surface_SecondaryStrength = NULL; Surface_SecondOverUniform = NULL;
  Surface_MomentumDistortion = NULL;

  Surface_IDC_Mach        = NULL;    Surface_IDR            = NULL;    ActDisk_Mach             = NULL;
  ActDisk_Force           = NULL;    ActDisk_BCThrust       = NULL;    ActDisk_BCThrust_Old     = NULL;
  
  /*--- Miscellaneous/unsorted ---*/

  Aeroelastic_plunge  = NULL;
  Aeroelastic_pitch   = NULL;
  MassFrac_FreeStream = NULL;
  Velocity_FreeStream = NULL;
  Inc_Velocity_Init   = NULL;

  RefOriginMoment     = NULL;
  CFL_AdaptParam      = NULL;            
  CFL                 = NULL;
  HTP_Axis = NULL;
  PlaneTag            = NULL;
  Kappa_Flow          = NULL;    
  Kappa_AdjFlow       = NULL;
  Kappa_Heat          = NULL;
  Stations_Bounds     = NULL;
  ParamDV             = NULL;     
  DV_Value            = NULL;    
  Design_Variable     = NULL;

  Hold_GridFixed_Coord      = NULL;
  SubsonicEngine_Cyl        = NULL;
  EA_IntLimit               = NULL;
  TimeDOFsADER_DG           = NULL;
  TimeIntegrationADER_DG    = NULL;
  WeightsIntegrationADER_DG = NULL;
  RK_Alpha_Step             = NULL;
  MG_CorrecSmooth           = NULL;
  MG_PreSmooth              = NULL;
  MG_PostSmooth             = NULL;
  Int_Coeffs                = NULL;

  Kind_Inc_Inlet = NULL;
  Kind_Inc_Outlet = NULL;
  
  Kind_ObjFunc   = NULL;

  Weight_ObjFunc = NULL;
  
  PeriodicRefNode_BodyForce = NULL;

  /*--- Moving mesh pointers ---*/

  Kind_GridMovement   = NULL;    LocationStations   = NULL;
  Motion_Origin_X     = NULL;    Motion_Origin_Y     = NULL;    Motion_Origin_Z     = NULL;
  Translation_Rate_X  = NULL;    Translation_Rate_Y  = NULL;    Translation_Rate_Z  = NULL;
  Rotation_Rate_X     = NULL;    Rotation_Rate_Y     = NULL;    Rotation_Rate_Z     = NULL;
  Pitching_Omega_X    = NULL;    Pitching_Omega_Y    = NULL;    Pitching_Omega_Z    = NULL;
  Pitching_Ampl_X     = NULL;    Pitching_Ampl_Y     = NULL;    Pitching_Ampl_Z     = NULL;
  Pitching_Phase_X    = NULL;    Pitching_Phase_Y    = NULL;    Pitching_Phase_Z    = NULL;
  Plunging_Omega_X    = NULL;    Plunging_Omega_Y    = NULL;    Plunging_Omega_Z    = NULL;
  Plunging_Ampl_X     = NULL;    Plunging_Ampl_Y     = NULL;    Plunging_Ampl_Z     = NULL;
  RefOriginMoment_X   = NULL;    RefOriginMoment_Y   = NULL;    RefOriginMoment_Z   = NULL;
  MoveMotion_Origin   = NULL;
  Periodic_Translate  = NULL;    Periodic_Rotation   = NULL;    Periodic_Center     = NULL;
  Periodic_Translation= NULL;    Periodic_RotAngles  = NULL;    Periodic_RotCenter  = NULL;


  /* Harmonic Balance Frequency pointer */
  Omega_HB = NULL;
    
  /*--- Initialize some default arrays to NULL. ---*/
  
  default_vel_inf            = NULL;
  default_ffd_axis           = NULL;
  default_eng_cyl            = NULL;
  default_eng_val            = NULL;
  default_cfl_adapt          = NULL;
  default_jst_coeff          = NULL;
  default_ffd_coeff          = NULL;
  default_mixedout_coeff     = NULL;
  default_extrarelfac        = NULL;
  default_rampRotFrame_coeff = NULL;
  default_rampOutPres_coeff  = NULL;
  default_jst_adj_coeff      = NULL;
  default_ad_coeff_heat      = NULL;
  default_obj_coeff          = NULL;
  default_geo_loc            = NULL;
  default_distortion         = NULL;
  default_ea_lim             = NULL;
  default_grid_fix           = NULL;
  default_inc_crit           = NULL;
  default_htp_axis           = NULL;
  default_body_force         = NULL;
  default_sineload_coeff     = NULL;
  default_nacelle_location   = NULL;

  Riemann_FlowDir       = NULL;
  Giles_FlowDir         = NULL;
  CoordFFDBox           = NULL;
  DegreeFFDBox          = NULL;
  FFDTag                = NULL;
  nDV_Value             = NULL;
  TagFFDBox             = NULL;
 
  Kind_Data_Riemann        = NULL;
  Riemann_Var1             = NULL;
  Riemann_Var2             = NULL;
  Kind_Data_Giles          = NULL;
  Giles_Var1               = NULL;
  Giles_Var2               = NULL;
  RelaxFactorAverage       = NULL;
  RelaxFactorFourier       = NULL;
  nSpan_iZones             = NULL;
  FinalRotation_Rate_Z     = NULL;
  ExtraRelFacGiles         = NULL;
  Mixedout_Coeff           = NULL;
  RampRotatingFrame_Coeff  = NULL;
  RampOutletPressure_Coeff = NULL;
  Kind_TurboMachinery      = NULL;
  SineLoad_Coeff           = NULL;

  Marker_MixingPlaneInterface  = NULL;
  Marker_TurboBoundIn          = NULL;
  Marker_TurboBoundOut         = NULL;
  Marker_Giles                 = NULL;
  Marker_Shroud                = NULL;

  nBlades                      = NULL;
  FreeStreamTurboNormal        = NULL;

  ConvHistFile                 = NULL;

  top_optim_kernels       = NULL;
  top_optim_kernel_params = NULL;
  top_optim_filter_radius = NULL;

  /*--- Variable initialization ---*/
  
  ExtIter    = 0;
  IntIter    = 0;
  nIntCoeffs = 0;
  OuterIter  = 0;
  
  AoA_Offset = 0;
  AoS_Offset = 0;

  nMarker_PerBound = 0;
  nPeriodic_Index  = 0;

  Grid_Movement = false;
  Aeroelastic_Simulation = false;
  ZoneSpecific_Problem = false;

  nSpanMaxAllZones = 1;

  Wrt_InletFile = false;
  
}

void CConfig::SetRunTime_Options(void) {
  
  /* DESCRIPTION: Number of external iterations */
  
  addUnsignedLongOption("EXT_ITER", nExtIter, 999999);

}

void CConfig::SetConfig_Options(unsigned short val_iZone, unsigned short val_nZone) {
  
  nZone = val_nZone;
  iZone = val_iZone;

  /*--- Allocate some default arrays needed for lists of doubles. ---*/
  
  default_vel_inf            = new su2double[3];
  default_ffd_axis           = new su2double[3];
  default_eng_cyl            = new su2double[7];
  default_eng_val            = new su2double[5];
  default_cfl_adapt          = new su2double[4];
  default_jst_coeff          = new su2double[2];
  default_ffd_coeff          = new su2double[3];
  default_mixedout_coeff     = new su2double[3];
  default_extrarelfac        = new su2double[2];
  default_rampRotFrame_coeff = new su2double[3];
  default_rampOutPres_coeff  = new su2double[3];
  default_jst_adj_coeff      = new su2double[2];
  default_ad_coeff_heat      = new su2double[2];
  default_obj_coeff          = new su2double[5];
  default_geo_loc            = new su2double[2];
  default_distortion         = new su2double[2];
  default_ea_lim             = new su2double[3];
  default_grid_fix           = new su2double[6];
  default_inc_crit           = new su2double[3];
  default_htp_axis           = new su2double[2];
  default_body_force         = new su2double[3];
  default_sineload_coeff     = new su2double[3];
  default_nacelle_location   = new su2double[5];

  // This config file is parsed by a number of programs to make it easy to write SU2
  // wrapper scripts (in python, go, etc.) so please do
  // the best you can to follow the established format. It's very hard to parse c++ code
  // and none of us that write the parsers want to write a full c++ interpreter. Please
  // play nice with the existing format so that you don't break the existing scripts.

  /* BEGIN_CONFIG_OPTIONS */

  /*!\par CONFIG_CATEGORY: Problem Definition \ingroup Config */
  /*--- Options related to problem definition and partitioning ---*/

  /*!\brief REGIME_TYPE \n  DESCRIPTION: Regime type \n OPTIONS: see \link Regime_Map \endlink \ingroup Config*/
  addEnumOption("REGIME_TYPE", Kind_Regime, Regime_Map, COMPRESSIBLE);
  
  /*!\brief PHYSICAL_PROBLEM \n DESCRIPTION: Physical governing equations \n Options: see \link Solver_Map \endlink \n DEFAULT: NO_SOLVER \ingroup Config*/
  addEnumOption("PHYSICAL_PROBLEM", Kind_Solver, Solver_Map, NO_SOLVER);
  /*!\brief PHYSICAL_PROBLEM_ZONEWISE \n DESCRIPTION: Physical governing equations for each zone \n Options: see \link Solver_Map \endlink \n DEFAULT: NO_SOLVER \ingroup Config*/
  addEnumListOption("PHYSICAL_PROBLEM_ZONEWISE", nZoneSpecified, Kind_Solver_PerZone, Solver_Map);
  /*!\brief PHYSICAL_PROBLEM \n DESCRIPTION: Physical governing equations \n Options: see \link Solver_Map \endlink \n DEFAULT: NO_SOLVER \ingroup Config*/
  addEnumOption("MULTIZONE_SOLVER", Kind_MZSolver, Multizone_Map, MZ_BLOCK_GAUSS_SEIDEL);
  /*!\brief MATH_PROBLEM  \n DESCRIPTION: Mathematical problem \n  Options: DIRECT, ADJOINT \ingroup Config*/
  addMathProblemOption("MATH_PROBLEM", ContinuousAdjoint, false, DiscreteAdjoint, false, Restart_Flow, false);
  /*!\brief KIND_TURB_MODEL \n DESCRIPTION: Specify turbulence model \n Options: see \link Turb_Model_Map \endlink \n DEFAULT: NO_TURB_MODEL \ingroup Config*/
  addEnumOption("KIND_TURB_MODEL", Kind_Turb_Model, Turb_Model_Map, NO_TURB_MODEL);
  /*!\brief KIND_TRANS_MODEL \n DESCRIPTION: Specify transition model OPTIONS: see \link Trans_Model_Map \endlink \n DEFAULT: NO_TRANS_MODEL \ingroup Config*/
  addEnumOption("KIND_TRANS_MODEL", Kind_Trans_Model, Trans_Model_Map, NO_TRANS_MODEL);

  /*!\brief KIND_SGS_MODEL \n DESCRIPTION: Specify subgrid scale model OPTIONS: see \link SGS_Model_Map \endlink \n DEFAULT: NO_SGS_MODEL \ingroup Config*/
  addEnumOption("KIND_SGS_MODEL", Kind_SGS_Model, SGS_Model_Map, NO_SGS_MODEL);

  /*!\brief KIND_FEM_DG_SHOCK \n DESCRIPTION: Specify shock capturing method for DG OPTIONS: see \link ShockCapturingDG_Map \endlink \n DEFAULT: NO_SHOCK_CAPTURING \ingroup Config*/
  addEnumOption("KIND_FEM_DG_SHOCK", Kind_FEM_DG_Shock, ShockCapturingDG_Map, NO_SHOCK_CAPTURING);

  /*!\brief KIND_MATRIX_COLORING \n DESCRIPTION: Specify the method for matrix coloring for Jacobian computations OPTIONS: see \link MatrixColoring_Map \endlink \n DEFAULT GREEDY_COLORING \ingroup Config*/
  addEnumOption("KIND_MATRIX_COLORING", Kind_Matrix_Coloring, MatrixColoring_Map, GREEDY_COLORING);

  /*!\brief WEAKLY_COUPLED_HEAT_EQUATION \n DESCRIPTION: Enable heat equation for incompressible flows. \ingroup Config*/
  addBoolOption("WEAKLY_COUPLED_HEAT_EQUATION", Weakly_Coupled_Heat, NO);

  addBoolOption("TGV", TaylorGreen, false);

  /*\brief AXISYMMETRIC \n DESCRIPTION: Axisymmetric simulation \n DEFAULT: false \ingroup Config */
  addBoolOption("AXISYMMETRIC", Axisymmetric, false);
  
  /* DESCRIPTION: Add the gravity force */
  addBoolOption("GRAVITY_FORCE", GravityForce, false);
  /* DESCRIPTION: Apply a body force as a source term (NO, YES) */
  addBoolOption("BODY_FORCE", Body_Force, false);
  default_body_force[0] = 0.0; default_body_force[1] = 0.0; default_body_force[2] = 0.0;
  /* DESCRIPTION: Vector of body force values (BodyForce_X, BodyForce_Y, BodyForce_Z) */
  addDoubleArrayOption("BODY_FORCE_VECTOR", 3, Body_Force_Vector, default_body_force);
  
  /* DESCRIPTION: Apply a body force as a source term for periodic boundary conditions (NO, YES) */
  addBoolOption("PERIODIC_BC_BODY_FORCE", Periodic_BC_Body_Force, false);
  /* DESCRIPTION: Delta pressure on which basis body force will be computed  */
  addDoubleOption("DELTA_P_BODY_FORCE", DeltaP_BodyForce, 0.0);
  
  /*!\brief RESTART_SOL \n DESCRIPTION: Restart solution from native solution file \n Options: NO, YES \ingroup Config */
  addBoolOption("RESTART_SOL", Restart, false);
  /*!\brief BINARY_RESTART \n DESCRIPTION: Read / write binary SU2 native restart files. \n Options: YES, NO \ingroup Config */
  addBoolOption("WRT_BINARY_RESTART", Wrt_Binary_Restart, true);
  /*!\brief BINARY_RESTART \n DESCRIPTION: Read / write binary SU2 native restart files. \n Options: YES, NO \ingroup Config */
  addBoolOption("READ_BINARY_RESTART", Read_Binary_Restart, true);
  /*!\brief SYSTEM_MEASUREMENTS \n DESCRIPTION: System of measurements \n OPTIONS: see \link Measurements_Map \endlink \n DEFAULT: SI \ingroup Config*/
  addEnumOption("SYSTEM_MEASUREMENTS", SystemMeasurements, Measurements_Map, SI);

  /*!\par CONFIG_CATEGORY: FluidModel \ingroup Config*/
  /*!\brief FLUID_MODEL \n DESCRIPTION: Fluid model \n OPTIONS: See \link FluidModel_Map \endlink \n DEFAULT: STANDARD_AIR \ingroup Config*/
  addEnumOption("FLUID_MODEL", Kind_FluidModel, FluidModel_Map, STANDARD_AIR);


  /*!\par CONFIG_CATEGORY: Freestream Conditions \ingroup Config*/
  /*--- Options related to freestream specification ---*/

  /*!\brief GAS_CONSTANT \n DESCRIPTION: Specific gas constant (287.058 J/kg*K (air), only for compressible flows) \ingroup Config*/
  addDoubleOption("GAS_CONSTANT", Gas_Constant, 287.058);
  /*!\brief GAMMA_VALUE  \n DESCRIPTION: Ratio of specific heats (1.4 (air), only for compressible flows) \ingroup Config*/
  addDoubleOption("GAMMA_VALUE", Gamma, 1.4);
  /*!\brief CP_VALUE  \n DESCRIPTION: Specific heat at constant pressure, Cp (1004.703 J/kg*K (air), constant density incompressible fluids only) \ingroup Config*/
  addDoubleOption("SPECIFIC_HEAT_CP", Specific_Heat_Cp, 1004.703);
  /*!\brief CP_VALUE  \n DESCRIPTION: Specific heat at constant volume, Cp (717.645 J/kg*K (air), constant density incompressible fluids only) \ingroup Config*/
  addDoubleOption("SPECIFIC_HEAT_CV", Specific_Heat_Cv, 717.645);
  /* DESCRIPTION: Heat capacity used for heat equation */
  addDoubleOption("SPECIFIC_HEAT_CP_SOLID", Specific_Heat_Cp_Solid, 896.0);
  /*!\brief THERMAL_EXPANSION_COEFF  \n DESCRIPTION: Thermal expansion coefficient (0.00347 K^-1 (air), used for Boussinesq approximation for liquids/non-ideal gases) \ingroup Config*/
  addDoubleOption("THERMAL_EXPANSION_COEFF", Thermal_Expansion_Coeff, 0.00347);
  /*!\brief MOLECULAR_WEIGHT \n DESCRIPTION: Molecular weight for an incompressible ideal gas (28.96 g/mol (air) default) \ingroup Config*/
  addDoubleOption("MOLECULAR_WEIGHT", Molecular_Weight, 28.96);
  
  /*--- Options related to VAN der WAALS MODEL and PENG ROBINSON ---*/

  /* DESCRIPTION: Critical Temperature, default value for AIR */
  addDoubleOption("CRITICAL_TEMPERATURE", Temperature_Critical, 131.00);
  /* DESCRIPTION: Critical Pressure, default value for MDM */
  addDoubleOption("CRITICAL_PRESSURE", Pressure_Critical, 3588550.0);
  /* DESCRIPTION: Critical Density, default value for MDM */
  addDoubleOption("CRITICAL_DENSITY", Density_Critical, 263.0);

  /*--- Options related to VAN der WAALS MODEL and PENG ROBINSON ---*/
  /* DESCRIPTION: Critical Density, default value for MDM */
   addDoubleOption("ACENTRIC_FACTOR", Acentric_Factor, 0.035);

   /*--- Options related to Viscosity Model ---*/
  /*!\brief VISCOSITY_MODEL \n DESCRIPTION: model of the viscosity \n OPTIONS: See \link ViscosityModel_Map \endlink \n DEFAULT: SUTHERLAND \ingroup Config*/
  addEnumOption("VISCOSITY_MODEL", Kind_ViscosityModel, ViscosityModel_Map, SUTHERLAND);

  /*--- Options related to Constant Viscosity Model ---*/

  /* DESCRIPTION: default value for AIR */
  addDoubleOption("MU_CONSTANT", Mu_Constant , 1.716E-5);

  /*--- Options related to Sutherland Viscosity Model ---*/

  /* DESCRIPTION: Sutherland Viscosity Ref default value for AIR SI */
  addDoubleOption("MU_REF", Mu_Ref, 1.716E-5);
  /* DESCRIPTION: Sutherland Temperature Ref, default value for AIR SI */
  addDoubleOption("MU_T_REF", Mu_Temperature_Ref, 273.15);
  /* DESCRIPTION: Sutherland constant, default value for AIR SI */
  addDoubleOption("SUTHERLAND_CONSTANT", Mu_S, 110.4);

  /*--- Options related to Thermal Conductivity Model ---*/

  addEnumOption("CONDUCTIVITY_MODEL", Kind_ConductivityModel, ConductivityModel_Map, CONSTANT_PRANDTL);

 /*--- Options related to Constant Thermal Conductivity Model ---*/

 /* DESCRIPTION: default value for AIR */
  addDoubleOption("KT_CONSTANT", Kt_Constant , 0.0257);

  /*!\brief REYNOLDS_NUMBER \n DESCRIPTION: Reynolds number (non-dimensional, based on the free-stream values). Needed for viscous solvers. For incompressible solvers the Reynolds length will always be 1.0 \n DEFAULT: 0.0 \ingroup Config */
  addDoubleOption("REYNOLDS_NUMBER", Reynolds, 0.0);
  /*!\brief REYNOLDS_LENGTH \n DESCRIPTION: Reynolds length (1 m by default). Used for compressible solver: incompressible solver will use 1.0. \ingroup Config */
  addDoubleOption("REYNOLDS_LENGTH", Length_Reynolds, 1.0);
  /*!\brief PRANDTL_LAM \n DESCRIPTION: Laminar Prandtl number (0.72 (air), only for compressible flows) \n DEFAULT: 0.72 \ingroup Config*/
  addDoubleOption("PRANDTL_LAM", Prandtl_Lam, 0.72);
  /*!\brief PRANDTL_TURB \n DESCRIPTION: Turbulent Prandtl number (0.9 (air), only for compressible flows) \n DEFAULT 0.90 \ingroup Config*/
  addDoubleOption("PRANDTL_TURB", Prandtl_Turb, 0.90);
  /*!\brief BULK_MODULUS \n DESCRIPTION: Value of the Bulk Modulus  \n DEFAULT 1.42E5 \ingroup Config*/
  addDoubleOption("BULK_MODULUS", Bulk_Modulus, 1.42E5);
  /* DESCRIPTION: Epsilon^2 multipier in Beta calculation for incompressible preconditioner.  */
  addDoubleOption("BETA_FACTOR", Beta_Factor, 4.1);
  /*!\brief MACH_NUMBER  \n DESCRIPTION:  Mach number (non-dimensional, based on the free-stream values). 0.0 by default \ingroup Config*/
  addDoubleOption("MACH_NUMBER", Mach, 0.0);
  /*!\brief INIT_OPTION \n DESCRIPTION: Init option to choose between Reynolds or thermodynamics quantities for initializing the solution \n OPTIONS: see \link InitOption_Map \endlink \n DEFAULT REYNOLDS \ingroup Config*/
  addEnumOption("INIT_OPTION", Kind_InitOption, InitOption_Map, REYNOLDS);
  /* DESCRIPTION: Free-stream option to choose between density and temperature for initializing the solution */
  addEnumOption("FREESTREAM_OPTION", Kind_FreeStreamOption, FreeStreamOption_Map, TEMPERATURE_FS);
  /*!\brief FREESTREAM_PRESSURE\n DESCRIPTION: Free-stream pressure (101325.0 N/m^2 by default) \ingroup Config*/
  addDoubleOption("FREESTREAM_PRESSURE", Pressure_FreeStream, 101325.0);
  /*!\brief FREESTREAM_DENSITY\n DESCRIPTION: Free-stream density (1.2886 Kg/m^3 (air), 998.2 Kg/m^3 (water)) \n DEFAULT -1.0 (calculated from others) \ingroup Config*/
  addDoubleOption("FREESTREAM_DENSITY", Density_FreeStream, -1.0);
  /*!\brief FREESTREAM_TEMPERATURE\n DESCRIPTION: Free-stream temperature (288.15 K by default) \ingroup Config*/
  addDoubleOption("FREESTREAM_TEMPERATURE", Temperature_FreeStream, 288.15);

  /*--- Options related to incompressible flow solver ---*/

  /* DESCRIPTION: Option to choose the density model used in the incompressible flow solver. */
  addEnumOption("INC_DENSITY_MODEL", Kind_DensityModel, DensityModel_Map, CONSTANT);
    /*!\brief ENERGY_EQUATION \n DESCRIPTION: Solve the energy equation in the incompressible flow solver. \ingroup Config*/
  addBoolOption("INC_ENERGY_EQUATION", Energy_Equation, false);
  /*!\brief INC_DENSITY_REF \n DESCRIPTION: Reference density for incompressible flows  \ingroup Config*/
  addDoubleOption("INC_DENSITY_REF", Inc_Density_Ref, 1.0);
  /*!\brief INC_VELOCITY_REF \n DESCRIPTION: Reference velocity for incompressible flows (1.0 by default) \ingroup Config*/
  addDoubleOption("INC_VELOCITY_REF", Inc_Velocity_Ref, 1.0);
  /*!\brief INC_TEMPERATURE_REF \n DESCRIPTION: Reference temperature for incompressible flows with the energy equation (1.0 by default) \ingroup Config*/
  addDoubleOption("INC_TEMPERATURE_REF", Inc_Temperature_Ref, 1.0);
  /*!\brief INC_DENSITY_INIT \n DESCRIPTION: Initial density for incompressible flows (1.2886 kg/m^3 by default) \ingroup Config*/
  addDoubleOption("INC_DENSITY_INIT", Inc_Density_Init, 1.2886);
  /*!\brief INC_VELOCITY_INIT \n DESCRIPTION: Initial velocity for incompressible flows (1.0,0,0 m/s by default) \ingroup Config*/
  default_vel_inf[0] = 1.0; default_vel_inf[1] = 0.0; default_vel_inf[2] = 0.0;
  addDoubleArrayOption("INC_VELOCITY_INIT", 3, Inc_Velocity_Init, default_vel_inf);
  /*!\brief INC_TEMPERATURE_INIT \n DESCRIPTION: Initial temperature for incompressible flows with the energy equation (288.15 K by default) \ingroup Config*/
  addDoubleOption("INC_TEMPERATURE_INIT", Inc_Temperature_Init, 288.15);
  /*!\brief INC_NONDIM \n DESCRIPTION: Non-dimensionalization scheme for incompressible flows. \ingroup Config*/
  addEnumOption("INC_NONDIM", Ref_Inc_NonDim, NonDim_Map, INITIAL_VALUES);
    /*!\brief INC_INLET_USENORMAL \n DESCRIPTION: Use the local boundary normal for the flow direction with the incompressible pressure inlet. \ingroup Config*/
  addBoolOption("INC_INLET_USENORMAL", Inc_Inlet_UseNormal, false);
  /*!\brief INC_INLET_DAMPING \n DESCRIPTION: Damping factor applied to the iterative updates to the velocity at a pressure inlet in incompressible flow (0.1 by default). \ingroup Config*/
  addDoubleOption("INC_INLET_DAMPING", Inc_Inlet_Damping, 0.1);
  /*!\brief INC_OUTLET_DAMPING \n DESCRIPTION: Damping factor applied to the iterative updates to the pressure at a mass flow outlet in incompressible flow (0.1 by default). \ingroup Config*/
  addDoubleOption("INC_OUTLET_DAMPING", Inc_Outlet_Damping, 0.1);
  
  /*!\brief FREESTREAM_TEMPERATURE_VE\n DESCRIPTION: Free-stream vibrational-electronic temperature (288.15 K by default) \ingroup Config*/
  addDoubleOption("FREESTREAM_TEMPERATURE_VE", Temperature_ve_FreeStream, 288.15);
  default_vel_inf[0] = 1.0; default_vel_inf[1] = 0.0; default_vel_inf[2] = 0.0;
  /*!\brief FREESTREAM_VELOCITY\n DESCRIPTION: Free-stream velocity (m/s) */
  addDoubleArrayOption("FREESTREAM_VELOCITY", 3, Velocity_FreeStream, default_vel_inf);
  /* DESCRIPTION: Free-stream viscosity (1.853E-5 Ns/m^2 (air), 0.798E-3 Ns/m^2 (water)) */
  addDoubleOption("FREESTREAM_VISCOSITY", Viscosity_FreeStream, -1.0);
  /* DESCRIPTION: Thermal conductivity used for heat equation */
  addDoubleOption("THERMAL_CONDUCTIVITY_SOLID", Thermal_Conductivity_Solid, 0.0);
  /* DESCRIPTION: Solids temperature at freestream conditions */
  addDoubleOption("SOLID_TEMPERATURE_INIT", Temperature_Freestream_Solid, 288.15);
  /* DESCRIPTION: Density used in solids */
  addDoubleOption("SOLID_DENSITY", Density_Solid, 2710.0);
  /* DESCRIPTION:  */
  addDoubleOption("FREESTREAM_INTERMITTENCY", Intermittency_FreeStream, 1.0);
  /* DESCRIPTION:  */
  addDoubleOption("FREESTREAM_TURBULENCEINTENSITY", TurbulenceIntensity_FreeStream, 0.05);
  /* DESCRIPTION:  */
  addDoubleOption("FREESTREAM_NU_FACTOR", NuFactor_FreeStream, 3.0);
  /* DESCRIPTION:  */
  addDoubleOption("ENGINE_NU_FACTOR", NuFactor_Engine, 3.0);
  /* DESCRIPTION:  */
  addDoubleOption("ACTDISK_SECONDARY_FLOW", SecondaryFlow_ActDisk, 0.0);
  /* DESCRIPTION:  */
  addDoubleOption("INITIAL_BCTHRUST", Initial_BCThrust, 4000.0);
  /* DESCRIPTION:  */
  addDoubleOption("FREESTREAM_TURB2LAMVISCRATIO", Turb2LamViscRatio_FreeStream, 10.0);
  /* DESCRIPTION: Side-slip angle (degrees, only for compressible flows) */
  addDoubleOption("SIDESLIP_ANGLE", AoS, 0.0);
  /*!\brief AOA  \n DESCRIPTION: Angle of attack (degrees, only for compressible flows) \ingroup Config*/
  addDoubleOption("AOA", AoA, 0.0);
  /* DESCRIPTION: Activate fixed CL mode (specify a CL instead of AoA). */
  addBoolOption("FIXED_CL_MODE", Fixed_CL_Mode, false);
  /* DESCRIPTION: Activate fixed CM mode (specify a CM instead of iH). */
  addBoolOption("FIXED_CM_MODE", Fixed_CM_Mode, false);
  /* DESCRIPTION: Evaluate the dOF_dCL or dOF_dCMy during run time. */
  addBoolOption("EVAL_DOF_DCX", Eval_dOF_dCX, false);
  /* DESCRIPTION: DIscard the angle of attack in the solution and the increment in the geometry files. */
  addBoolOption("DISCARD_INFILES", Discard_InFiles, false);
  /* DESCRIPTION: Specify a fixed coefficient of lift instead of AoA (only for compressible flows) */
  addDoubleOption("TARGET_CL", Target_CL, 0.0);
  /* DESCRIPTION: Specify a fixed coefficient of lift instead of AoA (only for compressible flows) */
  addDoubleOption("TARGET_CM", Target_CM, 0.0);
  /* DESCRIPTION: Damping factor for fixed CL mode. */
  addDoubleOption("DCL_DALPHA", dCL_dAlpha, 0.2);
  /* DESCRIPTION: Damping factor for fixed CL mode. */
  addDoubleOption("DCM_DIH", dCM_diH, 0.05);
  /* DESCRIPTION: Number of times Alpha is updated in a fix CL problem. */
  addUnsignedLongOption("UPDATE_ALPHA", Update_Alpha, 5);
  /* DESCRIPTION: Number of times Alpha is updated in a fix CL problem. */
  addUnsignedLongOption("UPDATE_IH", Update_iH, 5);
  /* DESCRIPTION: Number of iterations to evaluate dCL_dAlpha . */
  addUnsignedLongOption("ITER_DCL_DALPHA", Iter_dCL_dAlpha, 500);
  /* DESCRIPTION: Damping factor for fixed CL mode. */
  addDoubleOption("DNETTHRUST_DBCTHRUST", dNetThrust_dBCThrust, 1.0);
  /* DESCRIPTION: Number of times Alpha is updated in a fix CL problem. */
  addUnsignedLongOption("UPDATE_BCTHRUST", Update_BCThrust, 5);


  /*!\par CONFIG_CATEGORY: Reference Conditions \ingroup Config*/
  /*--- Options related to reference values for nondimensionalization ---*/

  Length_Ref = 1.0; //<---- NOTE: this should be given an option or set as a const

  /*!\brief REF_ORIGIN_MOMENT_X\n DESCRIPTION: X Reference origin for moment computation \ingroup Config*/
  addDoubleListOption("REF_ORIGIN_MOMENT_X", nRefOriginMoment_X, RefOriginMoment_X);
  /*!\brief REF_ORIGIN_MOMENT_Y\n DESCRIPTION: Y Reference origin for moment computation \ingroup Config*/
  addDoubleListOption("REF_ORIGIN_MOMENT_Y", nRefOriginMoment_Y, RefOriginMoment_Y);
  /*!\brief REF_ORIGIN_MOMENT_Z\n DESCRIPTION: Z Reference origin for moment computation \ingroup Config*/
  addDoubleListOption("REF_ORIGIN_MOMENT_Z", nRefOriginMoment_Z, RefOriginMoment_Z);
  /*!\brief REF_AREA\n DESCRIPTION: Reference area for force coefficients (0 implies automatic calculation) \ingroup Config*/
  addDoubleOption("REF_AREA", RefArea, 1.0);
  /*!\brief SEMI_SPAN\n DESCRIPTION: Wing semi-span (0 implies automatic calculation) \ingroup Config*/
  addDoubleOption("SEMI_SPAN", SemiSpan, 0.0);
  /*!\brief REF_LENGTH\n DESCRIPTION: Reference length for pitching, rolling, and yawing non-dimensional moment \ingroup Config*/
  addDoubleOption("REF_LENGTH", RefLength, 1.0);
  /*!\brief REF_SHARP_EDGES\n DESCRIPTION: Reference coefficient for detecting sharp edges \ingroup Config*/
  addDoubleOption("REF_SHARP_EDGES", RefSharpEdges, 3.0);
	/*!\brief REF_VELOCITY\n DESCRIPTION: Reference velocity (incompressible only)  \ingroup Config*/
  addDoubleOption("REF_VELOCITY", Velocity_Ref, -1.0);
	/* !\brief REF_VISCOSITY  \n DESCRIPTION: Reference viscosity (incompressible only)  \ingroup Config*/
  addDoubleOption("REF_VISCOSITY", Viscosity_Ref, -1.0);
  /* DESCRIPTION: Type of mesh motion */
  addEnumOption("REF_DIMENSIONALIZATION", Ref_NonDim, NonDim_Map, DIMENSIONAL);

  /*!\par CONFIG_CATEGORY: Boundary Markers \ingroup Config*/
  /*--- Options related to various boundary markers ---*/

  /*!\brief HTP_AXIS\n DESCRIPTION: Location of the HTP axis*/
  default_htp_axis[0] = 0.0; default_htp_axis[1] = 0.0;
  addDoubleArrayOption("HTP_AXIS", 2, HTP_Axis, default_htp_axis);
  /*!\brief MARKER_PLOTTING\n DESCRIPTION: Marker(s) of the surface in the surface flow solution file  \ingroup Config*/
  addStringListOption("MARKER_PLOTTING", nMarker_Plotting, Marker_Plotting);
  /*!\brief MARKER_MONITORING\n DESCRIPTION: Marker(s) of the surface where evaluate the non-dimensional coefficients \ingroup Config*/
  addStringListOption("MARKER_MONITORING", nMarker_Monitoring, Marker_Monitoring);
  /*!\brief MARKER_CONTROL_VOLUME\n DESCRIPTION: Marker(s) of the surface in the surface flow solution file  \ingroup Config*/
  addStringListOption("MARKER_ANALYZE", nMarker_Analyze, Marker_Analyze);
  /*!\brief MARKER_DESIGNING\n DESCRIPTION: Marker(s) of the surface where objective function (design problem) will be evaluated \ingroup Config*/
  addStringListOption("MARKER_DESIGNING", nMarker_Designing, Marker_Designing);
  /*!\brief GEO_MARKER\n DESCRIPTION: Marker(s) of the surface where evaluate the geometrical functions \ingroup Config*/
  addStringListOption("GEO_MARKER", nMarker_GeoEval, Marker_GeoEval);
  /*!\brief MARKER_EULER\n DESCRIPTION: Euler wall boundary marker(s) \ingroup Config*/
  addStringListOption("MARKER_EULER", nMarker_Euler, Marker_Euler);
  /*!\brief MARKER_FAR\n DESCRIPTION: Far-field boundary marker(s) \ingroup Config*/
  addStringListOption("MARKER_FAR", nMarker_FarField, Marker_FarField);
  /*!\brief MARKER_SYM\n DESCRIPTION: Symmetry boundary condition \ingroup Config*/
  addStringListOption("MARKER_SYM", nMarker_SymWall, Marker_SymWall);
  /*!\brief MARKER_NEARFIELD\n DESCRIPTION: Near-Field boundary condition \ingroup Config*/
  addStringListOption("MARKER_NEARFIELD", nMarker_NearFieldBound, Marker_NearFieldBound);
  /*!\brief MARKER_FLUID_INTERFACE\n DESCRIPTION: Fluid interface boundary marker(s) \ingroup Config*/
  addStringListOption("MARKER_FLUID_INTERFACE", nMarker_Fluid_InterfaceBound, Marker_Fluid_InterfaceBound);
  /*!\brief MARKER_INTERFACE\n DESCRIPTION: Zone interface boundary marker(s) \ingroup Config*/
  addStringListOption("MARKER_INTERFACE", nMarker_InterfaceBound, Marker_InterfaceBound);
  /*!\brief MARKER_FSI_INTERFACE \n DESCRIPTION: ZONE interface boundary marker(s) \ingroup Config*/
  addStringListOption("MARKER_ZONE_INTERFACE", nMarker_ZoneInterface, Marker_ZoneInterface);
  /*!\brief MARKER_CHT_INTERFACE \n DESCRIPTION: CHT interface boundary marker(s) \ingroup Config*/
  addStringListOption("MARKER_CHT_INTERFACE", nMarker_CHTInterface, Marker_CHTInterface);
  /*!\brief MARKER_DIRICHLET  \n DESCRIPTION: Dirichlet boundary marker(s) \ingroup Config*/
  addStringListOption("MARKER_DIRICHLET", nMarker_Dirichlet, Marker_Dirichlet);
  /* DESCRIPTION: Neumann boundary marker(s) */
  addStringListOption("MARKER_NEUMANN", nMarker_Neumann, Marker_Neumann);
  /* DESCRIPTION: Neumann boundary marker(s) */
  addStringListOption("MARKER_INTERNAL", nMarker_Internal, Marker_Internal);
  /* DESCRIPTION: Custom boundary marker(s) */
  addStringListOption("MARKER_CUSTOM", nMarker_Custom, Marker_Custom);
  /* DESCRIPTION: Periodic boundary marker(s) for use with SU2_MSH
   Format: ( periodic marker, donor marker, rotation_center_x, rotation_center_y,
   rotation_center_z, rotation_angle_x-axis, rotation_angle_y-axis,
   rotation_angle_z-axis, translation_x, translation_y, translation_z, ... ) */
  addPeriodicOption("MARKER_PERIODIC", nMarker_PerBound, Marker_PerBound, Marker_PerDonor,
                    Periodic_RotCenter, Periodic_RotAngles, Periodic_Translation);

  /*!\brief MARKER_PYTHON_CUSTOM\n DESCRIPTION: Python customizable marker(s) \ingroup Config*/
  addStringListOption("MARKER_PYTHON_CUSTOM", nMarker_PyCustom, Marker_PyCustom);

  /*!\brief MARKER_WALL_FUNCTIONS\n DESCRIPTION: Viscous wall markers for which wall functions must be applied.
   Format: (Wall function marker, wall function type, ...) \ingroup Config*/
  addWallFunctionOption("MARKER_WALL_FUNCTIONS", nMarker_WallFunctions, Marker_WallFunctions,
                        Kind_WallFunctions, IntInfo_WallFunctions, DoubleInfo_WallFunctions);

  /*!\brief ACTDISK_TYPE  \n DESCRIPTION: Actuator Disk boundary type \n OPTIONS: see \link ActDisk_Map \endlink \n Default: VARIABLES_JUMP \ingroup Config*/
  addEnumOption("ACTDISK_TYPE", Kind_ActDisk, ActDisk_Map, VARIABLES_JUMP);

  /*!\brief MARKER_ACTDISK\n DESCRIPTION: Periodic boundary marker(s) for use with SU2_MSH
   Format: ( periodic marker, donor marker, rotation_center_x, rotation_center_y,
   rotation_center_z, rotation_angle_x-axis, rotation_angle_y-axis,
   rotation_angle_z-axis, translation_x, translation_y, translation_z, ... ) \ingroup Config*/
  addActDiskOption("MARKER_ACTDISK",
                   nMarker_ActDiskInlet, nMarker_ActDiskOutlet,  Marker_ActDiskInlet, Marker_ActDiskOutlet,
                   ActDisk_PressJump, ActDisk_TempJump, ActDisk_Omega);

  /*!\brief INLET_TYPE  \n DESCRIPTION: Inlet boundary type \n OPTIONS: see \link Inlet_Map \endlink \n DEFAULT: TOTAL_CONDITIONS \ingroup Config*/
  addEnumOption("INLET_TYPE", Kind_Inlet, Inlet_Map, TOTAL_CONDITIONS);
  /*!\brief INC_INLET_TYPE \n DESCRIPTION: List of inlet types for incompressible flows. List length must match number of inlet markers. Options: VELOCITY_INLET, PRESSURE_INLET. \ingroup Config*/
  addEnumListOption("INC_INLET_TYPE", nInc_Inlet, Kind_Inc_Inlet, Inlet_Map);
  addBoolOption("SPECIFIED_INLET_PROFILE", Inlet_From_File, false);
  /*!\brief INLET_FILENAME \n DESCRIPTION: Input file for a specified inlet profile (w/ extension) \n DEFAULT: inlet.dat \ingroup Config*/
  addStringOption("INLET_FILENAME", Inlet_Filename, string("inlet.dat"));
  /*!\brief INLET_MATCHING_TOLERANCE
   * \n DESCRIPTION: If a file is provided to specify the inlet profile,
   * this tolerance will be used to match the coordinates in the input file to
   * the points on the grid. \n DEFAULT: 1E-6 \ingroup Config*/
  addDoubleOption("INLET_MATCHING_TOLERANCE", Inlet_Matching_Tol, 1e-6);
  /*!\brief MARKER_INLET  \n DESCRIPTION: Inlet boundary marker(s) with the following formats,
   Total Conditions: (inlet marker, total temp, total pressure, flow_direction_x,
   flow_direction_y, flow_direction_z, ... ) where flow_direction is
   a unit vector.
   Mass Flow: (inlet marker, density, velocity magnitude, flow_direction_x,
   flow_direction_y, flow_direction_z, ... ) where flow_direction is
   a unit vector. \ingroup Config*/
  addInletOption("MARKER_INLET", nMarker_Inlet, Marker_Inlet, Inlet_Ttotal, Inlet_Ptotal, Inlet_FlowDir);

  /*!\brief MARKER_RIEMANN \n DESCRIPTION: Riemann boundary marker(s) with the following formats, a unit vector.
   * \n OPTIONS: See \link Riemann_Map \endlink. The variables indicated by the option and the flow direction unit vector must be specified. \ingroup Config*/
  addRiemannOption("MARKER_RIEMANN", nMarker_Riemann, Marker_Riemann, Kind_Data_Riemann, Riemann_Map, Riemann_Var1, Riemann_Var2, Riemann_FlowDir);
  /*!\brief MARKER_GILES \n DESCRIPTION: Giles boundary marker(s) with the following formats, a unit vector. */
  /* \n OPTIONS: See \link Giles_Map \endlink. The variables indicated by the option and the flow direction unit vector must be specified. \ingroup Config*/
  addGilesOption("MARKER_GILES", nMarker_Giles, Marker_Giles, Kind_Data_Giles, Giles_Map, Giles_Var1, Giles_Var2, Giles_FlowDir, RelaxFactorAverage, RelaxFactorFourier);
  /*!\brief SPATIAL_FOURIER \n DESCRIPTION: Option to compute the spatial fourier trasformation for the Giles BC. */
  addBoolOption("SPATIAL_FOURIER", SpatialFourier, false);
  /*!\brief GILES_EXTRA_RELAXFACTOR \n DESCRIPTION: the 1st coeff the value of the under relaxation factor to apply to the shroud and hub,
   * the 2nd coefficient is the the percentage of span-wise height influenced by this extra under relaxation factor.*/
  default_extrarelfac[0] = 0.1; default_extrarelfac[1] = 0.1;
  addDoubleArrayOption("GILES_EXTRA_RELAXFACTOR", 2, ExtraRelFacGiles, default_extrarelfac);
  /*!\brief AVERAGE_PROCESS_TYPE \n DESCRIPTION: types of mixing process for averaging quantities at the boundaries.
    \n OPTIONS: see \link MixingProcess_Map \endlink \n DEFAULT: AREA_AVERAGE \ingroup Config*/
  addEnumOption("MIXINGPLANE_INTERFACE_KIND", Kind_MixingPlaneInterface, MixingPlaneInterface_Map, NEAREST_SPAN);
  /*!\brief AVERAGE_PROCESS_KIND \n DESCRIPTION: types of mixing process for averaging quantities at the boundaries.
    \n OPTIONS: see \link MixingProcess_Map \endlink \n DEFAULT: AREA_AVERAGE \ingroup Config*/
  addEnumOption("AVERAGE_PROCESS_KIND", Kind_AverageProcess, AverageProcess_Map, AREA);
  /*!\brief PERFORMANCE_AVERAGE_PROCESS_KIND \n DESCRIPTION: types of mixing process for averaging quantities at the boundaries for performance computation.
      \n OPTIONS: see \link MixingProcess_Map \endlink \n DEFAULT: AREA_AVERAGE \ingroup Config*/
  addEnumOption("PERFORMANCE_AVERAGE_PROCESS_KIND", Kind_PerformanceAverageProcess, AverageProcess_Map, AREA);
  default_mixedout_coeff[0] = 1.0; default_mixedout_coeff[1] = 1.0E-05; default_mixedout_coeff[2] = 15.0;
  /*!\brief MIXEDOUT_COEFF \n DESCRIPTION: the 1st coeff is an under relaxation factor for the Newton method,
   * the 2nd coefficient is the tolerance for the Newton method, 3rd coefficient is the maximum number of
   * iteration for the Newton Method.*/
  addDoubleArrayOption("MIXEDOUT_COEFF", 3, Mixedout_Coeff, default_mixedout_coeff);
  /*!\brief RAMP_ROTATING_FRAME\n DESCRIPTION: option to ramp up or down the rotating frame velocity value*/
  addBoolOption("RAMP_ROTATING_FRAME", RampRotatingFrame, false);
  default_rampRotFrame_coeff[0] = 0; default_rampRotFrame_coeff[1] = 1.0; default_rampRotFrame_coeff[2] = 1000.0;
      /*!\brief RAMP_ROTATING_FRAME_COEFF \n DESCRIPTION: the 1st coeff is the staring velocity,
   * the 2nd coeff is the number of iterations for the update, 3rd is the number of iteration */
  addDoubleArrayOption("RAMP_ROTATING_FRAME_COEFF", 3, RampRotatingFrame_Coeff, default_rampRotFrame_coeff);
  /* DESCRIPTION: AVERAGE_MACH_LIMIT is a limit value for average procedure based on the mass flux. */
  addDoubleOption("AVERAGE_MACH_LIMIT", AverageMachLimit, 0.03);
  /*!\brief RAMP_OUTLET_PRESSURE\n DESCRIPTION: option to ramp up or down the rotating frame velocity value*/
  addBoolOption("RAMP_OUTLET_PRESSURE", RampOutletPressure, false);
  default_rampOutPres_coeff[0] = 100000.0; default_rampOutPres_coeff[1] = 1.0; default_rampOutPres_coeff[2] = 1000.0;
  /*!\brief RAMP_OUTLET_PRESSURE_COEFF \n DESCRIPTION: the 1st coeff is the staring outlet pressure,
   * the 2nd coeff is the number of iterations for the update, 3rd is the number of total iteration till reaching the final outlet pressure value */
  addDoubleArrayOption("RAMP_OUTLET_PRESSURE_COEFF", 3, RampOutletPressure_Coeff, default_rampOutPres_coeff);
  /*!\brief MARKER_MIXINGPLANE \n DESCRIPTION: Identify the boundaries in which the mixing plane is applied. \ingroup Config*/
  addStringListOption("MARKER_MIXINGPLANE_INTERFACE", nMarker_MixingPlaneInterface, Marker_MixingPlaneInterface);
  /*!\brief TURBULENT_MIXINGPLANE \n DESCRIPTION: Activate mixing plane also for turbulent quantities \ingroup Config*/
  addBoolOption("TURBULENT_MIXINGPLANE", turbMixingPlane, false);
  /*!\brief MARKER_TURBOMACHINERY \n DESCRIPTION: Identify the inflow and outflow boundaries in which the turbomachinery settings are  applied. \ingroup Config*/
  addTurboPerfOption("MARKER_TURBOMACHINERY", nMarker_Turbomachinery, Marker_TurboBoundIn, Marker_TurboBoundOut);
  /*!\brief NUM_SPANWISE_SECTIONS \n DESCRIPTION: Integer number of spanwise sections to compute 3D turbo BC and Performance for turbomachinery */
  addUnsignedShortOption("NUM_SPANWISE_SECTIONS", nSpanWiseSections_User, 1);
  /*!\brief SPANWISE_KIND \n DESCRIPTION: type of algorithm to identify the span-wise sections at the turbo boundaries.
   \n OPTIONS: see \link SpanWise_Map \endlink \n Default: AUTOMATIC */
  addEnumOption("SPANWISE_KIND", Kind_SpanWise, SpanWise_Map, AUTOMATIC);
  /*!\brief TURBOMACHINERY_KIND \n DESCRIPTION: types of turbomachynery architecture.
      \n OPTIONS: see \link TurboMachinery_Map \endlink \n Default: AXIAL */
  addEnumListOption("TURBOMACHINERY_KIND",nTurboMachineryKind, Kind_TurboMachinery, TurboMachinery_Map);
  /*!\brief MARKER_SHROUD \n DESCRIPTION: markers in which velocity is forced to 0.0 .
   * \n Format: (shroud1, shroud2, ...)*/
  addStringListOption("MARKER_SHROUD", nMarker_Shroud, Marker_Shroud);
  /*!\brief MARKER_SUPERSONIC_INLET  \n DESCRIPTION: Supersonic inlet boundary marker(s)
   * \n   Format: (inlet marker, temperature, static pressure, velocity_x,   velocity_y, velocity_z, ... ), i.e. primitive variables specified. \ingroup Config*/
  addInletOption("MARKER_SUPERSONIC_INLET", nMarker_Supersonic_Inlet, Marker_Supersonic_Inlet, Inlet_Temperature, Inlet_Pressure, Inlet_Velocity);
  /*!\brief MARKER_SUPERSONIC_OUTLET \n DESCRIPTION: Supersonic outlet boundary marker(s) \ingroup Config*/
  addStringListOption("MARKER_SUPERSONIC_OUTLET", nMarker_Supersonic_Outlet, Marker_Supersonic_Outlet);
  /*!\brief MARKER_OUTLET  \n DESCRIPTION: Outlet boundary marker(s)\n
   Format: ( outlet marker, back pressure (static), ... ) \ingroup Config*/
  addStringDoubleListOption("MARKER_OUTLET", nMarker_Outlet, Marker_Outlet, Outlet_Pressure);
  /*!\brief INC_INLET_TYPE \n DESCRIPTION: List of inlet types for incompressible flows. List length must match number of inlet markers. Options: VELOCITY_INLET, PRESSURE_INLET. \ingroup Config*/
  addEnumListOption("INC_OUTLET_TYPE", nInc_Outlet, Kind_Inc_Outlet, Outlet_Map);
  /*!\brief MARKER_ISOTHERMAL DESCRIPTION: Isothermal wall boundary marker(s)\n
   * Format: ( isothermal marker, wall temperature (static), ... ) \ingroup Config  */
  addStringDoubleListOption("MARKER_ISOTHERMAL", nMarker_Isothermal, Marker_Isothermal, Isothermal_Temperature);
  /*!\brief MARKER_HEATFLUX  \n DESCRIPTION: Specified heat flux wall boundary marker(s)
   Format: ( Heat flux marker, wall heat flux (static), ... ) \ingroup Config*/
  addStringDoubleListOption("MARKER_HEATFLUX", nMarker_HeatFlux, Marker_HeatFlux, Heat_Flux);
  /*!\brief MARKER_ENGINE_INFLOW  \n DESCRIPTION: Engine inflow boundary marker(s)
   Format: ( nacelle inflow marker, fan face Mach, ... ) \ingroup Config*/
  addStringDoubleListOption("MARKER_ENGINE_INFLOW", nMarker_EngineInflow, Marker_EngineInflow, EngineInflow_Target);
  /* DESCRIPTION: Highlite area */
  addDoubleOption("HIGHLITE_AREA", Highlite_Area, 1.0);
  /* DESCRIPTION: Fan poly efficiency */
  addDoubleOption("FAN_POLY_EFF", Fan_Poly_Eff, 1.0);
  /*!\brief SUBSONIC_ENGINE\n DESCRIPTION: Engine subsonic intake region \ingroup Config*/
  addBoolOption("INTEGRATED_HEATFLUX", Integrated_HeatFlux, false);
  /*!\brief SUBSONIC_ENGINE\n DESCRIPTION: Engine subsonic intake region \ingroup Config*/
  addBoolOption("SUBSONIC_ENGINE", SubsonicEngine, false);
  /* DESCRIPTION: Actuator disk double surface */
  addBoolOption("ACTDISK_DOUBLE_SURFACE", ActDisk_DoubleSurface, false);
  /* DESCRIPTION: Only half engine is in the computational grid */
  addBoolOption("ENGINE_HALF_MODEL", Engine_HalfModel, false);
  /* DESCRIPTION: Actuator disk double surface */
  addBoolOption("ACTDISK_SU2_DEF", ActDisk_SU2_DEF, false);
  /* DESCRIPTION: Definition of the distortion rack (radial number of proves / circumferential density (degree) */
  default_distortion[0] =  5.0; default_distortion[1] =  15.0;
  addDoubleArrayOption("DISTORTION_RACK", 2, DistortionRack, default_distortion);
  /* DESCRIPTION: Values of the box to impose a subsonic nacellle (mach, Pressure, Temperature) */
  default_eng_val[0]=0.0; default_eng_val[1]=0.0; default_eng_val[2]=0.0;
  default_eng_val[3]=0.0;  default_eng_val[4]=0.0;
  addDoubleArrayOption("SUBSONIC_ENGINE_VALUES", 5, SubsonicEngine_Values, default_eng_val);
  /* DESCRIPTION: Coordinates of the box to impose a subsonic nacellle cylinder (Xmin, Ymin, Zmin, Xmax, Ymax, Zmax, Radius) */
  default_eng_cyl[0] = 0.0; default_eng_cyl[1] = 0.0; default_eng_cyl[2] = 0.0;
  default_eng_cyl[3] =  1E15; default_eng_cyl[4] =  1E15; default_eng_cyl[5] =  1E15; default_eng_cyl[6] =  1E15;
  addDoubleArrayOption("SUBSONIC_ENGINE_CYL", 7, SubsonicEngine_Cyl, default_eng_cyl);
  /* DESCRIPTION: Engine exhaust boundary marker(s)
   Format: (nacelle exhaust marker, total nozzle temp, total nozzle pressure, ... )*/
  addExhaustOption("MARKER_ENGINE_EXHAUST", nMarker_EngineExhaust, Marker_EngineExhaust, Exhaust_Temperature_Target, Exhaust_Pressure_Target);
  /* DESCRIPTION: Clamped boundary marker(s) */
  addStringListOption("MARKER_CLAMPED", nMarker_Clamped, Marker_Clamped);
  /* DESCRIPTION: Displacement boundary marker(s) */
  addStringDoubleListOption("MARKER_NORMAL_DISPL", nMarker_Displacement, Marker_Displacement, Displ_Value);
  /* DESCRIPTION: Load boundary marker(s) - uniform pressure in Pa */
  addStringDoubleListOption("MARKER_PRESSURE", nMarker_Load, Marker_Load, Load_Value);
  /* DESCRIPTION: Load boundary marker(s) */
  addStringDoubleListOption("MARKER_DAMPER", nMarker_Damper, Marker_Damper, Damper_Constant);
  /* DESCRIPTION: Load boundary marker(s)
   Format: (inlet marker, load, multiplier, dir_x, dir_y, dir_z, ... ), i.e. primitive variables specified. */
  addInletOption("MARKER_LOAD", nMarker_Load_Dir, Marker_Load_Dir, Load_Dir_Value, Load_Dir_Multiplier, Load_Dir);
  /* DESCRIPTION: Load boundary marker(s)
   Format: (inlet marker, load, multiplier, dir_x, dir_y, dir_z, ... ), i.e. primitive variables specified. */
  addInletOption("MARKER_DISPLACEMENT", nMarker_Disp_Dir, Marker_Disp_Dir, Disp_Dir_Value, Disp_Dir_Multiplier, Disp_Dir);
  /* DESCRIPTION: Sine load boundary marker(s)
   Format: (inlet marker, load, multiplier, dir_x, dir_y, dir_z, ... ), i.e. primitive variables specified. */
  addInletOption("MARKER_SINE_LOAD", nMarker_Load_Sine, Marker_Load_Sine, Load_Sine_Amplitude, Load_Sine_Frequency, Load_Sine_Dir);
  /*!\brief SINE_LOAD\n DESCRIPTION: option to apply the load as a sine*/
  addBoolOption("SINE_LOAD", Sine_Load, false);
  default_sineload_coeff[0] = 0.0; default_sineload_coeff[1] = 0.0; default_sineload_coeff[2] = 0.0;
  /*!\brief SINE_LOAD_COEFF \n DESCRIPTION: the 1st coeff is the amplitude, the 2nd is the frequency, 3rd is the phase in radians */
  addDoubleArrayOption("SINE_LOAD_COEFF", 3, SineLoad_Coeff, default_sineload_coeff);
  /*!\brief RAMP_AND_RELEASE\n DESCRIPTION: release the load after applying the ramp*/
  addBoolOption("RAMP_AND_RELEASE_LOAD", RampAndRelease, false);

  /* DESCRIPTION: Flow load boundary marker(s) */
  addStringDoubleListOption("MARKER_FLOWLOAD", nMarker_FlowLoad, Marker_FlowLoad, FlowLoad_Value);
  /* DESCRIPTION: Damping factor for engine inlet condition */
  addDoubleOption("DAMP_ENGINE_INFLOW", Damp_Engine_Inflow, 0.95);
  /* DESCRIPTION: Damping factor for engine exhaust condition */
  addDoubleOption("DAMP_ENGINE_EXHAUST", Damp_Engine_Exhaust, 0.95);
  /*!\brief ENGINE_INFLOW_TYPE  \n DESCRIPTION: Inlet boundary type \n OPTIONS: see \link Engine_Inflow_Map \endlink \n Default: FAN_FACE_MACH \ingroup Config*/
  addEnumOption("ENGINE_INFLOW_TYPE", Kind_Engine_Inflow, Engine_Inflow_Map, FAN_FACE_MACH);
  /* DESCRIPTION: Evaluate a problem with engines */
  addBoolOption("ENGINE", Engine, false);
    
  /* DESCRIPTION:  Compute buffet sensor */
  addBoolOption("BUFFET_MONITORING", Buffet_Monitoring, false);
  /* DESCRIPTION:  Sharpness coefficient for the buffet sensor */
  addDoubleOption("BUFFET_K", Buffet_k, 10.0);
  /* DESCRIPTION:  Offset parameter for the buffet sensor */
  addDoubleOption("BUFFET_LAMBDA", Buffet_lambda, 0.0);


  /*!\par CONFIG_CATEGORY: Time-marching \ingroup Config*/
  /*--- Options related to time-marching ---*/

  /* DESCRIPTION: Unsteady simulation  */
  addEnumOption("UNSTEADY_SIMULATION", Unsteady_Simulation, Unsteady_Map, STEADY);
  /* DESCRIPTION:  Courant-Friedrichs-Lewy condition of the finest grid */
  addDoubleOption("CFL_NUMBER", CFLFineGrid, 1.25);
  /* DESCRIPTION:  Courant-Friedrichs-Lewy condition of the finest grid in (heat fvm) solid solvers */
  addDoubleOption("CFL_NUMBER_SOLID", CFLSolid, 1.25);
  /* DESCRIPTION:  Max time step in local time stepping simulations */
  addDoubleOption("MAX_DELTA_TIME", Max_DeltaTime, 1000000);
  /* DESCRIPTION: Activate The adaptive CFL number. */
  addBoolOption("CFL_ADAPT", CFL_Adapt, false);
  /* !\brief CFL_ADAPT_PARAM
   * DESCRIPTION: Parameters of the adaptive CFL number (factor down, factor up, CFL limit (min and max) )
   * Factor down generally >1.0, factor up generally < 1.0 to cause the CFL to increase when residual is decreasing,
   * and decrease when the residual is increasing or stalled. \ingroup Config*/
  default_cfl_adapt[0] = 0.0; default_cfl_adapt[1] = 0.0; default_cfl_adapt[2] = 1.0; default_cfl_adapt[3] = 100.0;
  addDoubleArrayOption("CFL_ADAPT_PARAM", 4, CFL_AdaptParam, default_cfl_adapt);
  /* DESCRIPTION: Reduction factor of the CFL coefficient in the adjoint problem */
  addDoubleOption("CFL_REDUCTION_ADJFLOW", CFLRedCoeff_AdjFlow, 0.8);
  /* DESCRIPTION: Reduction factor of the CFL coefficient in the level set problem */
  addDoubleOption("CFL_REDUCTION_TURB", CFLRedCoeff_Turb, 1.0);
  /* DESCRIPTION: Reduction factor of the CFL coefficient in the turbulent adjoint problem */
  addDoubleOption("CFL_REDUCTION_ADJTURB", CFLRedCoeff_AdjTurb, 1.0);
  /* DESCRIPTION: Number of total iterations */
  addUnsignedLongOption("EXT_ITER", nExtIter, 999999);
  /* DESCRIPTION: External iteration offset due to restart */
  addUnsignedLongOption("EXT_ITER_OFFSET", ExtIter_OffSet, 0);
  // these options share nRKStep as their size, which is not a good idea in general
  /* DESCRIPTION: Runge-Kutta alpha coefficients */
  addDoubleListOption("RK_ALPHA_COEFF", nRKStep, RK_Alpha_Step);
  /* DESCRIPTION: Number of time levels for time accurate local time stepping. */
  addUnsignedShortOption("LEVELS_TIME_ACCURATE_LTS", nLevels_TimeAccurateLTS, 1);
  /* DESCRIPTION: Number of time DOFs used in the predictor step of ADER-DG. */
  addUnsignedShortOption("TIME_DOFS_ADER_DG", nTimeDOFsADER_DG, 2);
  /* DESCRIPTION: Time Step for dual time stepping simulations (s) */
  addDoubleOption("UNST_TIMESTEP", Delta_UnstTime, 0.0);
  /* DESCRIPTION: Total Physical Time for dual time stepping simulations (s) */
  addDoubleOption("UNST_TIME", Total_UnstTime, 1.0);
  /* DESCRIPTION: Unsteady Courant-Friedrichs-Lewy number of the finest grid */
  addDoubleOption("UNST_CFL_NUMBER", Unst_CFL, 0.0);
  /* DESCRIPTION: Number of internal iterations (dual time method) */
  addUnsignedLongOption("UNST_INT_ITER", Unst_nIntIter, 100);
  /* DESCRIPTION: Integer number of periodic time instances for Harmonic Balance */
  addUnsignedShortOption("TIME_INSTANCES", nTimeInstances, 1);
  /* DESCRIPTION: Time period for Harmonic Balance wihtout moving meshes */
  addDoubleOption("HB_PERIOD", HarmonicBalance_Period, -1.0);
  /* DESCRIPTION:  Turn on/off harmonic balance preconditioning */
  addBoolOption("HB_PRECONDITION", HB_Precondition, false);
  /* DESCRIPTION: Iteration number to begin unsteady restarts (dual time method) */
  addLongOption("UNST_RESTART_ITER", Unst_RestartIter, 0);
  /* DESCRIPTION: Starting direct solver iteration for the unsteady adjoint */
  addLongOption("UNST_ADJOINT_ITER", Unst_AdjointIter, 0);
  /* DESCRIPTION: Number of iterations to average the objective */
  addLongOption("ITER_AVERAGE_OBJ", Iter_Avg_Objective , 0);
  /* DESCRIPTION: Iteration number to begin unsteady restarts (structural analysis) */
  addLongOption("DYN_RESTART_ITER", Dyn_RestartIter, 0);
  /* DESCRIPTION: Time discretization */
  addEnumOption("TIME_DISCRE_FLOW", Kind_TimeIntScheme_Flow, Time_Int_Map, EULER_IMPLICIT);
  /* DESCRIPTION: Time discretization */
  addEnumOption("TIME_DISCRE_FEM_FLOW", Kind_TimeIntScheme_FEM_Flow, Time_Int_Map, RUNGE_KUTTA_EXPLICIT);
  /* DESCRIPTION: ADER-DG predictor step */
  addEnumOption("ADER_PREDICTOR", Kind_ADER_Predictor, Ader_Predictor_Map, ADER_ALIASED_PREDICTOR);
  /* DESCRIPTION: Time discretization */
  addEnumOption("TIME_DISCRE_ADJFLOW", Kind_TimeIntScheme_AdjFlow, Time_Int_Map, EULER_IMPLICIT);
  /* DESCRIPTION: Time discretization */
  addEnumOption("TIME_DISCRE_TURB", Kind_TimeIntScheme_Turb, Time_Int_Map, EULER_IMPLICIT);
  /* DESCRIPTION: Time discretization */
  addEnumOption("TIME_DISCRE_ADJTURB", Kind_TimeIntScheme_AdjTurb, Time_Int_Map, EULER_IMPLICIT);
  /* DESCRIPTION: Time discretization */
  addEnumOption("TIME_DISCRE_FEA", Kind_TimeIntScheme_FEA, Time_Int_Map_FEA, NEWMARK_IMPLICIT);
  /* DESCRIPTION: Time discretization */
  addEnumOption("TIME_DISCRE_HEAT", Kind_TimeIntScheme_Heat, Time_Int_Map, EULER_IMPLICIT);
  /* DESCRIPTION: Time discretization */
  addEnumOption("TIMESTEP_HEAT", Kind_TimeStep_Heat, Heat_TimeStep_Map, MINIMUM);

  /*!\par CONFIG_CATEGORY: Linear solver definition \ingroup Config*/
  /*--- Options related to the linear solvers ---*/

  /*!\brief LINEAR_SOLVER
   *  \n DESCRIPTION: Linear solver for the implicit, mesh deformation, or discrete adjoint systems \n OPTIONS: see \link Linear_Solver_Map \endlink \n DEFAULT: FGMRES \ingroup Config*/
  addEnumOption("LINEAR_SOLVER", Kind_Linear_Solver, Linear_Solver_Map, FGMRES);
  /*!\brief LINEAR_SOLVER_PREC
   *  \n DESCRIPTION: Preconditioner for the Krylov linear solvers \n OPTIONS: see \link Linear_Solver_Prec_Map \endlink \n DEFAULT: LU_SGS \ingroup Config*/
  addEnumOption("LINEAR_SOLVER_PREC", Kind_Linear_Solver_Prec, Linear_Solver_Prec_Map, ILU);
  /* DESCRIPTION: Minimum error threshold for the linear solver for the implicit formulation */
  addDoubleOption("LINEAR_SOLVER_ERROR", Linear_Solver_Error, 1E-6);
  /* DESCRIPTION: Minimum error threshold for the linear solver for the implicit formulation for the FVM heat solver. */
  addDoubleOption("LINEAR_SOLVER_ERROR_HEAT", Linear_Solver_Error_Heat, 1E-8);
  /* DESCRIPTION: Maximum number of iterations of the linear solver for the implicit formulation */
  addUnsignedLongOption("LINEAR_SOLVER_ITER", Linear_Solver_Iter, 10);
  /* DESCRIPTION: Max iterations of the linear solver for the FVM heat solver. */
  addUnsignedLongOption("LINEAR_SOLVER_ITER_HEAT", Linear_Solver_Iter_Heat, 10);
  /* DESCRIPTION: Fill in level for the ILU preconditioner */
  addUnsignedShortOption("LINEAR_SOLVER_ILU_FILL_IN", Linear_Solver_ILU_n, 0);
  /* DESCRIPTION: Maximum number of iterations of the linear solver for the implicit formulation */
  addUnsignedLongOption("LINEAR_SOLVER_RESTART_FREQUENCY", Linear_Solver_Restart_Frequency, 10);
  /* DESCRIPTION: Relaxation of the flow equations solver for the implicit formulation */
  addDoubleOption("RELAXATION_FACTOR_FLOW", Relaxation_Factor_Flow, 1.0);
  /* DESCRIPTION: Relaxation of the turb equations solver for the implicit formulation */
  addDoubleOption("RELAXATION_FACTOR_TURB", Relaxation_Factor_Turb, 1.0);
  /* DESCRIPTION: Relaxation of the adjoint flow equations solver for the implicit formulation */
  addDoubleOption("RELAXATION_FACTOR_ADJFLOW", Relaxation_Factor_AdjFlow, 1.0);
  /* DESCRIPTION: Relaxation of the CHT coupling */
  addDoubleOption("RELAXATION_FACTOR_CHT", Relaxation_Factor_CHT, 1.0);
  /* DESCRIPTION: Roe coefficient */
  addDoubleOption("ROE_KAPPA", Roe_Kappa, 0.5);
  /* DESCRIPTION: Roe-Turkel preconditioning for low Mach number flows */
  addBoolOption("LOW_MACH_PREC", Low_Mach_Precon, false);
  /* DESCRIPTION: Post-reconstruction correction for low Mach number flows */
  addBoolOption("LOW_MACH_CORR", Low_Mach_Corr, false);
  /* DESCRIPTION: Time Step for dual time stepping simulations (s) */
  addDoubleOption("MIN_ROE_TURKEL_PREC", Min_Beta_RoeTurkel, 0.01);
  /* DESCRIPTION: Time Step for dual time stepping simulations (s) */
  addDoubleOption("MAX_ROE_TURKEL_PREC", Max_Beta_RoeTurkel, 0.2);
  /* DESCRIPTION: Linear solver for the turbulent adjoint systems */
  addEnumOption("ADJTURB_LIN_SOLVER", Kind_AdjTurb_Linear_Solver, Linear_Solver_Map, FGMRES);
  /* DESCRIPTION: Preconditioner for the turbulent adjoint Krylov linear solvers */
  addEnumOption("ADJTURB_LIN_PREC", Kind_AdjTurb_Linear_Prec, Linear_Solver_Prec_Map, ILU);
  /* DESCRIPTION: Minimum error threshold for the turbulent adjoint linear solver for the implicit formulation */
  addDoubleOption("ADJTURB_LIN_ERROR", AdjTurb_Linear_Error, 1E-5);
  /* DESCRIPTION: Maximum number of iterations of the turbulent adjoint linear solver for the implicit formulation */
  addUnsignedShortOption("ADJTURB_LIN_ITER", AdjTurb_Linear_Iter, 10);
  /* DESCRIPTION: Entropy fix factor */
  addDoubleOption("ENTROPY_FIX_COEFF", EntropyFix_Coeff, 0.001);
  /* DESCRIPTION: Linear solver for the discete adjoint systems */
  addEnumOption("DISCADJ_LIN_SOLVER", Kind_DiscAdj_Linear_Solver, Linear_Solver_Map, FGMRES);
  /* DESCRIPTION: Preconditioner for the discrete adjoint Krylov linear solvers */
  addEnumOption("DISCADJ_LIN_PREC", Kind_DiscAdj_Linear_Prec, Linear_Solver_Prec_Map, ILU);
  /* DESCRIPTION: Linear solver for the discete adjoint systems */
  addEnumOption("FSI_DISCADJ_LIN_SOLVER_STRUC", Kind_DiscAdj_Linear_Solver_FSI_Struc, Linear_Solver_Map, CONJUGATE_GRADIENT);
  /* DESCRIPTION: Preconditioner for the discrete adjoint Krylov linear solvers */
  addEnumOption("FSI_DISCADJ_LIN_PREC_STRUC", Kind_DiscAdj_Linear_Prec_FSI_Struc, Linear_Solver_Prec_Map, JACOBI);
  
  /*!\par CONFIG_CATEGORY: Convergence\ingroup Config*/
  /*--- Options related to convergence ---*/
  
  /*!\brief CONV_CRITERIA
   *  \n DESCRIPTION: Convergence criteria \n OPTIONS: see \link Converge_Crit_Map \endlink \n DEFAULT: RESIDUAL \ingroup Config*/
  addEnumOption("CONV_CRITERIA", ConvCriteria, Converge_Crit_Map, RESIDUAL);
  /*!\brief RESIDUAL_REDUCTION \n DESCRIPTION: Residual reduction (order of magnitude with respect to the initial value)\n DEFAULT: 3.0 \ingroup Config*/
  addDoubleOption("RESIDUAL_REDUCTION", OrderMagResidual, 5.0);
  /*!\brief RESIDUAL_MINVAL\n DESCRIPTION: Min value of the residual (log10 of the residual)\n DEFAULT: -14.0 \ingroup Config*/
  addDoubleOption("RESIDUAL_MINVAL", MinLogResidual, -14.0);
  /* DESCRIPTION: Residual reduction (order of magnitude with respect to the initial value) */
  addDoubleOption("RESIDUAL_REDUCTION_FSI", OrderMagResidualFSI, 3.0);
  /* DESCRIPTION: Min value of the residual (log10 of the residual) */
  addDoubleOption("RESIDUAL_MINVAL_FSI", MinLogResidualFSI, -5.0);
  /*!\brief RESIDUAL_REDUCTION \n DESCRIPTION: Residual reduction (order of magnitude with respect to the initial value)\n DEFAULT: 3.0 \ingroup Config*/
  addDoubleOption("RESIDUAL_REDUCTION_BGS_FLOW", OrderMagResidual_BGS_F, 3.0);
  /*!\brief RESIDUAL_MINVAL\n DESCRIPTION: Min value of the residual (log10 of the residual)\n DEFAULT: -8.0 \ingroup Config*/
  addDoubleOption("RESIDUAL_MINVAL_BGS_FLOW", MinLogResidual_BGS_F, -8.0);
  /*!\brief RESIDUAL_REDUCTION \n DESCRIPTION: Residual reduction (order of magnitude with respect to the initial value)\n DEFAULT: 3.0 \ingroup Config*/
  addDoubleOption("RESIDUAL_REDUCTION_BGS_STRUCTURE", OrderMagResidual_BGS_S, 3.0);
  /*!\brief RESIDUAL_MINVAL\n DESCRIPTION: Min value of the residual (log10 of the residual)\n DEFAULT: -8.0 \ingroup Config*/
  addDoubleOption("RESIDUAL_MINVAL_BGS_STRUCTURE", MinLogResidual_BGS_S, -8.0);
  /* DESCRIPTION: FEM: UTOL = norm(Delta_U(k)) / norm(U(k)) */
  addDoubleOption("RESIDUAL_FEM_UTOL", Res_FEM_UTOL, -9.0);
  /* DESCRIPTION: FEM: RTOL = norm(Residual(k)) / norm(Residual(0)) */
  addDoubleOption("RESIDUAL_FEM_RTOL", Res_FEM_RTOL, -9.0);
  /* DESCRIPTION: FEM: ETOL = Delta_U(k) * Residual(k) / Delta_U(0) * Residual(0) */
  addDoubleOption("RESIDUAL_FEM_ETOL", Res_FEM_ETOL, -9.0);
  /* DESCRIPTION: FEM: ETOL = Delta_U(k) * Residual(k) / Delta_U(0) * Residual(0) */
  addEnumOption("RESIDUAL_CRITERIA_FEM", Res_FEM_CRIT, ResFem_Map, RESFEM_RELATIVE);
  /*!\brief RESIDUAL_FUNC_FLOW\n DESCRIPTION: Flow functional for the Residual criteria\n OPTIONS: See \link Residual_Map \endlink \n DEFAULT: RHO_RESIDUAL \ingroup Config*/
  addEnumOption("RESIDUAL_FUNC_FLOW", Residual_Func_Flow, Residual_Map, RHO_RESIDUAL);
  /*!\brief STARTCONV_ITER\n DESCRIPTION: Iteration number to begin convergence monitoring\n DEFAULT: 5 \ingroup Config*/
  addUnsignedLongOption("STARTCONV_ITER", StartConv_Iter, 5);
  /*!\brief CAUCHY_ELEMS\n DESCRIPTION: Number of elements to apply the criteria. \n DEFAULT 100 \ingroup Config*/
  addUnsignedShortOption("CAUCHY_ELEMS", Cauchy_Elems, 100);
  /*!\brief CAUCHY_EPS\n DESCRIPTION: Epsilon to control the series convergence \n DEFAULT: 1e-10 \ingroup Config*/
  addDoubleOption("CAUCHY_EPS", Cauchy_Eps, 1E-10);
  /*!\brief CAUCHY_FUNC_FLOW
   *  \n DESCRIPTION: Flow functional for the Cauchy criteria \n OPTIONS: see \link Objective_Map \endlink \n DEFAULT: DRAG_COEFFICIENT \ingroup Config*/
  addEnumOption("CAUCHY_FUNC_FLOW", Cauchy_Func_Flow, Objective_Map, DRAG_COEFFICIENT);
  /*!\brief CAUCHY_FUNC_ADJFLOW\n DESCRIPTION: Adjoint functional for the Cauchy criteria.\n OPTIONS: See \link Sens_Map \endlink. \n DEFAULT: SENS_GEOMETRY \ingroup Config*/
  addEnumOption("CAUCHY_FUNC_ADJFLOW", Cauchy_Func_AdjFlow, Sens_Map, SENS_GEOMETRY);

  /*!\par CONFIG_CATEGORY: Multi-grid \ingroup Config*/
  /*--- Options related to Multi-grid ---*/

  /*!\brief START_UP_ITER \n DESCRIPTION: Start up iterations using the fine grid only. DEFAULT: 0 \ingroup Config*/
  addUnsignedShortOption("START_UP_ITER", nStartUpIter, 0);
  /*!\brief MGLEVEL\n DESCRIPTION: Multi-grid Levels. DEFAULT: 0 \ingroup Config*/
  addUnsignedShortOption("MGLEVEL", nMGLevels, 0);
  /*!\brief MGCYCLE\n DESCRIPTION: Multi-grid cycle. OPTIONS: See \link MG_Cycle_Map \endlink. Defualt V_CYCLE \ingroup Config*/
  addEnumOption("MGCYCLE", MGCycle, MG_Cycle_Map, V_CYCLE);
  /*!\brief MG_PRE_SMOOTH\n DESCRIPTION: Multi-grid pre-smoothing level \ingroup Config*/
  addUShortListOption("MG_PRE_SMOOTH", nMG_PreSmooth, MG_PreSmooth);
  /*!\brief MG_POST_SMOOTH\n DESCRIPTION: Multi-grid post-smoothing level \ingroup Config*/
  addUShortListOption("MG_POST_SMOOTH", nMG_PostSmooth, MG_PostSmooth);
  /*!\brief MG_CORRECTION_SMOOTH\n DESCRIPTION: Jacobi implicit smoothing of the correction \ingroup Config*/
  addUShortListOption("MG_CORRECTION_SMOOTH", nMG_CorrecSmooth, MG_CorrecSmooth);
  /*!\brief MG_DAMP_RESTRICTION\n DESCRIPTION: Damping factor for the residual restriction. DEFAULT: 0.75 \ingroup Config*/
  addDoubleOption("MG_DAMP_RESTRICTION", Damp_Res_Restric, 0.75);
  /*!\brief MG_DAMP_PROLONGATION\n DESCRIPTION: Damping factor for the correction prolongation. DEFAULT 0.75 \ingroup Config*/
  addDoubleOption("MG_DAMP_PROLONGATION", Damp_Correc_Prolong, 0.75);

  /*!\par CONFIG_CATEGORY: Spatial Discretization \ingroup Config*/
  /*--- Options related to the spatial discretization ---*/

  /*!\brief NUM_METHOD_GRAD
   *  \n DESCRIPTION: Numerical method for spatial gradients \n OPTIONS: See \link Gradient_Map \endlink. \n DEFAULT: WEIGHTED_LEAST_SQUARES. \ingroup Config*/
  addEnumOption("NUM_METHOD_GRAD", Kind_Gradient_Method, Gradient_Map, WEIGHTED_LEAST_SQUARES);
  /*!\brief VENKAT_LIMITER_COEFF
   *  \n DESCRIPTION: Coefficient for the limiter. DEFAULT value 0.5. Larger values decrease the extent of limiting, values approaching zero cause lower-order approximation to the solution. \ingroup Config */
  addDoubleOption("VENKAT_LIMITER_COEFF", Venkat_LimiterCoeff, 0.05);
  /*!\brief ADJ_SHARP_LIMITER_COEFF
   *  \n DESCRIPTION: Coefficient for detecting the limit of the sharp edges. DEFAULT value 3.0.  Use with sharp edges limiter. \ingroup Config*/
  addDoubleOption("ADJ_SHARP_LIMITER_COEFF", AdjSharp_LimiterCoeff, 3.0);
  /*!\brief LIMITER_ITER
   *  \n DESCRIPTION: Freeze the value of the limiter after a number of iterations. DEFAULT value 999999. \ingroup Config*/
  addUnsignedLongOption("LIMITER_ITER", LimiterIter, 999999);

  /*!\brief CONV_NUM_METHOD_FLOW
   *  \n DESCRIPTION: Convective numerical method \n OPTIONS: See \link Upwind_Map \endlink , \link Centered_Map \endlink. \ingroup Config*/
  addConvectOption("CONV_NUM_METHOD_FLOW", Kind_ConvNumScheme_Flow, Kind_Centered_Flow, Kind_Upwind_Flow);

  /*!\brief NUM_METHOD_FEM_FLOW
   *  \n DESCRIPTION: Numerical method \n OPTIONS: See \link FEM_Map \endlink , \link Centered_Map \endlink. \ingroup Config*/
  addConvectFEMOption("NUM_METHOD_FEM_FLOW", Kind_ConvNumScheme_FEM_Flow, Kind_FEM_Flow);

  /*!\brief MUSCL_FLOW \n DESCRIPTION: Check if the MUSCL scheme should be used \ingroup Config*/
  addBoolOption("MUSCL_FLOW", MUSCL_Flow, true);
  /*!\brief SLOPE_LIMITER_FLOW
   * DESCRIPTION: Slope limiter for the direct solution. \n OPTIONS: See \link Limiter_Map \endlink \n DEFAULT VENKATAKRISHNAN \ingroup Config*/
  addEnumOption("SLOPE_LIMITER_FLOW", Kind_SlopeLimit_Flow, Limiter_Map, VENKATAKRISHNAN);
  default_jst_coeff[0] = 0.5; default_jst_coeff[1] = 0.02;
  /*!\brief JST_SENSOR_COEFF \n DESCRIPTION: 2nd and 4th order artificial dissipation coefficients for the JST method \ingroup Config*/
  addDoubleArrayOption("JST_SENSOR_COEFF", 2, Kappa_Flow, default_jst_coeff);
  /*!\brief LAX_SENSOR_COEFF \n DESCRIPTION: 1st order artificial dissipation coefficients for the Lax-Friedrichs method. \ingroup Config*/
  addDoubleOption("LAX_SENSOR_COEFF", Kappa_1st_Flow, 0.15);
  default_ad_coeff_heat[0] = 0.5; default_ad_coeff_heat[1] = 0.02;
  /*!\brief JST_SENSOR_COEFF_HEAT \n DESCRIPTION: 2nd and 4th order artificial dissipation coefficients for the JST method \ingroup Config*/
  addDoubleArrayOption("JST_SENSOR_COEFF_HEAT", 2, Kappa_Heat, default_ad_coeff_heat);

  /*!\brief CONV_NUM_METHOD_ADJFLOW
   *  \n DESCRIPTION: Convective numerical method for the adjoint solver.
   *  \n OPTIONS:  See \link Upwind_Map \endlink , \link Centered_Map \endlink. Note: not all methods are guaranteed to be implemented for the adjoint solver. \ingroup Config */
  addConvectOption("CONV_NUM_METHOD_ADJFLOW", Kind_ConvNumScheme_AdjFlow, Kind_Centered_AdjFlow, Kind_Upwind_AdjFlow);
  /*!\brief MUSCL_FLOW \n DESCRIPTION: Check if the MUSCL scheme should be used \ingroup Config*/
  addBoolOption("MUSCL_ADJFLOW", MUSCL_AdjFlow, true);
  /*!\brief SLOPE_LIMITER_ADJFLOW
     * DESCRIPTION: Slope limiter for the adjoint solution. \n OPTIONS: See \link Limiter_Map \endlink \n DEFAULT VENKATAKRISHNAN \ingroup Config*/
  addEnumOption("SLOPE_LIMITER_ADJFLOW", Kind_SlopeLimit_AdjFlow, Limiter_Map, VENKATAKRISHNAN);
  default_jst_adj_coeff[0] = 0.5; default_jst_adj_coeff[1] = 0.02;
  /*!\brief ADJ_JST_SENSOR_COEFF \n DESCRIPTION: 2nd and 4th order artificial dissipation coefficients for the adjoint JST method. \ingroup Config*/
  addDoubleArrayOption("ADJ_JST_SENSOR_COEFF", 2, Kappa_AdjFlow, default_jst_adj_coeff);
  /*!\brief LAX_SENSOR_COEFF \n DESCRIPTION: 1st order artificial dissipation coefficients for the adjoint Lax-Friedrichs method. \ingroup Config*/
  addDoubleOption("ADJ_LAX_SENSOR_COEFF", Kappa_1st_AdjFlow, 0.15);

  /*!\brief MUSCL_FLOW \n DESCRIPTION: Check if the MUSCL scheme should be used \ingroup Config*/
  addBoolOption("MUSCL_TURB", MUSCL_Turb, false);
  /*!\brief SLOPE_LIMITER_TURB
   *  \n DESCRIPTION: Slope limiter  \n OPTIONS: See \link Limiter_Map \endlink \n DEFAULT VENKATAKRISHNAN \ingroup Config*/
  addEnumOption("SLOPE_LIMITER_TURB", Kind_SlopeLimit_Turb, Limiter_Map, VENKATAKRISHNAN);
  /*!\brief CONV_NUM_METHOD_TURB
   *  \n DESCRIPTION: Convective numerical method \ingroup Config*/
  addConvectOption("CONV_NUM_METHOD_TURB", Kind_ConvNumScheme_Turb, Kind_Centered_Turb, Kind_Upwind_Turb);
  
  /*!\brief MUSCL_FLOW \n DESCRIPTION: Check if the MUSCL scheme should be used \ingroup Config*/
  addBoolOption("MUSCL_ADJTURB", MUSCL_AdjTurb, false);
  /*!\brief SLOPE_LIMITER_ADJTURB
   *  \n DESCRIPTION: Slope limiter \n OPTIONS: See \link Limiter_Map \endlink \n DEFAULT VENKATAKRISHNAN \ingroup Config */
  addEnumOption("SLOPE_LIMITER_ADJTURB", Kind_SlopeLimit_AdjTurb, Limiter_Map, VENKATAKRISHNAN);
  /*!\brief CONV_NUM_METHOD_ADJTURB\n DESCRIPTION: Convective numerical method for the adjoint/turbulent problem \ingroup Config*/
  addConvectOption("CONV_NUM_METHOD_ADJTURB", Kind_ConvNumScheme_AdjTurb, Kind_Centered_AdjTurb, Kind_Upwind_AdjTurb);

  /*!\brief MUSCL_FLOW \n DESCRIPTION: Check if the MUSCL scheme should be used \ingroup Config*/
  addBoolOption("MUSCL_HEAT", MUSCL_Heat, false);
  /*!\brief CONV_NUM_METHOD_HEAT
   *  \n DESCRIPTION: Convective numerical method \n DEFAULT: UPWIND */
  addEnumOption("CONV_NUM_METHOD_HEAT", Kind_ConvNumScheme_Heat, Space_Map, SPACE_UPWIND);

  /*!\par CONFIG_CATEGORY: Adjoint and Gradient \ingroup Config*/
  /*--- Options related to the adjoint and gradient ---*/

  /*!\brief LIMIT_ADJFLOW \n DESCRIPTION: Limit value for the adjoint variable.\n DEFAULT: 1E6. \ingroup Config*/
  addDoubleOption("LIMIT_ADJFLOW", AdjointLimit, 1E6);
  /*!\brief MG_ADJFLOW\n DESCRIPTION: Multigrid with the adjoint problem. \n Defualt: YES \ingroup Config*/
  addBoolOption("MG_ADJFLOW", MG_AdjointFlow, true);

  /*!\brief OBJECTIVE_WEIGHT  \n DESCRIPTION: Adjoint problem boundary condition weights. Applies scaling factor to objective(s) \ingroup Config*/
  addDoubleListOption("OBJECTIVE_WEIGHT", nObjW, Weight_ObjFunc);
  /*!\brief OBJECTIVE_FUNCTION
   *  \n DESCRIPTION: Adjoint problem boundary condition \n OPTIONS: see \link Objective_Map \endlink \n DEFAULT: DRAG_COEFFICIENT \ingroup Config*/
  addEnumListOption("OBJECTIVE_FUNCTION", nObj, Kind_ObjFunc, Objective_Map);

  /* DESCRIPTION: parameter for the definition of a complex objective function */
  addDoubleOption("DCD_DCL_VALUE", dCD_dCL, 0.0);
  /* DESCRIPTION: parameter for the definition of a complex objective function */
  addDoubleOption("DCMX_DCL_VALUE", dCMx_dCL, 0.0);
  /* DESCRIPTION: parameter for the definition of a complex objective function */
  addDoubleOption("DCMY_DCL_VALUE", dCMy_dCL, 0.0);
  /* DESCRIPTION: parameter for the definition of a complex objective function */
  addDoubleOption("DCMZ_DCL_VALUE", dCMz_dCL, 0.0);

  /* DESCRIPTION: parameter for the definition of a complex objective function */
  addDoubleOption("DCD_DCMY_VALUE", dCD_dCMy, 0.0);

  default_obj_coeff[0]=0.0; default_obj_coeff[1]=0.0; default_obj_coeff[2]=0.0;
  default_obj_coeff[3]=0.0;  default_obj_coeff[4]=0.0;
  /*!\brief OBJ_CHAIN_RULE_COEFF
  * \n DESCRIPTION: Coefficients defining the objective function gradient using the chain rule
  * with area-averaged outlet primitive variables. This is used with the genereralized outflow
  * objective.  \ingroup Config   */
  addDoubleArrayOption("OBJ_CHAIN_RULE_COEFF", 5, Obj_ChainRuleCoeff, default_obj_coeff);

  default_geo_loc[0] = 0.0; default_geo_loc[1] = 1.0;
  /* DESCRIPTION: Definition of the airfoil section */
  addDoubleArrayOption("GEO_BOUNDS", 2, Stations_Bounds, default_geo_loc);
  /* DESCRIPTION: Identify the body to slice */
  addEnumOption("GEO_DESCRIPTION", Geo_Description, Geo_Description_Map, WING);
  /* DESCRIPTION: Z location of the waterline */
  addDoubleOption("GEO_WATERLINE_LOCATION", Geo_Waterline_Location, 0.0);
  /* DESCRIPTION: Number of section cuts to make when calculating internal volume */
  addUnsignedShortOption("GEO_NUMBER_STATIONS", nWingStations, 25);
  /* DESCRIPTION: Definition of the airfoil sections */
  addDoubleListOption("GEO_LOCATION_STATIONS", nLocationStations, LocationStations);
  default_nacelle_location[0] = 0.0; default_nacelle_location[1] = 0.0; default_nacelle_location[2] = 0.0;
  default_nacelle_location[3] = 0.0; default_nacelle_location[4] = 0.0;
  /* DESCRIPTION: Definition of the nacelle location (higlite coordinates, tilt angle, toe angle) */
  addDoubleArrayOption("GEO_NACELLE_LOCATION", 5, NacelleLocation, default_nacelle_location);
  /* DESCRIPTION: Output sectional forces for specified markers. */
  addBoolOption("GEO_PLOT_STATIONS", Plot_Section_Forces, false);
  /* DESCRIPTION: Mode of the GDC code (analysis, or gradient) */
  addEnumOption("GEO_MODE", GeometryMode, GeometryMode_Map, FUNCTION);

  /* DESCRIPTION: Drag weight in sonic boom Objective Function (from 0.0 to 1.0) */
  addDoubleOption("DRAG_IN_SONICBOOM", WeightCd, 0.0);
  /* DESCRIPTION: Sensitivity smoothing  */
  addEnumOption("SENS_SMOOTHING", Kind_SensSmooth, Sens_Smoothing_Map, NO_SMOOTH);
  /* DESCRIPTION: Continuous Adjoint frozen viscosity */
  addBoolOption("FROZEN_VISC_CONT", Frozen_Visc_Cont, true);
  /* DESCRIPTION: Discrete Adjoint frozen viscosity */
  addBoolOption("FROZEN_VISC_DISC", Frozen_Visc_Disc, false);
  /* DESCRIPTION: Discrete Adjoint frozen limiter */
  addBoolOption("FROZEN_LIMITER_DISC", Frozen_Limiter_Disc, false);
  /* DESCRIPTION: Use an inconsistent (primal/dual) discrete adjoint formulation */
  addBoolOption("INCONSISTENT_DISC", Inconsistent_Disc, false);
   /* DESCRIPTION:  */
  addDoubleOption("FIX_AZIMUTHAL_LINE", FixAzimuthalLine, 90.0);
  /*!\brief SENS_REMOVE_SHARP
   * \n DESCRIPTION: Remove sharp edges from the sensitivity evaluation  \n Format: SENS_REMOVE_SHARP = YES \n DEFAULT: NO \ingroup Config*/
  addBoolOption("SENS_REMOVE_SHARP", Sens_Remove_Sharp, false);

  /* DESCRIPTION: Automatically reorient elements that seem flipped */
  addBoolOption("REORIENT_ELEMENTS",ReorientElements, true);

  /*!\par CONFIG_CATEGORY: Input/output files and formats \ingroup Config */
  /*--- Options related to input/output files and formats ---*/

  /*!\brief OUTPUT_FORMAT \n DESCRIPTION: I/O format for output plots. \n OPTIONS: see \link Output_Map \endlink \n DEFAULT: TECPLOT \ingroup Config */
  addEnumOption("OUTPUT_FORMAT", Output_FileFormat, Output_Map, TECPLOT);
  /*!\brief ACTDISK_JUMP \n DESCRIPTION: The jump is given by the difference in values or a ratio */
  addEnumOption("ACTDISK_JUMP", ActDisk_Jump, Jump_Map, DIFFERENCE);
  /*!\brief MESH_FORMAT \n DESCRIPTION: Mesh input file format \n OPTIONS: see \link Input_Map \endlink \n DEFAULT: SU2 \ingroup Config*/
  addEnumOption("MESH_FORMAT", Mesh_FileFormat, Input_Map, SU2);
  /* DESCRIPTION:  Mesh input file */
  addStringOption("MESH_FILENAME", Mesh_FileName, string("mesh.su2"));
  /*!\brief MESH_OUT_FILENAME \n DESCRIPTION: Mesh output file name. Used when converting, scaling, or deforming a mesh. \n DEFAULT: mesh_out.su2 \ingroup Config*/
  addStringOption("MESH_OUT_FILENAME", Mesh_Out_FileName, string("mesh_out.su2"));
  /* DESCRIPTION: Determine if the mesh file supports multizone. \n DEFAULT: true (temporarily) */
  addBoolOption("MULTIZONE_MESH", Multizone_Mesh, true);
  /* DESCRIPTION: Determine if we need to allocate memory to store the multizone residual. \n DEFAULT: true (temporarily) */
  addBoolOption("MULTIZONE_RESIDUAL", Multizone_Residual, false);

  /*!\brief CONV_FILENAME \n DESCRIPTION: Output file convergence history (w/o extension) \n DEFAULT: history \ingroup Config*/
  addStringOption("CONV_FILENAME", Conv_FileName, string("history"));
  /*!\brief BREAKDOWN_FILENAME \n DESCRIPTION: Output file forces breakdown \ingroup Config*/
  addStringOption("BREAKDOWN_FILENAME", Breakdown_FileName, string("forces_breakdown.dat"));
  /*!\brief CONV_FILENAME \n DESCRIPTION: Output file convergence history (w/o extension) \n DEFAULT: history \ingroup Config*/
  addStringOption("CONV_FILENAME_FSI", Conv_FileName_FSI, string("historyFSI.csv"));
  /* DESCRIPTION: Viscous limiter turbulent equations */
  addBoolOption("WRITE_CONV_FILENAME_FSI", Write_Conv_FSI, false);
  /*!\brief SOLUTION_FLOW_FILENAME \n DESCRIPTION: Restart flow input file (the file output under the filename set by RESTART_FLOW_FILENAME) \n DEFAULT: solution_flow.dat \ingroup Config */
  addStringOption("SOLUTION_FLOW_FILENAME", Solution_FlowFileName, string("solution_flow.dat"));
  /*!\brief SOLUTION_ADJ_FILENAME\n DESCRIPTION: Restart adjoint input file. Objective function abbreviation is expected. \ingroup Config*/
  addStringOption("SOLUTION_ADJ_FILENAME", Solution_AdjFileName, string("solution_adj.dat"));
  /*!\brief SOLUTION_FLOW_FILENAME \n DESCRIPTION: Restart structure input file (the file output under the filename set by RESTART_FLOW_FILENAME) \n Default: solution_flow.dat \ingroup Config */
  addStringOption("SOLUTION_STRUCTURE_FILENAME", Solution_FEMFileName, string("solution_structure.dat"));
  /*!\brief SOLUTION_FLOW_FILENAME \n DESCRIPTION: Restart structure input file (the file output under the filename set by RESTART_FLOW_FILENAME) \n Default: solution_flow.dat \ingroup Config */
  addStringOption("SOLUTION_ADJ_STRUCTURE_FILENAME", Solution_AdjFEMFileName, string("solution_adjoint_structure.dat"));
  /*!\brief RESTART_FLOW_FILENAME \n DESCRIPTION: Output file restart flow \ingroup Config*/
  addStringOption("RESTART_FLOW_FILENAME", Restart_FlowFileName, string("restart_flow.dat"));
  /*!\brief RESTART_ADJ_FILENAME  \n DESCRIPTION: Output file restart adjoint. Objective function abbreviation will be appended. \ingroup Config*/
  addStringOption("RESTART_ADJ_FILENAME", Restart_AdjFileName, string("restart_adj.dat"));
  /*!\brief RESTART_STRUCTURE_FILENAME \n DESCRIPTION: Output file restart structure \ingroup Config*/
  addStringOption("RESTART_STRUCTURE_FILENAME", Restart_FEMFileName, string("restart_structure.dat"));
  /*!\brief RESTART_ADJ_STRUCTURE_FILENAME \n DESCRIPTION: Output file restart structure \ingroup Config*/
  addStringOption("RESTART_ADJ_STRUCTURE_FILENAME", Restart_AdjFEMFileName, string("restart_adjoint_structure.dat"));
  /*!\brief VOLUME_FLOW_FILENAME  \n DESCRIPTION: Output file flow (w/o extension) variables \ingroup Config */
  addStringOption("VOLUME_FLOW_FILENAME", Flow_FileName, string("flow"));
  /*!\brief VOLUME_STRUCTURE_FILENAME
   * \n  DESCRIPTION: Output file structure (w/o extension) variables \ingroup Config*/
  addStringOption("VOLUME_STRUCTURE_FILENAME", Structure_FileName, string("structure"));
  /*!\brief VOLUME_ADJ_STRUCTURE_FILENAME
   * \n  DESCRIPTION: Output file structure (w/o extension) variables \ingroup Config*/
  addStringOption("VOLUME_ADJ_STRUCTURE_FILENAME", AdjStructure_FileName, string("adj_structure"));
  /*!\brief SURFACE_STRUCTURE_FILENAME
   *  \n DESCRIPTION: Output file structure (w/o extension) variables \ingroup Config*/
  addStringOption("SURFACE_STRUCTURE_FILENAME", SurfStructure_FileName, string("surface_structure"));
  /*!\brief SURFACE_STRUCTURE_FILENAME
   *  \n DESCRIPTION: Output file structure (w/o extension) variables \ingroup Config*/
  addStringOption("SURFACE_ADJ_STRUCTURE_FILENAME", AdjSurfStructure_FileName, string("adj_surface_structure"));
  /*!\brief SURFACE_HEAT_FILENAME
   *  \n DESCRIPTION: Output file structure (w/o extension) variables \ingroup Config */
  addStringOption("SURFACE_HEAT_FILENAME", SurfHeat_FileName, string("surface_heat"));
  /*!\brief VOLUME_HEAT_FILENAME
   *  \n DESCRIPTION: Output file wave (w/o extension) variables  \ingroup Config*/
  addStringOption("VOLUME_HEAT_FILENAME", Heat_FileName, string("heat"));
  /*!\brief VOLUME_ADJ_FILENAME
   *  \n DESCRIPTION: Output file adjoint (w/o extension) variables  \ingroup Config*/
  addStringOption("VOLUME_ADJ_FILENAME", Adj_FileName, string("adjoint"));
  /*!\brief GRAD_OBJFUNC_FILENAME
   *  \n DESCRIPTION: Output objective function gradient  \ingroup Config*/
  addStringOption("GRAD_OBJFUNC_FILENAME", ObjFunc_Grad_FileName, string("of_grad.dat"));
  /*!\brief VALUE_OBJFUNC_FILENAME
   *  \n DESCRIPTION: Output objective function  \ingroup Config*/
  addStringOption("VALUE_OBJFUNC_FILENAME", ObjFunc_Value_FileName, string("of_func.dat"));
  /*!\brief SURFACE_FLOW_FILENAME
   *  \n DESCRIPTION: Output file surface flow coefficient (w/o extension)  \ingroup Config*/
  addStringOption("SURFACE_FLOW_FILENAME", SurfFlowCoeff_FileName, string("surface_flow"));
  /*!\brief SURFACE_ADJ_FILENAME
   *  \n DESCRIPTION: Output file surface adjoint coefficient (w/o extension)  \ingroup Config*/
  addStringOption("SURFACE_ADJ_FILENAME", SurfAdjCoeff_FileName, string("surface_adjoint"));
  /*!\brief SURFACE_SENS_FILENAME_FILENAME
   *  \n DESCRIPTION: Output file surface sensitivity (discrete adjoint) (w/o extension)  \ingroup Config*/
  addStringOption("SURFACE_SENS_FILENAME", SurfSens_FileName, string("surface_sens"));
  /*!\brief VOLUME_SENS_FILENAME
   *  \n DESCRIPTION: Output file volume sensitivity (discrete adjoint))  \ingroup Config*/
  addStringOption("VOLUME_SENS_FILENAME", VolSens_FileName, string("volume_sens"));
  /*!\brief WRT_SOL_FREQ
   *  \n DESCRIPTION: Writing solution file frequency  \ingroup Config*/
  addUnsignedLongOption("WRT_SOL_FREQ", Wrt_Sol_Freq, 1000);
  /*!\brief WRT_SOL_FREQ_DUALTIME
   *  \n DESCRIPTION: Writing solution file frequency for dual time  \ingroup Config*/
  addUnsignedLongOption("WRT_SOL_FREQ_DUALTIME", Wrt_Sol_Freq_DualTime, 1);
  /*!\brief WRT_CON_FREQ
   *  \n DESCRIPTION: Writing convergence history frequency  \ingroup Config*/
  addUnsignedLongOption("WRT_CON_FREQ",  Wrt_Con_Freq, 1);
  /*!\brief WRT_CON_FREQ_DUALTIME
   *  \n DESCRIPTION: Writing convergence history frequency for the dual time  \ingroup Config*/
  addUnsignedLongOption("WRT_CON_FREQ_DUALTIME",  Wrt_Con_Freq_DualTime, 10);
  /*!\brief LOW_MEMORY_OUTPUT
   *  \n DESCRIPTION: Output less information for lower memory use.  \ingroup Config*/
  addBoolOption("LOW_MEMORY_OUTPUT", Low_MemoryOutput, false);
  /*!\brief WRT_OUTPUT
   *  \n DESCRIPTION: Write output files (disable all output by setting to NO)  \ingroup Config*/
  addBoolOption("WRT_OUTPUT", Wrt_Output, true);
  /*!\brief WRT_VOL_SOL
   *  \n DESCRIPTION: Write a volume solution file  \ingroup Config*/
  addBoolOption("WRT_VOL_SOL", Wrt_Vol_Sol, true);
  /*!\brief WRT_SRF_SOL
   *  \n DESCRIPTION: Write a surface solution file  \ingroup Config*/
  addBoolOption("WRT_SRF_SOL", Wrt_Srf_Sol, true);
  /*!\brief WRT_CSV_SOL
   *  \n DESCRIPTION: Write a surface CSV solution file  \ingroup Config*/
  addBoolOption("WRT_CSV_SOL", Wrt_Csv_Sol, true);
  /*!\brief WRT_CSV_SOL
   *  \n DESCRIPTION: Write a binary coordinates file  \ingroup Config*/
  addBoolOption("WRT_CRD_SOL", Wrt_Crd_Sol, false);
  /*!\brief WRT_SURFACE
   *  \n DESCRIPTION: Output solution at each surface  \ingroup Config*/
  addBoolOption("WRT_SURFACE", Wrt_Surface, false);
  /*!\brief WRT_RESIDUALS
   *  \n DESCRIPTION: Output residual info to solution/restart file  \ingroup Config*/
  addBoolOption("WRT_RESIDUALS", Wrt_Residuals, false);
  /*!\brief WRT_LIMITERS
   *  \n DESCRIPTION: Output limiter value information to solution/restart file  \ingroup Config*/
  addBoolOption("WRT_LIMITERS", Wrt_Limiters, false);
  /*!\brief WRT_SHARPEDGES
   *  \n DESCRIPTION: Output sharp edge limiter information to solution/restart file  \ingroup Config*/
  addBoolOption("WRT_SHARPEDGES", Wrt_SharpEdges, false);
  /* DESCRIPTION: Output the rind layers in the solution files  \ingroup Config*/
  addBoolOption("WRT_HALO", Wrt_Halo, false);
  /* DESCRIPTION: Output the performance summary to the console at the end of SU2_CFD  \ingroup Config*/
  addBoolOption("WRT_PERFORMANCE", Wrt_Performance, false);
    /* DESCRIPTION: Output a 1D slice of a 2D cartesian solution \ingroup Config*/
  addBoolOption("WRT_SLICE", Wrt_Slice, false);
  /*!\brief MARKER_ANALYZE_AVERAGE
   *  \n DESCRIPTION: Output averaged flow values on specified analyze marker.
   *  Options: AREA, MASSFLUX
   *  \n Use with MARKER_ANALYZE. \ingroup Config*/
  addEnumOption("MARKER_ANALYZE_AVERAGE", Kind_Average, Average_Map, AVERAGE_MASSFLUX);
  /*!\brief CONSOLE_OUTPUT_VERBOSITY
   *  \n DESCRIPTION: Verbosity level for console output  \ingroup Config*/
  addEnumOption("CONSOLE_OUTPUT_VERBOSITY", Console_Output_Verb, Verb_Map, VERB_HIGH);


  /*!\par CONFIG_CATEGORY: Dynamic mesh definition \ingroup Config*/
  /*--- Options related to dynamic meshes ---*/

  /* DESCRIPTION: Mesh motion for unsteady simulations */
  addBoolOption("GRID_MOVEMENT", Grid_Movement, false);
  /* DESCRIPTION: Type of mesh motion */
  addEnumListOption("GRID_MOVEMENT_KIND", nGridMovement, Kind_GridMovement, GridMovement_Map);
  /* DESCRIPTION: Marker(s) of moving surfaces (MOVING_WALL or DEFORMING grid motion). */
  addStringListOption("MARKER_MOVING", nMarker_Moving, Marker_Moving);
  /* DESCRIPTION: Mach number (non-dimensional, based on the mesh velocity and freestream vals.) */
  addDoubleOption("MACH_MOTION", Mach_Motion, 0.0);
  /* DESCRIPTION: Coordinates of the rigid motion origin */
  addDoubleListOption("MOTION_ORIGIN_X", nMotion_Origin_X, Motion_Origin_X);
  /* DESCRIPTION: Coordinates of the rigid motion origin */
  addDoubleListOption("MOTION_ORIGIN_Y", nMotion_Origin_Y, Motion_Origin_Y);
  /* DESCRIPTION: Coordinates of the rigid motion origin */
  addDoubleListOption("MOTION_ORIGIN_Z", nMotion_Origin_Z, Motion_Origin_Z);
  /* DESCRIPTION: Translational velocity vector (m/s) in the x, y, & z directions (RIGID_MOTION only) */
  addDoubleListOption("TRANSLATION_RATE_X", nTranslation_Rate_X, Translation_Rate_X);
  /* DESCRIPTION: Translational velocity vector (m/s) in the x, y, & z directions (RIGID_MOTION only) */
  addDoubleListOption("TRANSLATION_RATE_Y", nTranslation_Rate_Y, Translation_Rate_Y);
  /* DESCRIPTION: Translational velocity vector (m/s) in the x, y, & z directions (RIGID_MOTION only) */
  addDoubleListOption("TRANSLATION_RATE_Z", nTranslation_Rate_Z, Translation_Rate_Z);
  /* DESCRIPTION: Angular velocity vector (rad/s) about x, y, & z axes (RIGID_MOTION only) */
  addDoubleListOption("ROTATION_RATE_X", nRotation_Rate_X, Rotation_Rate_X);
  /* DESCRIPTION: Angular velocity vector (rad/s) about x, y, & z axes (RIGID_MOTION only) */
  addDoubleListOption("ROTATION_RATE_Y", nRotation_Rate_Y, Rotation_Rate_Y);
  /* DESCRIPTION: Angular velocity vector (rad/s) about x, y, & z axes (RIGID_MOTION only) */
  addDoubleListOption("ROTATION_RATE_Z", nRotation_Rate_Z, Rotation_Rate_Z);
  /* DESCRIPTION: Pitching angular freq. (rad/s) about x, y, & z axes (RIGID_MOTION only) */
  addDoubleListOption("PITCHING_OMEGA_X", nPitching_Omega_X, Pitching_Omega_X);
  /* DESCRIPTION: Pitching angular freq. (rad/s) about x, y, & z axes (RIGID_MOTION only) */
  addDoubleListOption("PITCHING_OMEGA_Y", nPitching_Omega_Y, Pitching_Omega_Y);
  /* DESCRIPTION: Pitching angular freq. (rad/s) about x, y, & z axes (RIGID_MOTION only) */
  addDoubleListOption("PITCHING_OMEGA_Z", nPitching_Omega_Z, Pitching_Omega_Z);
  /* DESCRIPTION: Pitching amplitude (degrees) about x, y, & z axes (RIGID_MOTION only) */
  addDoubleListOption("PITCHING_AMPL_X", nPitching_Ampl_X, Pitching_Ampl_X);
  /* DESCRIPTION: Pitching amplitude (degrees) about x, y, & z axes (RIGID_MOTION only) */
  addDoubleListOption("PITCHING_AMPL_Y", nPitching_Ampl_Y, Pitching_Ampl_Y);
  /* DESCRIPTION: Pitching amplitude (degrees) about x, y, & z axes (RIGID_MOTION only) */
  addDoubleListOption("PITCHING_AMPL_Z", nPitching_Ampl_Z, Pitching_Ampl_Z);
  /* DESCRIPTION: Pitching phase offset (degrees) about x, y, & z axes (RIGID_MOTION only) */
  addDoubleListOption("PITCHING_PHASE_X", nPitching_Phase_X, Pitching_Phase_X);
  /* DESCRIPTION: Pitching phase offset (degrees) about x, y, & z axes (RIGID_MOTION only) */
  addDoubleListOption("PITCHING_PHASE_Y", nPitching_Phase_Y, Pitching_Phase_Y);
  /* DESCRIPTION: Pitching phase offset (degrees) about x, y, & z axes (RIGID_MOTION only) */
  addDoubleListOption("PITCHING_PHASE_Z", nPitching_Phase_Z, Pitching_Phase_Z);
  /* DESCRIPTION: Plunging angular freq. (rad/s) in x, y, & z directions (RIGID_MOTION only) */
  addDoubleListOption("PLUNGING_OMEGA_X", nPlunging_Omega_X, Plunging_Omega_X);
  /* DESCRIPTION: Plunging angular freq. (rad/s) in x, y, & z directions (RIGID_MOTION only) */
  addDoubleListOption("PLUNGING_OMEGA_Y", nPlunging_Omega_Y, Plunging_Omega_Y);
  /* DESCRIPTION: Plunging angular freq. (rad/s) in x, y, & z directions (RIGID_MOTION only) */
  addDoubleListOption("PLUNGING_OMEGA_Z", nPlunging_Omega_Z, Plunging_Omega_Z);
  /* DESCRIPTION: Plunging amplitude (m) in x, y, & z directions (RIGID_MOTION only) */
  addDoubleListOption("PLUNGING_AMPL_X", nPlunging_Ampl_X, Plunging_Ampl_X);
  /* DESCRIPTION: Plunging amplitude (m) in x, y, & z directions (RIGID_MOTION only) */
  addDoubleListOption("PLUNGING_AMPL_Y", nPlunging_Ampl_Y, Plunging_Ampl_Y);
  /* DESCRIPTION: Plunging amplitude (m) in x, y, & z directions (RIGID_MOTION only) */
  addDoubleListOption("PLUNGING_AMPL_Z", nPlunging_Ampl_Z, Plunging_Ampl_Z);
  /* DESCRIPTION: Value to move motion origins (1 or 0) */
  addUShortListOption("MOVE_MOTION_ORIGIN", nMoveMotion_Origin, MoveMotion_Origin);

  /*!\par CONFIG_CATEGORY: Grid adaptation \ingroup Config*/
  /*--- Options related to grid adaptation ---*/

  /* DESCRIPTION: Kind of grid adaptation */
  addEnumOption("KIND_ADAPT", Kind_Adaptation, Adapt_Map, NO_ADAPT);
  /* DESCRIPTION: Percentage of new elements (% of the original number of elements) */
  addDoubleOption("NEW_ELEMS", New_Elem_Adapt, -1.0);
  /* DESCRIPTION: Scale factor for the dual volume */
  addDoubleOption("DUALVOL_POWER", DualVol_Power, 0.5);
  /* DESCRIPTION: Use analytical definition for surfaces */
  addEnumOption("ANALYTICAL_SURFDEF", Analytical_Surface, Geo_Analytic_Map, NO_GEO_ANALYTIC);
  /* DESCRIPTION: Before each computation, implicitly smooth the nodal coordinates */
  addBoolOption("SMOOTH_GEOMETRY", SmoothNumGrid, false);
  /* DESCRIPTION: Adapt the boundary elements */
  addBoolOption("ADAPT_BOUNDARY", AdaptBoundary, true);

  /*!\par CONFIG_CATEGORY: Aeroelastic Simulation (Typical Section Model) \ingroup Config*/
  /*--- Options related to aeroelastic simulations using the Typical Section Model) ---*/
  /* DESCRIPTION: The flutter speed index (modifies the freestream condition) */
  addDoubleOption("FLUTTER_SPEED_INDEX", FlutterSpeedIndex, 0.6);
  /* DESCRIPTION: Natural frequency of the spring in the plunging direction (rad/s). */
  addDoubleOption("PLUNGE_NATURAL_FREQUENCY", PlungeNaturalFrequency, 100);
  /* DESCRIPTION: Natural frequency of the spring in the pitching direction (rad/s). */
  addDoubleOption("PITCH_NATURAL_FREQUENCY", PitchNaturalFrequency, 100);
  /* DESCRIPTION: The airfoil mass ratio. */
  addDoubleOption("AIRFOIL_MASS_RATIO", AirfoilMassRatio, 60);
  /* DESCRIPTION: Distance in semichords by which the center of gravity lies behind the elastic axis. */
  addDoubleOption("CG_LOCATION", CG_Location, 1.8);
  /* DESCRIPTION: The radius of gyration squared (expressed in semichords) of the typical section about the elastic axis. */
  addDoubleOption("RADIUS_GYRATION_SQUARED", RadiusGyrationSquared, 3.48);
  /* DESCRIPTION: Solve the aeroelastic equations every given number of internal iterations. */
  addUnsignedShortOption("AEROELASTIC_ITER", AeroelasticIter, 3);
  
  /*!\par CONFIG_CATEGORY: Optimization Problem*/
  
  /* DESCRIPTION: Scale the line search in the optimizer */
  addDoubleOption("OPT_RELAX_FACTOR", Opt_RelaxFactor, 1.0);

  /* DESCRIPTION: Bound the line search in the optimizer */
  addDoubleOption("OPT_LINE_SEARCH_BOUND", Opt_LineSearch_Bound, 1E6);

  /*!\par CONFIG_CATEGORY: Wind Gust \ingroup Config*/
  /*--- Options related to wind gust simulations ---*/

  /* DESCRIPTION: Apply a wind gust */
  addBoolOption("WIND_GUST", Wind_Gust, false);
  /* DESCRIPTION: Type of gust */
  addEnumOption("GUST_TYPE", Gust_Type, Gust_Type_Map, NO_GUST);
  /* DESCRIPTION: Gust wavelenght (meters) */
  addDoubleOption("GUST_WAVELENGTH", Gust_WaveLength, 0.0);
  /* DESCRIPTION: Number of gust periods */
  addDoubleOption("GUST_PERIODS", Gust_Periods, 1.0);
  /* DESCRIPTION: Gust amplitude (m/s) */
  addDoubleOption("GUST_AMPL", Gust_Ampl, 0.0);
  /* DESCRIPTION: Time at which to begin the gust (sec) */
  addDoubleOption("GUST_BEGIN_TIME", Gust_Begin_Time, 0.0);
  /* DESCRIPTION: Location at which the gust begins (meters) */
  addDoubleOption("GUST_BEGIN_LOC", Gust_Begin_Loc, 0.0);
  /* DESCRIPTION: Direction of the gust X or Y dir */
  addEnumOption("GUST_DIR", Gust_Dir, Gust_Dir_Map, Y_DIR);

  /* Harmonic Balance config */
  /* DESCRIPTION: Omega_HB = 2*PI*frequency - frequencies for Harmonic Balance method */
  addDoubleListOption("OMEGA_HB", nOmega_HB, Omega_HB);

  /*!\par CONFIG_CATEGORY: Equivalent Area \ingroup Config*/
  /*--- Options related to the equivalent area ---*/

  /* DESCRIPTION: Evaluate equivalent area on the Near-Field  */
  addBoolOption("EQUIV_AREA", EquivArea, false);
  default_ea_lim[0] = 0.0; default_ea_lim[1] = 1.0; default_ea_lim[2] = 1.0;
  /* DESCRIPTION: Integration limits of the equivalent area ( xmin, xmax, Dist_NearField ) */
  addDoubleArrayOption("EA_INT_LIMIT", 3, EA_IntLimit, default_ea_lim);
  /* DESCRIPTION: Equivalent area scaling factor */
  addDoubleOption("EA_SCALE_FACTOR", EA_ScaleFactor, 1.0);

	// these options share nDV as their size in the option references; not a good idea
	/*!\par CONFIG_CATEGORY: Grid deformation \ingroup Config*/
  /*--- Options related to the grid deformation ---*/

	/* DESCRIPTION: Kind of deformation */
	addEnumListOption("DV_KIND", nDV, Design_Variable, Param_Map);
	/* DESCRIPTION: Marker of the surface to which we are going apply the shape deformation */
  addStringListOption("DV_MARKER", nMarker_DV, Marker_DV);
	/* DESCRIPTION: Parameters of the shape deformation
   - FFD_CONTROL_POINT_2D ( FFDBox ID, i_Ind, j_Ind, x_Disp, y_Disp )
   - FFD_RADIUS_2D ( FFDBox ID )
   - FFD_CAMBER_2D ( FFDBox ID, i_Ind )
   - FFD_THICKNESS_2D ( FFDBox ID, i_Ind )
   - HICKS_HENNE ( Lower Surface (0)/Upper Surface (1)/Only one Surface (2), x_Loc )
   - SURFACE_BUMP ( x_start, x_end, x_Loc )
   - CST ( Lower Surface (0)/Upper Surface (1), Kulfan parameter number, Total number of Kulfan parameters for surface )
   - NACA_4DIGITS ( 1st digit, 2nd digit, 3rd and 4th digit )
   - PARABOLIC ( Center, Thickness )
   - TRANSLATION ( x_Disp, y_Disp, z_Disp )
   - ROTATION ( x_Orig, y_Orig, z_Orig, x_End, y_End, z_End )
   - OBSTACLE ( Center, Bump size )
   - SPHERICAL ( ControlPoint_Index, Theta_Disp, R_Disp )
   - FFD_CONTROL_POINT ( FFDBox ID, i_Ind, j_Ind, k_Ind, x_Disp, y_Disp, z_Disp )
   - FFD_TWIST_ANGLE ( FFDBox ID, x_Orig, y_Orig, z_Orig, x_End, y_End, z_End )
   - FFD_ROTATION ( FFDBox ID, x_Orig, y_Orig, z_Orig, x_End, y_End, z_End )
   - FFD_CONTROL_SURFACE ( FFDBox ID, x_Orig, y_Orig, z_Orig, x_End, y_End, z_End )
   - FFD_CAMBER ( FFDBox ID, i_Ind, j_Ind )
   - FFD_THICKNESS ( FFDBox ID, i_Ind, j_Ind ) */
	addDVParamOption("DV_PARAM", nDV, ParamDV, FFDTag, Design_Variable);
  /* DESCRIPTION: New value of the shape deformation */
  addDVValueOption("DV_VALUE", nDV_Value, DV_Value, nDV, ParamDV, Design_Variable);
  /* DESCRIPTION: Provide a file of surface positions from an external parameterization. */
  addStringOption("DV_FILENAME", DV_Filename, string("surface_positions.dat"));
	/* DESCRIPTION: Hold the grid fixed in a region */
  addBoolOption("HOLD_GRID_FIXED", Hold_GridFixed, false);
	default_grid_fix[0] = -1E15; default_grid_fix[1] = -1E15; default_grid_fix[2] = -1E15;
	default_grid_fix[3] =  1E15; default_grid_fix[4] =  1E15; default_grid_fix[5] =  1E15;
	/* DESCRIPTION: Coordinates of the box where the grid will be deformed (Xmin, Ymin, Zmin, Xmax, Ymax, Zmax) */
	addDoubleArrayOption("HOLD_GRID_FIXED_COORD", 6, Hold_GridFixed_Coord, default_grid_fix);
	/* DESCRIPTION: Visualize the deformation (surface grid) */
  addBoolOption("VISUALIZE_SURFACE_DEF", Visualize_Surface_Def, true);
  /* DESCRIPTION: Visualize the deformation (volume grid) */
  addBoolOption("VISUALIZE_VOLUME_DEF", Visualize_Volume_Def, false);
  /* DESCRIPTION: Print the residuals during mesh deformation to the console */
  addBoolOption("DEFORM_CONSOLE_OUTPUT", Deform_Output, true);
  /* DESCRIPTION: Number of nonlinear deformation iterations (surface deformation increments) */
  addUnsignedLongOption("DEFORM_NONLINEAR_ITER", GridDef_Nonlinear_Iter, 1);
  /* DESCRIPTION: Number of smoothing iterations for FEA mesh deformation */
  addUnsignedLongOption("DEFORM_LINEAR_ITER", GridDef_Linear_Iter, 1000);
  /* DESCRIPTION: Factor to multiply smallest volume for deform tolerance (0.001 default) */
  addDoubleOption("DEFORM_TOL_FACTOR", Deform_Tol_Factor, 1E-6);
  /* DESCRIPTION: Deform coefficient (-1.0 to 0.5) */
  addDoubleOption("DEFORM_COEFF", Deform_Coeff, 1E6);
  /* DESCRIPTION: Deform limit in m or inches */
  addDoubleOption("DEFORM_LIMIT", Deform_Limit, 1E6);
  /* DESCRIPTION: Type of element stiffness imposed for FEA mesh deformation (INVERSE_VOLUME, WALL_DISTANCE, CONSTANT_STIFFNESS) */
  addEnumOption("DEFORM_STIFFNESS_TYPE", Deform_Stiffness_Type, Deform_Stiffness_Map, SOLID_WALL_DISTANCE);
  /* DESCRIPTION: Poisson's ratio for constant stiffness FEA method of grid deformation*/
  addDoubleOption("DEFORM_ELASTICITY_MODULUS", Deform_ElasticityMod, 2E11);
  /* DESCRIPTION: Young's modulus and Poisson's ratio for constant stiffness FEA method of grid deformation*/
  addDoubleOption("DEFORM_POISSONS_RATIO", Deform_PoissonRatio, 0.3);
  /*  DESCRIPTION: Linear solver for the mesh deformation\n OPTIONS: see \link Linear_Solver_Map \endlink \n DEFAULT: FGMRES \ingroup Config*/
  addEnumOption("DEFORM_LINEAR_SOLVER", Kind_Deform_Linear_Solver, Linear_Solver_Map, FGMRES);
  /*  \n DESCRIPTION: Preconditioner for the Krylov linear solvers \n OPTIONS: see \link Linear_Solver_Prec_Map \endlink \n DEFAULT: LU_SGS \ingroup Config*/
  addEnumOption("DEFORM_LINEAR_SOLVER_PREC", Kind_Deform_Linear_Solver_Prec, Linear_Solver_Prec_Map, ILU);
  /* DESCRIPTION: Minimum error threshold for the linear solver for the implicit formulation */
  addDoubleOption("DEFORM_LINEAR_SOLVER_ERROR", Deform_Linear_Solver_Error, 1E-5);
  /* DESCRIPTION: Maximum number of iterations of the linear solver for the implicit formulation */
  addUnsignedLongOption("DEFORM_LINEAR_SOLVER_ITER", Deform_Linear_Solver_Iter, 1000);

  /*!\par CONFIG_CATEGORY: Rotorcraft problem \ingroup Config*/
  /*--- option related to rotorcraft problems ---*/

  /* DESCRIPTION: MISSING ---*/
  addDoubleOption("CYCLIC_PITCH", Cyclic_Pitch, 0.0);
  /* DESCRIPTION: MISSING ---*/
  addDoubleOption("COLLECTIVE_PITCH", Collective_Pitch, 0.0);

  /*!\par CONFIG_CATEGORY: FEM flow solver definition \ingroup Config*/
  /*--- Options related to the finite element flow solver---*/

  /* DESCRIPTION: Riemann solver used for DG (ROE, LAX-FRIEDRICH, AUSM, AUSMPW+, HLLC, VAN_LEER) */
  addEnumOption("RIEMANN_SOLVER_FEM", Riemann_Solver_FEM, Upwind_Map, ROE);
  /* DESCRIPTION: Constant factor applied for quadrature with straight elements (2.0 by default) */
  addDoubleOption("QUADRATURE_FACTOR_STRAIGHT_FEM", Quadrature_Factor_Straight, 2.0);
  /* DESCRIPTION: Constant factor applied for quadrature with curved elements (3.0 by default) */
  addDoubleOption("QUADRATURE_FACTOR_CURVED_FEM", Quadrature_Factor_Curved, 3.0);
  /* DESCRIPTION: Factor applied during quadrature in time for ADER-DG. (2.0 by default) */
  addDoubleOption("QUADRATURE_FACTOR_TIME_ADER_DG", Quadrature_Factor_Time_ADER_DG, 2.0);
  /* DESCRIPTION: Factor for the symmetrizing terms in the DG FEM discretization (1.0 by default) */
  addDoubleOption("THETA_INTERIOR_PENALTY_DG_FEM", Theta_Interior_Penalty_DGFEM, 1.0);
  /* DESCRIPTION: Compute the entropy in the fluid model (YES, NO) */
  addBoolOption("COMPUTE_ENTROPY_FLUID_MODEL", Compute_Entropy, true);
  /* DESCRIPTION: Use the lumped mass matrix for steady DGFEM computations */
  addBoolOption("USE_LUMPED_MASSMATRIX_DGFEM", Use_Lumped_MassMatrix_DGFEM, false);
  /* DESCRIPTION: Only compute the exact Jacobian of the spatial discretization (NO, YES) */
  addBoolOption("JACOBIAN_SPATIAL_DISCRETIZATION_ONLY", Jacobian_Spatial_Discretization_Only, false);

  /* DESCRIPTION: Number of aligned bytes for the matrix multiplications. Multiple of 64. (128 by default) */
  addUnsignedShortOption("ALIGNED_BYTES_MATMUL", byteAlignmentMatMul, 128);

  /*!\par CONFIG_CATEGORY: FEA solver \ingroup Config*/
  /*--- Options related to the FEA solver ---*/

  /*!\brief FEA_FILENAME \n DESCRIPTION: Filename to input for element-based properties \n Default: element_properties.dat \ingroup Config */
  addStringOption("FEA_FILENAME", FEA_FileName, string("element_properties.dat"));

  /* DESCRIPTION: Modulus of elasticity */
  addDoubleListOption("ELASTICITY_MODULUS", nElasticityMod, ElasticityMod);
  /* DESCRIPTION: Poisson ratio */
  addDoubleListOption("POISSON_RATIO", nPoissonRatio, PoissonRatio);
  /* DESCRIPTION: Material density */
  addDoubleListOption("MATERIAL_DENSITY", nMaterialDensity, MaterialDensity);
  /* DESCRIPTION: Knowles B constant */
  addDoubleOption("KNOWLES_B", Knowles_B, 1.0);
  /* DESCRIPTION: Knowles N constant */
  addDoubleOption("KNOWLES_N", Knowles_N, 1.0);

  /*  DESCRIPTION: Include DE effects
  *  Options: NO, YES \ingroup Config */
  addBoolOption("DE_EFFECTS", DE_Effects, false);
  /*!\brief ELECTRIC_FIELD_CONST \n DESCRIPTION: Value of the Dielectric Elastomer constant */
  addDoubleListOption("ELECTRIC_FIELD_CONST", nElectric_Constant, Electric_Constant);
  /* DESCRIPTION: Modulus of the Electric Fields */
  addDoubleListOption("ELECTRIC_FIELD_MOD", nElectric_Field, Electric_Field_Mod);
  /* DESCRIPTION: Direction of the Electic Fields */
  addDoubleListOption("ELECTRIC_FIELD_DIR", nDim_Electric_Field, Electric_Field_Dir);

  /* DESCRIPTION: Convergence criteria for FEM adjoint */
  addDoubleOption("CRITERIA_FEM_ADJ", Res_FEM_ADJ, -5.0);

  /*!\brief DESIGN_VARIABLE_FEA
   *  \n DESCRIPTION: Design variable for FEA problems \n OPTIONS: See \link DVFEA_Map \endlink \n DEFAULT VENKATAKRISHNAN \ingroup Config */
  addEnumOption("DESIGN_VARIABLE_FEA", Kind_DV_FEA, DVFEA_Map, NODV_FEA);

  /*  DESCRIPTION: Consider a reference solution for the structure (optimization applications)
  *  Options: NO, YES \ingroup Config */
  addBoolOption("REFERENCE_GEOMETRY", RefGeom, false);
  /*!\brief REFERENCE_GEOMETRY_PENALTY\n DESCRIPTION: Penalty weight value for the objective function \ingroup Config*/
  addDoubleOption("REFERENCE_GEOMETRY_PENALTY", RefGeom_Penalty, 1E6);
  /*!\brief SOLUTION_FLOW_FILENAME \n DESCRIPTION: Restart structure input file (the file output under the filename set by RESTART_FLOW_FILENAME) \n Default: solution_flow.dat \ingroup Config */
  addStringOption("REFERENCE_GEOMETRY_FILENAME", RefGeom_FEMFileName, string("reference_geometry.dat"));
  /*!\brief MESH_FORMAT \n DESCRIPTION: Mesh input file format \n OPTIONS: see \link Input_Map \endlink \n DEFAULT: SU2 \ingroup Config*/
  addEnumOption("REFERENCE_GEOMETRY_FORMAT", RefGeom_FileFormat, Input_Ref_Map, SU2_REF);

  /*!\brief TOTAL_DV_PENALTY\n DESCRIPTION: Penalty weight value to maintain the total sum of DV constant \ingroup Config*/
  addDoubleOption("TOTAL_DV_PENALTY", DV_Penalty, 0);

  /*!\brief REFERENCE_NODE\n  DESCRIPTION: Reference node for the structure (optimization applications) */
  addUnsignedLongOption("REFERENCE_NODE", refNodeID, 0);
  /* DESCRIPTION: Modulus of the electric fields */
  addDoubleListOption("REFERENCE_NODE_DISPLACEMENT", nDim_RefNode, RefNode_Displacement);
  /*!\brief REFERENCE_NODE_PENALTY\n DESCRIPTION: Penalty weight value for the objective function \ingroup Config*/
  addDoubleOption("REFERENCE_NODE_PENALTY", RefNode_Penalty, 1E3);

  /*!\brief REGIME_TYPE \n  DESCRIPTION: Geometric condition \n OPTIONS: see \link Struct_Map \endlink \ingroup Config*/
  addEnumOption("GEOMETRIC_CONDITIONS", Kind_Struct_Solver, Struct_Map, SMALL_DEFORMATIONS);
  /*!\brief REGIME_TYPE \n  DESCRIPTION: Material model \n OPTIONS: see \link Material_Map \endlink \ingroup Config*/
  addEnumOption("MATERIAL_MODEL", Kind_Material, Material_Map, LINEAR_ELASTIC);
  /*!\brief REGIME_TYPE \n  DESCRIPTION: Compressibility of the material \n OPTIONS: see \link MatComp_Map \endlink \ingroup Config*/
  addEnumOption("MATERIAL_COMPRESSIBILITY", Kind_Material_Compress, MatComp_Map, COMPRESSIBLE_MAT);

  /*  DESCRIPTION: Consider a prestretch in the structural domain
  *  Options: NO, YES \ingroup Config */
  addBoolOption("PRESTRETCH", Prestretch, false);
  /*!\brief PRESTRETCH_FILENAME \n DESCRIPTION: Filename to input for prestretching membranes \n Default: prestretch_file.dat \ingroup Config */
  addStringOption("PRESTRETCH_FILENAME", Prestretch_FEMFileName, string("prestretch_file.dat"));

  /* DESCRIPTION: Iterative method for non-linear structural analysis */
  addEnumOption("NONLINEAR_FEM_SOLUTION_METHOD", Kind_SpaceIteScheme_FEA, Space_Ite_Map_FEA, NEWTON_RAPHSON);
  /* DESCRIPTION: Number of internal iterations for Newton-Raphson Method in nonlinear structural applications */
  addUnsignedLongOption("NONLINEAR_FEM_INT_ITER", Dyn_nIntIter, 10);

  /* DESCRIPTION: Formulation for bidimensional elasticity solver */
  addEnumOption("FORMULATION_ELASTICITY_2D", Kind_2DElasForm, ElasForm_2D, PLANE_STRAIN);
  /*  DESCRIPTION: Apply dead loads
  *  Options: NO, YES \ingroup Config */
  addBoolOption("DEAD_LOAD", DeadLoad, false);
  /*  DESCRIPTION: Temporary: pseudo static analysis (no density in dynamic analysis)
  *  Options: NO, YES \ingroup Config */
  addBoolOption("PSEUDO_STATIC", PseudoStatic, false);
  /* DESCRIPTION: Dynamic or static structural analysis */
  addEnumOption("DYNAMIC_ANALYSIS", Dynamic_Analysis, Dynamic_Map, STATIC);
  /* DESCRIPTION: Time Step for dynamic analysis (s) */
  addDoubleOption("DYN_TIMESTEP", Delta_DynTime, 0.0);
  /* DESCRIPTION: Total Physical Time for dual time stepping simulations (s) */
  addDoubleOption("DYN_TIME", Total_DynTime, 1.0);
  /* DESCRIPTION: Parameter alpha for Newmark scheme (s) */
  addDoubleOption("NEWMARK_BETA", Newmark_beta, 0.25);
  /* DESCRIPTION: Parameter delta for Newmark scheme (s) */
  addDoubleOption("NEWMARK_GAMMA", Newmark_gamma, 0.5);
  /* DESCRIPTION: Apply the load as a ramp */
  addBoolOption("RAMP_LOADING", Ramp_Load, false);
  /* DESCRIPTION: Time while the load is to be increased linearly */
  addDoubleOption("RAMP_TIME", Ramp_Time, 1.0);
  /* DESCRIPTION: Transfer method used for multiphysics problems */
  addEnumOption("DYNAMIC_LOAD_TRANSFER", Dynamic_LoadTransfer, Dyn_Transfer_Method_Map, POL_ORDER_1);

  /* DESCRIPTION: Newmark - Generalized alpha - coefficients */
  addDoubleListOption("TIME_INT_STRUCT_COEFFS", nIntCoeffs, Int_Coeffs);

  /*  DESCRIPTION: Apply dead loads. Options: NO, YES \ingroup Config */
  addBoolOption("INCREMENTAL_LOAD", IncrementalLoad, false);
  /* DESCRIPTION: Maximum number of increments of the  */
  addUnsignedLongOption("NUMBER_INCREMENTS", IncLoad_Nincrements, 10);

  default_inc_crit[0] = 0.0; default_inc_crit[1] = 0.0; default_inc_crit[2] = 0.0;
  /* DESCRIPTION: Definition of the  UTOL RTOL ETOL*/
  addDoubleArrayOption("INCREMENTAL_CRITERIA", 3, IncLoad_Criteria, default_inc_crit);

  /* DESCRIPTION: Use of predictor */
  addBoolOption("PREDICTOR", Predictor, false);
  /* DESCRIPTION: Order of the predictor */
  addUnsignedShortOption("PREDICTOR_ORDER", Pred_Order, 0);

  /* DESCRIPTION: Transfer method used for multiphysics problems */
  addEnumOption("MULTIPHYSICS_TRANSFER_METHOD", Kind_TransferMethod, Transfer_Method_Map, BROADCAST_DATA);

  /* DESCRIPTION: Topology optimization options */
  addBoolOption("TOPOLOGY_OPTIMIZATION", topology_optimization, false);
  addStringOption("TOPOL_OPTIM_OUTFILE", top_optim_output_file, string("element_derivatives.dat"));
  addDoubleOption("TOPOL_OPTIM_SIMP_EXPONENT", simp_exponent, 1.0);
  addDoubleOption("TOPOL_OPTIM_SIMP_MINSTIFF", simp_minimum_stiffness, 0.001);
  addEnumListOption("TOPOL_OPTIM_FILTER_KERNEL", top_optim_nKernel, top_optim_kernels, Filter_Kernel_Map);
  addDoubleListOption("TOPOL_OPTIM_FILTER_RADIUS", top_optim_nRadius, top_optim_filter_radius);
  addDoubleListOption("TOPOL_OPTIM_KERNEL_PARAM", top_optim_nKernelParams, top_optim_kernel_params);
  addEnumOption("TOPOL_OPTIM_PROJECTION_TYPE", top_optim_proj_type, Projection_Function_Map, NO_PROJECTION);
  addDoubleOption("TOPOL_OPTIM_PROJECTION_PARAM", top_optim_proj_param, 0.0);

  /* CONFIG_CATEGORY: FSI solver */
  /*--- Options related to the FSI solver ---*/

  /*!\brief PHYSICAL_PROBLEM_FLUID_FSI
   *  DESCRIPTION: Physical governing equations \n
   *  Options: NONE (default),EULER, NAVIER_STOKES, RANS,
   *  \ingroup Config*/
  addEnumOption("FSI_FLUID_PROBLEM", Kind_Solver_Fluid_FSI, FSI_Fluid_Solver_Map, NO_SOLVER_FFSI);

  /*!\brief PHYSICAL_PROBLEM_STRUCTURAL_FSI
   *  DESCRIPTION: Physical governing equations \n
   *  Options: NONE (default), FEM_ELASTICITY
   *  \ingroup Config*/
  addEnumOption("FSI_STRUCTURAL_PROBLEM", Kind_Solver_Struc_FSI, FSI_Struc_Solver_Map, NO_SOLVER_SFSI);

  /* DESCRIPTION: Linear solver for the structural side on FSI problems */
  addEnumOption("FSI_LINEAR_SOLVER_STRUC", Kind_Linear_Solver_FSI_Struc, Linear_Solver_Map, FGMRES);
  /* DESCRIPTION: Preconditioner for the Krylov linear solvers */
  addEnumOption("FSI_LINEAR_SOLVER_PREC_STRUC", Kind_Linear_Solver_Prec_FSI_Struc, Linear_Solver_Prec_Map, ILU);
  /* DESCRIPTION: Maximum number of iterations of the linear solver for the implicit formulation */
  addUnsignedLongOption("FSI_LINEAR_SOLVER_ITER_STRUC", Linear_Solver_Iter_FSI_Struc, 500);
  /* DESCRIPTION: Minimum error threshold for the linear solver for the implicit formulation */
  addDoubleOption("FSI_LINEAR_SOLVER_ERROR_STRUC", Linear_Solver_Error_FSI_Struc, 1E-6);

  /* DESCRIPTION: ID of the region we want to compute the sensitivities using direct differentiation */
  addUnsignedShortOption("FEA_ID_DIRECTDIFF", nID_DV, 0);

  /* DESCRIPTION: Restart from a steady state (sets grid velocities to 0 when loading the restart). */
  addBoolOption("RESTART_STEADY_STATE", SteadyRestart, false);

  /*  DESCRIPTION: Apply dead loads
  *  Options: NO, YES \ingroup Config */
  addBoolOption("MATCHING_MESH", MatchingMesh, false);

  /*!\par CONFIG_CATEGORY: Multizone definition \ingroup Config*/
  /*--- Options related to multizone problems ---*/

  /*!\brief MARKER_PLOTTING\n DESCRIPTION: Marker(s) of the surface in the surface flow solution file  \ingroup Config*/
  addStringListOption("CONFIG_LIST", nConfig_Files, Config_Filenames);

  /* DESCRIPTION: Determines if the multizone problem is solved for time-domain. */
  addBoolOption("TIME_DOMAIN", Time_Domain, false);
  /* DESCRIPTION: Number of outer iterations in the multizone problem. */
  addUnsignedLongOption("OUTER_ITER", Outer_Iter, 1);
  /* DESCRIPTION: Number of inner iterations in each multizone block. */
  addUnsignedLongOption("INNER_ITER", Inner_Iter, 1);
  /* DESCRIPTION: Number of time steps solved in the multizone problem. */
  addUnsignedLongOption("TIME_ITER", Time_Iter, 1);
  /* DESCRIPTION: Number of iterations in each single-zone block. */
  addUnsignedLongOption("ITER", Iter, 1000);
  /* DESCRIPTION: Restart iteration in the multizone problem. */
  addUnsignedLongOption("RESTART_ITER", Restart_Iter, 1);
  /* DESCRIPTION: Minimum error threshold for the linear solver for the implicit formulation */
  addDoubleOption("TIME_STEP", Time_Step, 0.0);
  /* DESCRIPTION: Total Physical Time for time-domain problems (s) */
  addDoubleOption("MAX_TIME", Max_Time, 1.0);
  /* DESCRIPTION: Determines if the single-zone driver is used. (TEMPORARY) */
  addBoolOption("SINGLEZONE_DRIVER", SinglezoneDriver, false);
  /* DESCRIPTION: Determines if the special output is written out */
  addBoolOption("SPECIAL_OUTPUT", SpecialOutput, false);
  /* DESCRIPTION: Determines if the special output is written out */
  addBoolOption("WRT_FORCES_BREAKDOWN", Wrt_ForcesBreakdown, false);
  
  /*  DESCRIPTION: Use conservative approach for interpolating between meshes.
  *  Options: NO, YES \ingroup Config */
  addBoolOption("CONSERVATIVE_INTERPOLATION", ConservativeInterpolation, true);

  /*!\par KIND_INTERPOLATION \n
   * DESCRIPTION: Type of interpolation to use for multi-zone problems. \n OPTIONS: see \link Interpolator_Map \endlink
   * Sets Kind_Interpolation \ingroup Config
   */
  addEnumOption("KIND_INTERPOLATION", Kind_Interpolation, Interpolator_Map, NEAREST_NEIGHBOR);
    
  /*!\par KIND_INTERPOLATION \n
   * DESCRIPTION: Type of radial basis function to use for radial basis function interpolation. \n OPTIONS: see \link RadialBasis_Map \endlink
   * Sets Kind_RadialBasis \ingroup Config
   */
  addEnumOption("KIND_RADIAL_BASIS_FUNCTION", Kind_RadialBasisFunction, RadialBasisFunction_Map, WENDLAND_C2);
  
  /*  DESCRIPTION: Use polynomial term in radial basis function interpolation.
  *  Options: NO, YES \ingroup Config */
  addBoolOption("RADIAL_BASIS_FUNCTION_POLYNOMIAL_TERM", RadialBasisFunction_PolynomialOption, true);
  
  /* DESCRIPTION: Radius for radial basis function */
  addDoubleOption("RADIAL_BASIS_FUNCTION_PARAMETER", RadialBasisFunction_Parameter, 1);

  /* DESCRIPTION: Maximum number of FSI iterations */
  addUnsignedShortOption("FSI_ITER", nIterFSI, 1);
  /* DESCRIPTION: Number of FSI iterations during which a ramp is applied */
  addUnsignedShortOption("RAMP_FSI_ITER", nIterFSI_Ramp, 2);
  /* DESCRIPTION: Aitken's static relaxation factor */
  addDoubleOption("STAT_RELAX_PARAMETER", AitkenStatRelax, 0.4);
  /* DESCRIPTION: Aitken's dynamic maximum relaxation factor for the first iteration */
  addDoubleOption("AITKEN_DYN_MAX_INITIAL", AitkenDynMaxInit, 0.5);
  /* DESCRIPTION: Aitken's dynamic minimum relaxation factor for the first iteration */
  addDoubleOption("AITKEN_DYN_MIN_INITIAL", AitkenDynMinInit, 0.5);
  /* DESCRIPTION: Kind of relaxation */
  addEnumOption("BGS_RELAXATION", Kind_BGS_RelaxMethod, AitkenForm_Map, NO_RELAXATION);
  /* DESCRIPTION: Relaxation required */
  addBoolOption("RELAXATION", Relaxation, false);

  /*!\par CONFIG_CATEGORY: Heat solver \ingroup Config*/
  /*--- options related to the heat solver ---*/

  /* DESCRIPTION: Thermal diffusivity constant */
  addDoubleOption("THERMAL_DIFFUSIVITY", Thermal_Diffusivity, 1.172E-5);

  /* DESCRIPTION: Thermal diffusivity constant */
  addDoubleOption("THERMAL_DIFFUSIVITY_SOLID", Thermal_Diffusivity_Solid, 1.172E-5);

  /*!\par CONFIG_CATEGORY: Visualize Control Volumes \ingroup Config*/
  /*--- options related to visualizing control volumes ---*/

  /* DESCRIPTION: Node number for the CV to be visualized */
  addLongOption("VISUALIZE_CV", Visualize_CV, -1);

  /*!\par CONFIG_CATEGORY: Inverse design problem \ingroup Config*/
  /*--- options related to inverse design problem ---*/

  /* DESCRIPTION: Evaluate inverse design on the surface  */
  addBoolOption("INV_DESIGN_CP", InvDesign_Cp, false);

  /* DESCRIPTION: Evaluate inverse design on the surface  */
  addBoolOption("INV_DESIGN_HEATFLUX", InvDesign_HeatFlux, false);

  /*!\par CONFIG_CATEGORY: Unsupported options \ingroup Config*/
  /*--- Options that are experimental and not intended for general use ---*/

  /* DESCRIPTION: Write extra output */
  addBoolOption("EXTRA_OUTPUT", ExtraOutput, false);

  /* DESCRIPTION: Write extra heat output for a given zone heat solver zone */
  addLongOption("EXTRA_HEAT_ZONE_OUTPUT", ExtraHeatOutputZone, -1);

  /*--- options related to the FFD problem ---*/
  /*!\par CONFIG_CATEGORY:FFD point inversion \ingroup Config*/
  
  /* DESCRIPTION: Fix I plane */
  addShortListOption("FFD_FIX_I", nFFD_Fix_IDir, FFD_Fix_IDir);
  
  /* DESCRIPTION: Fix J plane */
  addShortListOption("FFD_FIX_J", nFFD_Fix_JDir, FFD_Fix_JDir);
  
  /* DESCRIPTION: Fix K plane */
  addShortListOption("FFD_FIX_K", nFFD_Fix_KDir, FFD_Fix_KDir);
  
  /* DESCRIPTION: FFD symmetry plane (j=0) */
  addBoolOption("FFD_SYMMETRY_PLANE", FFD_Symmetry_Plane, false);

  /* DESCRIPTION: Define different coordinates systems for the FFD */
  addEnumOption("FFD_COORD_SYSTEM", FFD_CoordSystem, CoordSystem_Map, CARTESIAN);

  /* DESCRIPTION: Axis information for the spherical and cylindrical coord system */
  default_ffd_axis[0] = 0.0; default_ffd_axis[1] = 0.0; default_ffd_axis[2] =0.0;
  addDoubleArrayOption("FFD_AXIS", 3, FFD_Axis, default_ffd_axis);

  /* DESCRIPTION: Number of total iterations in the FFD point inversion */
  addUnsignedShortOption("FFD_ITERATIONS", nFFD_Iter, 500);

  /* DESCRIPTION: Free surface damping coefficient */
	addDoubleOption("FFD_TOLERANCE", FFD_Tol, 1E-10);

  /* DESCRIPTION: Definition of the FFD boxes */
  addFFDDefOption("FFD_DEFINITION", nFFDBox, CoordFFDBox, TagFFDBox);
  
  /* DESCRIPTION: Definition of the FFD boxes */
  addFFDDegreeOption("FFD_DEGREE", nFFDBox, DegreeFFDBox);
  
  /* DESCRIPTION: Surface continuity at the intersection with the FFD */
  addEnumOption("FFD_CONTINUITY", FFD_Continuity, Continuity_Map, DERIVATIVE_2ND);

  /* DESCRIPTION: Kind of blending for the FFD definition */
  addEnumOption("FFD_BLENDING", FFD_Blending, Blending_Map, BEZIER );

  /* DESCRIPTION: Order of the BSplines for BSpline Blending function */
  default_ffd_coeff[0] = 2; default_ffd_coeff[1] = 2; default_ffd_coeff[2] = 2;
  addDoubleArrayOption("FFD_BSPLINE_ORDER", 3, FFD_BSpline_Order, default_ffd_coeff);

  /*--- Options for the automatic differentiation methods ---*/
  /*!\par CONFIG_CATEGORY: Automatic Differentation options\ingroup Config*/

  /* DESCRIPTION: Direct differentiation mode (forward) */
  addEnumOption("DIRECT_DIFF", DirectDiff, DirectDiff_Var_Map, NO_DERIVATIVE);

  /* DESCRIPTION: Automatic differentiation mode (reverse) */
  addBoolOption("AUTO_DIFF", AD_Mode, NO);

  /* DESCRIPTION: Preaccumulation in the AD mode. */
  addBoolOption("PREACC", AD_Preaccumulation, YES);

  /*--- options that are used in the python optimization scripts. These have no effect on the c++ toolsuite ---*/
  /*!\par CONFIG_CATEGORY:Python Options\ingroup Config*/

  /* DESCRIPTION: Gradient method */
  addPythonOption("GRADIENT_METHOD");

  /* DESCRIPTION: Geometrical Parameter */
  addPythonOption("GEO_PARAM");

  /* DESCRIPTION: Setup for design variables */
  addPythonOption("DEFINITION_DV");

  /* DESCRIPTION: Maximum number of iterations */
  addPythonOption("OPT_ITERATIONS");
  
  /* DESCRIPTION: Requested accuracy */
  addPythonOption("OPT_ACCURACY");
  
  /*!\brief OPT_COMBINE_OBJECTIVE
   *  \n DESCRIPTION: Flag specifying whether to internally combine a multi-objective function or treat separately */
  addPythonOption("OPT_COMBINE_OBJECTIVE");

  /* DESCRIPTION: Current value of the design variables */
  addPythonOption("DV_VALUE_NEW");

  /* DESCRIPTION: Previous value of the design variables */
  addPythonOption("DV_VALUE_OLD");

  /* DESCRIPTION: Number of partitions of the mesh */
  addPythonOption("NUMBER_PART");

  /* DESCRIPTION: Optimization objective function with optional scaling factor*/
  addPythonOption("OPT_OBJECTIVE");

  /* DESCRIPTION: Optimization constraint functions with optional scaling factor */
  addPythonOption("OPT_CONSTRAINT");

  /* DESCRIPTION: Finite different step for gradient estimation */
  addPythonOption("FIN_DIFF_STEP");

  /* DESCRIPTION: Verbosity of the python scripts to Stdout */
  addPythonOption("CONSOLE");

  /* DESCRIPTION: Flag specifying if the mesh was decomposed */
  addPythonOption("DECOMPOSED");

  /* DESCRIPTION: Optimization gradient factor */
  addPythonOption("OPT_GRADIENT_FACTOR");
  
  /* DESCRIPTION: Upper bound for the optimizer */
  addPythonOption("OPT_BOUND_UPPER");
  
  /* DESCRIPTION: Lower bound for the optimizer */
  addPythonOption("OPT_BOUND_LOWER");

  /* DESCRIPTION: Number of zones of the problem */
  addPythonOption("NZONES");

  /* DESCRIPTION: Activate ParMETIS mode for testing */
  addBoolOption("PARMETIS", ParMETIS, false);
    
  /*--- options that are used in the Hybrid RANS/LES Simulations  ---*/
  /*!\par CONFIG_CATEGORY:Hybrid_RANSLES Options\ingroup Config*/
    
  /* DESCRIPTION: Writing surface solution file frequency for dual time */
  addUnsignedLongOption("WRT_SURF_FREQ_DUALTIME", Wrt_Surf_Freq_DualTime, 1);

  /* DESCRIPTION: DES Constant */
  addDoubleOption("DES_CONST", Const_DES, 0.65);

  /* DESCRIPTION: Specify Hybrid RANS/LES model */
  addEnumOption("HYBRID_RANSLES", Kind_HybridRANSLES, HybridRANSLES_Map, NO_HYBRIDRANSLES);
    
  /* DESCRIPTION: Roe with low dissipation for unsteady flows */
  addEnumOption("ROE_LOW_DISSIPATION", Kind_RoeLowDiss, RoeLowDiss_Map, NO_ROELOWDISS);

  /* DESCRIPTION: Activate SA Quadratic Constitutive Relation, 2000 version */
  addBoolOption("SA_QCR", QCR, false);
  
  /* DESCRIPTION: Compute Average for unsteady simulations */
  addBoolOption("COMPUTE_AVERAGE", Compute_Average, false);
  
  /* DESCRIPTION: Multipoint design Mach number*/
  addPythonOption("MULTIPOINT_MACH_NUMBER");
  
  /* DESCRIPTION: Multipoint design Weight */
  addPythonOption("MULTIPOINT_WEIGHT");
  
  /* DESCRIPTION: Multipoint design Angle of Attack */
  addPythonOption("MULTIPOINT_AOA");
  
  /* DESCRIPTION: Multipoint design Sideslip angle */
  addPythonOption("MULTIPOINT_SIDESLIP_ANGLE");
  
  /* DESCRIPTION: Multipoint design target CL*/
  addPythonOption("MULTIPOINT_TARGET_CL");
  
  /* DESCRIPTION: Multipoint design Reynolds number */
  addPythonOption("MULTIPOINT_REYNOLDS_NUMBER");
  
  /* DESCRIPTION: Multipoint design freestream temperature */
  addPythonOption("MULTIPOINT_FREESTREAM_TEMPERATURE");
  
  /* DESCRIPTION: Multipoint design freestream pressure */
  addPythonOption("MULTIPOINT_FREESTREAM_PRESSURE");
  
  /* DESCRIPTION: Multipoint design for outlet quantities (varying back pressure or mass flow operating points). */
  addPythonOption("MULTIPOINT_OUTLET_VALUE");
  
  /* DESCRIPTION: Using Uncertainty Quantification with SST Turbulence Model */
  addBoolOption("USING_UQ", using_uq, false);

  /* DESCRIPTION: Parameter to perturb eigenvalues */
  addDoubleOption("UQ_DELTA_B", uq_delta_b, 1.0);

  /* DESCRIPTION: Parameter to determine kind of perturbation */
  addUnsignedShortOption("UQ_COMPONENT", eig_val_comp, 1);

  /* DESCRIPTION: Parameter to perturb eigenvalues */
  addDoubleOption("UQ_URLX", uq_urlx, 0.1);

  /* DESCRIPTION: Permuting eigenvectors for UQ analysis */
  addBoolOption("UQ_PERMUTE", uq_permute, false);

  /* END_CONFIG_OPTIONS */

}

void CConfig::SetConfig_Parsing(char case_filename[MAX_STRING_SIZE]) {
  string text_line, option_name;
  ifstream case_file;
  vector<string> option_value;
  
  /*--- Read the configuration file ---*/
  
  case_file.open(case_filename, ios::in);

  if (case_file.fail()) {
    SU2_MPI::Error("The configuration file (.cfg) is missing!!", CURRENT_FUNCTION);
  }

  string errorString;

  int  err_count = 0;  // How many errors have we found in the config file
  int max_err_count = 30; // Maximum number of errors to print before stopping

  map<string, bool> included_options;

  /*--- Parse the configuration file and set the options ---*/
  
  while (getline (case_file, text_line)) {
    
    if (err_count >= max_err_count) {
      errorString.append("too many errors. Stopping parse");

      cout << errorString << endl;
      throw(1);
    }
    
    if (TokenizeString(text_line, option_name, option_value)) {
      
      /*--- See if it's a python option ---*/

      if (option_map.find(option_name) == option_map.end()) {
          string newString;
          newString.append(option_name);
          newString.append(": invalid option name");
          newString.append(". Check current SU2 options in config_template.cfg.");
          newString.append("\n");
          if (!option_name.compare("AD_COEFF_FLOW")) newString.append("AD_COEFF_FLOW= (1st, 2nd, 4th) is now JST_SENSOR_COEFF= (2nd, 4th).\n");
          if (!option_name.compare("AD_COEFF_ADJFLOW")) newString.append("AD_COEFF_ADJFLOW= (1st, 2nd, 4th) is now ADJ_JST_SENSOR_COEFF= (2nd, 4th).\n");
          if (!option_name.compare("SPATIAL_ORDER_FLOW")) newString.append("SPATIAL_ORDER_FLOW is now the boolean MUSCL_FLOW and the appropriate SLOPE_LIMITER_FLOW.\n");
          if (!option_name.compare("SPATIAL_ORDER_ADJFLOW")) newString.append("SPATIAL_ORDER_ADJFLOW is now the boolean MUSCL_ADJFLOW and the appropriate SLOPE_LIMITER_ADJFLOW.\n");
          if (!option_name.compare("SPATIAL_ORDER_TURB")) newString.append("SPATIAL_ORDER_TURB is now the boolean MUSCL_TURB and the appropriate SLOPE_LIMITER_TURB.\n");
          if (!option_name.compare("SPATIAL_ORDER_ADJTURB")) newString.append("SPATIAL_ORDER_ADJTURB is now the boolean MUSCL_ADJTURB and the appropriate SLOPE_LIMITER_ADJTURB.\n");
          if (!option_name.compare("LIMITER_COEFF")) newString.append("LIMITER_COEFF is now VENKAT_LIMITER_COEFF.\n");
          if (!option_name.compare("SHARP_EDGES_COEFF")) newString.append("SHARP_EDGES_COEFF is now ADJ_SHARP_LIMITER_COEFF.\n");
          if (!option_name.compare("MOTION_FILENAME")) newString.append("MOTION_FILENAME is now DV_FILENAME.\n");
          if (!option_name.compare("BETA_DELTA")) newString.append("BETA_DELTA is now UQ_DELTA_B.\n");
          if (!option_name.compare("COMPONENTALITY")) newString.append("COMPONENTALITY is now UQ_COMPONENT.\n");
          if (!option_name.compare("PERMUTE")) newString.append("PERMUTE is now UQ_PERMUTE.\n");
          if (!option_name.compare("URLX")) newString.append("URLX is now UQ_URLX.\n");

          errorString.append(newString);
          err_count++;
        continue;
      }

      /*--- Option exists, check if the option has already been in the config file ---*/
      
      if (included_options.find(option_name) != included_options.end()) {
        string newString;
        newString.append(option_name);
        newString.append(": option appears twice");
        newString.append("\n");
        errorString.append(newString);
        err_count++;
        continue;
      }


      /*--- New found option. Add it to the map, and delete from all options ---*/
      
      included_options.insert(pair<string, bool>(option_name, true));
      all_options.erase(option_name);

      /*--- Set the value and check error ---*/
      
      string out = option_map[option_name]->SetValue(option_value);
      if (out.compare("") != 0) {
        errorString.append(out);
        errorString.append("\n");
        err_count++;
      }
    }
  }

  /*--- See if there were any errors parsing the config file ---*/
      
  if (errorString.size() != 0) {
    SU2_MPI::Error(errorString, CURRENT_FUNCTION);
  }

  /*--- Set the default values for all of the options that weren't set ---*/
      
  for (map<string, bool>::iterator iter = all_options.begin(); iter != all_options.end(); ++iter) {
    option_map[iter->first]->SetDefault();
  }

  case_file.close();
  
}

bool CConfig::SetRunTime_Parsing(char case_filename[MAX_STRING_SIZE]) {
  string text_line, option_name;
  ifstream case_file;
  vector<string> option_value;
  
  /*--- Read the configuration file ---*/
  
  case_file.open(case_filename, ios::in);
  
  if (case_file.fail()) { return false; }
  
  string errorString;
  
  int err_count = 0;  // How many errors have we found in the config file
  int max_err_count = 30; // Maximum number of errors to print before stopping
  
  map<string, bool> included_options;
  
  /*--- Parse the configuration file and set the options ---*/
  
  while (getline (case_file, text_line)) {
    
    if (err_count >= max_err_count) {
      errorString.append("too many errors. Stopping parse");
      
      cout << errorString << endl;
      throw(1);
    }
    
    if (TokenizeString(text_line, option_name, option_value)) {
      
      if (option_map.find(option_name) == option_map.end()) {
        
        /*--- See if it's a python option ---*/
        
        string newString;
        newString.append(option_name);
        newString.append(": invalid option name");
        newString.append("\n");
        errorString.append(newString);
        err_count++;
        continue;
      }
      
      /*--- Option exists, check if the option has already been in the config file ---*/
      
      if (included_options.find(option_name) != included_options.end()) {
        string newString;
        newString.append(option_name);
        newString.append(": option appears twice");
        newString.append("\n");
        errorString.append(newString);
        err_count++;
        continue;
      }
      
      /*--- New found option. Add it to the map, and delete from all options ---*/
      
      included_options.insert(pair<string, bool>(option_name, true));
      all_options.erase(option_name);
      
      /*--- Set the value and check error ---*/
      
      string out = option_map[option_name]->SetValue(option_value);
      if (out.compare("") != 0) {
        errorString.append(out);
        errorString.append("\n");
        err_count++;
      }
      
    }
  }
  
  /*--- See if there were any errors parsing the runtime file ---*/
  
  if (errorString.size() != 0) {
    SU2_MPI::Error(errorString, CURRENT_FUNCTION);
  }
  
  case_file.close();
  
  return true;
  
}

void CConfig::SetPostprocessing(unsigned short val_software, unsigned short val_izone, unsigned short val_nDim) {
  
  unsigned short iZone, iCFL, iMarker;
  bool ideal_gas = ((Kind_FluidModel == STANDARD_AIR) ||
                    (Kind_FluidModel == IDEAL_GAS) ||
                    (Kind_FluidModel == INC_IDEAL_GAS) ||
                    (Kind_FluidModel == CONSTANT_DENSITY));
  bool standard_air = ((Kind_FluidModel == STANDARD_AIR));
  
#ifndef HAVE_TECIO
  if (Output_FileFormat == TECPLOT_BINARY) {
    cout << "Tecplot binary file requested but SU2 was built without TecIO support." << "\n";
    Output_FileFormat = TECPLOT;
  }
#endif

  /*--- Set the boolean Wall_Functions equal to true if there is a
   definition for the wall founctions ---*/

  Wall_Functions = false;
  if (nMarker_WallFunctions > 0) {
    for (iMarker = 0; iMarker < nMarker_WallFunctions; iMarker++) {
      if (Kind_WallFunctions[iMarker] != NO_WALL_FUNCTION)
        Wall_Functions = true;
      
      if ((Kind_WallFunctions[iMarker] == ADAPTIVE_WALL_FUNCTION) || (Kind_WallFunctions[iMarker] == SCALABLE_WALL_FUNCTION)
        || (Kind_WallFunctions[iMarker] == NONEQUILIBRIUM_WALL_MODEL))

        SU2_MPI::Error(string("For RANS problems, use NO_WALL_FUNCTION, STANDARD_WALL_FUNCTION or EQUILIBRIUM_WALL_MODEL.\n"), CURRENT_FUNCTION);

    }
  }
  
  /*--- Fixed CM mode requires a static movement of the grid ---*/
  
  if (Fixed_CM_Mode) {
    Grid_Movement= true;
  	 nGridMovement = 1;
  	 Kind_GridMovement = new unsigned short[nGridMovement];
  	 Kind_GridMovement[0] = MOVING_HTP;
  }

  /*--- Initialize the AoA and Sideslip variables for the incompressible
   solver. This is typically unused (often internal flows). This also
   is necessary to avoid any issues with the AoA adjustments for the
   compressible code for fixed lift mode (including the adjoint). ---*/

  if (Kind_Regime == INCOMPRESSIBLE) {

    /*--- Compute x-velocity with a safegaurd for 0.0. ---*/

    su2double Vx = 1e-10;
    if (Inc_Velocity_Init[0] != 0.0) {
      Vx = Inc_Velocity_Init[0];
    }

    /*--- Compute the angle-of-attack and sideslip. ---*/

    su2double alpha = 0.0, beta = 0.0;
    if (val_nDim == 2) {
      alpha = atan(Inc_Velocity_Init[1]/Vx)*180.0/PI_NUMBER;
    } else {
      alpha = atan(Inc_Velocity_Init[2]/Vx)*180.0/PI_NUMBER;
      beta  = atan(Inc_Velocity_Init[1]/Vx)*180.0/PI_NUMBER;
    }

    /*--- Set alpha and beta in the config class. ---*/

    SetAoA(alpha);
    SetAoS(beta);
    
  }

  /*--- By default, in 2D we should use TWOD_AIRFOIL (independenly from the input file) ---*/

  if (val_nDim == 2) Geo_Description = TWOD_AIRFOIL;

  /*--- Store the SU2 module that we are executing. ---*/
  
  Kind_SU2 = val_software;

  /*--- Set limiter for no MUSCL reconstructions ---*/
  
  if ((!MUSCL_Flow) || (Kind_ConvNumScheme_Flow == SPACE_CENTERED)) Kind_SlopeLimit_Flow = NO_LIMITER;
  if ((!MUSCL_Turb) || (Kind_ConvNumScheme_Turb == SPACE_CENTERED)) Kind_SlopeLimit_Turb = NO_LIMITER;
  if ((!MUSCL_AdjFlow) || (Kind_ConvNumScheme_AdjFlow == SPACE_CENTERED)) Kind_SlopeLimit_AdjFlow = NO_LIMITER;
  if ((!MUSCL_AdjTurb) || (Kind_ConvNumScheme_AdjTurb == SPACE_CENTERED)) Kind_SlopeLimit_AdjTurb = NO_LIMITER;

  /*--- Set the default for thrust in ActDisk ---*/
  
  if ((Kind_ActDisk == NET_THRUST) || (Kind_ActDisk == BC_THRUST)
      || (Kind_ActDisk == DRAG_MINUS_THRUST) || (Kind_ActDisk == MASSFLOW)
      || (Kind_ActDisk == POWER))
    ActDisk_Jump = RATIO;

  /*--- Error-catching and automatic array adjustments for objective, marker, and weights arrays --- */

  /*--- If Kind_Obj has not been specified, these arrays need to take a default --*/

  if (Weight_ObjFunc == NULL && Kind_ObjFunc == NULL) {
    Kind_ObjFunc = new unsigned short[1];
    Kind_ObjFunc[0] = DRAG_COEFFICIENT;
    Weight_ObjFunc = new su2double[1];
    Weight_ObjFunc[0] = 1.0;
    nObj=1;
    nObjW=1;
  }

  /*--- Maker sure that arrays are the same length ---*/

  if (nObj>0) {
    if (nMarker_Monitoring!=nObj && Marker_Monitoring!= NULL) {
      if (nMarker_Monitoring==1) {
        /*-- If only one marker was listed with multiple objectives, set that marker as the marker for each objective ---*/
        nMarker_Monitoring = nObj;
        string marker = Marker_Monitoring[0];
        delete[] Marker_Monitoring;
        Marker_Monitoring = new string[nMarker_Monitoring];
        for (iMarker=0; iMarker<nMarker_Monitoring; iMarker++)
          Marker_Monitoring[iMarker] = marker;
      }
      else if(nObj==1){
        /*--- If one objective and more than one marker: repeat objective over each marker, evenly weighted ---*/
        unsigned int obj = Kind_ObjFunc[0];
        su2double wt=1.0;
        delete[] Kind_ObjFunc;
        if (Weight_ObjFunc!=NULL){
         wt = Weight_ObjFunc[0];
         delete[] Weight_ObjFunc;
        }
        Kind_ObjFunc = new short unsigned int[nMarker_Monitoring];
        Weight_ObjFunc = new su2double[nMarker_Monitoring];
        for (unsigned short iObj=0; iObj<nMarker_Monitoring; iObj++){
          Kind_ObjFunc[iObj] = obj;
          Weight_ObjFunc[iObj] = wt;
        }
        nObjW = nObj;
      }
      else if(nObj>1) {
        SU2_MPI::Error(string("When using more than one OBJECTIVE_FUNCTION, MARKER_MONITORING must be the same length or length 1.\n ") +
                       string("For multiple surfaces per objective, either use one objective or list the objective multiple times.\n") +
                       string("For multiple objectives per marker either use one marker or list the marker multiple times.\n")+
                       string("Similar rules apply for multi-objective optimization using OPT_OBJECTIVE rather than OBJECTIVE_FUNCTION."),
                       CURRENT_FUNCTION);
      }
    }
  }

  /*-- Correct for case where Weight_ObjFunc has not been provided or has length < kind_objfunc---*/
  
  if (nObjW<nObj) {
    if (Weight_ObjFunc!= NULL && nObjW>1) {
      SU2_MPI::Error(string("The option OBJECTIVE_WEIGHT must either have the same length as OBJECTIVE_FUNCTION,\n") +
                     string("be lenght 1, or be deleted from the config file (equal weights will be applied)."), CURRENT_FUNCTION);
    }
    Weight_ObjFunc = new su2double[nObj];
    for (unsigned short iObj=0; iObj<nObj; iObj++)
      Weight_ObjFunc[iObj] = 1.0;
  }

  /*--- One final check for multi-objective with the set of objectives
   that are not counted per-surface. We will disable multi-objective here. ---*/
  
  if (nObj > 1) {
    unsigned short Obj_0 = Kind_ObjFunc[0];
    for (unsigned short iObj=1; iObj<nObj; iObj++){
      switch(Kind_ObjFunc[iObj]) {
        case INVERSE_DESIGN_PRESSURE:
        case INVERSE_DESIGN_HEATFLUX:
        case THRUST_COEFFICIENT:
        case TORQUE_COEFFICIENT:
        case FIGURE_OF_MERIT:
        case SURFACE_TOTAL_PRESSURE:
        case SURFACE_STATIC_PRESSURE:
        case SURFACE_MASSFLOW:
        case SURFACE_UNIFORMITY:
        case SURFACE_SECONDARY:
        case SURFACE_MOM_DISTORTION:
        case SURFACE_SECOND_OVER_UNIFORM:
        case SURFACE_PRESSURE_DROP:
        case CUSTOM_OBJFUNC:
          if (Kind_ObjFunc[iObj] != Obj_0) {
            SU2_MPI::Error(string("The following objectives can only be used for the first surface in a multi-objective \n")+
                           string("problem or as a single objective applied to multiple monitoring markers:\n")+
                           string("INVERSE_DESIGN_PRESSURE, INVERSE_DESIGN_HEATFLUX, THRUST_COEFFICIENT, TORQUE_COEFFICIENT\n")+
                           string("FIGURE_OF_MERIT, SURFACE_TOTAL_PRESSURE, SURFACE_STATIC_PRESSURE, SURFACE_MASSFLOW\n")+
                           string("SURFACE_UNIFORMITY, SURFACE_SECONDARY, SURFACE_MOM_DISTORTION, SURFACE_SECOND_OVER_UNIFORM\n")+
                           string("SURFACE_PRESSURE_DROP, CUSTOM_OBJFUNC.\n"), CURRENT_FUNCTION);
          }
          break;
        default:
          break;
      }
    }
  }
  
  /*--- Low memory only for ASCII Tecplot ---*/

  if (Output_FileFormat != TECPLOT) Low_MemoryOutput = NO;
  
  /*--- The that Discard_InFiles is false, owerwise the gradient could be wrong ---*/
  
  if ((ContinuousAdjoint || DiscreteAdjoint) && Fixed_CL_Mode && !Eval_dOF_dCX)
    Discard_InFiles = false;

  /*--- Deactivate the multigrid in the adjoint problem ---*/
  
  if ((ContinuousAdjoint && !MG_AdjointFlow) ||
      (Unsteady_Simulation == TIME_STEPPING)) { nMGLevels = 0; }

  /*--- If Fluid Structure Interaction, set the solver for each zone.
   *--- ZONE_0 is the zone of the fluid.
   *--- All the other zones are structure.
   *--- This will allow us to define multiple physics structural problems */

  if (Kind_Solver == FLUID_STRUCTURE_INTERACTION) {
    if (val_izone == 0) {Kind_Solver = Kind_Solver_Fluid_FSI; FSI_Problem = true;}

    else {Kind_Solver = Kind_Solver_Struc_FSI; FSI_Problem = true;
    Kind_Linear_Solver = Kind_Linear_Solver_FSI_Struc;
    Kind_Linear_Solver_Prec = Kind_Linear_Solver_Prec_FSI_Struc;
    Linear_Solver_Error = Linear_Solver_Error_FSI_Struc;
    Linear_Solver_Iter = Linear_Solver_Iter_FSI_Struc;
    // Discrete adjoint linear solver
    Kind_DiscAdj_Linear_Solver = Kind_DiscAdj_Linear_Solver_FSI_Struc;
    Kind_DiscAdj_Linear_Prec = Kind_DiscAdj_Linear_Prec_FSI_Struc;}

    Multizone_Residual = true;
  }
  else { FSI_Problem = false; }

  if (Kind_Solver == MULTIZONE) {
    Multizone_Problem = true;
  }
  else{
    Multizone_Problem = false;
  }


  if ((Kind_Solver == HEAT_EQUATION_FVM) || (Kind_Solver == DISC_ADJ_HEAT)) {
    Linear_Solver_Iter = Linear_Solver_Iter_Heat;
    Linear_Solver_Error = Linear_Solver_Error_Heat;
  }

  if ((rank == MASTER_NODE) && ContinuousAdjoint && (Ref_NonDim == DIMENSIONAL) && (Kind_SU2 == SU2_CFD)) {
    cout << "WARNING: The adjoint solver should use a non-dimensional flow solution." << endl;
  }
  
  /*--- Initialize non-physical points/reconstructions to zero ---*/
  
  Nonphys_Points   = 0;
  Nonphys_Reconstr = 0;
  
  /*--- Set the number of external iterations to 1 for the steady state problem ---*/
  
  if (Kind_Solver == FEM_ELASTICITY) {
    nMGLevels = 0;
    if (Dynamic_Analysis == STATIC) nExtIter = 1;
  }

  /*--- Initialize the ofstream ConvHistFile. ---*/
  ofstream ConvHistFile;

  /*--- Decide whether we should be writing unsteady solution files. ---*/
  
  if (Unsteady_Simulation == STEADY ||
      Unsteady_Simulation == HARMONIC_BALANCE)
 { Wrt_Unsteady = false; }
  else { Wrt_Unsteady = true; }

  if (Kind_Solver == FEM_ELASTICITY) {

	  if (Dynamic_Analysis == STATIC) { Wrt_Dynamic = false; }
	  else { Wrt_Dynamic = true; }

  } else {
    Wrt_Dynamic = false;
  }

  if (Kind_Solver == ZONE_SPECIFIC) {
    ZoneSpecific_Problem = true;
    Kind_Solver = Kind_Solver_PerZone[val_izone];
  }

  /*--- Check for unsupported features. ---*/

  if ((Kind_Regime == INCOMPRESSIBLE) && (Unsteady_Simulation == HARMONIC_BALANCE)){
    SU2_MPI::Error("Harmonic Balance not yet implemented for the incompressible solver.", CURRENT_FUNCTION);
  }

  if ((Kind_Regime == EULER) && (Buffet_Monitoring == true)){
    SU2_MPI::Error("Buffet monitoring incompatible with Euler Solver", CURRENT_FUNCTION);
  }
  
  /*--- Check for Fluid model consistency ---*/

  if (standard_air) {
    if (Gamma != 1.4 || Gas_Constant != 287.058) {
      Gamma = 1.4;
      Gas_Constant = 287.058;
    }
  }

  /*--- Overrule the default values for viscosity if the US measurement system is used. ---*/

  if (SystemMeasurements == US) {

    /* Correct the viscosities, if they contain the default SI values. */
    if(fabs(Mu_Constant-1.716E-5) < 1.0E-15) Mu_Constant /= 47.88025898;
    if(fabs(Mu_Ref-1.716E-5)      < 1.0E-15) Mu_Ref      /= 47.88025898;

    /* Correct the values with temperature dimension, if they contain the default SI values. */
    if(fabs(Mu_Temperature_Ref-273.15) < 1.0E-8) Mu_Temperature_Ref *= 1.8;
    if(fabs(Mu_S-110.4)                < 1.0E-8) Mu_S               *= 1.8;

    /* Correct the thermal conductivity, if it contains the default SI value. */
    if(fabs(Kt_Constant-0.0257) < 1.0E-10) Kt_Constant *= 0.577789317;
  }

  /*--- Check for Measurement System ---*/
  
  if (SystemMeasurements == US && !standard_air) {
    SU2_MPI::Error("Only STANDARD_AIR fluid model can be used with US Measurement System", CURRENT_FUNCTION);
  }
  
  /*--- Check for Convective scheme available for NICFD ---*/
  
  if (!ideal_gas) {
    if (Kind_Upwind_Flow != ROE && Kind_Upwind_Flow != HLLC && Kind_Centered_Flow != JST) {
      SU2_MPI::Error("Only ROE Upwind, HLLC Upwind scheme, and JST scheme can be used for Non-Ideal Compressible Fluids", CURRENT_FUNCTION);
    }

  }
  
  if(GetBoolTurbomachinery()){
    nBlades = new su2double[nZone];
    FreeStreamTurboNormal= new su2double[3];
  }

  /*--- Check if Giles are used with turbo markers ---*/

  if (nMarker_Giles > 0 && !GetBoolTurbomachinery()){
    SU2_MPI::Error("Giles Boundary conditions can only be used with turbomachinery markers", CURRENT_FUNCTION);
  }

  /*--- Check for Boundary condition available for NICFD ---*/
  
  if (!ideal_gas) {
    if (nMarker_Inlet != 0) {
      SU2_MPI::Error("Riemann Boundary conditions or Giles must be used for inlet and outlet with Not Ideal Compressible Fluids ", CURRENT_FUNCTION);
    }
    if (nMarker_Outlet != 0) {
      SU2_MPI::Error("Riemann Boundary conditions or Giles must be used outlet with Not Ideal Compressible Fluids ", CURRENT_FUNCTION);
    }
    
    if (nMarker_FarField != 0) {
      SU2_MPI::Error("Riemann Boundary conditions or Giles must be used outlet with Not Ideal Compressible Fluids ", CURRENT_FUNCTION);
    }
    
  }
  
  /*--- Check for Boundary condition available for NICF ---*/
  
  if (ideal_gas && (Kind_Regime != INCOMPRESSIBLE)) {
    if (SystemMeasurements == US && standard_air) {
      if (Kind_ViscosityModel != SUTHERLAND) {
        SU2_MPI::Error("Only SUTHERLAND viscosity model can be used with US Measurement", CURRENT_FUNCTION);
      }
    }
    if (Kind_ConductivityModel != CONSTANT_PRANDTL ) {
      SU2_MPI::Error("Only CONSTANT_PRANDTL thermal conductivity model can be used with STANDARD_AIR and IDEAL_GAS", CURRENT_FUNCTION);
    }
    
  }
  
  /*--- Force number of span-wise section to 1 if 2D case ---*/
  if(val_nDim ==2){
    nSpanWiseSections_User=1;
    Kind_SpanWise= EQUISPACED;
  }

  /*--- Set number of TurboPerformance markers ---*/
  if(nMarker_Turbomachinery > 0){
    if(nMarker_Turbomachinery > 1){
      nMarker_TurboPerformance = nMarker_Turbomachinery + SU2_TYPE::Int(nMarker_Turbomachinery/2) + 1;
    }else{
      nMarker_TurboPerformance = nMarker_Turbomachinery;
    }
  } else {
    nMarker_TurboPerformance = 0;
    nSpanWiseSections =1;
  }

  /*--- Set number of TurboPerformance markers ---*/
  if(nMarker_Turbomachinery != 0){
    nSpan_iZones = new unsigned short[nZone];
  }

  /*--- Set number of TurboPerformance markers ---*/
  if(RampRotatingFrame && !DiscreteAdjoint){
    FinalRotation_Rate_Z = new su2double[nZone];
    for(iZone=0; iZone <nZone; iZone ++){
      FinalRotation_Rate_Z[iZone] = Rotation_Rate_Z[iZone];
      if(abs(FinalRotation_Rate_Z[iZone]) > 0.0){
        Rotation_Rate_Z[iZone] = RampRotatingFrame_Coeff[0];
      }
    }
  }

  if(RampOutletPressure && !DiscreteAdjoint){
    for (iMarker = 0; iMarker < nMarker_Giles; iMarker++){
      if (Kind_Data_Giles[iMarker] == STATIC_PRESSURE || Kind_Data_Giles[iMarker] == STATIC_PRESSURE_1D || Kind_Data_Giles[iMarker] == RADIAL_EQUILIBRIUM ){
        FinalOutletPressure   = Giles_Var1[iMarker];
        Giles_Var1[iMarker] = RampOutletPressure_Coeff[0];
      }
    }
    for (iMarker = 0; iMarker < nMarker_Riemann; iMarker++){
      if (Kind_Data_Riemann[iMarker] == STATIC_PRESSURE || Kind_Data_Riemann[iMarker] == RADIAL_EQUILIBRIUM){
        FinalOutletPressure      = Riemann_Var1[iMarker];
        Riemann_Var1[iMarker] = RampOutletPressure_Coeff[0];
      }
    }
  }

  /*--- Check on extra Relaxation factor for Giles---*/
  if(ExtraRelFacGiles[1] > 0.5){
    ExtraRelFacGiles[1] = 0.5;
  }


  /*--- Set grid movement kind to NO_MOVEMENT if not specified, which means
   that we also set the Grid_Movement flag to false. We initialize to the
   number of zones here, because we are guaranteed to at least have one. ---*/
  
  if (Kind_GridMovement == NULL) {
    Kind_GridMovement = new unsigned short[nZone];
    for (unsigned short iZone = 0; iZone < nZone; iZone++ )
      Kind_GridMovement[iZone] = NO_MOVEMENT;
    if (Grid_Movement == true) {
      SU2_MPI::Error("GRID_MOVEMENT = YES but no type provided in GRID_MOVEMENT_KIND!!", CURRENT_FUNCTION);
    }
  }
  
  /*--- If only one Grid_Movement kind is specified, it is assumed it's the same for all zones. ---*/
  /*--- TODO: Kind_Grid_Movement should not be an array but rather only one short. ---*/
  /*--- The distinction comes as each zone has one config container. ---*/
  if (nGridMovement != nZone){
    for (unsigned short iZone = 0; iZone < nZone; iZone++ )
      Kind_GridMovement[iZone] = Kind_GridMovement[ZONE_0];
  }

  /*--- If we're solving a purely steady problem with no prescribed grid
   movement (both rotating frame and moving walls can be steady), make sure that
   there is no grid motion ---*/
  
  if ((Kind_SU2 == SU2_CFD || Kind_SU2 == SU2_SOL) &&
      (Unsteady_Simulation == STEADY) &&
      ((Kind_GridMovement[ZONE_0] != MOVING_WALL) &&
       (Kind_GridMovement[ZONE_0] != ROTATING_FRAME) &&
       (Kind_GridMovement[ZONE_0] != STEADY_TRANSLATION) &&
       (Kind_GridMovement[ZONE_0] != FLUID_STRUCTURE)))
    Grid_Movement = false;
  
  if ((Kind_SU2 == SU2_CFD || Kind_SU2 == SU2_SOL) &&
      (Unsteady_Simulation == STEADY) &&
      ((Kind_GridMovement[ZONE_0] == MOVING_HTP)))
    Grid_Movement = true;

  /*--- The Line Search should be applied only in the deformation stage. ---*/

  if (Kind_SU2 != SU2_DEF) {
  	Opt_RelaxFactor = 1.0;
  }

  /*--- If it is not specified, set the mesh motion mach number
   equal to the freestream value. ---*/
  
  if (Grid_Movement && Mach_Motion == 0.0)
    Mach_Motion = Mach;
  
  /*--- Set the boolean flag if we are in a rotating frame (source term). ---*/
  
  if (Grid_Movement && Kind_GridMovement[ZONE_0] == ROTATING_FRAME)
    Rotating_Frame = true;
  else
    Rotating_Frame = false;
  
  /*--- Check the number of moving markers against the number of grid movement
   types provided (should be equal, except that rigid motion and rotating frame
   do not depend on surface specification). ---*/
  
  if (Grid_Movement &&
      (Kind_GridMovement[ZONE_0] != RIGID_MOTION) &&
      (Kind_GridMovement[ZONE_0] != ROTATING_FRAME) &&
      (Kind_GridMovement[ZONE_0] != MOVING_HTP) &&
      (Kind_GridMovement[ZONE_0] != STEADY_TRANSLATION) &&
      (Kind_GridMovement[ZONE_0] != FLUID_STRUCTURE) &&
      (Kind_GridMovement[ZONE_0] != GUST) &&
      (nGridMovement != nMarker_Moving)) {
    SU2_MPI::Error("Number of GRID_MOVEMENT_KIND must match number of MARKER_MOVING!!", CURRENT_FUNCTION);
  }
  
  /*--- In case the grid movement parameters have not been declared in the
   config file, set them equal to zero for safety. Also check to make sure
   that for each option, a value has been declared for each moving marker. ---*/
  
  unsigned short nMoving;
  if (nGridMovement > nZone) nMoving = nGridMovement;
  else nMoving = nZone;

  /*--- Motion Origin: ---*/
  
  if (Motion_Origin_X == NULL) {
    Motion_Origin_X = new su2double[nMoving];
    for (iZone = 0; iZone < nMoving; iZone++ )
      Motion_Origin_X[iZone] = 0.0;
  } else {
    if (Grid_Movement && (nMotion_Origin_X != nGridMovement)) {
      SU2_MPI::Error("Length of MOTION_ORIGIN_X must match GRID_MOVEMENT_KIND!!", CURRENT_FUNCTION);
    }
  }
  
  if (Motion_Origin_Y == NULL) {
    Motion_Origin_Y = new su2double[nMoving];
    for (iZone = 0; iZone < nMoving; iZone++ )
      Motion_Origin_Y[iZone] = 0.0;
  } else {
    if (Grid_Movement && (nMotion_Origin_Y != nGridMovement)) {
      SU2_MPI::Error("Length of MOTION_ORIGIN_Y must match GRID_MOVEMENT_KIND!!", CURRENT_FUNCTION);
    }
  }
  
  if (Motion_Origin_Z == NULL) {
    Motion_Origin_Z = new su2double[nMoving];
    for (iZone = 0; iZone < nMoving; iZone++ )
      Motion_Origin_Z[iZone] = 0.0;
  } else {
    if (Grid_Movement && (nMotion_Origin_Z != nGridMovement)) {
      SU2_MPI::Error("Length of MOTION_ORIGIN_Z must match GRID_MOVEMENT_KIND!!", CURRENT_FUNCTION);
    }
  }
  
  if (MoveMotion_Origin == NULL) {
    MoveMotion_Origin = new unsigned short[nMoving];
    for (iZone = 0; iZone < nMoving; iZone++ )
      MoveMotion_Origin[iZone] = 0;
  } else {
    if (Grid_Movement && (nMoveMotion_Origin != nGridMovement)) {
      SU2_MPI::Error("Length of MOVE_MOTION_ORIGIN must match GRID_MOVEMENT_KIND!!", CURRENT_FUNCTION);
    }
  }
  
  /*--- Translation: ---*/
  
  if (Translation_Rate_X == NULL) {
    Translation_Rate_X = new su2double[nMoving];
    for (iZone = 0; iZone < nMoving; iZone++ )
      Translation_Rate_X[iZone] = 0.0;
  } else {
    if (Grid_Movement && (nTranslation_Rate_X != nGridMovement)) {
      SU2_MPI::Error("Length of TRANSLATION_RATE_X must match GRID_MOVEMENT_KIND!!", CURRENT_FUNCTION);
    }
  }
  
  if (Translation_Rate_Y == NULL) {
    Translation_Rate_Y = new su2double[nMoving];
    for (iZone = 0; iZone < nMoving; iZone++ )
      Translation_Rate_Y[iZone] = 0.0;
  } else {
    if (Grid_Movement && (nTranslation_Rate_Y != nGridMovement)) {
      SU2_MPI::Error("Length of TRANSLATION_RATE_Y must match GRID_MOVEMENT_KIND!!", CURRENT_FUNCTION);
    }
  }
  
  if (Translation_Rate_Z == NULL) {
    Translation_Rate_Z = new su2double[nMoving];
    for (iZone = 0; iZone < nMoving; iZone++ )
      Translation_Rate_Z[iZone] = 0.0;
  } else {
    if (Grid_Movement && (nTranslation_Rate_Z != nGridMovement)) {
      SU2_MPI::Error("Length of TRANSLATION_RATE_Z must match GRID_MOVEMENT_KIND!!", CURRENT_FUNCTION);
    }
  }
  
  /*--- Rotation: ---*/
  
  if (Rotation_Rate_X == NULL) {
    Rotation_Rate_X = new su2double[nMoving];
    for (iZone = 0; iZone < nMoving; iZone++ )
      Rotation_Rate_X[iZone] = 0.0;
  } else {
    if (Grid_Movement && (nRotation_Rate_X != nGridMovement)) {
      SU2_MPI::Error("Length of ROTATION_RATE_X must match GRID_MOVEMENT_KIND!!", CURRENT_FUNCTION);
    }
  }
  
  if (Rotation_Rate_Y == NULL) {
    Rotation_Rate_Y = new su2double[nMoving];
    for (iZone = 0; iZone < nMoving; iZone++ )
      Rotation_Rate_Y[iZone] = 0.0;
  } else {
    if (Grid_Movement && (nRotation_Rate_Y != nGridMovement)) {
      SU2_MPI::Error("Length of ROTATION_RATE_Y must match GRID_MOVEMENT_KIND!!", CURRENT_FUNCTION);
    }
  }
  
  if (Rotation_Rate_Z == NULL) {
    Rotation_Rate_Z = new su2double[nMoving];
    for (iZone = 0; iZone < nMoving; iZone++ )
      Rotation_Rate_Z[iZone] = 0.0;
  } else {
    if (Grid_Movement && (nRotation_Rate_Z != nGridMovement)) {
      SU2_MPI::Error("Length of ROTATION_RATE_Z must match GRID_MOVEMENT_KIND!!", CURRENT_FUNCTION);
    }
  }
  
  /*--- Pitching: ---*/
  
  if (Pitching_Omega_X == NULL) {
    Pitching_Omega_X = new su2double[nMoving];
    for (iZone = 0; iZone < nMoving; iZone++ )
      Pitching_Omega_X[iZone] = 0.0;
  } else {
    if (Grid_Movement && (nPitching_Omega_X != nGridMovement)) {
      SU2_MPI::Error("Length of PITCHING_OMEGA_X must match GRID_MOVEMENT_KIND!!", CURRENT_FUNCTION);
    }
  }
  
  if (Pitching_Omega_Y == NULL) {
    Pitching_Omega_Y = new su2double[nMoving];
    for (iZone = 0; iZone < nMoving; iZone++ )
      Pitching_Omega_Y[iZone] = 0.0;
  } else {
    if (Grid_Movement && (nPitching_Omega_Y != nGridMovement)) {
      SU2_MPI::Error("Length of PITCHING_OMEGA_Y must match GRID_MOVEMENT_KIND!!", CURRENT_FUNCTION);
    }
  }
  
  if (Pitching_Omega_Z == NULL) {
    Pitching_Omega_Z = new su2double[nMoving];
    for (iZone = 0; iZone < nMoving; iZone++ )
      Pitching_Omega_Z[iZone] = 0.0;
  } else {
    if (Grid_Movement && (nPitching_Omega_Z != nGridMovement)) {
      SU2_MPI::Error("Length of PITCHING_OMEGA_Z must match GRID_MOVEMENT_KIND!!", CURRENT_FUNCTION);
    }
  }
  
  /*--- Pitching Amplitude: ---*/
  
  if (Pitching_Ampl_X == NULL) {
    Pitching_Ampl_X = new su2double[nMoving];
    for (iZone = 0; iZone < nMoving; iZone++ )
      Pitching_Ampl_X[iZone] = 0.0;
  } else {
    if (Grid_Movement && (nPitching_Ampl_X != nGridMovement)) {
      SU2_MPI::Error("Length of PITCHING_AMPL_X must match GRID_MOVEMENT_KIND!!", CURRENT_FUNCTION);
    }
  }
  
  if (Pitching_Ampl_Y == NULL) {
    Pitching_Ampl_Y = new su2double[nMoving];
    for (iZone = 0; iZone < nMoving; iZone++ )
      Pitching_Ampl_Y[iZone] = 0.0;
  } else {
    if (Grid_Movement && (nPitching_Ampl_Y != nGridMovement)) {
      SU2_MPI::Error("Length of PITCHING_AMPL_Y must match GRID_MOVEMENT_KIND!!", CURRENT_FUNCTION);
    }
  }
  
  if (Pitching_Ampl_Z == NULL) {
    Pitching_Ampl_Z = new su2double[nMoving];
    for (iZone = 0; iZone < nMoving; iZone++ )
      Pitching_Ampl_Z[iZone] = 0.0;
  } else {
    if (Grid_Movement && (nPitching_Ampl_Z != nGridMovement)) {
      SU2_MPI::Error("Length of PITCHING_AMPL_Z must match GRID_MOVEMENT_KIND!!", CURRENT_FUNCTION);
    }
  }
  
  /*--- Pitching Phase: ---*/
  
  if (Pitching_Phase_X == NULL) {
    Pitching_Phase_X = new su2double[nMoving];
    for (iZone = 0; iZone < nMoving; iZone++ )
      Pitching_Phase_X[iZone] = 0.0;
  } else {
    if (Grid_Movement && (nPitching_Phase_X != nGridMovement)) {
      SU2_MPI::Error("Length of PITCHING_PHASE_X must match GRID_MOVEMENT_KIND!!", CURRENT_FUNCTION);
    }
  }
  
  if (Pitching_Phase_Y == NULL) {
    Pitching_Phase_Y = new su2double[nMoving];
    for (iZone = 0; iZone < nMoving; iZone++ )
      Pitching_Phase_Y[iZone] = 0.0;
  } else {
    if (Grid_Movement && (nPitching_Phase_Y != nGridMovement)) {
      SU2_MPI::Error("Length of PITCHING_PHASE_Y must match GRID_MOVEMENT_KIND!!", CURRENT_FUNCTION);
    }
  }
  
  if (Pitching_Phase_Z == NULL) {
    Pitching_Phase_Z = new su2double[nMoving];
    for (iZone = 0; iZone < nMoving; iZone++ )
      Pitching_Phase_Z[iZone] = 0.0;
  } else {
    if (Grid_Movement && (nPitching_Phase_Z != nGridMovement)) {
      SU2_MPI::Error("Length of PITCHING_PHASE_Z must match GRID_MOVEMENT_KIND!!", CURRENT_FUNCTION);
    }
  }
  
  /*--- Plunging: ---*/
  
  if (Plunging_Omega_X == NULL) {
    Plunging_Omega_X = new su2double[nMoving];
    for (iZone = 0; iZone < nMoving; iZone++ )
      Plunging_Omega_X[iZone] = 0.0;
  } else {
    if (Grid_Movement && (nPlunging_Omega_X != nGridMovement)) {
      SU2_MPI::Error("Length of PLUNGING_PHASE_X must match GRID_MOVEMENT_KIND!!", CURRENT_FUNCTION);
    }
  }
  
  if (Plunging_Omega_Y == NULL) {
    Plunging_Omega_Y = new su2double[nMoving];
    for (iZone = 0; iZone < nMoving; iZone++ )
      Plunging_Omega_Y[iZone] = 0.0;
  } else {
    if (Grid_Movement && (nPlunging_Omega_Y != nGridMovement)) {
      SU2_MPI::Error("Length of PLUNGING_PHASE_Y must match GRID_MOVEMENT_KIND!!", CURRENT_FUNCTION);
    }
  }
  
  if (Plunging_Omega_Z == NULL) {
    Plunging_Omega_Z = new su2double[nMoving];
    for (iZone = 0; iZone < nMoving; iZone++ )
      Plunging_Omega_Z[iZone] = 0.0;
  } else {
    if (Grid_Movement && (nPlunging_Omega_Z != nGridMovement)) {
      SU2_MPI::Error("Length of PLUNGING_PHASE_Z must match GRID_MOVEMENT_KIND!!", CURRENT_FUNCTION);
    }
  }
  
  /*--- Plunging Amplitude: ---*/
  
  if (Plunging_Ampl_X == NULL) {
    Plunging_Ampl_X = new su2double[nMoving];
    for (iZone = 0; iZone < nMoving; iZone++ )
      Plunging_Ampl_X[iZone] = 0.0;
  } else {
    if (Grid_Movement && (nPlunging_Ampl_X != nGridMovement)) {
      SU2_MPI::Error("Length of PLUNGING_AMPL_X must match GRID_MOVEMENT_KIND!!", CURRENT_FUNCTION);
    }
  }
  
  if (Plunging_Ampl_Y == NULL) {
    Plunging_Ampl_Y = new su2double[nMoving];
    for (iZone = 0; iZone < nMoving; iZone++ )
      Plunging_Ampl_Y[iZone] = 0.0;
  } else {
    if (Grid_Movement && (nPlunging_Ampl_Y != nGridMovement)) {
      SU2_MPI::Error("Length of PLUNGING_AMPL_Y must match GRID_MOVEMENT_KIND!!", CURRENT_FUNCTION);
    }
  }
  
  if (Plunging_Ampl_Z == NULL) {
    Plunging_Ampl_Z = new su2double[nMoving];
    for (iZone = 0; iZone < nMoving; iZone++ )
      Plunging_Ampl_Z[iZone] = 0.0;
  } else {
    if (Grid_Movement && (nPlunging_Ampl_Z != nGridMovement)) {
      SU2_MPI::Error("Length of PLUNGING_AMPL_Z must match GRID_MOVEMENT_KIND!!", CURRENT_FUNCTION);
    }
  }
  
  /*-- Setting Harmonic Balance period from the config file */

  if (Unsteady_Simulation == HARMONIC_BALANCE) {
  	HarmonicBalance_Period = GetHarmonicBalance_Period();
  	if (HarmonicBalance_Period < 0)  {
      SU2_MPI::Error("Not a valid value for time period!!", CURRENT_FUNCTION);
  	}
  	/* Initialize the Harmonic balance Frequency pointer */
  	if (Omega_HB == NULL) {
  		Omega_HB = new su2double[nOmega_HB];
  		for (iZone = 0; iZone < nOmega_HB; iZone++ )
  			Omega_HB[iZone] = 0.0;
  	}else {
  		if (nOmega_HB != nTimeInstances) {
        SU2_MPI::Error("Length of omega_HB  must match the number TIME_INSTANCES!!" , CURRENT_FUNCTION);
      }
  	}
  }

    /*--- Use the various rigid-motion input frequencies to determine the period to be used with harmonic balance cases.
     There are THREE types of motion to consider, namely: rotation, pitching, and plunging.
     The largest period of motion is the one to be used for harmonic balance  calculations. ---*/
    
  /*if (Unsteady_Simulation == HARMONIC_BALANCE) {
      if (!(GetGrid_Movement())) {
          // No grid movement - Time period from config file //
          HarmonicBalance_Period = GetHarmonicBalance_Period();
      }
      
      else {
          unsigned short N_MOTION_TYPES = 3;
          su2double *periods;
          periods = new su2double[N_MOTION_TYPES];
          
          //--- rotation: ---//
          
          su2double Omega_mag_rot = sqrt(pow(Rotation_Rate_X[ZONE_0],2)+pow(Rotation_Rate_Y[ZONE_0],2)+pow(Rotation_Rate_Z[ZONE_0],2));
          if (Omega_mag_rot > 0)
              periods[0] = 2*PI_NUMBER/Omega_mag_rot;
          else
              periods[0] = 0.0;
          
          //--- pitching: ---//
          
          su2double Omega_mag_pitch = sqrt(pow(Pitching_Omega_X[ZONE_0],2)+pow(Pitching_Omega_Y[ZONE_0],2)+pow(Pitching_Omega_Z[ZONE_0],2));
          if (Omega_mag_pitch > 0)
              periods[1] = 2*PI_NUMBER/Omega_mag_pitch;
          else
              periods[1] = 0.0;
          
          //--- plunging: ---//
          
          su2double Omega_mag_plunge = sqrt(pow(Plunging_Omega_X[ZONE_0],2)+pow(Plunging_Omega_Y[ZONE_0],2)+pow(Plunging_Omega_Z[ZONE_0],2));
          if (Omega_mag_plunge > 0)
              periods[2] = 2*PI_NUMBER/Omega_mag_plunge;
          else
              periods[2] = 0.0;
          
          //--- determine which period is largest ---//
          
          unsigned short iVar;
          HarmonicBalance_Period = 0.0;
          for (iVar = 0; iVar < N_MOTION_TYPES; iVar++) {
              if (periods[iVar] > HarmonicBalance_Period)
                  HarmonicBalance_Period = periods[iVar];
          }
          
          delete periods;
      }
    
  }*/
  

  
    
  /*--- Initialize the RefOriginMoment Pointer ---*/
  
  RefOriginMoment = NULL;
  RefOriginMoment = new su2double[3];
  RefOriginMoment[0] = 0.0; RefOriginMoment[1] = 0.0; RefOriginMoment[2] = 0.0;
  
  /*--- In case the moment origin coordinates have not been declared in the
   config file, set them equal to zero for safety. Also check to make sure
   that for each marker, a value has been declared for the moment origin.
   Unless only one value was specified, then set this value for all the markers
   being monitored. ---*/
  
  
  if ((nRefOriginMoment_X != nRefOriginMoment_Y) || (nRefOriginMoment_X != nRefOriginMoment_Z) ) {
    SU2_MPI::Error("ERROR: Length of REF_ORIGIN_MOMENT_X, REF_ORIGIN_MOMENT_Y and REF_ORIGIN_MOMENT_Z must be the same!!", CURRENT_FUNCTION);
  }
  
  if (RefOriginMoment_X == NULL) {
    RefOriginMoment_X = new su2double[nMarker_Monitoring];
    for (iMarker = 0; iMarker < nMarker_Monitoring; iMarker++ )
      RefOriginMoment_X[iMarker] = 0.0;
  } else {
    if (nRefOriginMoment_X == 1) {
      
      su2double aux_RefOriginMoment_X = RefOriginMoment_X[0];
      delete [] RefOriginMoment_X;
      RefOriginMoment_X = new su2double[nMarker_Monitoring];
      nRefOriginMoment_X = nMarker_Monitoring;
      
      for (iMarker = 0; iMarker < nMarker_Monitoring; iMarker++ )
        RefOriginMoment_X[iMarker] = aux_RefOriginMoment_X;
    }
    else if (nRefOriginMoment_X != nMarker_Monitoring) {
      SU2_MPI::Error("ERROR: Length of REF_ORIGIN_MOMENT_X must match number of Monitoring Markers!!", CURRENT_FUNCTION);
    }
  }
  
  if (RefOriginMoment_Y == NULL) {
    RefOriginMoment_Y = new su2double[nMarker_Monitoring];
    for (iMarker = 0; iMarker < nMarker_Monitoring; iMarker++ )
      RefOriginMoment_Y[iMarker] = 0.0;
  } else {
    if (nRefOriginMoment_Y == 1) {
      
      su2double aux_RefOriginMoment_Y = RefOriginMoment_Y[0];
      delete [] RefOriginMoment_Y;
      RefOriginMoment_Y = new su2double[nMarker_Monitoring];
      nRefOriginMoment_Y = nMarker_Monitoring;
      
      for (iMarker = 0; iMarker < nMarker_Monitoring; iMarker++ )
        RefOriginMoment_Y[iMarker] = aux_RefOriginMoment_Y;
    }
    else if (nRefOriginMoment_Y != nMarker_Monitoring) {
      SU2_MPI::Error("ERROR: Length of REF_ORIGIN_MOMENT_Y must match number of Monitoring Markers!!", CURRENT_FUNCTION);
    }
  }
  
  if (RefOriginMoment_Z == NULL) {
    RefOriginMoment_Z = new su2double[nMarker_Monitoring];
    for (iMarker = 0; iMarker < nMarker_Monitoring; iMarker++ )
      RefOriginMoment_Z[iMarker] = 0.0;
  } else {
    if (nRefOriginMoment_Z == 1) {
      
      su2double aux_RefOriginMoment_Z = RefOriginMoment_Z[0];
      delete [] RefOriginMoment_Z;
      RefOriginMoment_Z = new su2double[nMarker_Monitoring];
      nRefOriginMoment_Z = nMarker_Monitoring;
      
      for (iMarker = 0; iMarker < nMarker_Monitoring; iMarker++ )
        RefOriginMoment_Z[iMarker] = aux_RefOriginMoment_Z;
    }
    else if (nRefOriginMoment_Z != nMarker_Monitoring) {
      SU2_MPI::Error("ERROR: Length of REF_ORIGIN_MOMENT_Z must match number of Monitoring Markers!!", CURRENT_FUNCTION);
    }
  }
  
  /*--- Set the boolean flag if we are carrying out an aeroelastic simulation. ---*/
  
  if (Grid_Movement && (Kind_GridMovement[ZONE_0] == AEROELASTIC || Kind_GridMovement[ZONE_0] == AEROELASTIC_RIGID_MOTION)) Aeroelastic_Simulation = true;
  else Aeroelastic_Simulation = false;
  
  /*--- Initializing the size for the solutions of the Aeroelastic problem. ---*/
  
  
  if (Grid_Movement && Aeroelastic_Simulation) {
    Aeroelastic_np1.resize(nMarker_Monitoring);
    Aeroelastic_n.resize(nMarker_Monitoring);
    Aeroelastic_n1.resize(nMarker_Monitoring);
    for (iMarker = 0; iMarker < nMarker_Monitoring; iMarker++) {
      Aeroelastic_np1[iMarker].resize(2);
      Aeroelastic_n[iMarker].resize(2);
      Aeroelastic_n1[iMarker].resize(2);
      for (int i =0; i<2; i++) {
        Aeroelastic_np1[iMarker][i].resize(2);
        Aeroelastic_n[iMarker][i].resize(2);
        Aeroelastic_n1[iMarker][i].resize(2);
        for (int j=0; j<2; j++) {
          Aeroelastic_np1[iMarker][i][j] = 0.0;
          Aeroelastic_n[iMarker][i][j] = 0.0;
          Aeroelastic_n1[iMarker][i][j] = 0.0;
        }
      }
    }
  }
  
  /*--- Allocate memory for the plunge and pitch and initialized them to zero ---*/
  
  if (Grid_Movement && Aeroelastic_Simulation) {
    Aeroelastic_pitch = new su2double[nMarker_Monitoring];
    Aeroelastic_plunge = new su2double[nMarker_Monitoring];
    for (iMarker = 0; iMarker < nMarker_Monitoring; iMarker++ ) {
      Aeroelastic_pitch[iMarker] = 0.0;
      Aeroelastic_plunge[iMarker] = 0.0;
    }
  }

  /*--- Fluid-Structure Interaction problems ---*/

  if (FSI_Problem) {
    if ((Dynamic_Analysis == STATIC) && (Unsteady_Simulation == STEADY)) {
      Kind_GridMovement[val_izone] = FLUID_STRUCTURE_STATIC;
      Grid_Movement = false;
    }
    else{
      Kind_GridMovement[val_izone] = FLUID_STRUCTURE;
      Grid_Movement = true;
    }
  }
  
  if (MGCycle == FULLMG_CYCLE) FinestMesh = nMGLevels;
  else FinestMesh = MESH_0;
  
  if ((Kind_Solver == NAVIER_STOKES) &&
      (Kind_Turb_Model != NONE))
    Kind_Solver = RANS;
  
  if (Kind_Solver == EULER) Kind_Turb_Model = NONE;

  Kappa_2nd_Flow    = Kappa_Flow[0];
  Kappa_4th_Flow    = Kappa_Flow[1];
  Kappa_2nd_AdjFlow = Kappa_AdjFlow[0];
  Kappa_4th_AdjFlow = Kappa_AdjFlow[1];
  Kappa_2nd_Heat = Kappa_Heat[0];
  Kappa_4th_Heat = Kappa_Heat[1];
  
  /*--- Make the MG_PreSmooth, MG_PostSmooth, and MG_CorrecSmooth
   arrays consistent with nMGLevels ---*/
  
  unsigned short * tmp_smooth = new unsigned short[nMGLevels+1];
  
  if ((nMG_PreSmooth != nMGLevels+1) && (nMG_PreSmooth != 0)) {
    if (nMG_PreSmooth > nMGLevels+1) {
      
      /*--- Truncate by removing unnecessary elements at the end ---*/
      
      for (unsigned int i = 0; i <= nMGLevels; i++)
        tmp_smooth[i] = MG_PreSmooth[i];
      delete [] MG_PreSmooth;
      MG_PreSmooth=NULL;
    } else {
      
      /*--- Add additional elements equal to last element ---*/
      
      for (unsigned int i = 0; i < nMG_PreSmooth; i++)
        tmp_smooth[i] = MG_PreSmooth[i];
      for (unsigned int i = nMG_PreSmooth; i <= nMGLevels; i++)
        tmp_smooth[i] = MG_PreSmooth[nMG_PreSmooth-1];
      delete [] MG_PreSmooth;
      MG_PreSmooth=NULL;
    }
    
    nMG_PreSmooth = nMGLevels+1;
    MG_PreSmooth = new unsigned short[nMG_PreSmooth];
    for (unsigned int i = 0; i < nMG_PreSmooth; i++)
      MG_PreSmooth[i] = tmp_smooth[i];
  }
  if ((nMGLevels != 0) && (nMG_PreSmooth == 0)) {
    delete [] MG_PreSmooth;
    nMG_PreSmooth = nMGLevels+1;
    MG_PreSmooth = new unsigned short[nMG_PreSmooth];
    for (unsigned int i = 0; i < nMG_PreSmooth; i++)
      MG_PreSmooth[i] = i+1;
  }
  
  if ((nMG_PostSmooth != nMGLevels+1) && (nMG_PostSmooth != 0)) {
    if (nMG_PostSmooth > nMGLevels+1) {
      
      /*--- Truncate by removing unnecessary elements at the end ---*/
      
      for (unsigned int i = 0; i <= nMGLevels; i++)
        tmp_smooth[i] = MG_PostSmooth[i];
      delete [] MG_PostSmooth;
      MG_PostSmooth=NULL;
    } else {
      
      /*--- Add additional elements equal to last element ---*/
       
      for (unsigned int i = 0; i < nMG_PostSmooth; i++)
        tmp_smooth[i] = MG_PostSmooth[i];
      for (unsigned int i = nMG_PostSmooth; i <= nMGLevels; i++)
        tmp_smooth[i] = MG_PostSmooth[nMG_PostSmooth-1];
      delete [] MG_PostSmooth;
      MG_PostSmooth=NULL;
    }
    
    nMG_PostSmooth = nMGLevels+1;
    MG_PostSmooth = new unsigned short[nMG_PostSmooth];
    for (unsigned int i = 0; i < nMG_PostSmooth; i++)
      MG_PostSmooth[i] = tmp_smooth[i];
    
  }
  
  if ((nMGLevels != 0) && (nMG_PostSmooth == 0)) {
    delete [] MG_PostSmooth;
    nMG_PostSmooth = nMGLevels+1;
    MG_PostSmooth = new unsigned short[nMG_PostSmooth];
    for (unsigned int i = 0; i < nMG_PostSmooth; i++)
      MG_PostSmooth[i] = 0;
  }
  
  if ((nMG_CorrecSmooth != nMGLevels+1) && (nMG_CorrecSmooth != 0)) {
    if (nMG_CorrecSmooth > nMGLevels+1) {
      
      /*--- Truncate by removing unnecessary elements at the end ---*/
      
      for (unsigned int i = 0; i <= nMGLevels; i++)
        tmp_smooth[i] = MG_CorrecSmooth[i];
      delete [] MG_CorrecSmooth;
      MG_CorrecSmooth = NULL;
    } else {
      
      /*--- Add additional elements equal to last element ---*/
      
      for (unsigned int i = 0; i < nMG_CorrecSmooth; i++)
        tmp_smooth[i] = MG_CorrecSmooth[i];
      for (unsigned int i = nMG_CorrecSmooth; i <= nMGLevels; i++)
        tmp_smooth[i] = MG_CorrecSmooth[nMG_CorrecSmooth-1];
      delete [] MG_CorrecSmooth;
      MG_CorrecSmooth = NULL;
    }
    nMG_CorrecSmooth = nMGLevels+1;
    MG_CorrecSmooth = new unsigned short[nMG_CorrecSmooth];
    for (unsigned int i = 0; i < nMG_CorrecSmooth; i++)
      MG_CorrecSmooth[i] = tmp_smooth[i];
  }
  
  if ((nMGLevels != 0) && (nMG_CorrecSmooth == 0)) {
    delete [] MG_CorrecSmooth;
    nMG_CorrecSmooth = nMGLevels+1;
    MG_CorrecSmooth = new unsigned short[nMG_CorrecSmooth];
    for (unsigned int i = 0; i < nMG_CorrecSmooth; i++)
      MG_CorrecSmooth[i] = 0;
  }
  
  /*--- Override MG Smooth parameters ---*/
  
  if (nMG_PreSmooth != 0) MG_PreSmooth[MESH_0] = 1;
  if (nMG_PostSmooth != 0) {
    MG_PostSmooth[MESH_0] = 0;
    MG_PostSmooth[nMGLevels] = 0;
  }
  if (nMG_CorrecSmooth != 0) MG_CorrecSmooth[nMGLevels] = 0;
  
  if (Restart) MGCycle = V_CYCLE;
  
  if (ContinuousAdjoint) {
    if (Kind_Solver == EULER) Kind_Solver = ADJ_EULER;
    if (Kind_Solver == NAVIER_STOKES) Kind_Solver = ADJ_NAVIER_STOKES;
    if (Kind_Solver == RANS) Kind_Solver = ADJ_RANS;
  }
  
  nCFL = nMGLevels+1;
  CFL = new su2double[nCFL];
  CFL[0] = CFLFineGrid;
  
  /*--- Evaluate when the Cl should be evaluated ---*/
  
  Iter_Fixed_CL        = SU2_TYPE::Int(nExtIter / (su2double(Update_Alpha)+1));
  Iter_Fixed_CM        = SU2_TYPE::Int(nExtIter / (su2double(Update_iH)+1));
  Iter_Fixed_NetThrust = SU2_TYPE::Int(nExtIter / (su2double(Update_BCThrust)+1));

  /*--- Setting relaxation factor and CFL for the adjoint runs ---*/

  if (ContinuousAdjoint) {
    Relaxation_Factor_Flow = Relaxation_Factor_AdjFlow;
    CFL[0] = CFL[0] * CFLRedCoeff_AdjFlow;
    CFL_AdaptParam[2] *= CFLRedCoeff_AdjFlow;
    CFL_AdaptParam[3] *= CFLRedCoeff_AdjFlow;
    Iter_Fixed_CL = SU2_TYPE::Int(su2double (Iter_Fixed_CL) / CFLRedCoeff_AdjFlow);
    Iter_Fixed_CM = SU2_TYPE::Int(su2double (Iter_Fixed_CM) / CFLRedCoeff_AdjFlow);
    Iter_Fixed_NetThrust = SU2_TYPE::Int(su2double (Iter_Fixed_NetThrust) / CFLRedCoeff_AdjFlow);
  }

  if ((DiscreteAdjoint) && (Inconsistent_Disc)) {
    Kind_ConvNumScheme_Flow = Kind_ConvNumScheme_AdjFlow;
    Kind_Centered_Flow = Kind_Centered_AdjFlow;
    Kind_Upwind_Flow = Kind_Upwind_AdjFlow;
    Kappa_Flow[0] = Kappa_AdjFlow[0];
    Kappa_Flow[1] = Kappa_AdjFlow[1];
  }
  
  if (Iter_Fixed_CL == 0) { Iter_Fixed_CL = nExtIter+1; Update_Alpha = 0; }
  if (Iter_Fixed_CM == 0) { Iter_Fixed_CM = nExtIter+1; Update_iH = 0; }
  if (Iter_Fixed_NetThrust == 0) { Iter_Fixed_NetThrust = nExtIter+1; Update_BCThrust = 0; }

  for (iCFL = 1; iCFL < nCFL; iCFL++)
    CFL[iCFL] = CFL[iCFL-1];
  
  if (nRKStep == 0) {
    nRKStep = 1;
    RK_Alpha_Step = new su2double[1]; RK_Alpha_Step[0] = 1.0;
  }

  /* Check if the byte alignment of the matrix multiplications is a
     multiple of 64. */
  if( byteAlignmentMatMul%64 ) {
    if(rank == MASTER_NODE)
      cout << "ALIGNED_BYTES_MATMUL must be a multiple of 64." << endl;
    exit(EXIT_FAILURE);
  }

  /* Determine the value of sizeMatMulPadding, which is the matrix size in
     the vectorization direction when padding is applied to have optimal
     performance in the matrix multiplications. */
  sizeMatMulPadding = byteAlignmentMatMul/sizeof(passivedouble);

  /* Correct the number of time levels for time accurate local time
     stepping, if needed.  */
  if (nLevels_TimeAccurateLTS == 0)  nLevels_TimeAccurateLTS =  1;
  if (nLevels_TimeAccurateLTS  > 15) nLevels_TimeAccurateLTS = 15;

  /* Check that no time accurate local time stepping is specified for time
     integration schemes other than ADER. */
  if (Kind_TimeIntScheme_FEM_Flow != ADER_DG && nLevels_TimeAccurateLTS != 1) {

    if (rank==MASTER_NODE) {
      cout << endl << "WARNING: "
           << nLevels_TimeAccurateLTS << " levels specified for time accurate local time stepping." << endl
           << "Time accurate local time stepping is only possible for ADER, hence this option is not used." << endl
           << endl;
    }

    nLevels_TimeAccurateLTS = 1;
  }

  if (Kind_TimeIntScheme_FEM_Flow == ADER_DG) {

    Unsteady_Simulation = TIME_STEPPING;  // Only time stepping for ADER.

    /* If time accurate local time stepping is used, make sure that an unsteady
       CFL is specified. If not, terminate. */
    if (nLevels_TimeAccurateLTS != 1) {
      if(Unst_CFL == 0.0)
        SU2_MPI::Error("ERROR: Unsteady CFL not specified for time accurate local time stepping.",
                       CURRENT_FUNCTION);
    }

    /* Determine the location of the ADER time DOFs, which are the Gauss-Legendre
       integration points corresponding to the number of time DOFs. */
    vector<passivedouble> GLPoints(nTimeDOFsADER_DG), GLWeights(nTimeDOFsADER_DG);
    CGaussJacobiQuadrature GaussJacobi;
    GaussJacobi.GetQuadraturePoints(0.0, 0.0, -1.0, 1.0, GLPoints, GLWeights);

    TimeDOFsADER_DG = new su2double[nTimeDOFsADER_DG];
    for(unsigned short i=0; i<nTimeDOFsADER_DG; ++i)
      TimeDOFsADER_DG[i] = GLPoints[i];

    /* Determine the number of integration points in time, their locations
       on the interval [-1..1] and their integration weights. */
    unsigned short orderExact = ceil(Quadrature_Factor_Time_ADER_DG*(nTimeDOFsADER_DG-1));
    nTimeIntegrationADER_DG = orderExact/2 + 1;
    nTimeIntegrationADER_DG = max(nTimeIntegrationADER_DG, nTimeDOFsADER_DG);
    GLPoints.resize(nTimeIntegrationADER_DG);
    GLWeights.resize(nTimeIntegrationADER_DG);
    GaussJacobi.GetQuadraturePoints(0.0, 0.0, -1.0, 1.0, GLPoints, GLWeights);

    TimeIntegrationADER_DG    = new su2double[nTimeIntegrationADER_DG];
    WeightsIntegrationADER_DG = new su2double[nTimeIntegrationADER_DG];
    for(unsigned short i=0; i<nTimeIntegrationADER_DG; ++i) {
      TimeIntegrationADER_DG[i]    = GLPoints[i];
      WeightsIntegrationADER_DG[i] = GLWeights[i];
    }
  }

  if (nIntCoeffs == 0) {
    nIntCoeffs = 2;
    Int_Coeffs = new su2double[2]; Int_Coeffs[0] = 0.25; Int_Coeffs[1] = 0.5;
  }
  
  if (nElasticityMod == 0) {
  nElasticityMod = 1;
  ElasticityMod = new su2double[1]; ElasticityMod[0] = 2E11;
  }

  if (nPoissonRatio == 0) {
  nPoissonRatio = 1;
  PoissonRatio = new su2double[1]; PoissonRatio[0] = 0.30;
  }

  if (nMaterialDensity == 0) {
  nMaterialDensity = 1;
  MaterialDensity = new su2double[1]; MaterialDensity[0] = 7854;
  }

  if (nElectric_Constant == 0) {
  nElectric_Constant = 1;
  Electric_Constant = new su2double[1]; Electric_Constant[0] = 0.0;
  }

  if (nElectric_Field == 0) {
	nElectric_Field = 1;
	Electric_Field_Mod = new su2double[1]; Electric_Field_Mod[0] = 0.0;
  }

  if (nDim_RefNode == 0) {
  nDim_RefNode = 3;
  RefNode_Displacement = new su2double[3];
  RefNode_Displacement[0] = 0.0; RefNode_Displacement[1] = 0.0; RefNode_Displacement[2] = 0.0;
  }

  if (nDim_Electric_Field == 0) {
	nDim_Electric_Field = 2;
	Electric_Field_Dir = new su2double[2]; Electric_Field_Dir[0] = 0.0;  Electric_Field_Dir[1] = 1.0;
  }

  if ((Kind_SU2 == SU2_CFD) && (Kind_Solver == NO_SOLVER)) {
    SU2_MPI::Error("PHYSICAL_PROBLEM must be set in the configuration file", CURRENT_FUNCTION);
  }
  
  /*--- Set a flag for viscous simulations ---*/
  
  Viscous = (( Kind_Solver == NAVIER_STOKES          ) ||
             ( Kind_Solver == ADJ_NAVIER_STOKES      ) ||
             ( Kind_Solver == RANS                   ) ||
             ( Kind_Solver == ADJ_RANS               ) ||
             ( Kind_Solver == FEM_NAVIER_STOKES      ) ||
             ( Kind_Solver == FEM_RANS               ) ||
             ( Kind_Solver == FEM_LES                ));

  /*--- To avoid boundary intersections, let's add a small constant to the planes. ---*/

  if (Geo_Description == NACELLE) {
    for (unsigned short iSections = 0; iSections < nLocationStations; iSections++) {
      if (LocationStations[iSections] == 0) LocationStations[iSections] = 1E-6;
      if (LocationStations[iSections] == 360) LocationStations[iSections] = 359.999999;
    }
  }
  else {
    for (unsigned short iSections = 0; iSections < nLocationStations; iSections++) {
      LocationStations[iSections] += EPS;
    }
    Stations_Bounds[0] += EPS;
    Stations_Bounds[1] += EPS;
  }

  /*--- Length based parameter for slope limiters uses a default value of
   0.1m ---*/
  
  RefElemLength = 1.0;
  if (SystemMeasurements == US) RefElemLength /= 0.3048;

  /*--- Re-scale the length based parameters. The US system uses feet,
   but SU2 assumes that the grid is in inches ---*/
  
  if ((SystemMeasurements == US) && (Kind_SU2 == SU2_CFD)) {
    
    for (iMarker = 0; iMarker < nMarker_Monitoring; iMarker++) {
      RefOriginMoment_X[iMarker] = RefOriginMoment_X[iMarker]/12.0;
      RefOriginMoment_Y[iMarker] = RefOriginMoment_Y[iMarker]/12.0;
      RefOriginMoment_Z[iMarker] = RefOriginMoment_Z[iMarker]/12.0;
    }
    
    for (iMarker = 0; iMarker < nGridMovement; iMarker++) {
      Motion_Origin_X[iMarker] = Motion_Origin_X[iMarker]/12.0;
      Motion_Origin_Y[iMarker] = Motion_Origin_Y[iMarker]/12.0;
      Motion_Origin_Z[iMarker] = Motion_Origin_Z[iMarker]/12.0;
    }
    
    RefLength = RefLength/12.0;

    if ((val_nDim == 2) && (!Axisymmetric)) RefArea = RefArea/12.0;
    else RefArea = RefArea/144.0;
    Length_Reynolds = Length_Reynolds/12.0;
    Highlite_Area = Highlite_Area/144.0;
    SemiSpan = SemiSpan/12.0;

    EA_IntLimit[0] = EA_IntLimit[0]/12.0;
    EA_IntLimit[1] = EA_IntLimit[1]/12.0;
    EA_IntLimit[2] = EA_IntLimit[2]/12.0;
    
    if (Geo_Description != NACELLE) {
      for (unsigned short iSections = 0; iSections < nLocationStations; iSections++) {
        LocationStations[iSections] = LocationStations[iSections]/12.0;
      }
      Stations_Bounds[0] = Stations_Bounds[0]/12.0;
      Stations_Bounds[1] = Stations_Bounds[1]/12.0;
    }
    
    SubsonicEngine_Cyl[0] = SubsonicEngine_Cyl[0]/12.0;
    SubsonicEngine_Cyl[1] = SubsonicEngine_Cyl[1]/12.0;
    SubsonicEngine_Cyl[2] = SubsonicEngine_Cyl[2]/12.0;
    SubsonicEngine_Cyl[3] = SubsonicEngine_Cyl[3]/12.0;
    SubsonicEngine_Cyl[4] = SubsonicEngine_Cyl[4]/12.0;
    SubsonicEngine_Cyl[5] = SubsonicEngine_Cyl[5]/12.0;
    SubsonicEngine_Cyl[6] = SubsonicEngine_Cyl[6]/12.0;
    
  }

  if ((Kind_Turb_Model != SA) && (Kind_Trans_Model == BC)){
    SU2_MPI::Error("BC transition model currently only available in combination with SA turbulence model!", CURRENT_FUNCTION);
  }
  
  /*--- Check for constant lift mode. Initialize the update flag for
   the AoA with each iteration to false  ---*/
  
  if (Fixed_CL_Mode) Update_AoA = false;
  if (Fixed_CM_Mode) Update_HTPIncidence = false;

  if (DirectDiff != NO_DERIVATIVE) {
#if !defined COMPLEX_TYPE && !defined ADOLC_FORWARD_TYPE && !defined CODI_FORWARD_TYPE
      if (Kind_SU2 == SU2_CFD) {
        SU2_MPI::Error(string("SU2_CFD: Config option DIRECT_DIFF= YES requires AD or complex support!\n") +
                       string("Please use SU2_CFD_DIRECTDIFF (configuration/compilation is done using the preconfigure.py script)."),
                       CURRENT_FUNCTION);
      }
#endif
    /*--- Initialize the derivative values ---*/
    switch (DirectDiff) {
      case D_MACH:
        SU2_TYPE::SetDerivative(Mach, 1.0);
        break;
      case D_AOA:
        SU2_TYPE::SetDerivative(AoA, 1.0);
        break;
      case D_SIDESLIP:
        SU2_TYPE::SetDerivative(AoS, 1.0);
        break;
      case D_REYNOLDS:
        SU2_TYPE::SetDerivative(Reynolds, 1.0);
        break;
      case D_TURB2LAM:
       SU2_TYPE::SetDerivative(Turb2LamViscRatio_FreeStream, 1.0);
        break;
      default:
        /*--- All other cases are handled in the specific solver ---*/
        break;
      }
  }

#if defined CODI_REVERSE_TYPE
  AD_Mode = YES;

  AD::PreaccEnabled = AD_Preaccumulation;

#else
  if (AD_Mode == YES) {
    SU2_MPI::Error(string("AUTO_DIFF=YES requires Automatic Differentiation support.\n") +
                   string("Please use correct executables (configuration/compilation is done using the preconfigure.py script)."),
                   CURRENT_FUNCTION);
  }
#endif

  if (DiscreteAdjoint) {
#if !defined CODI_REVERSE_TYPE
    if (Kind_SU2 == SU2_CFD) {
      SU2_MPI::Error(string("SU2_CFD: Config option MATH_PROBLEM= DISCRETE_ADJOINT requires AD support!\n") +
                     string("Please use SU2_CFD_AD (configuration/compilation is done using the preconfigure.py script)."),
                     CURRENT_FUNCTION);
    }
#endif

    /*--- Disable writing of limiters if enabled ---*/
    Wrt_Limiters = false;

    if (Unsteady_Simulation) {

      Restart_Flow = false;

      if (Grid_Movement) {
        SU2_MPI::Error("Dynamic mesh movement currently not supported for the discrete adjoint solver.", CURRENT_FUNCTION);
      }

      if (Unst_AdjointIter- long(nExtIter) < 0){
        SU2_MPI::Error(string("Invalid iteration number requested for unsteady adjoint.\n" ) +
                       string("Make sure EXT_ITER is larger or equal than UNST_ADJOINT_ITER."),
                       CURRENT_FUNCTION);
      }

      /*--- If the averaging interval is not set, we average over all time-steps ---*/

      if (Iter_Avg_Objective == 0.0) {
        Iter_Avg_Objective = nExtIter;
      }

    }

    switch(Kind_Solver) {
      case EULER:
        Kind_Solver = DISC_ADJ_EULER;
        break;
      case RANS:
        Kind_Solver = DISC_ADJ_RANS;
        break;
      case NAVIER_STOKES:
        Kind_Solver = DISC_ADJ_NAVIER_STOKES;
        break;
      case FEM_EULER :
        Kind_Solver = DISC_ADJ_FEM_EULER;
        break;
      case FEM_RANS :
        Kind_Solver = DISC_ADJ_FEM_RANS;
        break;
      case FEM_NAVIER_STOKES : 
        Kind_Solver = DISC_ADJ_FEM_NS;
        break;
      case FEM_ELASTICITY:
        Kind_Solver = DISC_ADJ_FEM;
        break;
      default:
        break;
    }

    RampOutletPressure = false;
    RampRotatingFrame = false;
  }
  
  delete [] tmp_smooth;

  /*--- Make sure that implicit time integration is disabled
        for the FEM fluid solver (numerics). ---*/
  if ((Kind_Solver == FEM_EULER)         ||
      (Kind_Solver == FEM_NAVIER_STOKES) ||
      (Kind_Solver == FEM_RANS)          ||
      (Kind_Solver == FEM_LES)) {
     Kind_TimeIntScheme_Flow = Kind_TimeIntScheme_FEM_Flow;
  }

  /*--- Set up the time stepping / unsteady CFL options. ---*/
  if ((Unsteady_Simulation == TIME_STEPPING) && (Unst_CFL != 0.0)) {
    for (iCFL = 0; iCFL < nCFL; iCFL++)
      CFL[iCFL] = Unst_CFL;
  }


  /*--- If it is a fixed mode problem, then we will add 100 iterations to
    evaluate the derivatives with respect to a change in the AoA and CL ---*/

  if (!ContinuousAdjoint & !DiscreteAdjoint) {
  	if ((Fixed_CL_Mode) || (Fixed_CM_Mode)) {
    ConvCriteria = RESIDUAL;
  		nExtIter += Iter_dCL_dAlpha;
  		OrderMagResidual = 24;
  		MinLogResidual = -24;
  	}
  }

  /* --- Throw error if UQ used for any turbulence model other that SST --- */

  if (Kind_Solver == RANS && Kind_Turb_Model != SST && using_uq){
    SU2_MPI::Error("UQ capabilities only implemented for SST turbulence model", CURRENT_FUNCTION);
  }

  /* --- Throw error if invalid componentiality used --- */

  if (using_uq && (eig_val_comp > 3 || eig_val_comp < 1)){
    SU2_MPI::Error("Componentality should be either 1, 2, or 3!", CURRENT_FUNCTION);
  }

  /*--- If there are not design variables defined in the file ---*/

  if (nDV == 0) {
    nDV = 1;
    Design_Variable = new unsigned short [nDV];
    Design_Variable[0] = NO_DEFORMATION;
  }

  /*--- Checks for incompressible flow problems. ---*/

  if ((Kind_Solver == EULER) && (Kind_Regime == INCOMPRESSIBLE)) {
    /*--- Force inviscid problems to use constant density and disable energy. ---*/
    if (Kind_DensityModel != CONSTANT || Energy_Equation == true) {
      SU2_MPI::Error("Inviscid incompressible problems must be constant density (no energy eqn.).\n Use DENSITY_MODEL= CONSTANT and ENERGY_EQUATION= NO.", CURRENT_FUNCTION);
    }
  }

  /*--- Default values should recover original incompressible behavior (for old config files). ---*/

  if (Kind_Regime == INCOMPRESSIBLE) {
    if ((Kind_DensityModel == CONSTANT) || (Kind_DensityModel == BOUSSINESQ))
      Kind_FluidModel = CONSTANT_DENSITY;
  }

  /*--- Energy equation must be active for any fluid models other than constant density. ---*/

  if (Kind_DensityModel != CONSTANT) Energy_Equation = true;

  if (Kind_DensityModel == BOUSSINESQ) {
    Energy_Equation = true;
    if (Body_Force) {
      SU2_MPI::Error("Body force and Boussinesq source terms are not currently compatible.", CURRENT_FUNCTION);
    }
  }

  if (Kind_DensityModel == VARIABLE) {
    if (Kind_FluidModel != INC_IDEAL_GAS) {
      SU2_MPI::Error("Variable density incompressible solver limited to ideal gases.\n Check the fluid model options (use INC_IDEAL_GAS).", CURRENT_FUNCTION);
    }
  }

  if (Kind_Regime != INCOMPRESSIBLE) {
    if ((Kind_FluidModel == CONSTANT_DENSITY) || (Kind_FluidModel == INC_IDEAL_GAS)) {
      SU2_MPI::Error("Fluid model not compatible with compressible flows.\n CONSTANT_DENSITY/INC_IDEAL_GAS are for incompressible only.", CURRENT_FUNCTION);
    }
  }

  if ((Kind_Regime == INCOMPRESSIBLE) && (Kind_Solver != EULER) && (Kind_Solver != ADJ_EULER) && (Kind_Solver != DISC_ADJ_EULER)) {
    if (Kind_ViscosityModel == SUTHERLAND) {
      if ((Kind_FluidModel != INC_IDEAL_GAS)) {
        SU2_MPI::Error("Sutherland's law only valid for ideal gases in incompressible flows.\n Must use VISCOSITY_MODEL=CONSTANT_VISCOSITY and set viscosity with\n MU_CONSTANT, or use DENSITY_MODEL= VARIABLE with FLUID_MODEL= INC_IDEAL_GAS for VISCOSITY_MODEL=SUTHERLAND.\n NOTE: FREESTREAM_VISCOSITY is no longer used for incompressible flows!", CURRENT_FUNCTION);
      }
    }
  }

  /*--- Incompressible solver currently limited to SI units. ---*/

  if ((Kind_Regime == INCOMPRESSIBLE) && (SystemMeasurements == US)) {
    SU2_MPI::Error("Must use SI units for incompressible solver.", CURRENT_FUNCTION);
  }

  /*--- Check that the non-dim type is valid. ---*/

  if (Kind_Regime == INCOMPRESSIBLE) {
    if ((Ref_Inc_NonDim != INITIAL_VALUES) && (Ref_Inc_NonDim != REFERENCE_VALUES) && (Ref_Inc_NonDim != DIMENSIONAL)) {
      SU2_MPI::Error("Incompressible non-dim. scheme invalid.\n Must use INITIAL_VALUES, REFERENCE_VALUES, or DIMENSIONAL.", CURRENT_FUNCTION);
    }
  }
  
  /*--- Check that the incompressible inlets are correctly specified. ---*/
  
  if ((Kind_Regime == INCOMPRESSIBLE) && (nMarker_Inlet != 0)) {
    if (nMarker_Inlet != nInc_Inlet) {
      SU2_MPI::Error("Inlet types for incompressible problem improperly specified.\n Use INC_INLET_TYPE= VELOCITY_INLET or PRESSURE_INLET.\n Must list a type for each inlet marker, including duplicates, e.g.,\n INC_INLET_TYPE= VELOCITY_INLET VELOCITY_INLET PRESSURE_INLET", CURRENT_FUNCTION);
    }
    for (unsigned short iInlet = 0; iInlet < nInc_Inlet; iInlet++){
      if ((Kind_Inc_Inlet[iInlet] != VELOCITY_INLET) && (Kind_Inc_Inlet[iInlet] != PRESSURE_INLET)) {
        SU2_MPI::Error("Undefined incompressible inlet type. VELOCITY_INLET or PRESSURE_INLET possible.", CURRENT_FUNCTION);
      }
    }
  }
  
  /*--- Check that the incompressible inlets are correctly specified. ---*/
  
  if ((Kind_Regime == INCOMPRESSIBLE) && (nMarker_Outlet != 0)) {
    if (nMarker_Outlet != nInc_Outlet) {
      SU2_MPI::Error("Outlet types for incompressible problem improperly specified.\n Use INC_OUTLET_TYPE= PRESSURE_OUTLET or MASS_FLOW_OUTLET.\n Must list a type for each inlet marker, including duplicates, e.g.,\n INC_OUTLET_TYPE= PRESSURE_OUTLET PRESSURE_OUTLET MASS_FLOW_OUTLET", CURRENT_FUNCTION);
    }
    for (unsigned short iInlet = 0; iInlet < nInc_Outlet; iInlet++){
      if ((Kind_Inc_Outlet[iInlet] != PRESSURE_OUTLET) && (Kind_Inc_Outlet[iInlet] != MASS_FLOW_OUTLET)) {
        SU2_MPI::Error("Undefined incompressible outlet type. PRESSURE_OUTLET or MASS_FLOW_OUTLET possible.", CURRENT_FUNCTION);
      }
    }
  }

  /*--- Grid motion is not yet supported with the incompressible solver. ---*/

  if ((Kind_Regime == INCOMPRESSIBLE) && (Grid_Movement)) {
    SU2_MPI::Error("Support for grid movement not yet implemented for incompressible flows.", CURRENT_FUNCTION);
  }

  /*--- Assert that there are two markers being analyzed if the
   pressure drop objective function is selected. ---*/

  for (unsigned short iObj = 0; iObj < nObj; iObj++) {
    if ((Kind_ObjFunc[iObj] == SURFACE_PRESSURE_DROP) && (nMarker_Analyze != 2)) {
      SU2_MPI::Error("Must list two markers for the pressure drop objective function.\n Expected format: MARKER_ANALYZE= (outlet_name, inlet_name).", CURRENT_FUNCTION);
    }
  }
  
<<<<<<< HEAD
  /*--- Check for Body Force driven case with Periodic Boundary conditions ---*/
  
  if ((Periodic_BC_Body_Force == YES) && !(Kind_Regime == INCOMPRESSIBLE)) {
    SU2_MPI::Error("Body Force driven Periodic BC currently only implemented for incompressible flow.", CURRENT_FUNCTION);
  }
  cout << "nMarker_PerBound : " << nMarker_PerBound << endl;
  if ((Periodic_BC_Body_Force == YES) && !(nMarker_PerBound == 2)) {
    SU2_MPI::Error("Body Force driven Periodic BC currently only implemented for one Periodic Boundary pair.", CURRENT_FUNCTION);
  }
  
  /*--- Allocate Memory for Reference Node for recovered pressure computation ---*/
  if (Periodic_BC_Body_Force == YES) {
    PeriodicRefNode_BodyForce = new su2double[val_nDim];
  }

=======
  /*--- Handle default options for topology optimization ---*/
  
  if (topology_optimization && top_optim_nKernel==0) {
    top_optim_nKernel = 1;
    top_optim_kernels = new unsigned short [1];
    top_optim_kernels[0] = CONICAL_WEIGHT_FILTER;
  }
  
  if (top_optim_nKernel != 0) {
    /*--- Set default value of kernel parameters ---*/
    if (top_optim_nKernelParams == 0) {
      top_optim_nKernelParams = top_optim_nKernel;
      top_optim_kernel_params = new su2double [top_optim_nKernel];
      for (unsigned short i=0; i<top_optim_nKernel; ++i) top_optim_kernel_params[i] = 1.0;
    }
    /*--- Broadcast the only value provided ---*/
    else if (top_optim_nKernelParams==1 && top_optim_nKernel>1) {
      su2double tmp = top_optim_kernel_params[0];
      delete [] top_optim_kernel_params;
      top_optim_nKernelParams = top_optim_nKernel;
      top_optim_kernel_params = new su2double [top_optim_nKernel];
      for (unsigned short i=0; i<top_optim_nKernel; ++i) top_optim_kernel_params[i] = tmp;
    }
    /*--- Numbers do not match ---*/
    else if (top_optim_nKernelParams != top_optim_nKernel) {
      SU2_MPI::Error("Different number of topology filter kernels and respective parameters.", CURRENT_FUNCTION);
    }

    /*--- Set default value of filter radius ---*/
    if (top_optim_nRadius == 0) {
      top_optim_nRadius = top_optim_nKernel;
      top_optim_filter_radius = new su2double [top_optim_nKernel];
      for (unsigned short i=0; i<top_optim_nKernel; ++i) top_optim_filter_radius[i] = 1.0e-6;
    }
    /*--- Broadcast the only value provided ---*/
    else if (top_optim_nRadius==1 && top_optim_nKernel>1) {
      su2double tmp = top_optim_filter_radius[0];
      delete [] top_optim_filter_radius;
      top_optim_nRadius = top_optim_nKernel;
      top_optim_filter_radius = new su2double [top_optim_nKernel];
      for (unsigned short i=0; i<top_optim_nKernel; ++i) top_optim_filter_radius[i] = tmp;
    }
    /*--- Numbers do not match ---*/
    else if (top_optim_nRadius != top_optim_nKernel) {
      SU2_MPI::Error("Different number of topology filter kernels and respective radii.", CURRENT_FUNCTION);
    }
  }
>>>>>>> a5c685a8

}

void CConfig::SetMarkers(unsigned short val_software) {

  unsigned short iMarker_All, iMarker_CfgFile, iMarker_Euler, iMarker_Custom,
  iMarker_FarField, iMarker_SymWall, iMarker_PerBound,
  iMarker_NearFieldBound, iMarker_InterfaceBound, iMarker_Fluid_InterfaceBound, iMarker_Dirichlet,
  iMarker_Inlet, iMarker_Riemann, iMarker_Giles, iMarker_Outlet, iMarker_Isothermal,
  iMarker_HeatFlux, iMarker_EngineInflow, iMarker_EngineExhaust, iMarker_Damper,
  iMarker_Displacement, iMarker_Load, iMarker_FlowLoad, iMarker_Neumann, iMarker_Internal,
  iMarker_Monitoring, iMarker_Designing, iMarker_GeoEval, iMarker_Plotting, iMarker_Analyze,
  iMarker_DV, iMarker_Moving, iMarker_PyCustom, iMarker_Supersonic_Inlet, iMarker_Supersonic_Outlet,
  iMarker_Clamped, iMarker_ZoneInterface, iMarker_CHTInterface, iMarker_Load_Dir, iMarker_Disp_Dir, iMarker_Load_Sine,
  iMarker_ActDiskInlet, iMarker_ActDiskOutlet,
  iMarker_Turbomachinery, iMarker_MixingPlaneInterface;

  int size = SINGLE_NODE;
  
#ifdef HAVE_MPI
  if (val_software != SU2_MSH)
    SU2_MPI::Comm_size(MPI_COMM_WORLD, &size);
#endif

  /*--- Compute the total number of markers in the config file ---*/
  
  nMarker_CfgFile = nMarker_Euler + nMarker_FarField + nMarker_SymWall +
  nMarker_PerBound + nMarker_NearFieldBound + nMarker_Fluid_InterfaceBound +
  nMarker_InterfaceBound + nMarker_CHTInterface + nMarker_Dirichlet + nMarker_Neumann + nMarker_Inlet + nMarker_Riemann +
  nMarker_Giles + nMarker_Outlet + nMarker_Isothermal + nMarker_HeatFlux +
  nMarker_EngineInflow + nMarker_EngineExhaust + nMarker_Internal +
  nMarker_Supersonic_Inlet + nMarker_Supersonic_Outlet + nMarker_Displacement + nMarker_Load +
  nMarker_FlowLoad + nMarker_Custom + nMarker_Damper +
  nMarker_Clamped + nMarker_Load_Sine + nMarker_Load_Dir + nMarker_Disp_Dir +
  nMarker_ActDiskInlet + nMarker_ActDiskOutlet;
  
  /*--- Add the possible send/receive domains ---*/

  nMarker_Max = nMarker_CfgFile + OVERHEAD*size;
  
  /*--- Basic dimensionalization of the markers (worst scenario) ---*/

  nMarker_All = nMarker_Max;

  /*--- Allocate the memory (markers in each domain) ---*/
  
  Marker_All_TagBound       = new string[nMarker_All];		// Store the tag that correspond with each marker.
  Marker_All_SendRecv       = new short[nMarker_All];		// +#domain (send), -#domain (receive).
  Marker_All_KindBC         = new unsigned short[nMarker_All];	// Store the kind of boundary condition.
  Marker_All_Monitoring     = new unsigned short[nMarker_All];	// Store whether the boundary should be monitored.
  Marker_All_Designing      = new unsigned short[nMarker_All];  // Store whether the boundary should be designed.
  Marker_All_Plotting       = new unsigned short[nMarker_All];	// Store whether the boundary should be plotted.
  Marker_All_Analyze  = new unsigned short[nMarker_All];	// Store whether the boundary should be plotted.
  Marker_All_ZoneInterface   = new unsigned short[nMarker_All];	// Store whether the boundary is in the FSI interface.
  Marker_All_GeoEval        = new unsigned short[nMarker_All];	// Store whether the boundary should be geometry evaluation.
  Marker_All_DV             = new unsigned short[nMarker_All];	// Store whether the boundary should be affected by design variables.
  Marker_All_Moving         = new unsigned short[nMarker_All];	// Store whether the boundary should be in motion.
  Marker_All_PyCustom       = new unsigned short[nMarker_All];  // Store whether the boundary is Python customizable.
  Marker_All_PerBound       = new short[nMarker_All];		// Store whether the boundary belongs to a periodic boundary.
  Marker_All_Turbomachinery       = new unsigned short[nMarker_All];	// Store whether the boundary is in needed for Turbomachinery computations.
  Marker_All_TurbomachineryFlag   = new unsigned short[nMarker_All];	// Store whether the boundary has a flag for Turbomachinery computations.
  Marker_All_MixingPlaneInterface = new unsigned short[nMarker_All];	// Store whether the boundary has a in the MixingPlane interface.


  for (iMarker_All = 0; iMarker_All < nMarker_All; iMarker_All++) {
    Marker_All_TagBound[iMarker_All]             = "SEND_RECEIVE";
    Marker_All_SendRecv[iMarker_All]             = 0;
    Marker_All_KindBC[iMarker_All]               = 0;
    Marker_All_Monitoring[iMarker_All]           = 0;
    Marker_All_GeoEval[iMarker_All]              = 0;
    Marker_All_Designing[iMarker_All]            = 0;
    Marker_All_Plotting[iMarker_All]             = 0;
    Marker_All_Analyze[iMarker_All]              = 0;
    Marker_All_ZoneInterface[iMarker_All]        = 0;
    Marker_All_DV[iMarker_All]                   = 0;
    Marker_All_Moving[iMarker_All]               = 0;
    Marker_All_PerBound[iMarker_All]             = 0;
    Marker_All_Turbomachinery[iMarker_All]       = 0;
    Marker_All_TurbomachineryFlag[iMarker_All]   = 0;
    Marker_All_MixingPlaneInterface[iMarker_All] = 0;
    Marker_All_PyCustom[iMarker_All]             = 0;
  }

  /*--- Allocate the memory (markers in the config file) ---*/

  Marker_CfgFile_TagBound             = new string[nMarker_CfgFile];
  Marker_CfgFile_KindBC               = new unsigned short[nMarker_CfgFile];
  Marker_CfgFile_Monitoring           = new unsigned short[nMarker_CfgFile];
  Marker_CfgFile_Designing            = new unsigned short[nMarker_CfgFile];
  Marker_CfgFile_Plotting             = new unsigned short[nMarker_CfgFile];
  Marker_CfgFile_Analyze              = new unsigned short[nMarker_CfgFile];
  Marker_CfgFile_GeoEval              = new unsigned short[nMarker_CfgFile];
  Marker_CfgFile_ZoneInterface        = new unsigned short[nMarker_CfgFile];
  Marker_CfgFile_DV                   = new unsigned short[nMarker_CfgFile];
  Marker_CfgFile_Moving               = new unsigned short[nMarker_CfgFile];
  Marker_CfgFile_PerBound             = new unsigned short[nMarker_CfgFile];
  Marker_CfgFile_Turbomachinery       = new unsigned short[nMarker_CfgFile];
  Marker_CfgFile_TurbomachineryFlag   = new unsigned short[nMarker_CfgFile];
  Marker_CfgFile_MixingPlaneInterface = new unsigned short[nMarker_CfgFile];
  Marker_CfgFile_PyCustom             = new unsigned short[nMarker_CfgFile];

  for (iMarker_CfgFile = 0; iMarker_CfgFile < nMarker_CfgFile; iMarker_CfgFile++) {
    Marker_CfgFile_TagBound[iMarker_CfgFile]             = "SEND_RECEIVE";
    Marker_CfgFile_KindBC[iMarker_CfgFile]               = 0;
    Marker_CfgFile_Monitoring[iMarker_CfgFile]           = 0;
    Marker_CfgFile_GeoEval[iMarker_CfgFile]              = 0;
    Marker_CfgFile_Designing[iMarker_CfgFile]            = 0;
    Marker_CfgFile_Plotting[iMarker_CfgFile]             = 0;
    Marker_CfgFile_Analyze[iMarker_CfgFile]              = 0;
    Marker_CfgFile_ZoneInterface[iMarker_CfgFile]        = 0;
    Marker_CfgFile_DV[iMarker_CfgFile]                   = 0;
    Marker_CfgFile_Moving[iMarker_CfgFile]               = 0;
    Marker_CfgFile_PerBound[iMarker_CfgFile]             = 0;
    Marker_CfgFile_Turbomachinery[iMarker_CfgFile]       = 0;
    Marker_CfgFile_TurbomachineryFlag[iMarker_CfgFile]   = 0;
    Marker_CfgFile_MixingPlaneInterface[iMarker_CfgFile] = 0;
    Marker_CfgFile_PyCustom[iMarker_CfgFile]             = 0;
  }

  /*--- Allocate memory to store surface information (Analyze BC) ---*/

  Surface_MassFlow = new su2double[nMarker_Analyze];
  Surface_Mach = new su2double[nMarker_Analyze];
  Surface_Temperature = new su2double[nMarker_Analyze];
  Surface_Pressure = new su2double[nMarker_Analyze];
  Surface_Density = new su2double[nMarker_Analyze];
  Surface_Enthalpy = new su2double[nMarker_Analyze];
  Surface_NormalVelocity = new su2double[nMarker_Analyze];
  Surface_Uniformity = new su2double[nMarker_Analyze];
  Surface_SecondaryStrength = new su2double[nMarker_Analyze];
  Surface_SecondOverUniform = new su2double[nMarker_Analyze];
  Surface_MomentumDistortion = new su2double[nMarker_Analyze];
  Surface_TotalTemperature = new su2double[nMarker_Analyze];
  Surface_TotalPressure = new su2double[nMarker_Analyze];
  Surface_PressureDrop = new su2double[nMarker_Analyze];
  Surface_DC60 = new su2double[nMarker_Analyze];
  Surface_IDC = new su2double[nMarker_Analyze];
  Surface_IDC_Mach = new su2double[nMarker_Analyze];
  Surface_IDR = new su2double[nMarker_Analyze];
  for (iMarker_Analyze = 0; iMarker_Analyze < nMarker_Analyze; iMarker_Analyze++) {
    Surface_MassFlow[iMarker_Analyze] = 0.0;
    Surface_Mach[iMarker_Analyze] = 0.0;
    Surface_Temperature[iMarker_Analyze] = 0.0;
    Surface_Pressure[iMarker_Analyze] = 0.0;
    Surface_Density[iMarker_Analyze] = 0.0;
    Surface_Enthalpy[iMarker_Analyze] = 0.0;
    Surface_NormalVelocity[iMarker_Analyze] = 0.0;
    Surface_Uniformity[iMarker_Analyze] = 0.0;
    Surface_SecondaryStrength[iMarker_Analyze] = 0.0;
    Surface_SecondOverUniform[iMarker_Analyze] = 0.0;
    Surface_MomentumDistortion[iMarker_Analyze] = 0.0;
    Surface_TotalTemperature[iMarker_Analyze] = 0.0;
    Surface_TotalPressure[iMarker_Analyze] = 0.0;
    Surface_PressureDrop[iMarker_Analyze] = 0.0;
    Surface_DC60[iMarker_Analyze] = 0.0;
    Surface_IDC[iMarker_Analyze] = 0.0;
    Surface_IDC_Mach[iMarker_Analyze] = 0.0;
    Surface_IDR[iMarker_Analyze] = 0.0;
  }

  /*--- Populate the marker information in the config file (all domains) ---*/

  iMarker_CfgFile = 0;
  for (iMarker_Euler = 0; iMarker_Euler < nMarker_Euler; iMarker_Euler++) {
    Marker_CfgFile_TagBound[iMarker_CfgFile] = Marker_Euler[iMarker_Euler];
    Marker_CfgFile_KindBC[iMarker_CfgFile] = EULER_WALL;
    iMarker_CfgFile++;
  }

  for (iMarker_FarField = 0; iMarker_FarField < nMarker_FarField; iMarker_FarField++) {
    Marker_CfgFile_TagBound[iMarker_CfgFile] = Marker_FarField[iMarker_FarField];
    Marker_CfgFile_KindBC[iMarker_CfgFile] = FAR_FIELD;
    iMarker_CfgFile++;
  }

  for (iMarker_SymWall = 0; iMarker_SymWall < nMarker_SymWall; iMarker_SymWall++) {
    Marker_CfgFile_TagBound[iMarker_CfgFile] = Marker_SymWall[iMarker_SymWall];
    Marker_CfgFile_KindBC[iMarker_CfgFile] = SYMMETRY_PLANE;
    iMarker_CfgFile++;
  }

  for (iMarker_PerBound = 0; iMarker_PerBound < nMarker_PerBound; iMarker_PerBound++) {
    Marker_CfgFile_TagBound[iMarker_CfgFile] = Marker_PerBound[iMarker_PerBound];
    Marker_CfgFile_KindBC[iMarker_CfgFile] = PERIODIC_BOUNDARY;
    Marker_CfgFile_PerBound[iMarker_CfgFile] = iMarker_PerBound + 1;
    iMarker_CfgFile++;
  }

  ActDisk_DeltaPress = new su2double[nMarker_ActDiskInlet];
  ActDisk_DeltaTemp = new su2double[nMarker_ActDiskInlet];
  ActDisk_TotalPressRatio = new su2double[nMarker_ActDiskInlet];
  ActDisk_TotalTempRatio = new su2double[nMarker_ActDiskInlet];
  ActDisk_StaticPressRatio = new su2double[nMarker_ActDiskInlet];
  ActDisk_StaticTempRatio = new su2double[nMarker_ActDiskInlet];
  ActDisk_Power = new su2double[nMarker_ActDiskInlet];
  ActDisk_MassFlow = new su2double[nMarker_ActDiskInlet];
  ActDisk_Mach = new su2double[nMarker_ActDiskInlet];
  ActDisk_Force = new su2double[nMarker_ActDiskInlet];
  ActDisk_NetThrust = new su2double[nMarker_ActDiskInlet];
  ActDisk_BCThrust = new su2double[nMarker_ActDiskInlet];
  ActDisk_BCThrust_Old = new su2double[nMarker_ActDiskInlet];
  ActDisk_GrossThrust = new su2double[nMarker_ActDiskInlet];
  ActDisk_Area = new su2double[nMarker_ActDiskInlet];
  ActDisk_ReverseMassFlow = new su2double[nMarker_ActDiskInlet];
  
  for (iMarker_ActDiskInlet = 0; iMarker_ActDiskInlet < nMarker_ActDiskInlet; iMarker_ActDiskInlet++) {
    ActDisk_DeltaPress[iMarker_ActDiskInlet] = 0.0;
    ActDisk_DeltaTemp[iMarker_ActDiskInlet] = 0.0;
    ActDisk_TotalPressRatio[iMarker_ActDiskInlet] = 0.0;
    ActDisk_TotalTempRatio[iMarker_ActDiskInlet] = 0.0;
    ActDisk_StaticPressRatio[iMarker_ActDiskInlet] = 0.0;
    ActDisk_StaticTempRatio[iMarker_ActDiskInlet] = 0.0;
    ActDisk_Power[iMarker_ActDiskInlet] = 0.0;
    ActDisk_MassFlow[iMarker_ActDiskInlet] = 0.0;
    ActDisk_Mach[iMarker_ActDiskInlet] = 0.0;
    ActDisk_Force[iMarker_ActDiskInlet] = 0.0;
    ActDisk_NetThrust[iMarker_ActDiskInlet] = 0.0;
    ActDisk_BCThrust[iMarker_ActDiskInlet] = 0.0;
    ActDisk_BCThrust_Old[iMarker_ActDiskInlet] = 0.0;
    ActDisk_GrossThrust[iMarker_ActDiskInlet] = 0.0;
    ActDisk_Area[iMarker_ActDiskInlet] = 0.0;
    ActDisk_ReverseMassFlow[iMarker_ActDiskInlet] = 0.0;
  }
  
  
  ActDiskInlet_MassFlow = new su2double[nMarker_ActDiskInlet];
  ActDiskInlet_Temperature = new su2double[nMarker_ActDiskInlet];
  ActDiskInlet_TotalTemperature = new su2double[nMarker_ActDiskInlet];
  ActDiskInlet_Pressure = new su2double[nMarker_ActDiskInlet];
  ActDiskInlet_TotalPressure = new su2double[nMarker_ActDiskInlet];
  ActDiskInlet_RamDrag = new su2double[nMarker_ActDiskInlet];
  ActDiskInlet_Force = new su2double[nMarker_ActDiskInlet];
  ActDiskInlet_Power = new su2double[nMarker_ActDiskInlet];
  
  for (iMarker_ActDiskInlet = 0; iMarker_ActDiskInlet < nMarker_ActDiskInlet; iMarker_ActDiskInlet++) {
    Marker_CfgFile_TagBound[iMarker_CfgFile] = Marker_ActDiskInlet[iMarker_ActDiskInlet];
    Marker_CfgFile_KindBC[iMarker_CfgFile] = ACTDISK_INLET;
    ActDiskInlet_MassFlow[iMarker_ActDiskInlet] = 0.0;
    ActDiskInlet_Temperature[iMarker_ActDiskInlet] = 0.0;
    ActDiskInlet_TotalTemperature[iMarker_ActDiskInlet] = 0.0;
    ActDiskInlet_Pressure[iMarker_ActDiskInlet] = 0.0;
    ActDiskInlet_TotalPressure[iMarker_ActDiskInlet] = 0.0;
    ActDiskInlet_RamDrag[iMarker_ActDiskInlet] = 0.0;
    ActDiskInlet_Force[iMarker_ActDiskInlet] = 0.0;
    ActDiskInlet_Power[iMarker_ActDiskInlet] = 0.0;
    iMarker_CfgFile++;
  }
  
  ActDiskOutlet_MassFlow = new su2double[nMarker_ActDiskOutlet];
  ActDiskOutlet_Temperature = new su2double[nMarker_ActDiskOutlet];
  ActDiskOutlet_TotalTemperature = new su2double[nMarker_ActDiskOutlet];
  ActDiskOutlet_Pressure = new su2double[nMarker_ActDiskOutlet];
  ActDiskOutlet_TotalPressure = new su2double[nMarker_ActDiskOutlet];
  ActDiskOutlet_GrossThrust = new su2double[nMarker_ActDiskOutlet];
  ActDiskOutlet_Force = new su2double[nMarker_ActDiskOutlet];
  ActDiskOutlet_Power = new su2double[nMarker_ActDiskOutlet];
  
  for (iMarker_ActDiskOutlet = 0; iMarker_ActDiskOutlet < nMarker_ActDiskOutlet; iMarker_ActDiskOutlet++) {
    Marker_CfgFile_TagBound[iMarker_CfgFile] = Marker_ActDiskOutlet[iMarker_ActDiskOutlet];
    Marker_CfgFile_KindBC[iMarker_CfgFile] = ACTDISK_OUTLET;
    ActDiskOutlet_MassFlow[iMarker_ActDiskOutlet] = 0.0;
    ActDiskOutlet_Temperature[iMarker_ActDiskOutlet] = 0.0;
    ActDiskOutlet_TotalTemperature[iMarker_ActDiskOutlet] = 0.0;
    ActDiskOutlet_Pressure[iMarker_ActDiskOutlet] = 0.0;
    ActDiskOutlet_TotalPressure[iMarker_ActDiskOutlet] = 0.0;
    ActDiskOutlet_GrossThrust[iMarker_ActDiskOutlet] = 0.0;
    ActDiskOutlet_Force[iMarker_ActDiskOutlet] = 0.0;
    ActDiskOutlet_Power[iMarker_ActDiskOutlet] = 0.0;
    iMarker_CfgFile++;
  }

  Outlet_MassFlow = new su2double[nMarker_Outlet];
  Outlet_Density  = new su2double[nMarker_Outlet];
  Outlet_Area     = new su2double[nMarker_Outlet];
  for (iMarker_Outlet = 0; iMarker_Outlet < nMarker_Outlet; iMarker_Outlet++) {
    Outlet_MassFlow[iMarker_Outlet] = 0.0;
    Outlet_Density[iMarker_Outlet]  = 0.0;
    Outlet_Area[iMarker_Outlet]     = 0.0;
  }
  
  for (iMarker_NearFieldBound = 0; iMarker_NearFieldBound < nMarker_NearFieldBound; iMarker_NearFieldBound++) {
    Marker_CfgFile_TagBound[iMarker_CfgFile] = Marker_NearFieldBound[iMarker_NearFieldBound];
    Marker_CfgFile_KindBC[iMarker_CfgFile] = NEARFIELD_BOUNDARY;
    iMarker_CfgFile++;
  }

  for (iMarker_InterfaceBound = 0; iMarker_InterfaceBound < nMarker_InterfaceBound; iMarker_InterfaceBound++) {
    Marker_CfgFile_TagBound[iMarker_CfgFile] = Marker_InterfaceBound[iMarker_InterfaceBound];
    Marker_CfgFile_KindBC[iMarker_CfgFile] = INTERFACE_BOUNDARY;
    iMarker_CfgFile++;
  }
  
  for (iMarker_Fluid_InterfaceBound = 0; iMarker_Fluid_InterfaceBound < nMarker_Fluid_InterfaceBound; iMarker_Fluid_InterfaceBound++) {
    Marker_CfgFile_TagBound[iMarker_CfgFile] = Marker_Fluid_InterfaceBound[iMarker_Fluid_InterfaceBound];
    Marker_CfgFile_KindBC[iMarker_CfgFile] = FLUID_INTERFACE;
    iMarker_CfgFile++;
  }

  for (iMarker_CHTInterface = 0; iMarker_CHTInterface < nMarker_CHTInterface; iMarker_CHTInterface++) {
    Marker_CfgFile_TagBound[iMarker_CfgFile] = Marker_CHTInterface[iMarker_CHTInterface];
    Marker_CfgFile_KindBC[iMarker_CfgFile] = CHT_WALL_INTERFACE;
    iMarker_CfgFile++;
  }

  for (iMarker_Dirichlet = 0; iMarker_Dirichlet < nMarker_Dirichlet; iMarker_Dirichlet++) {
    Marker_CfgFile_TagBound[iMarker_CfgFile] = Marker_Dirichlet[iMarker_Dirichlet];
    Marker_CfgFile_KindBC[iMarker_CfgFile] = DIRICHLET;
    iMarker_CfgFile++;
  }

  for (iMarker_Inlet = 0; iMarker_Inlet < nMarker_Inlet; iMarker_Inlet++) {
    Marker_CfgFile_TagBound[iMarker_CfgFile] = Marker_Inlet[iMarker_Inlet];
    Marker_CfgFile_KindBC[iMarker_CfgFile] = INLET_FLOW;
    iMarker_CfgFile++;
  }

  for (iMarker_Riemann = 0; iMarker_Riemann < nMarker_Riemann; iMarker_Riemann++) {
    Marker_CfgFile_TagBound[iMarker_CfgFile] = Marker_Riemann[iMarker_Riemann];
    Marker_CfgFile_KindBC[iMarker_CfgFile] = RIEMANN_BOUNDARY;
    iMarker_CfgFile++;
  }

  for (iMarker_Giles = 0; iMarker_Giles < nMarker_Giles; iMarker_Giles++) {
    Marker_CfgFile_TagBound[iMarker_CfgFile] = Marker_Giles[iMarker_Giles];
    Marker_CfgFile_KindBC[iMarker_CfgFile] = GILES_BOUNDARY;
    iMarker_CfgFile++;
  }

  Engine_Power       = new su2double[nMarker_EngineInflow];
  Engine_Mach        = new su2double[nMarker_EngineInflow];
  Engine_Force       = new su2double[nMarker_EngineInflow];
  Engine_NetThrust   = new su2double[nMarker_EngineInflow];
  Engine_GrossThrust = new su2double[nMarker_EngineInflow];
  Engine_Area        = new su2double[nMarker_EngineInflow];
  
  for (iMarker_EngineInflow = 0; iMarker_EngineInflow < nMarker_EngineInflow; iMarker_EngineInflow++) {
    Engine_Power[iMarker_EngineInflow] = 0.0;
    Engine_Mach[iMarker_EngineInflow] = 0.0;
    Engine_Force[iMarker_EngineInflow] = 0.0;
    Engine_NetThrust[iMarker_EngineInflow] = 0.0;
    Engine_GrossThrust[iMarker_EngineInflow] = 0.0;
    Engine_Area[iMarker_EngineInflow] = 0.0;
  }
  
  Inflow_Mach = new su2double[nMarker_EngineInflow];
  Inflow_Pressure = new su2double[nMarker_EngineInflow];
  Inflow_MassFlow = new su2double[nMarker_EngineInflow];
  Inflow_ReverseMassFlow = new su2double[nMarker_EngineInflow];
  Inflow_TotalPressure = new su2double[nMarker_EngineInflow];
  Inflow_Temperature = new su2double[nMarker_EngineInflow];
  Inflow_TotalTemperature = new su2double[nMarker_EngineInflow];
  Inflow_RamDrag = new su2double[nMarker_EngineInflow];
  Inflow_Force = new su2double[nMarker_EngineInflow];
  Inflow_Power = new su2double[nMarker_EngineInflow];
  
  for (iMarker_EngineInflow = 0; iMarker_EngineInflow < nMarker_EngineInflow; iMarker_EngineInflow++) {
    Marker_CfgFile_TagBound[iMarker_CfgFile] = Marker_EngineInflow[iMarker_EngineInflow];
    Marker_CfgFile_KindBC[iMarker_CfgFile] = ENGINE_INFLOW;
    Inflow_Mach[iMarker_EngineInflow] = 0.0;
    Inflow_Pressure[iMarker_EngineInflow] = 0.0;
    Inflow_MassFlow[iMarker_EngineInflow] = 0.0;
    Inflow_ReverseMassFlow[iMarker_EngineInflow] = 0.0;
    Inflow_TotalPressure[iMarker_EngineInflow] = 0.0;
    Inflow_Temperature[iMarker_EngineInflow] = 0.0;
    Inflow_TotalTemperature[iMarker_EngineInflow] = 0.0;
    Inflow_RamDrag[iMarker_EngineInflow] = 0.0;
    Inflow_Force[iMarker_EngineInflow] = 0.0;
    Inflow_Power[iMarker_EngineInflow] = 0.0;
    iMarker_CfgFile++;
  }
  
  Exhaust_Pressure = new su2double[nMarker_EngineExhaust];
  Exhaust_Temperature = new su2double[nMarker_EngineExhaust];
  Exhaust_MassFlow = new su2double[nMarker_EngineExhaust];
  Exhaust_TotalPressure = new su2double[nMarker_EngineExhaust];
  Exhaust_TotalTemperature = new su2double[nMarker_EngineExhaust];
  Exhaust_GrossThrust = new su2double[nMarker_EngineExhaust];
  Exhaust_Force = new su2double[nMarker_EngineExhaust];
  Exhaust_Power = new su2double[nMarker_EngineExhaust];
  
  for (iMarker_EngineExhaust = 0; iMarker_EngineExhaust < nMarker_EngineExhaust; iMarker_EngineExhaust++) {
    Marker_CfgFile_TagBound[iMarker_CfgFile] = Marker_EngineExhaust[iMarker_EngineExhaust];
    Marker_CfgFile_KindBC[iMarker_CfgFile] = ENGINE_EXHAUST;
    Exhaust_Pressure[iMarker_EngineExhaust] = 0.0;
    Exhaust_Temperature[iMarker_EngineExhaust] = 0.0;
    Exhaust_MassFlow[iMarker_EngineExhaust] = 0.0;
    Exhaust_TotalPressure[iMarker_EngineExhaust] = 0.0;
    Exhaust_TotalTemperature[iMarker_EngineExhaust] = 0.0;
    Exhaust_GrossThrust[iMarker_EngineExhaust] = 0.0;
    Exhaust_Force[iMarker_EngineExhaust] = 0.0;
    Exhaust_Power[iMarker_EngineExhaust] = 0.0;
    iMarker_CfgFile++;
  }
  
  for (iMarker_Supersonic_Inlet = 0; iMarker_Supersonic_Inlet < nMarker_Supersonic_Inlet; iMarker_Supersonic_Inlet++) {
    Marker_CfgFile_TagBound[iMarker_CfgFile] = Marker_Supersonic_Inlet[iMarker_Supersonic_Inlet];
    Marker_CfgFile_KindBC[iMarker_CfgFile] = SUPERSONIC_INLET;
    iMarker_CfgFile++;
  }
  
  for (iMarker_Supersonic_Outlet = 0; iMarker_Supersonic_Outlet < nMarker_Supersonic_Outlet; iMarker_Supersonic_Outlet++) {
    Marker_CfgFile_TagBound[iMarker_CfgFile] = Marker_Supersonic_Outlet[iMarker_Supersonic_Outlet];
    Marker_CfgFile_KindBC[iMarker_CfgFile] = SUPERSONIC_OUTLET;
    iMarker_CfgFile++;
  }

  for (iMarker_Neumann = 0; iMarker_Neumann < nMarker_Neumann; iMarker_Neumann++) {
    Marker_CfgFile_TagBound[iMarker_CfgFile] = Marker_Neumann[iMarker_Neumann];
    Marker_CfgFile_KindBC[iMarker_CfgFile] = NEUMANN;
    iMarker_CfgFile++;
  }
  
  for (iMarker_Internal = 0; iMarker_Internal < nMarker_Internal; iMarker_Internal++) {
    Marker_CfgFile_TagBound[iMarker_CfgFile] = Marker_Internal[iMarker_Internal];
    Marker_CfgFile_KindBC[iMarker_CfgFile] = INTERNAL_BOUNDARY;
    iMarker_CfgFile++;
  }

  for (iMarker_Custom = 0; iMarker_Custom < nMarker_Custom; iMarker_Custom++) {
    Marker_CfgFile_TagBound[iMarker_CfgFile] = Marker_Custom[iMarker_Custom];
    Marker_CfgFile_KindBC[iMarker_CfgFile] = CUSTOM_BOUNDARY;
    iMarker_CfgFile++;
  }

  for (iMarker_Outlet = 0; iMarker_Outlet < nMarker_Outlet; iMarker_Outlet++) {
    Marker_CfgFile_TagBound[iMarker_CfgFile] = Marker_Outlet[iMarker_Outlet];
    Marker_CfgFile_KindBC[iMarker_CfgFile] = OUTLET_FLOW;
    iMarker_CfgFile++;
  }

  for (iMarker_Isothermal = 0; iMarker_Isothermal < nMarker_Isothermal; iMarker_Isothermal++) {
    Marker_CfgFile_TagBound[iMarker_CfgFile] = Marker_Isothermal[iMarker_Isothermal];
    Marker_CfgFile_KindBC[iMarker_CfgFile] = ISOTHERMAL;
    iMarker_CfgFile++;
  }

  for (iMarker_HeatFlux = 0; iMarker_HeatFlux < nMarker_HeatFlux; iMarker_HeatFlux++) {
    Marker_CfgFile_TagBound[iMarker_CfgFile] = Marker_HeatFlux[iMarker_HeatFlux];
    Marker_CfgFile_KindBC[iMarker_CfgFile] = HEAT_FLUX;
    iMarker_CfgFile++;
  }

  for (iMarker_Clamped = 0; iMarker_Clamped < nMarker_Clamped; iMarker_Clamped++) {
    Marker_CfgFile_TagBound[iMarker_CfgFile] = Marker_Clamped[iMarker_Clamped];
    Marker_CfgFile_KindBC[iMarker_CfgFile] = CLAMPED_BOUNDARY;
    iMarker_CfgFile++;
  }

  for (iMarker_Displacement = 0; iMarker_Displacement < nMarker_Displacement; iMarker_Displacement++) {
    Marker_CfgFile_TagBound[iMarker_CfgFile] = Marker_Displacement[iMarker_Displacement];
    Marker_CfgFile_KindBC[iMarker_CfgFile] = DISPLACEMENT_BOUNDARY;
    iMarker_CfgFile++;
  }

  for (iMarker_Load = 0; iMarker_Load < nMarker_Load; iMarker_Load++) {
    Marker_CfgFile_TagBound[iMarker_CfgFile] = Marker_Load[iMarker_Load];
    Marker_CfgFile_KindBC[iMarker_CfgFile] = LOAD_BOUNDARY;
    iMarker_CfgFile++;
  }

  for (iMarker_Damper = 0; iMarker_Damper < nMarker_Damper; iMarker_Damper++) {
    Marker_CfgFile_TagBound[iMarker_CfgFile] = Marker_Damper[iMarker_Damper];
    Marker_CfgFile_KindBC[iMarker_CfgFile] = DAMPER_BOUNDARY;
    iMarker_CfgFile++;
  }

  for (iMarker_Load_Dir = 0; iMarker_Load_Dir < nMarker_Load_Dir; iMarker_Load_Dir++) {
    Marker_CfgFile_TagBound[iMarker_CfgFile] = Marker_Load_Dir[iMarker_Load_Dir];
    Marker_CfgFile_KindBC[iMarker_CfgFile] = LOAD_DIR_BOUNDARY;
    iMarker_CfgFile++;
  }

  for (iMarker_Disp_Dir = 0; iMarker_Disp_Dir < nMarker_Disp_Dir; iMarker_Disp_Dir++) {
    Marker_CfgFile_TagBound[iMarker_CfgFile] = Marker_Disp_Dir[iMarker_Disp_Dir];
    Marker_CfgFile_KindBC[iMarker_CfgFile] = DISP_DIR_BOUNDARY;
    iMarker_CfgFile++;
  }

  for (iMarker_Load_Sine = 0; iMarker_Load_Sine < nMarker_Load_Sine; iMarker_Load_Sine++) {
    Marker_CfgFile_TagBound[iMarker_CfgFile] = Marker_Load_Sine[iMarker_Load_Sine];
    Marker_CfgFile_KindBC[iMarker_CfgFile] = LOAD_SINE_BOUNDARY;
    iMarker_CfgFile++;
  }


  for (iMarker_FlowLoad = 0; iMarker_FlowLoad < nMarker_FlowLoad; iMarker_FlowLoad++) {
    Marker_CfgFile_TagBound[iMarker_CfgFile] = Marker_FlowLoad[iMarker_FlowLoad];
    Marker_CfgFile_KindBC[iMarker_CfgFile] = FLOWLOAD_BOUNDARY;
    iMarker_CfgFile++;
  }

  for (iMarker_CfgFile = 0; iMarker_CfgFile < nMarker_CfgFile; iMarker_CfgFile++) {
    Marker_CfgFile_Monitoring[iMarker_CfgFile] = NO;
    for (iMarker_Monitoring = 0; iMarker_Monitoring < nMarker_Monitoring; iMarker_Monitoring++)
      if (Marker_CfgFile_TagBound[iMarker_CfgFile] == Marker_Monitoring[iMarker_Monitoring])
        Marker_CfgFile_Monitoring[iMarker_CfgFile] = YES;
  }

  for (iMarker_CfgFile = 0; iMarker_CfgFile < nMarker_CfgFile; iMarker_CfgFile++) {
    Marker_CfgFile_GeoEval[iMarker_CfgFile] = NO;
    for (iMarker_GeoEval = 0; iMarker_GeoEval < nMarker_GeoEval; iMarker_GeoEval++)
      if (Marker_CfgFile_TagBound[iMarker_CfgFile] == Marker_GeoEval[iMarker_GeoEval])
        Marker_CfgFile_GeoEval[iMarker_CfgFile] = YES;
  }

  for (iMarker_CfgFile = 0; iMarker_CfgFile < nMarker_CfgFile; iMarker_CfgFile++) {
    Marker_CfgFile_Designing[iMarker_CfgFile] = NO;
    for (iMarker_Designing = 0; iMarker_Designing < nMarker_Designing; iMarker_Designing++)
      if (Marker_CfgFile_TagBound[iMarker_CfgFile] == Marker_Designing[iMarker_Designing])
        Marker_CfgFile_Designing[iMarker_CfgFile] = YES;
  }

  for (iMarker_CfgFile = 0; iMarker_CfgFile < nMarker_CfgFile; iMarker_CfgFile++) {
    Marker_CfgFile_Plotting[iMarker_CfgFile] = NO;
    for (iMarker_Plotting = 0; iMarker_Plotting < nMarker_Plotting; iMarker_Plotting++)
      if (Marker_CfgFile_TagBound[iMarker_CfgFile] == Marker_Plotting[iMarker_Plotting])
        Marker_CfgFile_Plotting[iMarker_CfgFile] = YES;
  }
  
  for (iMarker_CfgFile = 0; iMarker_CfgFile < nMarker_CfgFile; iMarker_CfgFile++) {
    Marker_CfgFile_Analyze[iMarker_CfgFile] = NO;
    for (iMarker_Analyze = 0; iMarker_Analyze < nMarker_Analyze; iMarker_Analyze++)
      if (Marker_CfgFile_TagBound[iMarker_CfgFile] == Marker_Analyze[iMarker_Analyze])
        Marker_CfgFile_Analyze[iMarker_CfgFile] = YES;
  }

  /*--- Identification of Fluid-Structure interface markers ---*/

  for (iMarker_CfgFile = 0; iMarker_CfgFile < nMarker_CfgFile; iMarker_CfgFile++) {
    unsigned short indexMarker = 0;
    Marker_CfgFile_ZoneInterface[iMarker_CfgFile] = NO;
    for (iMarker_ZoneInterface = 0; iMarker_ZoneInterface < nMarker_ZoneInterface; iMarker_ZoneInterface++)
      if (Marker_CfgFile_TagBound[iMarker_CfgFile] == Marker_ZoneInterface[iMarker_ZoneInterface])
            indexMarker = (int)(iMarker_ZoneInterface/2+1);
    Marker_CfgFile_ZoneInterface[iMarker_CfgFile] = indexMarker;
  }

/*--- Identification of Turbomachinery markers and flag them---*/

  for (iMarker_CfgFile = 0; iMarker_CfgFile < nMarker_CfgFile; iMarker_CfgFile++) {
    unsigned short indexMarker=0;
    Marker_CfgFile_Turbomachinery[iMarker_CfgFile] = NO;
    Marker_CfgFile_TurbomachineryFlag[iMarker_CfgFile] = NO;
    for (iMarker_Turbomachinery = 0; iMarker_Turbomachinery < nMarker_Turbomachinery; iMarker_Turbomachinery++){
      if (Marker_CfgFile_TagBound[iMarker_CfgFile] == Marker_TurboBoundIn[iMarker_Turbomachinery]){
        indexMarker=(iMarker_Turbomachinery+1);
        Marker_CfgFile_Turbomachinery[iMarker_CfgFile] = indexMarker;
        Marker_CfgFile_TurbomachineryFlag[iMarker_CfgFile] = INFLOW;
      }
      if (Marker_CfgFile_TagBound[iMarker_CfgFile] == Marker_TurboBoundOut[iMarker_Turbomachinery]){
        indexMarker=(iMarker_Turbomachinery+1);
        Marker_CfgFile_Turbomachinery[iMarker_CfgFile] = indexMarker;
        Marker_CfgFile_TurbomachineryFlag[iMarker_CfgFile] = OUTFLOW;
      }
    }
  }

  /*--- Identification of MixingPlane interface markers ---*/

  for (iMarker_CfgFile = 0; iMarker_CfgFile < nMarker_CfgFile; iMarker_CfgFile++) {
  	unsigned short indexMarker=0;
    Marker_CfgFile_MixingPlaneInterface[iMarker_CfgFile] = NO;
    for (iMarker_MixingPlaneInterface = 0; iMarker_MixingPlaneInterface < nMarker_MixingPlaneInterface; iMarker_MixingPlaneInterface++)
      if (Marker_CfgFile_TagBound[iMarker_CfgFile] == Marker_MixingPlaneInterface[iMarker_MixingPlaneInterface])
      	indexMarker=(int)(iMarker_MixingPlaneInterface/2+1);
    Marker_CfgFile_MixingPlaneInterface[iMarker_CfgFile] = indexMarker;
  }

  for (iMarker_CfgFile = 0; iMarker_CfgFile < nMarker_CfgFile; iMarker_CfgFile++) {
    Marker_CfgFile_DV[iMarker_CfgFile] = NO;
    for (iMarker_DV = 0; iMarker_DV < nMarker_DV; iMarker_DV++)
      if (Marker_CfgFile_TagBound[iMarker_CfgFile] == Marker_DV[iMarker_DV])
        Marker_CfgFile_DV[iMarker_CfgFile] = YES;
  }
  
  /*--- Add an extra check for DV_MARKER to make sure that any given marker
   name is recognized as an existing boundary in the problem. ---*/
  
  unsigned short markerCount = 0;
  for (iMarker_DV = 0; iMarker_DV < nMarker_DV; iMarker_DV++) {
    for (iMarker_CfgFile = 0; iMarker_CfgFile < nMarker_CfgFile; iMarker_CfgFile++) {
      if (Marker_CfgFile_TagBound[iMarker_CfgFile] == Marker_DV[iMarker_DV])
        markerCount++;
    }
  }
  if ((nMarker_DV > 0) && (markerCount != nMarker_DV)) {
    SU2_MPI::Error("DV_MARKER contains marker names that do not exist in the lists of BCs in the config file.", CURRENT_FUNCTION);
  }
  
  for (iMarker_CfgFile = 0; iMarker_CfgFile < nMarker_CfgFile; iMarker_CfgFile++) {
    Marker_CfgFile_Moving[iMarker_CfgFile] = NO;
    for (iMarker_Moving = 0; iMarker_Moving < nMarker_Moving; iMarker_Moving++)
      if (Marker_CfgFile_TagBound[iMarker_CfgFile] == Marker_Moving[iMarker_Moving])
        Marker_CfgFile_Moving[iMarker_CfgFile] = YES;
  }

  for (iMarker_CfgFile=0; iMarker_CfgFile < nMarker_CfgFile; iMarker_CfgFile++) {
    Marker_CfgFile_PyCustom[iMarker_CfgFile] = NO;
    for(iMarker_PyCustom=0; iMarker_PyCustom < nMarker_PyCustom; iMarker_PyCustom++)
      if (Marker_CfgFile_TagBound[iMarker_CfgFile] == Marker_PyCustom[iMarker_PyCustom])
        Marker_CfgFile_PyCustom[iMarker_CfgFile] = YES;
  }

}

void CConfig::SetOutput(unsigned short val_software, unsigned short val_izone) {

  unsigned short iMarker_Euler, iMarker_Custom, iMarker_FarField,
  iMarker_SymWall, iMarker_PerBound, iMarker_NearFieldBound,
  iMarker_InterfaceBound, iMarker_Fluid_InterfaceBound, iMarker_Dirichlet, iMarker_Inlet, iMarker_Riemann,
  iMarker_Giles, iMarker_Outlet, iMarker_Isothermal, iMarker_HeatFlux,
  iMarker_EngineInflow, iMarker_EngineExhaust, iMarker_Displacement, iMarker_Damper,
  iMarker_Load, iMarker_FlowLoad,  iMarker_Neumann, iMarker_Internal, iMarker_Monitoring,
  iMarker_Designing, iMarker_GeoEval, iMarker_Plotting, iMarker_Analyze, iMarker_DV, iDV_Value,
  iMarker_ZoneInterface, iMarker_PyCustom, iMarker_Load_Dir, iMarker_Disp_Dir, iMarker_Load_Sine, iMarker_Clamped,
  iMarker_Moving, iMarker_Supersonic_Inlet, iMarker_Supersonic_Outlet, iMarker_ActDiskInlet,
  iMarker_ActDiskOutlet, iMarker_MixingPlaneInterface;
  
  bool fea = ((Kind_Solver == FEM_ELASTICITY) || (Kind_Solver == DISC_ADJ_FEM));
  
  /*--- WARNING: when compiling on Windows, ctime() is not available. Comment out
   the two lines below that use the dt variable. ---*/
  //time_t now = time(0);
  //string dt = ctime(&now); dt[24] = '.';

  cout << endl << "-------------------------------------------------------------------------" << endl;
  cout << "|    ___ _   _ ___                                                      |" << endl;
  cout << "|   / __| | | |_  )   Release 6.1.0  \"Falcon\"                           |" << endl;
  cout << "|   \\__ \\ |_| |/ /                                                      |" << endl;
  switch (val_software) {
    case SU2_CFD: cout << "|   |___/\\___//___|   Suite (Computational Fluid Dynamics Code)         |" << endl; break;
    case SU2_DEF: cout << "|   |___/\\___//___|   Suite (Mesh Deformation Code)                     |" << endl; break;
    case SU2_DOT: cout << "|   |___/\\___//___|   Suite (Gradient Projection Code)                  |" << endl; break;
    case SU2_MSH: cout << "|   |___/\\___//___|   Suite (Mesh Adaptation Code)                      |" << endl; break;
    case SU2_GEO: cout << "|   |___/\\___//___|   Suite (Geometry Definition Code)                  |" << endl; break;
    case SU2_SOL: cout << "|   |___/\\___//___|   Suite (Solution Exporting Code)                   |" << endl; break;
  }

  cout << "|                                                                       |" << endl;
  //cout << "|   Local date and time: " << dt << "                      |" << endl;
  cout <<"-------------------------------------------------------------------------" << endl;
  cout << "| The current SU2 release has been coordinated by the                   |" << endl;
  cout << "| SU2 International Developers Society <www.su2devsociety.org>          |" << endl;
  cout << "| with selected contributions from the open-source community.           |" << endl;
  cout <<"-------------------------------------------------------------------------" << endl;
  cout << "| The main research teams contributing to the current release are:      |" << endl;
  cout << "| - Prof. Juan J. Alonso's group at Stanford University.                |" << endl;
  cout << "| - Prof. Piero Colonna's group at Delft University of Technology.      |" << endl;
  cout << "| - Prof. Nicolas R. Gauger's group at Kaiserslautern U. of Technology. |" << endl;
  cout << "| - Prof. Alberto Guardone's group at Polytechnic University of Milan.  |" << endl;
  cout << "| - Prof. Rafael Palacios' group at Imperial College London.            |" << endl;
  cout << "| - Prof. Vincent Terrapon's group at the University of Liege.          |" << endl;
  cout << "| - Prof. Edwin van der Weide's group at the University of Twente.      |" << endl;
  cout << "| - Lab. of New Concepts in Aeronautics at Tech. Inst. of Aeronautics.  |" << endl;
  cout <<"-------------------------------------------------------------------------" << endl;
  cout << "| Copyright 2012-2018, Francisco D. Palacios, Thomas D. Economon,       |" << endl;
  cout << "|                      Tim Albring, and the SU2 contributors.           |" << endl;
  cout << "|                                                                       |" << endl;
  cout << "| SU2 is free software; you can redistribute it and/or                  |" << endl;
  cout << "| modify it under the terms of the GNU Lesser General Public            |" << endl;
  cout << "| License as published by the Free Software Foundation; either          |" << endl;
  cout << "| version 2.1 of the License, or (at your option) any later version.    |" << endl;
  cout << "|                                                                       |" << endl;
  cout << "| SU2 is distributed in the hope that it will be useful,                |" << endl;
  cout << "| but WITHOUT ANY WARRANTY; without even the implied warranty of        |" << endl;
  cout << "| MERCHANTABILITY or FITNESS FOR A PARTICULAR PURPOSE. See the GNU      |" << endl;
  cout << "| Lesser General Public License for more details.                       |" << endl;
  cout << "|                                                                       |" << endl;
  cout << "| You should have received a copy of the GNU Lesser General Public      |" << endl;
  cout << "| License along with SU2. If not, see <http://www.gnu.org/licenses/>.   |" << endl;
  cout <<"-------------------------------------------------------------------------" << endl;

  cout << endl <<"------------------------ Physical Case Definition -----------------------" << endl;
  if (val_software == SU2_CFD) {
	if (FSI_Problem) {
	   cout << "Fluid-Structure Interaction." << endl;
	}

  if (nConfig_Files != 0) {
    cout << "List of config files: ";
    for (unsigned short iConfig = 0; iConfig < nConfig_Files; iConfig++) {
      cout << Config_Filenames[iConfig];
      if (iConfig < nConfig_Files-1) cout << ", ";
      else cout <<".";
    }
    cout<< endl;
  }

  if (DiscreteAdjoint) {
     cout <<"Discrete Adjoint equations using Algorithmic Differentiation " << endl;
     cout <<"based on the physical case: ";
  }
    switch (Kind_Solver) {
      case EULER: case DISC_ADJ_EULER: case FEM_EULER: case DISC_ADJ_FEM_EULER:
        if (Kind_Regime == COMPRESSIBLE) cout << "Compressible Euler equations." << endl;
        if (Kind_Regime == INCOMPRESSIBLE) cout << "Incompressible Euler equations." << endl;
        break;
      case NAVIER_STOKES: case DISC_ADJ_NAVIER_STOKES: case FEM_NAVIER_STOKES: case DISC_ADJ_FEM_NS:
        if (Kind_Regime == COMPRESSIBLE) cout << "Compressible Laminar Navier-Stokes' equations." << endl;
        if (Kind_Regime == INCOMPRESSIBLE) cout << "Incompressible Laminar Navier-Stokes' equations." << endl;
        break;
      case RANS: case DISC_ADJ_RANS: case FEM_RANS: case DISC_ADJ_FEM_RANS:
        if (Kind_Regime == COMPRESSIBLE) cout << "Compressible RANS equations." << endl;
        if (Kind_Regime == INCOMPRESSIBLE) cout << "Incompressible RANS equations." << endl;
        cout << "Turbulence model: ";
        switch (Kind_Turb_Model) {
          case SA:     cout << "Spalart Allmaras" << endl; break;
          case SA_NEG: cout << "Negative Spalart Allmaras" << endl; break;
          case SST:    cout << "Menter's SST"     << endl; break;
          case SA_E:   cout << "Edwards Spalart Allmaras" << endl; break;
          case SA_COMP:   cout << "Compressibility Correction Spalart Allmaras" << endl; break;
          case SA_E_COMP:   cout << "Compressibility Correction Edwards Spalart Allmaras" << endl; break;
        }
        if (QCR) cout << "Using Quadratic Constitutive Relation, 2000 version (QCR2000)" << endl;
        cout << "Hybrid RANS/LES: ";
        switch (Kind_HybridRANSLES){
          case NO_HYBRIDRANSLES: cout <<  "No Hybrid RANS/LES" << endl; break;
          case SA_DES:  cout << "Detached Eddy Simulation (DES97) " << endl; break;
          case SA_DDES:  cout << "Delayed Detached Eddy Simulation (DDES) with Standard SGS" << endl; break;
          case SA_ZDES:  cout << "Delayed Detached Eddy Simulation (DDES) with Vorticity-based SGS" << endl; break;
          case SA_EDDES:  cout << "Delayed Detached Eddy Simulation (DDES) with Shear-layer Adapted SGS" << endl; break;
        }
        if (using_uq){
          cout << "Perturbing Reynold's Stress Matrix towards "<< eig_val_comp << " component turbulence"<< endl;
          if (uq_permute) cout << "Permuting eigenvectors" << endl;  
        } 
        break;
      case FEM_LES:
        if (Kind_Regime == COMPRESSIBLE)   cout << "Compressible LES equations." << endl;
        if (Kind_Regime == INCOMPRESSIBLE) cout << "Incompressible LES equations." << endl;
        cout << "Subgrid Scale model: ";
        switch (Kind_SGS_Model) {
          case IMPLICIT_LES: cout << "Implicit LES" << endl; break;
          case SMAGORINSKY:  cout << "Smagorinsky " << endl; break;
          case WALE:         cout << "WALE"         << endl; break;
          case VREMAN:       cout << "VREMAN"         << endl; break;
          default:
            SU2_MPI::Error("Subgrid Scale model not specified.", CURRENT_FUNCTION);

        }
        break;
      case FEM_ELASTICITY: case DISC_ADJ_FEM:
    	  if (Kind_Struct_Solver == SMALL_DEFORMATIONS) cout << "Geometrically linear elasticity solver." << endl;
    	  if (Kind_Struct_Solver == LARGE_DEFORMATIONS) cout << "Geometrically non-linear elasticity solver." << endl;
    	  if (Kind_Material == LINEAR_ELASTIC) cout << "Linear elastic material." << endl;
    	  if (Kind_Material == NEO_HOOKEAN) {
    		  if (Kind_Material_Compress == COMPRESSIBLE_MAT) cout << "Compressible Neo-Hookean material model." << endl;
    		  if (Kind_Material_Compress == INCOMPRESSIBLE_MAT) cout << "Incompressible Neo-Hookean material model (mean dilatation method)." << endl;
    	  }
    	  break;
      case ADJ_EULER: cout << "Continuous Euler adjoint equations." << endl; break;
      case ADJ_NAVIER_STOKES:
        if (Frozen_Visc_Cont)
          cout << "Continuous Navier-Stokes adjoint equations with frozen (laminar) viscosity." << endl;
        else
          cout << "Continuous Navier-Stokes adjoint equations." << endl;
        break;
      case ADJ_RANS:
        if (Frozen_Visc_Cont)
          cout << "Continuous RANS adjoint equations with frozen (laminar and eddy) viscosity." << endl;
        else
          cout << "Continuous RANS adjoint equations." << endl;

        break;

    }

    if ((Kind_Regime == COMPRESSIBLE) && (Kind_Solver != FEM_ELASTICITY)) {
      cout << "Mach number: " << Mach <<"."<< endl;
      cout << "Angle of attack (AoA): " << AoA <<" deg, and angle of sideslip (AoS): " << AoS <<" deg."<< endl;
      if ((Kind_Solver == NAVIER_STOKES) || (Kind_Solver == ADJ_NAVIER_STOKES) ||
          (Kind_Solver == RANS) || (Kind_Solver == ADJ_RANS))
        cout << "Reynolds number: " << Reynolds <<". Reference length "  << Length_Reynolds << "." << endl;
      if (Fixed_CL_Mode) {
      	cout << "Fixed CL mode, target value: " << Target_CL << "." << endl;
      }
      if (Fixed_CM_Mode) {
      		cout << "Fixed CM mode, target value:  " << Target_CM << "." << endl;
      		cout << "HTP rotation axis (X,Z): ("<< HTP_Axis[0] <<", "<< HTP_Axis[1] <<")."<< endl;
      }
    }

    if (EquivArea) {
      cout <<"The equivalent area is going to be evaluated on the near-field."<< endl;
      cout <<"The lower integration limit is "<<EA_IntLimit[0]<<", and the upper is "<<EA_IntLimit[1]<<"."<< endl;
      cout <<"The near-field is situated at "<<EA_IntLimit[2]<<"."<< endl;
    }

    if (Grid_Movement) {
      cout << "Performing a dynamic mesh simulation: ";
      switch (Kind_GridMovement[ZONE_0]) {
        case NO_MOVEMENT:     cout << "no movement." << endl; break;
        case DEFORMING:       cout << "deforming mesh motion." << endl; break;
        case RIGID_MOTION:    cout << "rigid mesh motion." << endl; break;
        case MOVING_WALL:     cout << "moving walls." << endl; break;
        case MOVING_HTP:      cout << "HTP moving." << endl; break;
        case ROTATING_FRAME:  cout << "rotating reference frame." << endl; break;
        case AEROELASTIC:     cout << "aeroelastic motion." << endl; break;
        case FLUID_STRUCTURE: cout << "fluid-structure motion." << endl; break;
        case EXTERNAL:        cout << "externally prescribed motion." << endl; break;
        case AEROELASTIC_RIGID_MOTION:  cout << "rigid mesh motion plus aeroelastic motion." << endl; break;
      }
    }

    if (Restart) {
      if (Read_Binary_Restart) cout << "Reading and writing binary SU2 native restart files." << endl;
      else cout << "Reading and writing ASCII SU2 native restart files." << endl;
      if (!ContinuousAdjoint && Kind_Solver != FEM_ELASTICITY) cout << "Read flow solution from: " << Solution_FlowFileName << "." << endl;
      if (ContinuousAdjoint) cout << "Read adjoint solution from: " << Solution_AdjFileName << "." << endl;
      if (Kind_Solver == FEM_ELASTICITY) cout << "Read structural solution from: " << Solution_FEMFileName << "." << endl;
      if (Kind_Solver == DISC_ADJ_FEM){
        cout << "Read structural adjoint solution from: " << Solution_AdjFEMFileName << "." << endl;
      }
    }
    else {
        if (fea) cout << "No restart solution, initialize from undeformed configuration." << endl;
        else cout << "No restart solution, use the values at infinity (freestream)." << endl;
    }

    if (ContinuousAdjoint)
      cout << "Read flow solution from: " << Solution_FlowFileName << "." << endl;
  
    if (!fea){
      if (Kind_Regime == COMPRESSIBLE) {
      if (Ref_NonDim == DIMENSIONAL) { cout << "Dimensional simulation." << endl; }
      else if (Ref_NonDim == FREESTREAM_PRESS_EQ_ONE) { cout << "Non-Dimensional simulation (P=1.0, Rho=1.0, T=1.0 at the farfield)." << endl; }
      else if (Ref_NonDim == FREESTREAM_VEL_EQ_MACH) { cout << "Non-Dimensional simulation (V=Mach, Rho=1.0, T=1.0 at the farfield)." << endl; }
      else if (Ref_NonDim == FREESTREAM_VEL_EQ_ONE) { cout << "Non-Dimensional simulation (V=1.0, Rho=1.0, T=1.0 at the farfield)." << endl; }
    } else if (Kind_Regime == INCOMPRESSIBLE) {
      if (Ref_Inc_NonDim == DIMENSIONAL) { cout << "Dimensional simulation." << endl; }
      else if (Ref_Inc_NonDim == INITIAL_VALUES) { cout << "Non-Dimensional simulation using intialization values." << endl; }
      else if (Ref_Inc_NonDim == REFERENCE_VALUES) { cout << "Non-Dimensional simulation using user-specified reference values." << endl; }
    }
      
      if (RefArea == 0.0) cout << "The reference area will be computed using y(2D) or z(3D) projection." << endl;
      else { cout << "The reference area is " << RefArea;
        if (SystemMeasurements == US) cout << " ft^2." << endl; else cout << " m^2." << endl;
      }

      if (SemiSpan == 0.0) cout << "The semi-span will be computed using the max y(3D) value." << endl;
      else { cout << "The semi-span length area is " << SemiSpan;
        if (SystemMeasurements == US) cout << " ft." << endl; else cout << " m." << endl;
      }

      cout << "The reference length is " << RefLength;
      if (SystemMeasurements == US) cout << " ft." << endl; else cout << " m." << endl;

      if ((nRefOriginMoment_X > 1) || (nRefOriginMoment_Y > 1) || (nRefOriginMoment_Z > 1)) {
        cout << "Surface(s) where the force coefficients are evaluated and \n";
        cout << "their reference origin for moment computation: \n";

        for (iMarker_Monitoring = 0; iMarker_Monitoring < nMarker_Monitoring; iMarker_Monitoring++) {
          cout << "   - " << Marker_Monitoring[iMarker_Monitoring] << " (" << RefOriginMoment_X[iMarker_Monitoring] <<", "<<RefOriginMoment_Y[iMarker_Monitoring] <<", "<< RefOriginMoment_Z[iMarker_Monitoring] << ")";
          if (iMarker_Monitoring < nMarker_Monitoring-1) cout << ".\n";
          else {
          if (SystemMeasurements == US) cout <<" ft."<< endl;
          else cout <<" m."<< endl;
          }

        }
      }
      else {
        cout << "Reference origin for moment evaluation is (" << RefOriginMoment_X[0] << ", " << RefOriginMoment_Y[0] << ", " << RefOriginMoment_Z[0] << ")." << endl;
        cout << "Surface(s) where the force coefficients are evaluated: ";
        for (iMarker_Monitoring = 0; iMarker_Monitoring < nMarker_Monitoring; iMarker_Monitoring++) {
          cout << Marker_Monitoring[iMarker_Monitoring];
          if (iMarker_Monitoring < nMarker_Monitoring-1) cout << ", ";
          else cout <<"."<< endl;
        }
        cout<< endl;
      }
    }
    
    if (nMarker_Designing != 0) {
      cout << "Surface(s) where the objective function is evaluated: ";
      for (iMarker_Designing = 0; iMarker_Designing < nMarker_Designing; iMarker_Designing++) {
        cout << Marker_Designing[iMarker_Designing];
        if (iMarker_Designing < nMarker_Designing-1) cout << ", ";
        else cout <<".";
      }
      cout<< endl;
    }
    
    if (nMarker_Plotting != 0) {
      cout << "Surface(s) plotted in the output file: ";
      for (iMarker_Plotting = 0; iMarker_Plotting < nMarker_Plotting; iMarker_Plotting++) {
        cout << Marker_Plotting[iMarker_Plotting];
        if (iMarker_Plotting < nMarker_Plotting-1) cout << ", ";
        else cout <<".";
      }
      cout<< endl;
    }
    
    if (nMarker_Analyze != 0) {
      cout << "Surface(s) to be analyzed in detail: ";
      for (iMarker_Analyze = 0; iMarker_Analyze < nMarker_Analyze; iMarker_Analyze++) {
        cout << Marker_Analyze[iMarker_Analyze];
        if (iMarker_Analyze < nMarker_Analyze-1) cout << ", ";
        else cout <<".";
      }
      cout<< endl;
    }
    
    if (nMarker_ZoneInterface != 0) {
      cout << "Surface(s) acting as an interface among zones: ";
      for (iMarker_ZoneInterface = 0; iMarker_ZoneInterface < nMarker_ZoneInterface; iMarker_ZoneInterface++) {
        cout << Marker_ZoneInterface[iMarker_ZoneInterface];
        if (iMarker_ZoneInterface < nMarker_ZoneInterface-1) cout << ", ";
        else cout <<".";
      }
      cout<<endl;
    }

    if(nMarker_PyCustom != 0) {
      cout << "Surface(s) that are customizable in Python: ";
      for(iMarker_PyCustom=0; iMarker_PyCustom < nMarker_PyCustom; iMarker_PyCustom++){
        cout << Marker_PyCustom[iMarker_PyCustom];
        if (iMarker_PyCustom < nMarker_PyCustom-1) cout << ", ";
        else cout << ".";
      }
      cout << endl;
    }
    
    if (nMarker_DV != 0) {
      cout << "Surface(s) affected by the design variables: ";
      for (iMarker_DV = 0; iMarker_DV < nMarker_DV; iMarker_DV++) {
        cout << Marker_DV[iMarker_DV];
        if (iMarker_DV < nMarker_DV-1) cout << ", ";
        else cout <<".";
      }
      cout<< endl;
    }

    if ((Kind_GridMovement[ZONE_0] == DEFORMING) || (Kind_GridMovement[ZONE_0] == MOVING_WALL) || (Kind_GridMovement[ZONE_0] == FLUID_STRUCTURE)) {
      cout << "Surface(s) in motion: ";
      for (iMarker_Moving = 0; iMarker_Moving < nMarker_Moving; iMarker_Moving++) {
        cout << Marker_Moving[iMarker_Moving];
        if (iMarker_Moving < nMarker_Moving-1) cout << ", ";
        else cout <<".";
      }
      cout<< endl;
    }

  }

  if (val_software == SU2_GEO) {
    if (nMarker_GeoEval != 0) {
      cout << "Surface(s) where the geometrical based functions is evaluated: ";
      for (iMarker_GeoEval = 0; iMarker_GeoEval < nMarker_GeoEval; iMarker_GeoEval++) {
        cout << Marker_GeoEval[iMarker_GeoEval];
        if (iMarker_GeoEval < nMarker_GeoEval-1) cout << ", ";
        else cout <<".";
      }
      cout<< endl;
    }
  }

  cout << "Input mesh file name: " << Mesh_FileName << endl;

	if (val_software == SU2_DOT) {
    if (DiscreteAdjoint) {
      cout << "Input sensitivity file name: " << GetObjFunc_Extension(Solution_AdjFileName) << "." << endl;
    }else {
		cout << "Input sensitivity file name: " << SurfAdjCoeff_FileName << "." << endl;
	}
  }

	if (val_software == SU2_MSH) {
		switch (Kind_Adaptation) {
		case FULL: case WAKE: case FULL_FLOW: case FULL_ADJOINT: case SMOOTHING: case SUPERSONIC_SHOCK:
			break;
		case GRAD_FLOW:
			cout << "Read flow solution from: " << Solution_FlowFileName << "." << endl;
			break;
		case GRAD_ADJOINT:
			cout << "Read adjoint flow solution from: " << Solution_AdjFileName << "." << endl;
			break;
		case GRAD_FLOW_ADJ: case COMPUTABLE: case REMAINING:
			cout << "Read flow solution from: " << Solution_FlowFileName << "." << endl;
			cout << "Read adjoint flow solution from: " << Solution_AdjFileName << "." << endl;
			break;
		}
	}

	if (val_software == SU2_DEF) {
		cout << endl <<"---------------------- Grid deformation parameters ----------------------" << endl;
		cout << "Grid deformation using a linear elasticity method." << endl;

    if (Hold_GridFixed == YES) cout << "Hold some regions of the mesh fixed (hardcode implementation)." << endl;
  }

  if (val_software == SU2_DOT) {
  cout << endl <<"-------------------- Surface deformation parameters ---------------------" << endl;
  }

  if (((val_software == SU2_DEF) || (val_software == SU2_DOT)) && (Design_Variable[0] != NO_DEFORMATION)) {

    for (unsigned short iDV = 0; iDV < nDV; iDV++) {

      
      if ((Design_Variable[iDV] != NO_DEFORMATION) &&
          (Design_Variable[iDV] != FFD_SETTING) &&
          (Design_Variable[iDV] != SCALE_GRID) &&
          (Design_Variable[iDV] != TRANSLATE_GRID) &&
          (Design_Variable[iDV] != ROTATE_GRID) &&
          (Design_Variable[iDV] != SURFACE_FILE)) {
        
        if (iDV == 0)
          cout << "Design variables definition (markers <-> value <-> param):" << endl;
        
        switch (Design_Variable[iDV]) {
          case FFD_CONTROL_POINT_2D:  cout << "FFD 2D (control point) <-> "; break;
          case FFD_CAMBER_2D:         cout << "FFD 2D (camber) <-> "; break;
          case FFD_THICKNESS_2D:      cout << "FFD 2D (thickness) <-> "; break;
          case FFD_TWIST_2D:          cout << "FFD 2D (twist) <-> "; break;
          case HICKS_HENNE:           cout << "Hicks Henne <-> " ; break;
          case SURFACE_BUMP:          cout << "Surface bump <-> " ; break;
          case ANGLE_OF_ATTACK:       cout << "Angle of attack <-> " ; break;
          case CST:           	      cout << "Kulfan parameter number (CST) <-> " ; break;
          case TRANSLATION:           cout << "Translation design variable."; break;
          case SCALE:                 cout << "Scale design variable."; break;
          case NACA_4DIGITS:          cout << "NACA four digits <-> "; break;
          case PARABOLIC:             cout << "Parabolic <-> "; break;
          case AIRFOIL:               cout << "Airfoil <-> "; break;
          case ROTATION:              cout << "Rotation <-> "; break;
          case FFD_CONTROL_POINT:     cout << "FFD (control point) <-> "; break;
          case FFD_NACELLE:           cout << "FFD (nacelle) <-> "; break;
          case FFD_GULL:              cout << "FFD (gull) <-> "; break;
          case FFD_TWIST:             cout << "FFD (twist) <-> "; break;
          case FFD_ROTATION:          cout << "FFD (rotation) <-> "; break;
          case FFD_CONTROL_SURFACE:   cout << "FFD (control surface) <-> "; break;
          case FFD_CAMBER:            cout << "FFD (camber) <-> "; break;
          case FFD_THICKNESS:         cout << "FFD (thickness) -> "; break;
          case FFD_ANGLE_OF_ATTACK:   cout << "FFD (angle of attack) <-> "; break;
        }
        
        for (iMarker_DV = 0; iMarker_DV < nMarker_DV; iMarker_DV++) {
          cout << Marker_DV[iMarker_DV];
          if (iMarker_DV < nMarker_DV-1) cout << ", ";
          else cout << " <-> ";
        }

        for (iDV_Value = 0; iDV_Value < nDV_Value[iDV]; iDV_Value++) {
          cout << DV_Value[iDV][iDV_Value];
          if (iDV_Value != nDV_Value[iDV]-1) cout << ", ";
        }
        cout << " <-> ";

        if ((Design_Variable[iDV] == NO_DEFORMATION) ||
            (Design_Variable[iDV] == FFD_SETTING) ||
            (Design_Variable[iDV] == SCALE) ) nParamDV = 0;
        if (Design_Variable[iDV] == ANGLE_OF_ATTACK) nParamDV = 1;
        if ((Design_Variable[iDV] == FFD_CAMBER_2D) ||
            (Design_Variable[iDV] == FFD_THICKNESS_2D) ||
            (Design_Variable[iDV] == HICKS_HENNE) ||
            (Design_Variable[iDV] == PARABOLIC) ||
            (Design_Variable[iDV] == AIRFOIL) ||
            (Design_Variable[iDV] == FFD_GULL) ||
            (Design_Variable[iDV] == FFD_ANGLE_OF_ATTACK) ) nParamDV = 2;
        if ((Design_Variable[iDV] ==  TRANSLATION) ||
            (Design_Variable[iDV] ==  NACA_4DIGITS) ||
            (Design_Variable[iDV] ==  CST) ||
            (Design_Variable[iDV] ==  SURFACE_BUMP) ||
            (Design_Variable[iDV] ==  FFD_CAMBER) ||
            (Design_Variable[iDV] ==  FFD_TWIST_2D) ||
            (Design_Variable[iDV] ==  FFD_THICKNESS) ) nParamDV = 3;
        if (Design_Variable[iDV] == FFD_CONTROL_POINT_2D) nParamDV = 5;
        if (Design_Variable[iDV] == ROTATION) nParamDV = 6;
        if ((Design_Variable[iDV] ==  FFD_CONTROL_POINT) ||
            (Design_Variable[iDV] ==  FFD_ROTATION) ||
            (Design_Variable[iDV] ==  FFD_CONTROL_SURFACE) ) nParamDV = 7;
        if (Design_Variable[iDV] == FFD_TWIST) nParamDV = 8;

        for (unsigned short iParamDV = 0; iParamDV < nParamDV; iParamDV++) {

          if (iParamDV == 0) cout << "( ";

          if ((iParamDV == 0) &&
              ((Design_Variable[iDV] == NO_DEFORMATION) ||
               (Design_Variable[iDV] == FFD_SETTING) ||
               (Design_Variable[iDV] == FFD_ANGLE_OF_ATTACK) ||
               (Design_Variable[iDV] == FFD_CONTROL_POINT_2D) ||
               (Design_Variable[iDV] == FFD_CAMBER_2D) ||
               (Design_Variable[iDV] == FFD_THICKNESS_2D) ||
               (Design_Variable[iDV] == FFD_TWIST_2D) ||
               (Design_Variable[iDV] == FFD_CONTROL_POINT) ||
               (Design_Variable[iDV] == FFD_NACELLE) ||
               (Design_Variable[iDV] == FFD_GULL) ||
               (Design_Variable[iDV] == FFD_TWIST) ||
               (Design_Variable[iDV] == FFD_ROTATION) ||
               (Design_Variable[iDV] == FFD_CONTROL_SURFACE) ||
               (Design_Variable[iDV] == FFD_CAMBER) ||
               (Design_Variable[iDV] == FFD_THICKNESS))) cout << FFDTag[iDV];
          else cout << ParamDV[iDV][iParamDV];

          if (iParamDV < nParamDV-1) cout << ", ";
          else cout <<" )"<< endl;
          
        }

      }
      
      else if (Design_Variable[iDV] == NO_DEFORMATION) {
        cout << "No deformation of the numerical grid. Just output .su2 file." << endl;
      }
      
      else if (Design_Variable[iDV] == SCALE_GRID) {
        nParamDV = 0;
        cout << "Scaling of the volume grid by a constant factor." << endl;
      }
      
      else if (Design_Variable[iDV] == TRANSLATE_GRID) {
        nParamDV = 3;
        cout << "Rigid translation of the volume grid." << endl;
      }
      
      else if (Design_Variable[iDV] == ROTATE_GRID) {
        nParamDV = 6;
        cout << "Rigid rotation of the volume grid." << endl;
      }

      else if (Design_Variable[iDV] == FFD_SETTING) {
        
        cout << "Setting the FFD box structure." << endl;
        cout << "FFD boxes definition (FFD tag <-> degree <-> coord):" << endl;
        
        for (unsigned short iFFDBox = 0; iFFDBox < nFFDBox; iFFDBox++) {
          
          cout << TagFFDBox[iFFDBox] << " <-> ";
          
          for (unsigned short iDegreeFFD = 0; iDegreeFFD < 3; iDegreeFFD++) {
            if (iDegreeFFD == 0) cout << "( ";
            cout << DegreeFFDBox[iFFDBox][iDegreeFFD];
            if (iDegreeFFD < 2) cout << ", ";
            else cout <<" )";
          }
          
          cout << " <-> ";

          for (unsigned short iCoordFFD = 0; iCoordFFD < 24; iCoordFFD++) {
            if (iCoordFFD == 0) cout << "( ";
            cout << CoordFFDBox[iFFDBox][iCoordFFD];
            if (iCoordFFD < 23) cout << ", ";
            else cout <<" )"<< endl;
          }
          
        }
        
      }
      
      else cout << endl;

		}
	}

	if (((val_software == SU2_CFD) && ( ContinuousAdjoint || DiscreteAdjoint)) || (val_software == SU2_DOT)) {

		cout << endl <<"----------------------- Design problem definition -----------------------" << endl;
		if (nObj==1) {
      switch (Kind_ObjFunc[0]) {
        case DRAG_COEFFICIENT:           cout << "CD objective function";
          if (Fixed_CL_Mode) {           cout << " using fixed CL mode, dCD/dCL = " << dCD_dCL << "." << endl; }
          else if (Fixed_CM_Mode) {      cout << " using fixed CMy mode, dCD/dCMy = " << dCD_dCMy << "." << endl; }
          else {                         cout << "." << endl; }
          break;
        case LIFT_COEFFICIENT:           cout << "CL objective function." << endl; break;
        case MOMENT_X_COEFFICIENT:       cout << "CMx objective function" << endl;
          if (Fixed_CL_Mode) {           cout << " using fixed CL mode, dCMx/dCL = " << dCMx_dCL << "." << endl; }
          else {                         cout << "." << endl; }
          break;
        case MOMENT_Y_COEFFICIENT:       cout << "CMy objective function" << endl;
          if (Fixed_CL_Mode) {           cout << " using fixed CL mode, dCMy/dCL = " << dCMy_dCL << "." << endl; }
          else {                         cout << "." << endl; }
          break;
        case MOMENT_Z_COEFFICIENT:       cout << "CMz objective function" << endl;
          if (Fixed_CL_Mode) {           cout << " using fixed CL mode, dCMz/dCL = " << dCMz_dCL << "." << endl; }
          else {                         cout << "." << endl; }
          break;
        case INVERSE_DESIGN_PRESSURE:    cout << "Inverse design (Cp) objective function." << endl; break;
        case INVERSE_DESIGN_HEATFLUX:    cout << "Inverse design (Heat Flux) objective function." << endl; break;
        case SIDEFORCE_COEFFICIENT:      cout << "Side force objective function." << endl; break;
        case EFFICIENCY:                 cout << "CL/CD objective function." << endl; break;
        case EQUIVALENT_AREA:            cout << "Equivalent area objective function. CD weight: " << WeightCd <<"."<< endl;  break;
        case NEARFIELD_PRESSURE:         cout << "Nearfield pressure objective function. CD weight: " << WeightCd <<"."<< endl;  break;
        case FORCE_X_COEFFICIENT:        cout << "X-force objective function." << endl; break;
        case FORCE_Y_COEFFICIENT:        cout << "Y-force objective function." << endl; break;
        case FORCE_Z_COEFFICIENT:        cout << "Z-force objective function." << endl; break;
        case THRUST_COEFFICIENT:         cout << "Thrust objective function." << endl; break;
        case TORQUE_COEFFICIENT:         cout << "Torque efficiency objective function." << endl; break;
        case TOTAL_HEATFLUX:             cout << "Total heat flux objective function." << endl; break;
        case MAXIMUM_HEATFLUX:           cout << "Maximum heat flux objective function." << endl; break;
        case FIGURE_OF_MERIT:            cout << "Rotor Figure of Merit objective function." << endl; break;
        case BUFFET_SENSOR:              cout << "Buffet sensor objective function." << endl; break;
        case SURFACE_TOTAL_PRESSURE:         cout << "Average total pressure objective function." << endl; break;
        case SURFACE_STATIC_PRESSURE:        cout << "Average static pressure objective function." << endl; break;
        case SURFACE_MASSFLOW:             cout << "Mass flow rate objective function." << endl; break;
        case SURFACE_MACH:             cout << "Mach number objective function." << endl; break;
        case CUSTOM_OBJFUNC:        		cout << "Custom objective function." << endl; break;
        case REFERENCE_GEOMETRY:        cout << "Target geometry objective function." << endl; break;
        case REFERENCE_NODE:            cout << "Target node displacement objective function." << endl; break;
        case VOLUME_FRACTION:           cout << "Volume fraction objective function." << endl; break;
      }
		}
		else {
		  cout << "Weighted sum objective function." << endl;
		}

	}

	if (val_software == SU2_CFD) {
		cout << endl <<"---------------------- Space Numerical Integration ----------------------" << endl;

		if (SmoothNumGrid) cout << "There are some smoothing iterations on the grid coordinates." << endl;

    if ((Kind_Solver == EULER) || (Kind_Solver == NAVIER_STOKES) || (Kind_Solver == RANS) ||
         (Kind_Solver == DISC_ADJ_EULER) || (Kind_Solver == DISC_ADJ_NAVIER_STOKES) || (Kind_Solver == DISC_ADJ_RANS) ) {

      if (Kind_ConvNumScheme_Flow == SPACE_CENTERED) {
        if (Kind_Centered_Flow == JST) {
          cout << "Jameson-Schmidt-Turkel scheme (2nd order in space) for the flow inviscid terms."<< endl;
          cout << "JST viscous coefficients (2nd & 4th): " << Kappa_2nd_Flow << ", " << Kappa_4th_Flow <<"." << endl;
          cout << "The method includes a grid stretching correction (p = 0.3)."<< endl;
        }
        if (Kind_Centered_Flow == JST_KE) {
          cout << "Jameson-Schmidt-Turkel scheme (2nd order in space) for the flow inviscid terms."<< endl;
          cout << "JST viscous coefficients (2nd & 4th): " << Kappa_2nd_Flow << ", " << Kappa_4th_Flow << "." << endl;
          cout << "The method includes a grid stretching correction (p = 0.3)."<< endl;
        }
        if (Kind_Centered_Flow == LAX) {
          cout << "Lax-Friedrich scheme (1st order in space) for the flow inviscid terms."<< endl;
          cout << "Lax viscous coefficients (1st): " << Kappa_1st_Flow << "." << endl;
          cout << "First order integration." << endl;
        }
      }

      if (Kind_ConvNumScheme_Flow == SPACE_UPWIND) {
        if (Kind_Upwind_Flow == ROE)   cout << "Roe (with entropy fix = "<< EntropyFix_Coeff <<") solver for the flow inviscid terms."<< endl;
        if (Kind_Upwind_Flow == TURKEL) cout << "Roe-Turkel solver for the flow inviscid terms."<< endl;
        if (Kind_Upwind_Flow == AUSM)  cout << "AUSM solver for the flow inviscid terms."<< endl;
        if (Kind_Upwind_Flow == HLLC)  cout << "HLLC solver for the flow inviscid terms."<< endl;
        if (Kind_Upwind_Flow == SW)  cout << "Steger-Warming solver for the flow inviscid terms."<< endl;
        if (Kind_Upwind_Flow == MSW)  cout << "Modified Steger-Warming solver for the flow inviscid terms."<< endl;
        if (Kind_Upwind_Flow == CUSP)  cout << "CUSP solver for the flow inviscid terms."<< endl;
        if (Kind_Upwind_Flow == L2ROE) cout << "L2ROE Low Mach ROE solver for the flow inviscid terms."<< endl;
        if (Kind_Upwind_Flow == LMROE) cout << "Rieper Low Mach ROE solver for the flow inviscid terms."<< endl;
        if (Kind_Upwind_Flow == SLAU) cout << "Simple Low-Dissipation AUSM solver for the flow inviscid terms."<< endl;
        if (Kind_Upwind_Flow == SLAU2) cout << "Simple Low-Dissipation AUSM 2 solver for the flow inviscid terms."<< endl;
        if (Kind_Upwind_Flow == FDS)   cout << "Flux difference splitting (FDS) upwind scheme for the flow inviscid terms."<< endl;
        if (Kind_Upwind_Flow == AUSMPLUSUP)  cout << "AUSM+-up solver for the flow inviscid terms."<< endl;
          
        if (Kind_Regime == COMPRESSIBLE) {
          switch (Kind_RoeLowDiss) {
            case NO_ROELOWDISS: cout << "Standard Roe without low-dissipation function."<< endl; break;
            case NTS: cout << "Roe with NTS low-dissipation function."<< endl; break;
            case FD: cout << "Roe with DDES's FD low-dissipation function."<< endl; break;
            case NTS_DUCROS: cout << "Roe with NTS low-dissipation function + Ducros shock sensor."<< endl; break;
            case FD_DUCROS: cout << "Roe with DDES's FD low-dissipation function + Ducros shock sensor."<< endl; break;
          }
        }
        
        if (MUSCL_Flow) {
          cout << "Second order integration in space, with slope limiter." << endl;
            switch (Kind_SlopeLimit_Flow) {
              case NO_LIMITER:
                cout << "No slope-limiting method. "<< endl;
                break;
              case VENKATAKRISHNAN:
                cout << "Venkatakrishnan slope-limiting method, with constant: " << Venkat_LimiterCoeff <<". "<< endl;
                cout << "The reference element size is: " << RefElemLength <<". "<< endl;
                break;
              case VENKATAKRISHNAN_WANG:
                cout << "Venkatakrishnan-Wang slope-limiting method, with constant: " << Venkat_LimiterCoeff <<". "<< endl;
                break;
              case BARTH_JESPERSEN:
                cout << "Barth-Jespersen slope-limiting method." << endl;
                break;
              case VAN_ALBADA_EDGE:
                cout << "Van Albada slope-limiting method implemented by edges." << endl;
                break;
            }
        }
        else {
          cout << "First order integration in space." << endl;
        }
        
      }

    }

    if ((Kind_Solver == RANS) || (Kind_Solver == DISC_ADJ_RANS)) {
      if (Kind_ConvNumScheme_Turb == SPACE_UPWIND) {
        if (Kind_Upwind_Turb == SCALAR_UPWIND) cout << "Scalar upwind solver for the turbulence model."<< endl;
        if (MUSCL_Turb) {
          cout << "Second order integration in space with slope limiter." << endl;
            switch (Kind_SlopeLimit_Turb) {
              case NO_LIMITER:
                cout << "No slope-limiting method. "<< endl;
                break;
              case VENKATAKRISHNAN:
                cout << "Venkatakrishnan slope-limiting method, with constant: " << Venkat_LimiterCoeff <<". "<< endl;
                cout << "The reference element size is: " << RefElemLength <<". "<< endl;
                break;
              case VENKATAKRISHNAN_WANG:
                cout << "Venkatakrishnan-Wang slope-limiting method, with constant: " << Venkat_LimiterCoeff <<". "<< endl;
                break;
              case BARTH_JESPERSEN:
                cout << "Barth-Jespersen slope-limiting method." << endl;
                break;
              case VAN_ALBADA_EDGE:
                cout << "Van Albada slope-limiting method implemented by edges." << endl;
                break;
            }
        }
        else {
          cout << "First order integration in space." << endl;
        }
      }
    }

    if ((Kind_Solver == ADJ_EULER) || (Kind_Solver == ADJ_NAVIER_STOKES) || (Kind_Solver == ADJ_RANS)) {

      if (Kind_ConvNumScheme_AdjFlow == SPACE_CENTERED) {
        if (Kind_Centered_AdjFlow == JST) {
          cout << "Jameson-Schmidt-Turkel scheme for the adjoint inviscid terms."<< endl;
          cout << "JST viscous coefficients (1st, 2nd, & 4th): " << Kappa_1st_AdjFlow
          << ", " << Kappa_2nd_AdjFlow << ", " << Kappa_4th_AdjFlow <<"."<< endl;
          cout << "The method includes a grid stretching correction (p = 0.3)."<< endl;
          cout << "Second order integration." << endl;
        }
        if (Kind_Centered_AdjFlow == LAX) {
          cout << "Lax-Friedrich scheme for the adjoint inviscid terms."<< endl;
          cout << "First order integration." << endl;
        }
      }

      if (Kind_ConvNumScheme_AdjFlow == SPACE_UPWIND) {
        if (Kind_Upwind_AdjFlow == ROE) cout << "Roe (with entropy fix = "<< EntropyFix_Coeff <<") solver for the adjoint inviscid terms."<< endl;
        if (MUSCL_AdjFlow) {
          cout << "Second order integration with slope limiter." << endl;
            switch (Kind_SlopeLimit_AdjFlow) {
              case NO_LIMITER:
                cout << "No slope-limiting method. "<< endl;
                break;
              case VENKATAKRISHNAN:
                cout << "Venkatakrishnan slope-limiting method, with constant: " << Venkat_LimiterCoeff <<". "<< endl;
                cout << "The reference element size is: " << RefElemLength <<". "<< endl;
                break;
              case VENKATAKRISHNAN_WANG:
                cout << "Venkatakrishnan-Wang slope-limiting method, with constant: " << Venkat_LimiterCoeff <<". "<< endl;
                break;
              case BARTH_JESPERSEN:
                cout << "Barth-Jespersen slope-limiting method." << endl;
                break;
              case VAN_ALBADA_EDGE:
                cout << "Van Albada slope-limiting method implemented by edges." << endl;
                break;
              case SHARP_EDGES:
                cout << "Sharp edges slope-limiting method, with constant: " << Venkat_LimiterCoeff <<". "<< endl;
                cout << "The reference element size is: " << RefElemLength <<". "<< endl;
                cout << "The reference sharp edge distance is: " << AdjSharp_LimiterCoeff*RefElemLength*Venkat_LimiterCoeff <<". "<< endl;
                break;
              case WALL_DISTANCE:
                cout << "Wall distance slope-limiting method, with constant: " << Venkat_LimiterCoeff <<". "<< endl;
                cout << "The reference element size is: " << RefElemLength <<". "<< endl;
                cout << "The reference wall distance is: " << AdjSharp_LimiterCoeff*RefElemLength*Venkat_LimiterCoeff <<". "<< endl;
                break;
            }
        }
        else {
          cout << "First order integration." << endl;
        }
      }
      
      cout << "The reference sharp edge distance is: " << AdjSharp_LimiterCoeff*RefElemLength*Venkat_LimiterCoeff <<". "<< endl;

    }

    if ((Kind_Solver == ADJ_RANS) && (!Frozen_Visc_Cont)) {
      if (Kind_ConvNumScheme_AdjTurb == SPACE_UPWIND) {
        if (Kind_Upwind_Turb == SCALAR_UPWIND) cout << "Scalar upwind solver (first order) for the adjoint turbulence model."<< endl;
        if (MUSCL_AdjTurb) {
          cout << "Second order integration with slope limiter." << endl;
            switch (Kind_SlopeLimit_AdjTurb) {
              case NO_LIMITER:
                cout << "No slope-limiting method. "<< endl;
                break;
              case VENKATAKRISHNAN:
                cout << "Venkatakrishnan slope-limiting method, with constant: " << Venkat_LimiterCoeff <<". "<< endl;
                cout << "The reference element size is: " << RefElemLength <<". "<< endl;
                break;
              case VENKATAKRISHNAN_WANG:
                cout << "Venkatakrishnan-Wang slope-limiting method, with constant: " << Venkat_LimiterCoeff <<". "<< endl;
                break;
              case BARTH_JESPERSEN:
                cout << "Barth-Jespersen slope-limiting method." << endl;
                break;
              case VAN_ALBADA_EDGE:
                cout << "Van Albada slope-limiting method implemented by edges." << endl;
                break;
              case SHARP_EDGES:
                cout << "Sharp edges slope-limiting method, with constant: " << Venkat_LimiterCoeff <<". "<< endl;
                cout << "The reference element size is: " << RefElemLength <<". "<< endl;
                cout << "The reference sharp edge distance is: " << AdjSharp_LimiterCoeff*RefElemLength*Venkat_LimiterCoeff <<". "<< endl;
                break;
              case WALL_DISTANCE:
                cout << "Wall distance slope-limiting method, with constant: " << Venkat_LimiterCoeff <<". "<< endl;
                cout << "The reference element size is: " << RefElemLength <<". "<< endl;
                cout << "The reference wall distance is: " << AdjSharp_LimiterCoeff*RefElemLength*Venkat_LimiterCoeff <<". "<< endl;
                break;
            }
        }
        else {
          cout << "First order integration." << endl;
        }
      }
    }

    if ((Kind_Solver == NAVIER_STOKES) || (Kind_Solver == RANS) ||
        (Kind_Solver == DISC_ADJ_NAVIER_STOKES) || (Kind_Solver == DISC_ADJ_RANS)) {
        cout << "Average of gradients with correction (viscous flow terms)." << endl;
    }

    if ((Kind_Solver == ADJ_NAVIER_STOKES) || (Kind_Solver == ADJ_RANS)) {
      cout << "Average of gradients with correction (viscous adjoint terms)." << endl;
    }

    if ((Kind_Solver == RANS) || (Kind_Solver == DISC_ADJ_RANS)) {
      cout << "Average of gradients with correction (viscous turbulence terms)." << endl;
    }

    if ((Kind_Solver == ADJ_RANS) && (!Frozen_Visc_Cont)) {
      cout << "Average of gradients with correction (2nd order) for computation of adjoint viscous turbulence terms." << endl;
      if (Kind_TimeIntScheme_AdjTurb == EULER_IMPLICIT) cout << "Euler implicit method for the turbulent adjoint equation." << endl;
    }

    if(Kind_Solver != FEM_EULER && Kind_Solver != FEM_NAVIER_STOKES &&
       Kind_Solver != FEM_RANS  && Kind_Solver != FEM_LES &&
       Kind_Solver != DISC_ADJ_FEM_EULER && Kind_Solver != DISC_ADJ_FEM_NS && 
       Kind_Solver != DISC_ADJ_FEM_RANS) {
      if (!fea){
        switch (Kind_Gradient_Method) {
          case GREEN_GAUSS: cout << "Gradient computation using Green-Gauss theorem." << endl; break;
          case WEIGHTED_LEAST_SQUARES: cout << "Gradient Computation using weighted Least-Squares method." << endl; break;
        }
      }
      else{
        cout << "Spatial discretization using the Finite Element Method." << endl;
      }
    }

    if(Kind_Solver == FEM_EULER || Kind_Solver == FEM_NAVIER_STOKES ||
       Kind_Solver == FEM_RANS  || Kind_Solver == FEM_LES ||
       Kind_Solver == DISC_ADJ_FEM_EULER || Kind_Solver == DISC_ADJ_FEM_NS ||
       Kind_Solver == DISC_ADJ_FEM_RANS) {
      if(Kind_FEM_Flow == DG) {
        cout << "Discontinuous Galerkin Finite element solver" << endl;

        switch( Riemann_Solver_FEM ) {
          case ROE:           cout << "Roe (with entropy fix) solver for inviscid fluxes over the faces" << endl; break;
          case LAX_FRIEDRICH: cout << "Lax-Friedrich solver for inviscid fluxes over the faces" << endl; break;
          case AUSM:          cout << "AUSM solver inviscid fluxes over the faces" << endl; break;
          case HLLC:          cout << "HLLC solver inviscid fluxes over the faces" << endl; break;
        }

        if(Kind_Solver != FEM_EULER && Kind_Solver != DISC_ADJ_FEM_EULER) {
          cout << "Theta symmetrizing terms interior penalty: " << Theta_Interior_Penalty_DGFEM << endl;
        }
      }

      cout << "Quadrature factor for elements with constant Jacobian:     " << Quadrature_Factor_Straight << endl;
      cout << "Quadrature factor for elements with non-constant Jacobian: " << Quadrature_Factor_Curved << endl;

      cout << "Byte alignment matrix multiplications:      " << byteAlignmentMatMul << endl;
      cout << "Padded matrix size for optimal performance: " << sizeMatMulPadding << endl;
    }

    cout << endl <<"---------------------- Time Numerical Integration -----------------------" << endl;

    if (!fea) {
		switch (Unsteady_Simulation) {
		  case NO:
			cout << "Local time stepping (steady state simulation)." << endl; break;
		  case TIME_STEPPING:
			cout << "Unsteady simulation using a time stepping strategy."<< endl;
			if (Unst_CFL != 0.0) {
                          cout << "Time step computed by the code. Unsteady CFL number: " << Unst_CFL <<"."<< endl;
                          if (Delta_UnstTime != 0.0) {
                            cout << "Synchronization time provided by the user (s): "<< Delta_UnstTime << "." << endl;
                          }
                        }
			else cout << "Unsteady time step provided by the user (s): "<< Delta_UnstTime << "." << endl;
			break;
		  case DT_STEPPING_1ST: case DT_STEPPING_2ND:
			if (Unsteady_Simulation == DT_STEPPING_1ST) cout << "Unsteady simulation, dual time stepping strategy (first order in time)."<< endl;
			if (Unsteady_Simulation == DT_STEPPING_2ND) cout << "Unsteady simulation, dual time stepping strategy (second order in time)."<< endl;
			if (Unst_CFL != 0.0) cout << "Time step computed by the code. Unsteady CFL number: " << Unst_CFL <<"."<< endl;
			else cout << "Unsteady time step provided by the user (s): "<< Delta_UnstTime << "." << endl;
			cout << "Total number of internal Dual Time iterations: "<< Unst_nIntIter <<"." << endl;
			break;
		}
  }
	else {
		switch (Dynamic_Analysis) {
		  case NO:
			cout << "Static structural analysis." << endl; break;
		  case YES:
			cout << "Dynamic structural analysis."<< endl;
			cout << "Time step provided by the user for the dynamic analysis(s): "<< Delta_DynTime << "." << endl;
			break;
		}
	}

    if ((Kind_Solver == EULER) || (Kind_Solver == NAVIER_STOKES) || (Kind_Solver == RANS) ||
        (Kind_Solver == DISC_ADJ_EULER) || (Kind_Solver == DISC_ADJ_NAVIER_STOKES) || (Kind_Solver == DISC_ADJ_RANS) ||
        (Kind_Solver == DISC_ADJ_FEM_EULER) || (Kind_Solver == DISC_ADJ_FEM_NS) || (Kind_Solver == DISC_ADJ_FEM_RANS)) {
      switch (Kind_TimeIntScheme_Flow) {
        case RUNGE_KUTTA_EXPLICIT:
          cout << "Runge-Kutta explicit method for the flow equations." << endl;
          cout << "Number of steps: " << nRKStep << endl;
          cout << "Alpha coefficients: ";
          for (unsigned short iRKStep = 0; iRKStep < nRKStep; iRKStep++) {
            cout << "\t" << RK_Alpha_Step[iRKStep];
          }
          cout << endl;
          break;
        case EULER_EXPLICIT:
          cout << "Euler explicit method for the flow equations." << endl;
          break;
        case EULER_IMPLICIT:
          cout << "Euler implicit method for the flow equations." << endl;
          switch (Kind_Linear_Solver) {
            case BCGSTAB:
              cout << "BCGSTAB is used for solving the linear system." << endl;
              switch (Kind_Linear_Solver_Prec) {
                case ILU: cout << "Using a ILU("<< Linear_Solver_ILU_n <<") preconditioning."<< endl; break;
                case LINELET: cout << "Using a linelet preconditioning."<< endl; break;
                case LU_SGS: cout << "Using a LU-SGS preconditioning."<< endl; break;
                case JACOBI: cout << "Using a Jacobi preconditioning."<< endl; break;
              }
              cout << "Convergence criteria of the linear solver: "<< Linear_Solver_Error <<"."<< endl;
              cout << "Max number of linear iterations: "<< Linear_Solver_Iter <<"."<< endl;
              break;
            case FGMRES:
            case RESTARTED_FGMRES:
              cout << "FGMRES is used for solving the linear system." << endl;
              switch (Kind_Linear_Solver_Prec) {
                case ILU: cout << "Using a ILU("<< Linear_Solver_ILU_n <<") preconditioning."<< endl; break;
                case LINELET: cout << "Using a linelet preconditioning."<< endl; break;
                case LU_SGS: cout << "Using a LU-SGS preconditioning."<< endl; break;
                case JACOBI: cout << "Using a Jacobi preconditioning."<< endl; break;
              }
              cout << "Convergence criteria of the linear solver: "<< Linear_Solver_Error <<"."<< endl;
              cout << "Max number of linear iterations: "<< Linear_Solver_Iter <<"."<< endl;
               break;
            case SMOOTHER_JACOBI:
              cout << "A Jacobi method is used for smoothing the linear system." << endl;
              break;
            case SMOOTHER_ILU:
              cout << "A ILU("<< Linear_Solver_ILU_n <<") method is used for smoothing the linear system." << endl;
              break;
            case SMOOTHER_LUSGS:
              cout << "A LU-SGS method is used for smoothing the linear system." << endl;
              break;
            case SMOOTHER_LINELET:
              cout << "A Linelet method is used for smoothing the linear system." << endl;
              break;
          }
          break;
        case CLASSICAL_RK4_EXPLICIT:
          cout << "Classical RK4 explicit method for the flow equations." << endl;
          cout << "Number of steps: " << 4 << endl;
          cout << "Time coefficients: {0.5, 0.5, 1, 1}" << endl;
          cout << "Function coefficients: {1/6, 1/3, 1/3, 1/6}" << endl;
          break;
      }
    }

    if (fea) {
      switch (Kind_TimeIntScheme_FEA) {
        case CD_EXPLICIT:
          cout << "Explicit time integration (NOT IMPLEMENTED YET)." << endl;
          break;
        case GENERALIZED_ALPHA:
          cout << "Generalized-alpha method." << endl;
          break;
        case NEWMARK_IMPLICIT:
          if (Dynamic_Analysis) cout << "Newmark implicit method for the structural time integration." << endl;
          switch (Kind_Linear_Solver) {
            case BCGSTAB:
              cout << "BCGSTAB is used for solving the linear system." << endl;
              cout << "Convergence criteria of the linear solver: "<< Linear_Solver_Error <<"."<< endl;
              cout << "Max number of iterations: "<< Linear_Solver_Iter <<"."<< endl;
              break;
            case FGMRES: case RESTARTED_FGMRES:
              cout << "FGMRES is used for solving the linear system." << endl;
              cout << "Convergence criteria of the linear solver: "<< Linear_Solver_Error <<"."<< endl;
              cout << "Max number of iterations: "<< Linear_Solver_Iter <<"."<< endl;
              break;
            case CONJUGATE_GRADIENT:
              cout << "A Conjugate Gradient method is used for solving the linear system." << endl;
              cout << "Convergence criteria of the linear solver: "<< Linear_Solver_Error <<"."<< endl;
              cout << "Max number of iterations: "<< Linear_Solver_Iter <<"."<< endl;
              break;
          }
          break;
      }
    }

    if ((Kind_Solver == ADJ_EULER) || (Kind_Solver == ADJ_NAVIER_STOKES) || (Kind_Solver == ADJ_RANS)) {
      switch (Kind_TimeIntScheme_AdjFlow) {
        case RUNGE_KUTTA_EXPLICIT:
          cout << "Runge-Kutta explicit method for the adjoint equations." << endl;
          cout << "Number of steps: " << nRKStep << endl;
          cout << "Alpha coefficients: ";
          for (unsigned short iRKStep = 0; iRKStep < nRKStep; iRKStep++) {
            cout << "\t" << RK_Alpha_Step[iRKStep];
          }
          cout << endl;
          break;
        case EULER_EXPLICIT: cout << "Euler explicit method for the adjoint equations." << endl; break;
        case EULER_IMPLICIT: cout << "Euler implicit method for the adjoint equations." << endl; break;
      }
    }

    if(Kind_Solver == FEM_EULER || Kind_Solver == FEM_NAVIER_STOKES ||
       Kind_Solver == FEM_RANS  || Kind_Solver == FEM_LES) {
      switch (Kind_TimeIntScheme_FEM_Flow) {
        case RUNGE_KUTTA_EXPLICIT:
          cout << "Runge-Kutta explicit method for the flow equations." << endl;
          cout << "Number of steps: " << nRKStep << endl;
          cout << "Alpha coefficients: ";
          for (unsigned short iRKStep = 0; iRKStep < nRKStep; iRKStep++) {
            cout << "\t" << RK_Alpha_Step[iRKStep];
          }
          cout << endl;
          break;
        case CLASSICAL_RK4_EXPLICIT:
          cout << "Classical RK4 explicit method for the flow equations." << endl;
          cout << "Number of steps: " << 4 << endl;
          cout << "Time coefficients: {0.5, 0.5, 1, 1}" << endl;
          cout << "Function coefficients: {1/6, 1/3, 1/3, 1/6}" << endl;
          break;

        case ADER_DG:
          if(nLevels_TimeAccurateLTS == 1)
            cout << "ADER-DG for the flow equations with global time stepping." << endl;
          else
            cout << "ADER-DG for the flow equations with " << nLevels_TimeAccurateLTS
                 << " levels for time accurate local time stepping." << endl;

          switch( Kind_ADER_Predictor ) {
            case ADER_ALIASED_PREDICTOR:
              cout << "An aliased approach is used in the predictor step. " << endl;
              break;
            case ADER_NON_ALIASED_PREDICTOR:
              cout << "A non-aliased approach is used in the predictor step. " << endl;
              break;
          }
          cout << "Number of time DOFs ADER-DG predictor step: " << nTimeDOFsADER_DG << endl;
          cout << "Location of time DOFs ADER-DG on the interval [-1,1]: ";
          for (unsigned short iDOF=0; iDOF<nTimeDOFsADER_DG; iDOF++) {
            cout << "\t" << TimeDOFsADER_DG[iDOF];
          }
          cout << endl;
          cout << "Time quadrature factor for ADER-DG: " << Quadrature_Factor_Time_ADER_DG << endl;
          cout << "Number of time integration points ADER-DG: " << nTimeIntegrationADER_DG << endl;
          cout << "Location of time integration points ADER-DG on the interval [-1,1]: ";
          for (unsigned short iDOF=0; iDOF<nTimeIntegrationADER_DG; iDOF++) {
            cout << "\t" << TimeIntegrationADER_DG[iDOF];
          }
          cout << endl;
          cout << "Weights of time integration points ADER-DG on the interval [-1,1]: ";
          for (unsigned short iDOF=0; iDOF<nTimeIntegrationADER_DG; iDOF++) {
            cout << "\t" << WeightsIntegrationADER_DG[iDOF];
          }
          cout << endl;
          break;
      }
    }

    if (nMGLevels !=0) {
      
      if (nStartUpIter != 0) cout << "A total of " << nStartUpIter << " start up iterations on the fine grid."<< endl;
      if (MGCycle == V_CYCLE) cout << "V Multigrid Cycle, with " << nMGLevels << " multigrid levels."<< endl;
      if (MGCycle == W_CYCLE) cout << "W Multigrid Cycle, with " << nMGLevels << " multigrid levels."<< endl;
      if (MGCycle == FULLMG_CYCLE) cout << "Full Multigrid Cycle, with " << nMGLevels << " multigrid levels."<< endl;

      cout << "Damping factor for the residual restriction: " << Damp_Res_Restric <<"."<< endl;
      cout << "Damping factor for the correction prolongation: " << Damp_Correc_Prolong <<"."<< endl;
    }

    if ((Kind_Solver != FEM_ELASTICITY) && (Kind_Solver != DISC_ADJ_FEM)) {

      if (!CFL_Adapt) cout << "No CFL adaptation." << endl;
      else cout << "CFL adaptation. Factor down: "<< CFL_AdaptParam[0] <<", factor up: "<< CFL_AdaptParam[1]
        <<",\n                lower limit: "<< CFL_AdaptParam[2] <<", upper limit: " << CFL_AdaptParam[3] <<"."<< endl;

      if (nMGLevels !=0) {
        cout << "Multigrid Level:                  ";
        for (unsigned short iLevel = 0; iLevel < nMGLevels+1; iLevel++) {
          cout.width(6); cout << iLevel;
        }
        cout << endl;
      }

			if (Unsteady_Simulation != TIME_STEPPING) {
				cout << "Courant-Friedrichs-Lewy number:   ";
				cout.precision(3);
				cout.width(6); cout << CFL[0];
				cout << endl;
			}
			

      if (nMGLevels !=0) {
        cout.precision(3);
        cout << "MG PreSmooth coefficients:        ";
        for (unsigned short iMG_PreSmooth = 0; iMG_PreSmooth < nMGLevels+1; iMG_PreSmooth++) {
          cout.width(6); cout << MG_PreSmooth[iMG_PreSmooth];
        }
        cout << endl;
      }

      if (nMGLevels !=0) {
        cout.precision(3);
        cout << "MG PostSmooth coefficients:       ";
        for (unsigned short iMG_PostSmooth = 0; iMG_PostSmooth < nMGLevels+1; iMG_PostSmooth++) {
          cout.width(6); cout << MG_PostSmooth[iMG_PostSmooth];
        }
        cout << endl;
      }

      if (nMGLevels !=0) {
        cout.precision(3);
        cout << "MG CorrecSmooth coefficients:     ";
        for (unsigned short iMG_CorrecSmooth = 0; iMG_CorrecSmooth < nMGLevels+1; iMG_CorrecSmooth++) {
          cout.width(6); cout << MG_CorrecSmooth[iMG_CorrecSmooth];
        }
        cout << endl;
      }

    }

    if ((Kind_Solver == RANS) || (Kind_Solver == DISC_ADJ_RANS))
      if (Kind_TimeIntScheme_Turb == EULER_IMPLICIT)
        cout << "Euler implicit time integration for the turbulence model." << endl;
  }

  if (val_software == SU2_CFD) {

    cout << endl <<"------------------------- Convergence Criteria --------------------------" << endl;

    if (SinglezoneDriver){
      cout << "Maximum number of solver subiterations: " << Iter <<"."<< endl;
      cout << "Maximum number of physical time-steps: " << Time_Iter <<"."<< endl;
    }
    else{
      cout << "Maximum number of iterations: " << nExtIter <<"."<< endl;
    }

    if (!fea){

      if (ConvCriteria == CAUCHY) {
        if (!ContinuousAdjoint && !DiscreteAdjoint)
          switch (Cauchy_Func_Flow) {
            case LIFT_COEFFICIENT: cout << "Cauchy criteria for Lift using "
              << Cauchy_Elems << " elements and epsilon " <<Cauchy_Eps<< "."<< endl; break;
            case DRAG_COEFFICIENT: cout << "Cauchy criteria for Drag using "
              << Cauchy_Elems << " elements and epsilon " <<Cauchy_Eps<< "."<< endl; break;
          }

        if (ContinuousAdjoint || DiscreteAdjoint)
          switch (Cauchy_Func_AdjFlow) {
            case SENS_GEOMETRY: cout << "Cauchy criteria for geo. sensitivity using "
              << Cauchy_Elems << " elements and epsilon " <<Cauchy_Eps<< "."<< endl; break;
            case SENS_MACH: cout << "Cauchy criteria for Mach number sensitivity using "
              << Cauchy_Elems << " elements and epsilon " <<Cauchy_Eps<< "."<< endl; break;
          }

        cout << "Start convergence criteria at iteration " << StartConv_Iter<< "."<< endl;
      
      }


      if (ConvCriteria == RESIDUAL) {
        if (!ContinuousAdjoint && !DiscreteAdjoint) {
          cout << "Reduce the density residual " << OrderMagResidual << " orders of magnitude."<< endl;
          cout << "The minimum bound for the density residual is 10^(" << MinLogResidual<< ")."<< endl;
          cout << "Start convergence criteria at iteration " << StartConv_Iter<< "."<< endl;
        }

        if (ContinuousAdjoint || DiscreteAdjoint) {
          cout << "Reduce the adjoint density residual " << OrderMagResidual << " orders of magnitude."<< endl;
          cout << "The minimum value for the adjoint density residual is 10^(" << MinLogResidual<< ")."<< endl;
        }

      }

    }
    else{
        if (Kind_Struct_Solver == SMALL_DEFORMATIONS) {cout << "Convergence criteria determined by the linear solver." << endl;}
        else if (Kind_Solver == DISC_ADJ_FEM){

        }
        else{
          if (Res_FEM_CRIT == RESFEM_ABSOLUTE){
              cout << "Absolute convergence criteria" << endl;
              cout << "Log10 of displacements (UTOL-A): " << Res_FEM_UTOL << "."<< endl;
              cout << "Log10 of residual (RTOL-A): " << Res_FEM_RTOL << "."<< endl;
              cout << "Log10 of energy (ETOL-A): " << Res_FEM_ETOL << "."<< endl;
          }
          else{
              cout << "Relative convergence criteria" << endl;
              cout << "Displacements tolerance (UTOL): Reduce " << -Res_FEM_UTOL << " orders of magnitude."<< endl;
              cout << "Residual tolerance (RTOL): Reduce " << -Res_FEM_RTOL << " orders of magnitude."<< endl;
              cout << "Energy tolerance (ETOL): Reduce " << -Res_FEM_ETOL << " orders of magnitude."<< endl;
          }
        }
    }


  }

  if (val_software == SU2_MSH) {
    cout << endl <<"----------------------- Grid adaptation strategy ------------------------" << endl;

    switch (Kind_Adaptation) {
      case NONE: break;
      case PERIODIC: cout << "Grid modification to run periodic bc problems." << endl; break;
      case FULL: cout << "Grid adaptation using a complete refinement." << endl; break;
      case WAKE: cout << "Grid adaptation of the wake." << endl; break;
      case FULL_FLOW: cout << "Flow grid adaptation using a complete refinement." << endl; break;
      case FULL_ADJOINT: cout << "Adjoint grid adaptation using a complete refinement." << endl; break;
      case GRAD_FLOW: cout << "Grid adaptation using gradient based strategy (density)." << endl; break;
      case GRAD_ADJOINT: cout << "Grid adaptation using gradient based strategy (adjoint density)." << endl; break;
      case GRAD_FLOW_ADJ: cout << "Grid adaptation using gradient based strategy (density and adjoint density)." << endl; break;
      case COMPUTABLE: cout << "Grid adaptation using computable correction."<< endl; break;
      case REMAINING: cout << "Grid adaptation using remaining error."<< endl; break;
      case SMOOTHING: cout << "Grid smoothing using an implicit method."<< endl; break;
      case SUPERSONIC_SHOCK: cout << "Grid adaptation for a supersonic shock at Mach: " << Mach <<"."<< endl; break;
    }

    switch (Kind_Adaptation) {
      case GRAD_FLOW: case GRAD_ADJOINT: case GRAD_FLOW_ADJ: case COMPUTABLE: case REMAINING:
        cout << "Power of the dual volume in the adaptation sensor: " << DualVol_Power << endl;
        cout << "Percentage of new elements in the adaptation process: " << New_Elem_Adapt << "."<< endl;
        break;
    }

    if (Analytical_Surface != NONE)
      cout << "Use analytical definition for including points in the surfaces." << endl;

  }

  cout << endl <<"-------------------------- Output Information ---------------------------" << endl;

  if (val_software == SU2_CFD) {

    if (Low_MemoryOutput) cout << "Writing output files with low memory RAM requirements."<< endl;
    cout << "Writing a solution file every " << Wrt_Sol_Freq <<" iterations."<< endl;
    cout << "Writing the convergence history every " << Wrt_Con_Freq <<" iterations."<< endl;
    if ((Unsteady_Simulation == DT_STEPPING_1ST) || (Unsteady_Simulation == DT_STEPPING_2ND)) {
      cout << "Writing the dual time flow solution every " << Wrt_Sol_Freq_DualTime <<" iterations."<< endl;
      cout << "Writing the dual time convergence history every " << Wrt_Con_Freq_DualTime <<" iterations."<< endl;
    }

    switch (Output_FileFormat) {
      case PARAVIEW: cout << "The output file format is Paraview ASCII legacy (.vtk)." << endl; break;
      case PARAVIEW_BINARY: cout << "The output file format is Paraview binary legacy (.vtk)." << endl; break;
      case TECPLOT: cout << "The output file format is Tecplot ASCII (.dat)." << endl; break;
      case TECPLOT_BINARY: cout << "The output file format is Tecplot binary (.plt)." << endl; break;
      case FIELDVIEW: cout << "The output file format is FieldView ASCII (.uns)." << endl; break;
      case FIELDVIEW_BINARY: cout << "The output file format is FieldView binary (.uns)." << endl; break;
      case CGNS_SOL: cout << "The output file format is CGNS (.cgns)." << endl; break;
    }

    cout << "Convergence history file name: " << Conv_FileName << "." << endl;

    cout << "Forces breakdown file name: " << Breakdown_FileName << "." << endl;

    if ((!fea)) {
      if (!ContinuousAdjoint && !DiscreteAdjoint) {
        cout << "Surface flow coefficients file name: " << SurfFlowCoeff_FileName << "." << endl;
        cout << "Flow variables file name: " << Flow_FileName << "." << endl;
        cout << "Restart flow file name: " << Restart_FlowFileName << "." << endl;
      }

      if (ContinuousAdjoint || DiscreteAdjoint) {
        cout << "Adjoint solution file name: " << Solution_AdjFileName << "." << endl;
        cout << "Restart adjoint file name: " << Restart_AdjFileName << "." << endl;
        cout << "Adjoint variables file name: " << Adj_FileName << "." << endl;
        cout << "Surface adjoint coefficients file name: " << SurfAdjCoeff_FileName << "." << endl;
      }
    }
    else if (fea){
      if (!ContinuousAdjoint && !DiscreteAdjoint) {
        Wrt_Srf_Sol = false;
        cout << "Structure variables file name: " << Structure_FileName << "." << endl;
        cout << "Restart structure file name: " << Restart_FEMFileName << "." << endl;
      }
      if (ContinuousAdjoint || DiscreteAdjoint) {
        Wrt_Srf_Sol = false;
        cout << "Structure variables file name: " << AdjStructure_FileName << "." << endl;
        cout << "Restart structure file name: " << Restart_AdjFEMFileName << "." << endl;
      }
    }
    else{
      cout << "Surface coefficients file name: " << SurfFlowCoeff_FileName << "." << endl;
      cout << "Variables file name: " << Flow_FileName << "." << endl;
      cout << "Restart file name: " << Restart_FlowFileName << "." << endl;
    }

  }

  if (val_software == SU2_SOL) {
    if (Low_MemoryOutput) cout << "Writing output files with low memory RAM requirements."<< endl;
    switch (Output_FileFormat) {
      case PARAVIEW: cout << "The output file format is Paraview ASCII legacy (.vtk)." << endl; break;
      case PARAVIEW_BINARY: cout << "The output file format is Paraview binary legacy (.vtk)." << endl; break;
      case TECPLOT: cout << "The output file format is Tecplot ASCII (.dat)." << endl; break;
      case TECPLOT_BINARY: cout << "The output file format is Tecplot binary (.plt)." << endl; break;
      case FIELDVIEW: cout << "The output file format is FieldView ASCII (.uns)." << endl; break;
      case FIELDVIEW_BINARY: cout << "The output file format is FieldView binary (.uns)." << endl; break;
      case CGNS_SOL: cout << "The output file format is CGNS (.cgns)." << endl; break;
    }
    cout << "Flow variables file name: " << Flow_FileName << "." << endl;
  }

  if (val_software == SU2_DEF) {
    cout << "Output mesh file name: " << Mesh_Out_FileName << ". " << endl;
    if (Visualize_Surface_Def) cout << "A file will be created to visualize the surface deformation." << endl;
    if (Visualize_Volume_Def) cout << "A file will be created to visualize the volume deformation." << endl;
    else cout << "No file for visualizing the deformation." << endl;
    switch (GetDeform_Stiffness_Type()) {
      case INVERSE_VOLUME:
        cout << "Cell stiffness scaled by inverse of the cell volume." << endl;
        break;
      case SOLID_WALL_DISTANCE:
        cout << "Cell stiffness scaled by distance to nearest solid surface." << endl;
        break;
      case CONSTANT_STIFFNESS:
        cout << "Imposing constant cell stiffness." << endl;
        break;
    }
  }

  if (val_software == SU2_MSH) {
    cout << "Output mesh file name: " << Mesh_Out_FileName << ". " << endl;
  }

  if (val_software == SU2_DOT) {
    if (DiscreteAdjoint) {
      cout << "Output Volume Sensitivity file name: " << VolSens_FileName << ". " << endl;
      cout << "Output Surface Sensitivity file name: " << SurfSens_FileName << ". " << endl;
    }
    cout << "Output gradient file name: " << ObjFunc_Grad_FileName << ". " << endl;
  }

  if (val_software == SU2_MSH) {
    cout << "Output mesh file name: " << Mesh_Out_FileName << ". " << endl;
    cout << "Restart flow file name: " << Restart_FlowFileName << "." << endl;
    if ((Kind_Adaptation == FULL_ADJOINT) || (Kind_Adaptation == GRAD_ADJOINT) || (Kind_Adaptation == GRAD_FLOW_ADJ) ||
        (Kind_Adaptation == COMPUTABLE) || (Kind_Adaptation == REMAINING)) {
      if (Kind_ObjFunc[0] == DRAG_COEFFICIENT) cout << "Restart adjoint file name: " << Restart_AdjFileName << "." << endl;
      if (Kind_ObjFunc[0] == EQUIVALENT_AREA) cout << "Restart adjoint file name: " << Restart_AdjFileName << "." << endl;
      if (Kind_ObjFunc[0] == NEARFIELD_PRESSURE) cout << "Restart adjoint file name: " << Restart_AdjFileName << "." << endl;
      if (Kind_ObjFunc[0] == LIFT_COEFFICIENT) cout << "Restart adjoint file name: " << Restart_AdjFileName << "." << endl;
    }
  }

  cout << endl <<"------------------- Config File Boundary Information --------------------" << endl;

  if (nMarker_Euler != 0) {
    cout << "Euler wall boundary marker(s): ";
    for (iMarker_Euler = 0; iMarker_Euler < nMarker_Euler; iMarker_Euler++) {
      cout << Marker_Euler[iMarker_Euler];
      if (iMarker_Euler < nMarker_Euler-1) cout << ", ";
      else cout <<"."<< endl;
    }
  }

  if (nMarker_FarField != 0) {
    cout << "Far-field boundary marker(s): ";
    for (iMarker_FarField = 0; iMarker_FarField < nMarker_FarField; iMarker_FarField++) {
      cout << Marker_FarField[iMarker_FarField];
      if (iMarker_FarField < nMarker_FarField-1) cout << ", ";
      else cout <<"."<< endl;
    }
  }

  if (nMarker_SymWall != 0) {
    cout << "Symmetry plane boundary marker(s): ";
    for (iMarker_SymWall = 0; iMarker_SymWall < nMarker_SymWall; iMarker_SymWall++) {
      cout << Marker_SymWall[iMarker_SymWall];
      if (iMarker_SymWall < nMarker_SymWall-1) cout << ", ";
      else cout <<"."<< endl;
    }
  }

  if (nMarker_PerBound != 0) {
    cout << "Periodic boundary marker(s): ";
    for (iMarker_PerBound = 0; iMarker_PerBound < nMarker_PerBound; iMarker_PerBound++) {
      cout << Marker_PerBound[iMarker_PerBound];
      if (iMarker_PerBound < nMarker_PerBound-1) cout << ", ";
      else cout <<"."<< endl;
    }
  }

  if (nMarker_NearFieldBound != 0) {
    cout << "Near-field boundary marker(s): ";
    for (iMarker_NearFieldBound = 0; iMarker_NearFieldBound < nMarker_NearFieldBound; iMarker_NearFieldBound++) {
      cout << Marker_NearFieldBound[iMarker_NearFieldBound];
      if (iMarker_NearFieldBound < nMarker_NearFieldBound-1) cout << ", ";
      else cout <<"."<< endl;
    }
  }

  if (nMarker_InterfaceBound != 0) {
    cout << "Interface boundary marker(s): ";
    for (iMarker_InterfaceBound = 0; iMarker_InterfaceBound < nMarker_InterfaceBound; iMarker_InterfaceBound++) {
      cout << Marker_InterfaceBound[iMarker_InterfaceBound];
      if (iMarker_InterfaceBound < nMarker_InterfaceBound-1) cout << ", ";
      else cout <<"."<< endl;
    }
  }
  
  if (nMarker_Fluid_InterfaceBound != 0) {
    cout << "Fluid interface boundary marker(s): ";
    for (iMarker_Fluid_InterfaceBound = 0; iMarker_Fluid_InterfaceBound < nMarker_Fluid_InterfaceBound; iMarker_Fluid_InterfaceBound++) {
      cout << Marker_Fluid_InterfaceBound[iMarker_Fluid_InterfaceBound];
      if (iMarker_Fluid_InterfaceBound < nMarker_Fluid_InterfaceBound-1) cout << ", ";
      else cout <<"."<< endl;
    }
  }

  if (nMarker_Dirichlet != 0) {
    cout << "Dirichlet boundary marker(s): ";
    for (iMarker_Dirichlet = 0; iMarker_Dirichlet < nMarker_Dirichlet; iMarker_Dirichlet++) {
      cout << Marker_Dirichlet[iMarker_Dirichlet];
      if (iMarker_Dirichlet < nMarker_Dirichlet-1) cout << ", ";
      else cout <<"."<< endl;
    }
  }

  if (nMarker_FlowLoad != 0) {
    cout << "Flow Load boundary marker(s): ";
    for (iMarker_FlowLoad = 0; iMarker_FlowLoad < nMarker_FlowLoad; iMarker_FlowLoad++) {
      cout << Marker_FlowLoad[iMarker_FlowLoad];
      if (iMarker_FlowLoad < nMarker_FlowLoad-1) cout << ", ";
      else cout <<"."<< endl;
    }
  }
  
  if (nMarker_Internal != 0) {
    cout << "Internal boundary marker(s): ";
    for (iMarker_Internal = 0; iMarker_Internal < nMarker_Internal; iMarker_Internal++) {
      cout << Marker_Internal[iMarker_Internal];
      if (iMarker_Internal < nMarker_Internal-1) cout << ", ";
      else cout <<"."<< endl;
    }
  }

  if (nMarker_Inlet != 0) {
    cout << "Inlet boundary marker(s): ";
    for (iMarker_Inlet = 0; iMarker_Inlet < nMarker_Inlet; iMarker_Inlet++) {
      cout << Marker_Inlet[iMarker_Inlet];
      if (iMarker_Inlet < nMarker_Inlet-1) cout << ", ";
      else cout <<"."<< endl;
    }
  }

  if (nMarker_Riemann != 0) {
      cout << "Riemann boundary marker(s): ";
      for (iMarker_Riemann = 0; iMarker_Riemann < nMarker_Riemann; iMarker_Riemann++) {
        cout << Marker_Riemann[iMarker_Riemann];
        if (iMarker_Riemann < nMarker_Riemann-1) cout << ", ";
        else cout <<"."<< endl;
    }
  }
  
  if (nMarker_Giles != 0) {
      cout << "Giles boundary marker(s): ";
      for (iMarker_Giles = 0; iMarker_Giles < nMarker_Giles; iMarker_Giles++) {
        cout << Marker_Giles[iMarker_Giles];
        if (iMarker_Giles < nMarker_Giles-1) cout << ", ";
        else cout <<"."<< endl;
    }
  }

  if (nMarker_MixingPlaneInterface != 0) {
      cout << "MixingPlane boundary marker(s): ";
      for (iMarker_MixingPlaneInterface = 0; iMarker_MixingPlaneInterface < nMarker_MixingPlaneInterface; iMarker_MixingPlaneInterface++) {
        cout << Marker_MixingPlaneInterface[iMarker_MixingPlaneInterface];
        if (iMarker_MixingPlaneInterface < nMarker_MixingPlaneInterface-1) cout << ", ";
        else cout <<"."<< endl;
    }
  }

  if (nMarker_EngineInflow != 0) {
    cout << "Engine inflow boundary marker(s): ";
    for (iMarker_EngineInflow = 0; iMarker_EngineInflow < nMarker_EngineInflow; iMarker_EngineInflow++) {
      cout << Marker_EngineInflow[iMarker_EngineInflow];
      if (iMarker_EngineInflow < nMarker_EngineInflow-1) cout << ", ";
      else cout <<"."<< endl;
    }
  }

  if (nMarker_EngineExhaust != 0) {
    cout << "Engine exhaust boundary marker(s): ";
    for (iMarker_EngineExhaust = 0; iMarker_EngineExhaust < nMarker_EngineExhaust; iMarker_EngineExhaust++) {
      cout << Marker_EngineExhaust[iMarker_EngineExhaust];
      if (iMarker_EngineExhaust < nMarker_EngineExhaust-1) cout << ", ";
      else cout <<"."<< endl;
    }
  }

  if (nMarker_Supersonic_Inlet != 0) {
    cout << "Supersonic inlet boundary marker(s): ";
    for (iMarker_Supersonic_Inlet = 0; iMarker_Supersonic_Inlet < nMarker_Supersonic_Inlet; iMarker_Supersonic_Inlet++) {
      cout << Marker_Supersonic_Inlet[iMarker_Supersonic_Inlet];
      if (iMarker_Supersonic_Inlet < nMarker_Supersonic_Inlet-1) cout << ", ";
      else cout <<"."<< endl;
    }
  }
  
  if (nMarker_Supersonic_Outlet != 0) {
    cout << "Supersonic outlet boundary marker(s): ";
    for (iMarker_Supersonic_Outlet = 0; iMarker_Supersonic_Outlet < nMarker_Supersonic_Outlet; iMarker_Supersonic_Outlet++) {
      cout << Marker_Supersonic_Outlet[iMarker_Supersonic_Outlet];
      if (iMarker_Supersonic_Outlet < nMarker_Supersonic_Outlet-1) cout << ", ";
      else cout <<"."<< endl;
    }
  }

  if (nMarker_Outlet != 0) {
    cout << "Outlet boundary marker(s): ";
    for (iMarker_Outlet = 0; iMarker_Outlet < nMarker_Outlet; iMarker_Outlet++) {
      cout << Marker_Outlet[iMarker_Outlet];
      if (iMarker_Outlet < nMarker_Outlet-1) cout << ", ";
      else cout <<"."<< endl;
    }
  }

  if (nMarker_Isothermal != 0) {
    cout << "Isothermal wall boundary marker(s): ";
    for (iMarker_Isothermal = 0; iMarker_Isothermal < nMarker_Isothermal; iMarker_Isothermal++) {
      cout << Marker_Isothermal[iMarker_Isothermal];
      if (iMarker_Isothermal < nMarker_Isothermal-1) cout << ", ";
      else cout <<"."<< endl;
    }
  }

  if (nMarker_HeatFlux != 0) {
    cout << "Constant heat flux wall boundary marker(s): ";
    for (iMarker_HeatFlux = 0; iMarker_HeatFlux < nMarker_HeatFlux; iMarker_HeatFlux++) {
      cout << Marker_HeatFlux[iMarker_HeatFlux];
      if (iMarker_HeatFlux < nMarker_HeatFlux-1) cout << ", ";
      else cout <<"."<< endl;
    }
  }

  if (nMarker_Clamped != 0) {
    cout << "Clamped boundary marker(s): ";
    for (iMarker_Clamped = 0; iMarker_Clamped < nMarker_Clamped; iMarker_Clamped++) {
      cout << Marker_Clamped[iMarker_Clamped];
      if (iMarker_Clamped < nMarker_Clamped-1) cout << ", ";
      else cout <<"."<<endl;
    }
  }

  if (nMarker_Displacement != 0) {
    cout << "Displacement boundary marker(s): ";
    for (iMarker_Displacement = 0; iMarker_Displacement < nMarker_Displacement; iMarker_Displacement++) {
      cout << Marker_Displacement[iMarker_Displacement];
      if (iMarker_Displacement < nMarker_Displacement-1) cout << ", ";
      else cout <<"."<< endl;
    }
  }

  if (nMarker_Load != 0) {
    cout << "Normal load boundary marker(s): ";
    for (iMarker_Load = 0; iMarker_Load < nMarker_Load; iMarker_Load++) {
      cout << Marker_Load[iMarker_Load];
      if (iMarker_Load < nMarker_Load-1) cout << ", ";
      else cout <<"."<< endl;
    }
  }

  if (nMarker_Damper != 0) {
    cout << "Damper boundary marker(s): ";
    for (iMarker_Damper = 0; iMarker_Damper < nMarker_Damper; iMarker_Damper++) {
      cout << Marker_Damper[iMarker_Damper];
      if (iMarker_Damper < nMarker_Damper-1) cout << ", ";
      else cout <<"."<< endl;
    }
  }


  if (nMarker_Load_Dir != 0) {
    cout << "Load boundary marker(s) in cartesian coordinates: ";
    for (iMarker_Load_Dir = 0; iMarker_Load_Dir < nMarker_Load_Dir; iMarker_Load_Dir++) {
      cout << Marker_Load_Dir[iMarker_Load_Dir];
      if (iMarker_Load_Dir < nMarker_Load_Dir-1) cout << ", ";
      else cout <<"."<<endl;
    }
  }

  if (nMarker_Disp_Dir != 0) {
    cout << "Disp boundary marker(s) in cartesian coordinates: ";
    for (iMarker_Disp_Dir = 0; iMarker_Disp_Dir < nMarker_Disp_Dir; iMarker_Disp_Dir++) {
      cout << Marker_Disp_Dir[iMarker_Disp_Dir];
      if (iMarker_Disp_Dir < nMarker_Disp_Dir-1) cout << ", ";
      else cout <<"."<<endl;
    }
  }

  if (nMarker_Load_Sine != 0) {
    cout << "Sine-Wave Load boundary marker(s): ";
    for (iMarker_Load_Sine = 0; iMarker_Load_Sine < nMarker_Load_Sine; iMarker_Load_Sine++) {
      cout << Marker_Load_Sine[iMarker_Load_Sine];
      if (iMarker_Load_Sine < nMarker_Load_Sine-1) cout << ", ";
      else cout <<"."<<endl;
    }
  }

  if (nMarker_Neumann != 0) {
    cout << "Neumann boundary marker(s): ";
    for (iMarker_Neumann = 0; iMarker_Neumann < nMarker_Neumann; iMarker_Neumann++) {
      cout << Marker_Neumann[iMarker_Neumann];
      if (iMarker_Neumann < nMarker_Neumann-1) cout << ", ";
      else cout <<"."<< endl;
    }
  }

  if (nMarker_Custom != 0) {
    cout << "Custom boundary marker(s): ";
    for (iMarker_Custom = 0; iMarker_Custom < nMarker_Custom; iMarker_Custom++) {
      cout << Marker_Custom[iMarker_Custom];
      if (iMarker_Custom < nMarker_Custom-1) cout << ", ";
      else cout <<"."<< endl;
    }
  }

  if (nMarker_ActDiskInlet != 0) {
    cout << "Actuator disk (inlet) boundary marker(s): ";
    for (iMarker_ActDiskInlet = 0; iMarker_ActDiskInlet < nMarker_ActDiskInlet; iMarker_ActDiskInlet++) {
      cout << Marker_ActDiskInlet[iMarker_ActDiskInlet];
      if (iMarker_ActDiskInlet < nMarker_ActDiskInlet-1) cout << ", ";
      else cout <<"."<< endl;
    }
  }

  if (nMarker_ActDiskOutlet != 0) {
    cout << "Actuator disk (outlet) boundary marker(s): ";
    for (iMarker_ActDiskOutlet = 0; iMarker_ActDiskOutlet < nMarker_ActDiskOutlet; iMarker_ActDiskOutlet++) {
      cout << Marker_ActDiskOutlet[iMarker_ActDiskOutlet];
      if (iMarker_ActDiskOutlet < nMarker_ActDiskOutlet-1) cout << ", ";
      else cout <<"."<< endl;
    }
  }

}

bool CConfig::TokenizeString(string & str, string & option_name,
                             vector<string> & option_value) {
  const string delimiters(" ()[]{}:,\t\n\v\f\r");
  // check for comments or empty string
  string::size_type pos, last_pos;
  pos = str.find_first_of("%");
  if ( (str.length() == 0) || (pos == 0) ) {
    // str is empty or a comment line, so no option here
    return false;
  }
  if (pos != string::npos) {
    // remove comment at end if necessary
    str.erase(pos);
  }

  // look for line composed on only delimiters (usually whitespace)
  pos = str.find_first_not_of(delimiters);
  if (pos == string::npos) {
    return false;
  }

  // find the equals sign and split string
  string name_part, value_part;
  pos = str.find("=");
  if (pos == string::npos) {
    cerr << "Error in TokenizeString(): "
    << "line in the configuration file with no \"=\" sign."
    << endl;
    cout << "Look for: " << str << endl;
    cout << "str.length() = " << str.length() << endl;
    throw(-1);
  }
  name_part = str.substr(0, pos);
  value_part = str.substr(pos+1, string::npos);
  //cout << "name_part  = |" << name_part  << "|" << endl;
  //cout << "value_part = |" << value_part << "|" << endl;

  // the first_part should consist of one string with no interior delimiters
  last_pos = name_part.find_first_not_of(delimiters, 0);
  pos = name_part.find_first_of(delimiters, last_pos);
  if ( (name_part.length() == 0) || (last_pos == string::npos) ) {
    cerr << "Error in CConfig::TokenizeString(): "
    << "line in the configuration file with no name before the \"=\" sign."
    << endl;
    throw(-1);
  }
  if (pos == string::npos) pos = name_part.length();
  option_name = name_part.substr(last_pos, pos - last_pos);
  last_pos = name_part.find_first_not_of(delimiters, pos);
  if (last_pos != string::npos) {
    cerr << "Error in TokenizeString(): "
    << "two or more options before an \"=\" sign in the configuration file."
    << endl;
    throw(-1);
  }
  StringToUpperCase(option_name);

  //cout << "option_name = |" << option_name << "|" << endl;
  //cout << "pos = " << pos << ": last_pos = " << last_pos << endl;

  // now fill the option value vector
  option_value.clear();
  last_pos = value_part.find_first_not_of(delimiters, 0);
  pos = value_part.find_first_of(delimiters, last_pos);
  while (string::npos != pos || string::npos != last_pos) {
    // add token to the vector<string>
    option_value.push_back(value_part.substr(last_pos, pos - last_pos));
    // skip delimiters
    last_pos = value_part.find_first_not_of(delimiters, pos);
    // find next "non-delimiter"
    pos = value_part.find_first_of(delimiters, last_pos);
  }
  if (option_value.size() == 0) {
    cerr << "Error in TokenizeString(): "
    << "option " << option_name << " in configuration file with no value assigned."
    << endl;
    throw(-1);
  }

#if 0
  cout << "option value(s) = ";
  for (unsigned int i = 0; i < option_value.size(); i++)
    cout << option_value[i] << " ";
  cout << endl;
#endif

  // look for ';' DV delimiters attached to values
  vector<string>::iterator it;
  it = option_value.begin();
  while (it != option_value.end()) {
    if (it->compare(";") == 0) {
      it++;
      continue;
    }

    pos = it->find(';');
    if (pos != string::npos) {
      string before_semi = it->substr(0, pos);
      string after_semi= it->substr(pos+1, string::npos);
      if (before_semi.empty()) {
        *it = ";";
        it++;
        option_value.insert(it, after_semi);
      } else {
        *it = before_semi;
        it++;
        vector<string> to_insert;
        to_insert.push_back(";");
        if (!after_semi.empty())
          to_insert.push_back(after_semi);
        option_value.insert(it, to_insert.begin(), to_insert.end());
      }
      it = option_value.begin(); // go back to beginning; not efficient
      continue;
    } else {
      it++;
    }
  }
#if 0
  cout << "option value(s) = ";
  for (unsigned int i = 0; i < option_value.size(); i++)
    cout << option_value[i] << " ";
  cout << endl;
#endif
  // remove any consecutive ";"
  it = option_value.begin();
  bool semi_at_prev = false;
  while (it != option_value.end()) {
    if (semi_at_prev) {
      if (it->compare(";") == 0) {
        option_value.erase(it);
        it = option_value.begin();
        semi_at_prev = false;
        continue;
      }
    }
    if (it->compare(";") == 0) {
      semi_at_prev = true;
    } else {
      semi_at_prev = false;
    }
    it++;
  }

#if 0
  cout << "option value(s) = ";
  for (unsigned int i = 0; i < option_value.size(); i++)
    cout << option_value[i] << " ";
  cout << endl;
#endif
  return true;
}

unsigned short CConfig::GetMarker_CfgFile_TagBound(string val_marker) {

  unsigned short iMarker_CfgFile;

  for (iMarker_CfgFile = 0; iMarker_CfgFile < nMarker_CfgFile; iMarker_CfgFile++)
    if (Marker_CfgFile_TagBound[iMarker_CfgFile] == val_marker)
      return iMarker_CfgFile;

  SU2_MPI::Error(string("The configuration file doesn't have any definition for marker ") + val_marker, CURRENT_FUNCTION);
  return 0;
}

string CConfig::GetMarker_CfgFile_TagBound(unsigned short val_marker) {
  return Marker_CfgFile_TagBound[val_marker];
}

unsigned short CConfig::GetMarker_CfgFile_KindBC(string val_marker) {
  unsigned short iMarker_CfgFile;
  for (iMarker_CfgFile = 0; iMarker_CfgFile < nMarker_CfgFile; iMarker_CfgFile++)
    if (Marker_CfgFile_TagBound[iMarker_CfgFile] == val_marker) break;
  return Marker_CfgFile_KindBC[iMarker_CfgFile];
}

unsigned short CConfig::GetMarker_CfgFile_Monitoring(string val_marker) {
  unsigned short iMarker_CfgFile;
  for (iMarker_CfgFile = 0; iMarker_CfgFile < nMarker_CfgFile; iMarker_CfgFile++)
    if (Marker_CfgFile_TagBound[iMarker_CfgFile] == val_marker) break;
  return Marker_CfgFile_Monitoring[iMarker_CfgFile];
}

unsigned short CConfig::GetMarker_CfgFile_GeoEval(string val_marker) {
  unsigned short iMarker_CfgFile;
  for (iMarker_CfgFile = 0; iMarker_CfgFile < nMarker_CfgFile; iMarker_CfgFile++)
    if (Marker_CfgFile_TagBound[iMarker_CfgFile] == val_marker) break;
  return Marker_CfgFile_GeoEval[iMarker_CfgFile];
}

unsigned short CConfig::GetMarker_CfgFile_Designing(string val_marker) {
  unsigned short iMarker_CfgFile;
  for (iMarker_CfgFile = 0; iMarker_CfgFile < nMarker_CfgFile; iMarker_CfgFile++)
    if (Marker_CfgFile_TagBound[iMarker_CfgFile] == val_marker) break;
  return Marker_CfgFile_Designing[iMarker_CfgFile];
}

unsigned short CConfig::GetMarker_CfgFile_Plotting(string val_marker) {
  unsigned short iMarker_CfgFile;
  for (iMarker_CfgFile = 0; iMarker_CfgFile < nMarker_CfgFile; iMarker_CfgFile++)
    if (Marker_CfgFile_TagBound[iMarker_CfgFile] == val_marker) break;
  return Marker_CfgFile_Plotting[iMarker_CfgFile];
}

unsigned short CConfig::GetMarker_CfgFile_Analyze(string val_marker) {
  unsigned short iMarker_CfgFile;
  for (iMarker_CfgFile = 0; iMarker_CfgFile < nMarker_CfgFile; iMarker_CfgFile++)
    if (Marker_CfgFile_TagBound[iMarker_CfgFile] == val_marker) break;
  return Marker_CfgFile_Analyze[iMarker_CfgFile];
}


unsigned short CConfig::GetMarker_CfgFile_ZoneInterface(string val_marker) {
  unsigned short iMarker_CfgFile;
  for (iMarker_CfgFile = 0; iMarker_CfgFile < nMarker_CfgFile; iMarker_CfgFile++)
    if (Marker_CfgFile_TagBound[iMarker_CfgFile] == val_marker) break;
  return Marker_CfgFile_ZoneInterface[iMarker_CfgFile];
}

unsigned short CConfig::GetMarker_CfgFile_Turbomachinery(string val_marker) {
  unsigned short iMarker_CfgFile;
  for (iMarker_CfgFile = 0; iMarker_CfgFile < nMarker_CfgFile; iMarker_CfgFile++)
    if (Marker_CfgFile_TagBound[iMarker_CfgFile] == val_marker) break;
  return Marker_CfgFile_Turbomachinery[iMarker_CfgFile];
}

unsigned short CConfig::GetMarker_CfgFile_TurbomachineryFlag(string val_marker) {
  unsigned short iMarker_CfgFile;
  for (iMarker_CfgFile = 0; iMarker_CfgFile < nMarker_CfgFile; iMarker_CfgFile++)
    if (Marker_CfgFile_TagBound[iMarker_CfgFile] == val_marker) break;
  return Marker_CfgFile_TurbomachineryFlag[iMarker_CfgFile];
}

unsigned short CConfig::GetMarker_CfgFile_MixingPlaneInterface(string val_marker) {
  unsigned short iMarker_CfgFile;
  for (iMarker_CfgFile = 0; iMarker_CfgFile < nMarker_CfgFile; iMarker_CfgFile++)
    if (Marker_CfgFile_TagBound[iMarker_CfgFile] == val_marker) break;
  return Marker_CfgFile_MixingPlaneInterface[iMarker_CfgFile];
}

unsigned short CConfig::GetMarker_CfgFile_DV(string val_marker) {
  unsigned short iMarker_CfgFile;
  for (iMarker_CfgFile = 0; iMarker_CfgFile < nMarker_CfgFile; iMarker_CfgFile++)
    if (Marker_CfgFile_TagBound[iMarker_CfgFile] == val_marker) break;
  return Marker_CfgFile_DV[iMarker_CfgFile];
}

unsigned short CConfig::GetMarker_CfgFile_Moving(string val_marker) {
  unsigned short iMarker_CfgFile;
  for (iMarker_CfgFile = 0; iMarker_CfgFile < nMarker_CfgFile; iMarker_CfgFile++)
    if (Marker_CfgFile_TagBound[iMarker_CfgFile] == val_marker) break;
  return Marker_CfgFile_Moving[iMarker_CfgFile];
}

unsigned short CConfig::GetMarker_CfgFile_PyCustom(string val_marker){
  unsigned short iMarker_CfgFile;
  for (iMarker_CfgFile=0; iMarker_CfgFile < nMarker_CfgFile; iMarker_CfgFile++)
    if (Marker_CfgFile_TagBound[iMarker_CfgFile] == val_marker) break;
  return Marker_CfgFile_PyCustom[iMarker_CfgFile];
}

unsigned short CConfig::GetMarker_CfgFile_PerBound(string val_marker) {
  unsigned short iMarker_CfgFile;
  for (iMarker_CfgFile = 0; iMarker_CfgFile < nMarker_CfgFile; iMarker_CfgFile++)
    if (Marker_CfgFile_TagBound[iMarker_CfgFile] == val_marker) break;
  return Marker_CfgFile_PerBound[iMarker_CfgFile];
}

int CConfig::GetMarker_ZoneInterface(string val_marker) {	
	  unsigned short iMarker_CfgFile;
	  for (iMarker_CfgFile = 0; iMarker_CfgFile < nMarker_CfgFile; iMarker_CfgFile++)
    
		  if (Marker_CfgFile_TagBound[iMarker_CfgFile] == val_marker)
				return  Marker_CfgFile_ZoneInterface[iMarker_CfgFile];
    return 0;
}


CConfig::~CConfig(void) {
	
  unsigned long iDV, iMarker, iPeriodic, iFFD;

  /*--- Delete all of the option objects in the global option map ---*/
    
  for(map<string, COptionBase*>::iterator itr = option_map.begin(); itr != option_map.end(); itr++) {
    delete itr->second;
  }

  if (TimeDOFsADER_DG           != NULL) delete [] TimeDOFsADER_DG;
  if (TimeIntegrationADER_DG    != NULL) delete [] TimeIntegrationADER_DG;
  if (WeightsIntegrationADER_DG != NULL) delete [] WeightsIntegrationADER_DG;
  if (RK_Alpha_Step             != NULL) delete [] RK_Alpha_Step;
  if (MG_PreSmooth              != NULL) delete [] MG_PreSmooth;
  if (MG_PostSmooth             != NULL) delete [] MG_PostSmooth;

  /*--- Free memory for Aeroelastic problems. ---*/

  if (Grid_Movement && Aeroelastic_Simulation) {
    if (Aeroelastic_pitch  != NULL) delete[] Aeroelastic_pitch;
    if (Aeroelastic_plunge != NULL) delete[] Aeroelastic_plunge;
  }

  /*--- Free memory for unspecified grid motion parameters ---*/

 if (Kind_GridMovement != NULL) delete [] Kind_GridMovement;

 /*--- Free memory for airfoil sections ---*/

 if (LocationStations   != NULL) delete [] LocationStations;

  /*--- motion origin: ---*/
  
  if (Motion_Origin_X   != NULL) delete [] Motion_Origin_X;
  if (Motion_Origin_Y   != NULL) delete [] Motion_Origin_Y;
  if (Motion_Origin_Z   != NULL) delete [] Motion_Origin_Z;
  if (MoveMotion_Origin != NULL) delete [] MoveMotion_Origin;

  /*--- translation: ---*/
  
  if (Translation_Rate_X != NULL) delete [] Translation_Rate_X;
  if (Translation_Rate_Y != NULL) delete [] Translation_Rate_Y;
  if (Translation_Rate_Z != NULL) delete [] Translation_Rate_Z;

  /*--- rotation: ---*/
  
  if (Rotation_Rate_X != NULL) delete [] Rotation_Rate_X;
  if (Rotation_Rate_Y != NULL) delete [] Rotation_Rate_Y;
  if (Rotation_Rate_Z != NULL) delete [] Rotation_Rate_Z;

  /*--- pitching: ---*/
  
  if (Pitching_Omega_X != NULL) delete [] Pitching_Omega_X;
  if (Pitching_Omega_Y != NULL) delete [] Pitching_Omega_Y;
  if (Pitching_Omega_Z != NULL) delete [] Pitching_Omega_Z;

  /*--- pitching amplitude: ---*/
  
  if (Pitching_Ampl_X != NULL) delete [] Pitching_Ampl_X;
  if (Pitching_Ampl_Y != NULL) delete [] Pitching_Ampl_Y;
  if (Pitching_Ampl_Z != NULL) delete [] Pitching_Ampl_Z;

  /*--- pitching phase: ---*/
  
  if (Pitching_Phase_X != NULL) delete [] Pitching_Phase_X;
  if (Pitching_Phase_Y != NULL) delete [] Pitching_Phase_Y;
  if (Pitching_Phase_Z != NULL) delete [] Pitching_Phase_Z;

  /*--- plunging: ---*/
  
  if (Plunging_Omega_X != NULL) delete [] Plunging_Omega_X;
  if (Plunging_Omega_Y != NULL) delete [] Plunging_Omega_Y;
  if (Plunging_Omega_Z != NULL) delete [] Plunging_Omega_Z;

  /*--- plunging amplitude: ---*/
  
  if (Plunging_Ampl_X != NULL) delete [] Plunging_Ampl_X;
  if (Plunging_Ampl_Y != NULL) delete [] Plunging_Ampl_Y;
  if (Plunging_Ampl_Z != NULL) delete [] Plunging_Ampl_Z;

  /*--- reference origin for moments ---*/
  
  if (RefOriginMoment   != NULL) delete [] RefOriginMoment;
  if (RefOriginMoment_X != NULL) delete [] RefOriginMoment_X;
  if (RefOriginMoment_Y != NULL) delete [] RefOriginMoment_Y;
  if (RefOriginMoment_Z != NULL) delete [] RefOriginMoment_Z;

  /*--- Free memory for Harmonic Blance Frequency  pointer ---*/
    
  if (Omega_HB != NULL) delete [] Omega_HB;
    
  /*--- Marker pointers ---*/
  
  if (Marker_CfgFile_GeoEval != NULL) delete[] Marker_CfgFile_GeoEval;
  if (Marker_All_GeoEval     != NULL) delete[] Marker_All_GeoEval;
  
  if (Marker_CfgFile_TagBound != NULL) delete[] Marker_CfgFile_TagBound;
  if (Marker_All_TagBound     != NULL) delete[] Marker_All_TagBound;
  
  if (Marker_CfgFile_KindBC != NULL) delete[] Marker_CfgFile_KindBC;
  if (Marker_All_KindBC     != NULL) delete[] Marker_All_KindBC;
  
  if (Marker_CfgFile_Monitoring != NULL) delete[] Marker_CfgFile_Monitoring;
  if (Marker_All_Monitoring     != NULL) delete[] Marker_All_Monitoring;
  
  if (Marker_CfgFile_Designing != NULL) delete[] Marker_CfgFile_Designing;
  if (Marker_All_Designing     != NULL) delete[] Marker_All_Designing;
  
  if (Marker_CfgFile_Plotting != NULL) delete[] Marker_CfgFile_Plotting;
  if (Marker_All_Plotting     != NULL) delete[] Marker_All_Plotting;
  
  if (Marker_CfgFile_Analyze != NULL) delete[] Marker_CfgFile_Analyze;
  if (Marker_All_Analyze  != NULL) delete[] Marker_All_Analyze;

  if (Marker_CfgFile_ZoneInterface != NULL) delete[] Marker_CfgFile_ZoneInterface;
  if (Marker_All_ZoneInterface     != NULL) delete[] Marker_All_ZoneInterface;
  
  if (Marker_CfgFile_DV != NULL) delete[] Marker_CfgFile_DV;
  if (Marker_All_DV     != NULL) delete[] Marker_All_DV;
  
  if (Marker_CfgFile_Moving != NULL) delete[] Marker_CfgFile_Moving;
  if (Marker_All_Moving     != NULL) delete[] Marker_All_Moving;

  if (Marker_CfgFile_PyCustom    != NULL) delete[] Marker_CfgFile_PyCustom;
  if (Marker_All_PyCustom != NULL) delete[] Marker_All_PyCustom;
  
  if (Marker_CfgFile_PerBound != NULL) delete[] Marker_CfgFile_PerBound;
  if (Marker_All_PerBound     != NULL) delete[] Marker_All_PerBound;

  if (Marker_CfgFile_Turbomachinery != NULL) delete [] Marker_CfgFile_Turbomachinery;
  if (Marker_All_Turbomachinery     != NULL) delete [] Marker_All_Turbomachinery;

  if (Marker_CfgFile_TurbomachineryFlag != NULL) delete [] Marker_CfgFile_TurbomachineryFlag;
  if (Marker_All_TurbomachineryFlag     != NULL) delete [] Marker_All_TurbomachineryFlag;

  if (Marker_CfgFile_MixingPlaneInterface != NULL) delete [] Marker_CfgFile_MixingPlaneInterface;
  if (Marker_All_MixingPlaneInterface     != NULL) delete [] Marker_All_MixingPlaneInterface;

  if (Marker_DV!= NULL)               delete[] Marker_DV;
  if (Marker_Moving != NULL)           delete[] Marker_Moving;
  if (Marker_Monitoring != NULL)      delete[] Marker_Monitoring;
  if (Marker_Designing != NULL)       delete[] Marker_Designing;
  if (Marker_GeoEval != NULL)         delete[] Marker_GeoEval;
  if (Marker_Plotting != NULL)        delete[] Marker_Plotting;
  if (Marker_Analyze != NULL)        delete[] Marker_Analyze;
  if (Marker_WallFunctions != NULL)  delete[] Marker_WallFunctions;
  if (Marker_ZoneInterface != NULL)        delete[] Marker_ZoneInterface;
  if (Marker_PyCustom != NULL)             delete [] Marker_PyCustom;
  if (Marker_All_SendRecv != NULL)    delete[] Marker_All_SendRecv;

  if (Kind_Inc_Inlet != NULL)      delete[] Kind_Inc_Inlet;
  if (Kind_Inc_Outlet != NULL)      delete[] Kind_Inc_Outlet;

  if (Kind_WallFunctions != NULL) delete[] Kind_WallFunctions;

  if (Config_Filenames != NULL) delete[] Config_Filenames;

  if (IntInfo_WallFunctions != NULL) {
    for (iMarker = 0; iMarker < nMarker_WallFunctions; ++iMarker) {
      if (IntInfo_WallFunctions[iMarker] != NULL)
        delete[] IntInfo_WallFunctions[iMarker];
    }
    delete[] IntInfo_WallFunctions;
  }

  if (DoubleInfo_WallFunctions != NULL) {
    for (iMarker = 0; iMarker < nMarker_WallFunctions; ++iMarker) {
      if (DoubleInfo_WallFunctions[iMarker] != NULL) 
        delete[] DoubleInfo_WallFunctions[iMarker];
    }
    delete[] DoubleInfo_WallFunctions;
  }

  if (Kind_ObjFunc != NULL)      delete[] Kind_ObjFunc;
  if (Weight_ObjFunc != NULL)      delete[] Weight_ObjFunc;

  if (DV_Value != NULL) {
    for (iDV = 0; iDV < nDV; iDV++) delete[] DV_Value[iDV];
    delete [] DV_Value;
  }
  
  if (ParamDV != NULL) {
    for (iDV = 0; iDV < nDV; iDV++) delete[] ParamDV[iDV];
    delete [] ParamDV;
  }
  
  if (CoordFFDBox != NULL) {
    for (iFFD = 0; iFFD < nFFDBox; iFFD++) delete[] CoordFFDBox[iFFD];
    delete [] CoordFFDBox;
  }
  
  if (DegreeFFDBox != NULL) {
    for (iFFD = 0; iFFD < nFFDBox; iFFD++) delete[] DegreeFFDBox[iFFD];
    delete [] DegreeFFDBox;
  }
  
  if (Design_Variable != NULL)    delete[] Design_Variable;
  if (Dirichlet_Value != NULL)    delete[] Dirichlet_Value;
  
  if (Exhaust_Temperature_Target != NULL)    delete[]  Exhaust_Temperature_Target;
  if (Exhaust_Pressure_Target != NULL)    delete[]  Exhaust_Pressure_Target;
  if (Exhaust_Pressure != NULL)    delete[] Exhaust_Pressure;
  if (Exhaust_Temperature != NULL)    delete[] Exhaust_Temperature;
  if (Exhaust_MassFlow != NULL)    delete[] Exhaust_MassFlow;
  if (Exhaust_TotalPressure != NULL)    delete[] Exhaust_TotalPressure;
  if (Exhaust_TotalTemperature != NULL)    delete[] Exhaust_TotalTemperature;
  if (Exhaust_GrossThrust != NULL)    delete[] Exhaust_GrossThrust;
  if (Exhaust_Force != NULL)    delete[] Exhaust_Force;
  if (Exhaust_Power != NULL)    delete[] Exhaust_Power;

  if (Inflow_Mach != NULL)    delete[]  Inflow_Mach;
  if (Inflow_Pressure != NULL)    delete[] Inflow_Pressure;
  if (Inflow_MassFlow != NULL)    delete[] Inflow_MassFlow;
  if (Inflow_ReverseMassFlow != NULL)    delete[] Inflow_ReverseMassFlow;
  if (Inflow_TotalPressure != NULL)    delete[] Inflow_TotalPressure;
  if (Inflow_Temperature != NULL)    delete[] Inflow_Temperature;
  if (Inflow_TotalTemperature != NULL)    delete[] Inflow_TotalTemperature;
  if (Inflow_RamDrag != NULL)    delete[] Inflow_RamDrag;
  if (Inflow_Force != NULL)    delete[]  Inflow_Force;
  if (Inflow_Power != NULL)    delete[] Inflow_Power;

  if (Engine_Power != NULL)    delete[]  Engine_Power;
  if (Engine_Mach != NULL)    delete[]  Engine_Mach;
  if (Engine_Force != NULL)    delete[]  Engine_Force;
  if (Engine_NetThrust != NULL)    delete[]  Engine_NetThrust;
  if (Engine_GrossThrust != NULL)    delete[]  Engine_GrossThrust;
  if (Engine_Area != NULL)    delete[]  Engine_Area;
  if (EngineInflow_Target != NULL)    delete[] EngineInflow_Target;

  if (ActDiskInlet_MassFlow != NULL)    delete[]  ActDiskInlet_MassFlow;
  if (ActDiskInlet_Temperature != NULL)    delete[]  ActDiskInlet_Temperature;
  if (ActDiskInlet_TotalTemperature != NULL)    delete[]  ActDiskInlet_TotalTemperature;
  if (ActDiskInlet_Pressure != NULL)    delete[]  ActDiskInlet_Pressure;
  if (ActDiskInlet_TotalPressure != NULL)    delete[]  ActDiskInlet_TotalPressure;
  if (ActDiskInlet_RamDrag != NULL)    delete[]  ActDiskInlet_RamDrag;
  if (ActDiskInlet_Force != NULL)    delete[]  ActDiskInlet_Force;
  if (ActDiskInlet_Power != NULL)    delete[]  ActDiskInlet_Power;

  if (ActDiskOutlet_MassFlow != NULL)    delete[]  ActDiskOutlet_MassFlow;
  if (ActDiskOutlet_Temperature != NULL)    delete[]  ActDiskOutlet_Temperature;
  if (ActDiskOutlet_TotalTemperature != NULL)    delete[]  ActDiskOutlet_TotalTemperature;
  if (ActDiskOutlet_Pressure != NULL)    delete[]  ActDiskOutlet_Pressure;
  if (ActDiskOutlet_TotalPressure != NULL)    delete[]  ActDiskOutlet_TotalPressure;
  if (ActDiskOutlet_GrossThrust != NULL)    delete[]  ActDiskOutlet_GrossThrust;
  if (ActDiskOutlet_Force != NULL)    delete[]  ActDiskOutlet_Force;
  if (ActDiskOutlet_Power != NULL)    delete[]  ActDiskOutlet_Power;

  if (ActDisk_DeltaPress != NULL)    delete[]  ActDisk_DeltaPress;
  if (ActDisk_DeltaTemp != NULL)    delete[]  ActDisk_DeltaTemp;
  if (ActDisk_TotalPressRatio != NULL)    delete[]  ActDisk_TotalPressRatio;
  if (ActDisk_TotalTempRatio != NULL)    delete[]  ActDisk_TotalTempRatio;
  if (ActDisk_StaticPressRatio != NULL)    delete[]  ActDisk_StaticPressRatio;
  if (ActDisk_StaticTempRatio != NULL)    delete[]  ActDisk_StaticTempRatio;
  if (ActDisk_Power != NULL)    delete[]  ActDisk_Power;
  if (ActDisk_MassFlow != NULL)    delete[]  ActDisk_MassFlow;
  if (ActDisk_Mach != NULL)    delete[]  ActDisk_Mach;
  if (ActDisk_Force != NULL)    delete[]  ActDisk_Force;
  if (ActDisk_NetThrust != NULL)    delete[]  ActDisk_NetThrust;
  if (ActDisk_BCThrust != NULL)    delete[]  ActDisk_BCThrust;
  if (ActDisk_BCThrust_Old != NULL)    delete[]  ActDisk_BCThrust_Old;
  if (ActDisk_GrossThrust != NULL)    delete[]  ActDisk_GrossThrust;
  if (ActDisk_Area != NULL)    delete[]  ActDisk_Area;
  if (ActDisk_ReverseMassFlow != NULL)    delete[]  ActDisk_ReverseMassFlow;
  
  if (Surface_MassFlow != NULL)    delete[]  Surface_MassFlow;
  if (Surface_Mach != NULL)    delete[]  Surface_Mach;
  if (Surface_Temperature != NULL)    delete[]  Surface_Temperature;
  if (Surface_Pressure != NULL)    delete[]  Surface_Pressure;
  if (Surface_Density != NULL)    delete[]  Surface_Density;
  if (Surface_Enthalpy != NULL)    delete[]  Surface_Enthalpy;
  if (Surface_NormalVelocity != NULL)    delete[]  Surface_NormalVelocity;
  if (Surface_Uniformity != NULL)    delete[]  Surface_Uniformity;
  if (Surface_SecondaryStrength != NULL)    delete[]  Surface_SecondaryStrength;
  if (Surface_SecondOverUniform != NULL)    delete[]  Surface_SecondOverUniform;
  if (Surface_MomentumDistortion != NULL)    delete[]  Surface_MomentumDistortion;
  if (Surface_TotalTemperature != NULL)    delete[]  Surface_TotalTemperature;
  if (Surface_TotalPressure!= NULL)    delete[]  Surface_TotalPressure;
  if (Surface_PressureDrop!= NULL)    delete[]  Surface_PressureDrop;
  if (Surface_DC60 != NULL)    delete[]  Surface_DC60;
  if (Surface_IDC != NULL)    delete[]  Surface_IDC;
  if (Surface_IDC_Mach != NULL)    delete[]  Surface_IDC_Mach;
  if (Surface_IDR != NULL)    delete[]  Surface_IDR;

  if (Inlet_Ttotal != NULL) delete[]  Inlet_Ttotal;
  if (Inlet_Ptotal != NULL) delete[]  Inlet_Ptotal;
  if (Inlet_FlowDir != NULL) {
    for (iMarker = 0; iMarker < nMarker_Inlet; iMarker++)
      delete [] Inlet_FlowDir[iMarker];
    delete [] Inlet_FlowDir;
  }
  
  if (Inlet_Velocity != NULL) {
    for (iMarker = 0; iMarker < nMarker_Supersonic_Inlet; iMarker++)
      delete [] Inlet_Velocity[iMarker];
    delete [] Inlet_Velocity;
  }
  
  if (Riemann_FlowDir != NULL) {
    for (iMarker = 0; iMarker < nMarker_Riemann; iMarker++)
      delete [] Riemann_FlowDir[iMarker];
    delete [] Riemann_FlowDir;
  }
  
  if (Giles_FlowDir != NULL) {
    for (iMarker = 0; iMarker < nMarker_Giles; iMarker++)
      delete [] Giles_FlowDir[iMarker];
    delete [] Giles_FlowDir;
  }
  
  if (Load_Sine_Dir != NULL) {
    for (iMarker = 0; iMarker < nMarker_Load_Sine; iMarker++)
      delete [] Load_Sine_Dir[iMarker];
    delete [] Load_Sine_Dir;
  }
  
  if (Load_Dir != NULL) {
    for (iMarker = 0; iMarker < nMarker_Load_Dir; iMarker++)
      delete [] Load_Dir[iMarker];
    delete [] Load_Dir;
  }
  
  if (Inlet_Temperature != NULL)    delete[] Inlet_Temperature;
  if (Inlet_Pressure != NULL)    delete[] Inlet_Pressure;
  if (Outlet_Pressure != NULL)    delete[] Outlet_Pressure;
  if (Isothermal_Temperature != NULL)    delete[] Isothermal_Temperature;
  if (Heat_Flux != NULL)    delete[] Heat_Flux;
  if (Displ_Value != NULL)    delete[] Displ_Value;
  if (Load_Value != NULL)    delete[] Load_Value;
  if (Damper_Constant != NULL)    delete[] Damper_Constant;
  if (Load_Dir_Multiplier != NULL)    delete[] Load_Dir_Multiplier;
  if (Load_Dir_Value != NULL)    delete[] Load_Dir_Value;
  if (Disp_Dir != NULL)    delete[] Disp_Dir;
  if (Disp_Dir_Multiplier != NULL)    delete[] Disp_Dir_Multiplier;
  if (Disp_Dir_Value != NULL)    delete[] Disp_Dir_Value;
  if (Load_Sine_Amplitude != NULL)    delete[] Load_Sine_Amplitude;
  if (Load_Sine_Frequency != NULL)    delete[] Load_Sine_Frequency;
  if (FlowLoad_Value != NULL)    delete[] FlowLoad_Value;

  /*--- related to periodic boundary conditions ---*/
  
  for (iMarker = 0; iMarker < nMarker_PerBound; iMarker++) {
    if (Periodic_RotCenter   != NULL) delete [] Periodic_RotCenter[iMarker];
    if (Periodic_RotAngles   != NULL) delete [] Periodic_RotAngles[iMarker];
    if (Periodic_Translation != NULL) delete [] Periodic_Translation[iMarker];
  }
  if (Periodic_RotCenter   != NULL) delete[] Periodic_RotCenter;
  if (Periodic_RotAngles   != NULL) delete[] Periodic_RotAngles;
  if (Periodic_Translation != NULL) delete[] Periodic_Translation;

  for (iPeriodic = 0; iPeriodic < nPeriodic_Index; iPeriodic++) {
    if (Periodic_Center    != NULL) delete [] Periodic_Center[iPeriodic];
    if (Periodic_Rotation  != NULL) delete [] Periodic_Rotation[iPeriodic];
    if (Periodic_Translate != NULL) delete [] Periodic_Translate[iPeriodic];
  }
  if (Periodic_Center      != NULL) delete[] Periodic_Center;
  if (Periodic_Rotation    != NULL) delete[] Periodic_Rotation;
  if (Periodic_Translate   != NULL) delete[] Periodic_Translate;
  
  for (iPeriodic = 0; iPeriodic < nPeriodic_Index; iPeriodic++) {
    if (Rotation_Matrix != NULL) delete [] Rotation_Matrix[iPeriodic];
  }
  if (Rotation_Matrix   != NULL) delete [] Rotation_Matrix;
  
  if (MG_CorrecSmooth != NULL)           delete[] MG_CorrecSmooth;
  if (PlaneTag != NULL)                  delete[] PlaneTag;
  if (CFL != NULL)                       delete[] CFL;
  if (PeriodicRefNode_BodyForce != NULL) delete[] PeriodicRefNode_BodyForce;

  /*--- String markers ---*/
  
  if (Marker_Euler != NULL )              delete[] Marker_Euler;
  if (Marker_FarField != NULL )           delete[] Marker_FarField;
  if (Marker_Custom != NULL )             delete[] Marker_Custom;
  if (Marker_SymWall != NULL )            delete[] Marker_SymWall;
  if (Marker_PerBound != NULL )           delete[] Marker_PerBound;
  if (Marker_PerDonor != NULL )           delete[] Marker_PerDonor;
  if (Marker_NearFieldBound != NULL )     delete[] Marker_NearFieldBound;
  if (Marker_InterfaceBound != NULL )     delete[] Marker_InterfaceBound;
  if (Marker_Fluid_InterfaceBound != NULL )     delete[] Marker_Fluid_InterfaceBound;
  if (Marker_Dirichlet != NULL )          delete[] Marker_Dirichlet;
  if (Marker_Inlet != NULL )              delete[] Marker_Inlet;
  if (Marker_Supersonic_Inlet != NULL )   delete[] Marker_Supersonic_Inlet;
  if (Marker_Supersonic_Outlet != NULL )   delete[] Marker_Supersonic_Outlet;
  if (Marker_Outlet != NULL )             delete[] Marker_Outlet;
  if (Marker_Isothermal != NULL )         delete[] Marker_Isothermal;
  if (Marker_EngineInflow != NULL )      delete[] Marker_EngineInflow;
  if (Marker_EngineExhaust != NULL )     delete[] Marker_EngineExhaust;
  if (Marker_Displacement != NULL )       delete[] Marker_Displacement;
  if (Marker_Load != NULL )               delete[] Marker_Load;
  if (Marker_Damper != NULL )               delete[] Marker_Damper;
  if (Marker_Load_Dir != NULL )               delete[] Marker_Load_Dir;
  if (Marker_Disp_Dir != NULL )               delete[] Marker_Disp_Dir;
  if (Marker_Load_Sine != NULL )               delete[] Marker_Load_Sine;
  if (Marker_FlowLoad != NULL )           delete[] Marker_FlowLoad;
  if (Marker_Neumann != NULL )            delete[] Marker_Neumann;
  if (Marker_Internal != NULL )            delete[] Marker_Internal;
  if (Marker_HeatFlux != NULL )               delete[] Marker_HeatFlux;

  if (Int_Coeffs != NULL) delete [] Int_Coeffs;
  
  if (ElasticityMod        != NULL) delete [] ElasticityMod;
  if (PoissonRatio         != NULL) delete [] PoissonRatio;
  if (MaterialDensity      != NULL) delete [] MaterialDensity;
  if (Electric_Constant    != NULL) delete [] Electric_Constant;
  if (Electric_Field_Mod   != NULL) delete [] Electric_Field_Mod;
  if (RefNode_Displacement != NULL) delete [] RefNode_Displacement;
  if (Electric_Field_Dir   != NULL) delete [] Electric_Field_Dir;

  /*--- Delete some arrays needed just for initializing options. ---*/
  
  if (default_vel_inf       != NULL) delete [] default_vel_inf;
  if (default_ffd_axis      != NULL) delete [] default_ffd_axis;
  if (default_eng_cyl       != NULL) delete [] default_eng_cyl;
  if (default_eng_val       != NULL) delete [] default_eng_val;
  if (default_cfl_adapt     != NULL) delete [] default_cfl_adapt;
  if (default_jst_coeff != NULL) delete [] default_jst_coeff;
  if (default_ffd_coeff != NULL) delete [] default_ffd_coeff;
  if (default_mixedout_coeff!= NULL) delete [] default_mixedout_coeff;
  if (default_extrarelfac!= NULL) delete [] default_extrarelfac;
  if (default_rampRotFrame_coeff!= NULL) delete [] default_rampRotFrame_coeff;
  if (default_rampOutPres_coeff!= NULL) delete[] default_rampOutPres_coeff;
  if (default_jst_adj_coeff  != NULL) delete [] default_jst_adj_coeff;
  if (default_ad_coeff_heat  != NULL) delete [] default_ad_coeff_heat;
  if (default_obj_coeff     != NULL) delete [] default_obj_coeff;
  if (default_geo_loc       != NULL) delete [] default_geo_loc;
  if (default_distortion    != NULL) delete [] default_distortion;
  if (default_ea_lim        != NULL) delete [] default_ea_lim;
  if (default_grid_fix      != NULL) delete [] default_grid_fix;
  if (default_inc_crit      != NULL) delete [] default_inc_crit;
  if (default_htp_axis      != NULL) delete [] default_htp_axis;
  if (default_body_force    != NULL) delete [] default_body_force;
  if (default_sineload_coeff!= NULL) delete [] default_sineload_coeff;
  if (default_nacelle_location    != NULL) delete [] default_nacelle_location;

  if (FFDTag != NULL) delete [] FFDTag;
  if (nDV_Value != NULL) delete [] nDV_Value;
  if (TagFFDBox != NULL) delete [] TagFFDBox;
  
  if (Kind_Data_Riemann != NULL) delete [] Kind_Data_Riemann;
  if (Riemann_Var1 != NULL) delete [] Riemann_Var1;
  if (Riemann_Var2 != NULL) delete [] Riemann_Var2;
  if (Kind_Data_Giles != NULL) delete [] Kind_Data_Giles;
  if (Giles_Var1 != NULL) delete [] Giles_Var1;
  if (Giles_Var2 != NULL) delete [] Giles_Var2;
  if (RelaxFactorAverage != NULL) delete [] RelaxFactorAverage;
  if (RelaxFactorFourier != NULL) delete [] RelaxFactorFourier;
  if (nSpan_iZones != NULL) delete [] nSpan_iZones;
  if (FinalRotation_Rate_Z != NULL) delete [] FinalRotation_Rate_Z;
  if (Kind_TurboMachinery != NULL) delete [] Kind_TurboMachinery;

  if (Marker_MixingPlaneInterface !=NULL) delete [] Marker_MixingPlaneInterface;
  if (Marker_TurboBoundIn != NULL) delete [] Marker_TurboBoundIn;
  if (Marker_TurboBoundOut != NULL) delete [] Marker_TurboBoundOut;
  if (Marker_Riemann != NULL) delete [] Marker_Riemann;
  if (Marker_Giles != NULL) delete [] Marker_Giles;
  if (Marker_Shroud != NULL) delete [] Marker_Shroud;

  if (nBlades != NULL) delete [] nBlades;
  if (FreeStreamTurboNormal != NULL) delete [] FreeStreamTurboNormal;

  if (top_optim_kernels != NULL) delete [] top_optim_kernels;
  if (top_optim_kernel_params != NULL) delete [] top_optim_kernel_params;
  if (top_optim_filter_radius != NULL) delete [] top_optim_filter_radius;

}

string CConfig::GetUnsteady_FileName(string val_filename, int val_iter) {

  string UnstExt, UnstFilename = val_filename;
  char buffer[50];

  /*--- Check that a positive value iteration is requested (for now). ---*/
  
  if (val_iter < 0) {
    SU2_MPI::Error("Requesting a negative iteration number for the restart file!!", CURRENT_FUNCTION);
  }

  /*--- Append iteration number for unsteady cases ---*/

  if ((Wrt_Unsteady) || (Wrt_Dynamic)) {
    unsigned short lastindex = UnstFilename.find_last_of(".");
    UnstFilename = UnstFilename.substr(0, lastindex);
    if ((val_iter >= 0)    && (val_iter < 10))    SPRINTF (buffer, "_0000%d.dat", val_iter);
    if ((val_iter >= 10)   && (val_iter < 100))   SPRINTF (buffer, "_000%d.dat",  val_iter);
    if ((val_iter >= 100)  && (val_iter < 1000))  SPRINTF (buffer, "_00%d.dat",   val_iter);
    if ((val_iter >= 1000) && (val_iter < 10000)) SPRINTF (buffer, "_0%d.dat",    val_iter);
    if (val_iter >= 10000) SPRINTF (buffer, "_%d.dat", val_iter);
    string UnstExt = string(buffer);
    UnstFilename.append(UnstExt);
  }

  return UnstFilename;
}

string CConfig::GetMultizone_FileName(string val_filename, int val_iZone) {

    string multizone_filename = val_filename;
    char buffer[50];
    
    if (GetnZone() > 1 ) {
        unsigned short lastindex = multizone_filename.find_last_of(".");
        multizone_filename = multizone_filename.substr(0, lastindex);
        SPRINTF (buffer, "_%d.dat", SU2_TYPE::Int(val_iZone));
        multizone_filename.append(string(buffer));
    }
    return multizone_filename;
}

string CConfig::GetMultizone_HistoryFileName(string val_filename, int val_iZone) {

    string multizone_filename = val_filename;
    char buffer[50];

    if (GetnZone() > 1 ) {
        unsigned short lastindex = multizone_filename.find_last_of(".");
        multizone_filename = multizone_filename.substr(0, lastindex);
        SPRINTF (buffer, "_%d", SU2_TYPE::Int(val_iZone));
        multizone_filename.append(string(buffer));
    }
    return multizone_filename;
}

string CConfig::GetMultiInstance_FileName(string val_filename, int val_iInst) {

    string multizone_filename = val_filename;
    char buffer[50];

    unsigned short lastindex = multizone_filename.find_last_of(".");
    multizone_filename = multizone_filename.substr(0, lastindex);
    SPRINTF (buffer, "_%d.dat", SU2_TYPE::Int(val_iInst));
    multizone_filename.append(string(buffer));

    return multizone_filename;
}

string CConfig::GetMultiInstance_HistoryFileName(string val_filename, int val_iInst) {

    string multizone_filename = val_filename;
    char buffer[50];

    unsigned short lastindex = multizone_filename.find_last_of(".");
    multizone_filename = multizone_filename.substr(0, lastindex);
    SPRINTF (buffer, "_%d", SU2_TYPE::Int(val_iInst));
    multizone_filename.append(string(buffer));

    return multizone_filename;
}

string CConfig::GetObjFunc_Extension(string val_filename) {

  string AdjExt, Filename = val_filename;

  if (ContinuousAdjoint || DiscreteAdjoint) {

    /*--- Remove filename extension (.dat) ---*/

    unsigned short lastindex = Filename.find_last_of(".");
    Filename = Filename.substr(0, lastindex);

    if (nObj==1) {
      switch (Kind_ObjFunc[0]) {
        case DRAG_COEFFICIENT:            AdjExt = "_cd";       break;
        case LIFT_COEFFICIENT:            AdjExt = "_cl";       break;
        case SIDEFORCE_COEFFICIENT:       AdjExt = "_csf";      break;
        case INVERSE_DESIGN_PRESSURE:     AdjExt = "_invpress"; break;
        case INVERSE_DESIGN_HEATFLUX:     AdjExt = "_invheat";  break;
        case MOMENT_X_COEFFICIENT:        AdjExt = "_cmx";      break;
        case MOMENT_Y_COEFFICIENT:        AdjExt = "_cmy";      break;
        case MOMENT_Z_COEFFICIENT:        AdjExt = "_cmz";      break;
        case EFFICIENCY:                  AdjExt = "_eff";      break;
        case EQUIVALENT_AREA:             AdjExt = "_ea";       break;
        case NEARFIELD_PRESSURE:          AdjExt = "_nfp";      break;
        case FORCE_X_COEFFICIENT:         AdjExt = "_cfx";      break;
        case FORCE_Y_COEFFICIENT:         AdjExt = "_cfy";      break;
        case FORCE_Z_COEFFICIENT:         AdjExt = "_cfz";      break;
        case THRUST_COEFFICIENT:          AdjExt = "_ct";       break;
        case TORQUE_COEFFICIENT:          AdjExt = "_cq";       break;
        case TOTAL_HEATFLUX:              AdjExt = "_totheat";  break;
        case MAXIMUM_HEATFLUX:            AdjExt = "_maxheat";  break;
        case TOTAL_AVG_TEMPERATURE:       AdjExt = "_avtp";     break;
        case FIGURE_OF_MERIT:             AdjExt = "_merit";    break;
        case BUFFET_SENSOR:               AdjExt = "_buffet";    break;
        case SURFACE_TOTAL_PRESSURE:      AdjExt = "_pt";       break;
        case SURFACE_STATIC_PRESSURE:     AdjExt = "_pe";       break;
        case SURFACE_MASSFLOW:            AdjExt = "_mfr";      break;
        case SURFACE_UNIFORMITY:          AdjExt = "_uniform";  break;
        case SURFACE_SECONDARY:           AdjExt = "_second";   break;
        case SURFACE_MOM_DISTORTION:      AdjExt = "_distort";  break;
        case SURFACE_SECOND_OVER_UNIFORM: AdjExt = "_sou";      break;
        case SURFACE_PRESSURE_DROP:       AdjExt = "_dp";       break;
        case SURFACE_MACH:                AdjExt = "_mach";     break;
        case CUSTOM_OBJFUNC:        		  AdjExt = "_custom";   break;
        case KINETIC_ENERGY_LOSS:         AdjExt = "_ke";       break;
        case TOTAL_PRESSURE_LOSS:         AdjExt = "_pl";       break;
        case FLOW_ANGLE_OUT:              AdjExt = "_fao";      break;
        case FLOW_ANGLE_IN:               AdjExt = "_fai";      break;
        case TOTAL_EFFICIENCY:            AdjExt = "_teff";     break;
        case TOTAL_STATIC_EFFICIENCY:     AdjExt = "_tseff";    break;
        case EULERIAN_WORK:               AdjExt = "_ew";       break;
        case MASS_FLOW_IN:                AdjExt = "_mfi";      break;
        case MASS_FLOW_OUT:               AdjExt = "_mfo";      break;
        case ENTROPY_GENERATION:          AdjExt = "_entg";     break;
        case REFERENCE_GEOMETRY:          AdjExt = "_refgeom";  break;
        case REFERENCE_NODE:              AdjExt = "_refnode";  break;
        case VOLUME_FRACTION:             AdjExt = "_volfrac";  break;
      }
    }
    else{
      AdjExt = "_combo";
    }
    Filename.append(AdjExt);

    /*--- Lastly, add the .dat extension ---*/
    Filename.append(".dat");

  }

  return Filename;
}

unsigned short CConfig::GetContainerPosition(unsigned short val_eqsystem) {

  switch (val_eqsystem) {
    case RUNTIME_FLOW_SYS:      return FLOW_SOL;
    case RUNTIME_TURB_SYS:      return TURB_SOL;
    case RUNTIME_TRANS_SYS:     return TRANS_SOL;
    case RUNTIME_HEAT_SYS:      return HEAT_SOL;
    case RUNTIME_FEA_SYS:       return FEA_SOL;
    case RUNTIME_ADJPOT_SYS:    return ADJFLOW_SOL;
    case RUNTIME_ADJFLOW_SYS:   return ADJFLOW_SOL;
    case RUNTIME_ADJTURB_SYS:   return ADJTURB_SOL;
    case RUNTIME_ADJFEA_SYS:    return ADJFEA_SOL;
    case RUNTIME_MULTIGRID_SYS: return 0;
  }
  return 0;
}

void CConfig::SetKind_ConvNumScheme(unsigned short val_kind_convnumscheme,
                                    unsigned short val_kind_centered, unsigned short val_kind_upwind,
                                    unsigned short val_kind_slopelimit, bool val_muscl,
                                    unsigned short val_kind_fem) {

  Kind_ConvNumScheme = val_kind_convnumscheme;
  Kind_Centered = val_kind_centered;
  Kind_Upwind = val_kind_upwind;
  Kind_FEM = val_kind_fem;
  Kind_SlopeLimit = val_kind_slopelimit;
  MUSCL = val_muscl;

}

void CConfig::SetGlobalParam(unsigned short val_solver,
                             unsigned short val_system,
                             unsigned long val_extiter) {

  /*--- Set the simulation global time ---*/
  
  Current_UnstTime = static_cast<su2double>(val_extiter)*Delta_UnstTime;
  Current_UnstTimeND = static_cast<su2double>(val_extiter)*Delta_UnstTimeND;

  /*--- Set the solver methods ---*/
  
  switch (val_solver) {
    case EULER:
      if (val_system == RUNTIME_FLOW_SYS) {
        SetKind_ConvNumScheme(Kind_ConvNumScheme_Flow, Kind_Centered_Flow,
                              Kind_Upwind_Flow, Kind_SlopeLimit_Flow,
                              MUSCL_Flow, NONE);
        SetKind_TimeIntScheme(Kind_TimeIntScheme_Flow);
      }
      break;
    case NAVIER_STOKES:
      if (val_system == RUNTIME_FLOW_SYS) {
        SetKind_ConvNumScheme(Kind_ConvNumScheme_Flow, Kind_Centered_Flow,
                              Kind_Upwind_Flow, Kind_SlopeLimit_Flow,
                              MUSCL_Flow, NONE);
        SetKind_TimeIntScheme(Kind_TimeIntScheme_Flow);
      }
      if (val_system == RUNTIME_HEAT_SYS) {
        SetKind_ConvNumScheme(Kind_ConvNumScheme_Heat, NONE, NONE, NONE, NONE, NONE);
        SetKind_TimeIntScheme(Kind_TimeIntScheme_Heat);
      }
      break;
    case RANS:
      if (val_system == RUNTIME_FLOW_SYS) {
        SetKind_ConvNumScheme(Kind_ConvNumScheme_Flow, Kind_Centered_Flow,
                              Kind_Upwind_Flow, Kind_SlopeLimit_Flow,
                              MUSCL_Flow, NONE);
        SetKind_TimeIntScheme(Kind_TimeIntScheme_Flow);
      }
      if (val_system == RUNTIME_TURB_SYS) {
        SetKind_ConvNumScheme(Kind_ConvNumScheme_Turb, Kind_Centered_Turb,
                              Kind_Upwind_Turb, Kind_SlopeLimit_Turb,
                              MUSCL_Turb, NONE);
        SetKind_TimeIntScheme(Kind_TimeIntScheme_Turb);
      }
      if (val_system == RUNTIME_TRANS_SYS) {
        SetKind_ConvNumScheme(Kind_ConvNumScheme_Turb, Kind_Centered_Turb,
                              Kind_Upwind_Turb, Kind_SlopeLimit_Turb,
                              MUSCL_Turb, NONE);
        SetKind_TimeIntScheme(Kind_TimeIntScheme_Turb);
      }
      if (val_system == RUNTIME_HEAT_SYS) {
        SetKind_ConvNumScheme(Kind_ConvNumScheme_Heat, NONE, NONE, NONE, NONE, NONE);
        SetKind_TimeIntScheme(Kind_TimeIntScheme_Heat);
      }
      break;
    case FEM_EULER:
      if (val_system == RUNTIME_FLOW_SYS) {
        SetKind_ConvNumScheme(Kind_ConvNumScheme_FEM_Flow, Kind_Centered_Flow,
                              Kind_Upwind_Flow, Kind_SlopeLimit_Flow,
                              MUSCL_Flow, Kind_FEM_Flow);
        SetKind_TimeIntScheme(Kind_TimeIntScheme_FEM_Flow);
      }
      break;
    case FEM_NAVIER_STOKES:
      if (val_system == RUNTIME_FLOW_SYS) {
        SetKind_ConvNumScheme(Kind_ConvNumScheme_Flow, Kind_Centered_Flow,
                              Kind_Upwind_Flow, Kind_SlopeLimit_Flow,
                              MUSCL_Flow, Kind_FEM_Flow);
        SetKind_TimeIntScheme(Kind_TimeIntScheme_FEM_Flow);
      }
      break;
    case FEM_LES:
      if (val_system == RUNTIME_FLOW_SYS) {
        SetKind_ConvNumScheme(Kind_ConvNumScheme_Flow, Kind_Centered_Flow,
                              Kind_Upwind_Flow, Kind_SlopeLimit_Flow,
                              MUSCL_Flow, Kind_FEM_Flow);
        SetKind_TimeIntScheme(Kind_TimeIntScheme_FEM_Flow);
      }
      break;
    case ADJ_EULER:
      if (val_system == RUNTIME_FLOW_SYS) {
        SetKind_ConvNumScheme(Kind_ConvNumScheme_Flow, Kind_Centered_Flow,
                              Kind_Upwind_Flow, Kind_SlopeLimit_Flow,
                              MUSCL_Flow, NONE);
        SetKind_TimeIntScheme(Kind_TimeIntScheme_Flow);
      }
      if (val_system == RUNTIME_ADJFLOW_SYS) {
        SetKind_ConvNumScheme(Kind_ConvNumScheme_AdjFlow, Kind_Centered_AdjFlow,
                              Kind_Upwind_AdjFlow, Kind_SlopeLimit_AdjFlow,
                              MUSCL_AdjFlow, NONE);
        SetKind_TimeIntScheme(Kind_TimeIntScheme_AdjFlow);
      }
      break;
    case ADJ_NAVIER_STOKES:
      if (val_system == RUNTIME_FLOW_SYS) {
        SetKind_ConvNumScheme(Kind_ConvNumScheme_Flow, Kind_Centered_Flow,
                              Kind_Upwind_Flow, Kind_SlopeLimit_Flow,
                              MUSCL_Flow, NONE);
        SetKind_TimeIntScheme(Kind_TimeIntScheme_Flow);
      }
      if (val_system == RUNTIME_ADJFLOW_SYS) {
        SetKind_ConvNumScheme(Kind_ConvNumScheme_AdjFlow, Kind_Centered_AdjFlow,
                              Kind_Upwind_AdjFlow, Kind_SlopeLimit_AdjFlow,
                              MUSCL_AdjFlow, NONE);
        SetKind_TimeIntScheme(Kind_TimeIntScheme_AdjFlow);
      }
      break;
    case ADJ_RANS:
      if (val_system == RUNTIME_FLOW_SYS) {
        SetKind_ConvNumScheme(Kind_ConvNumScheme_Flow, Kind_Centered_Flow,
                              Kind_Upwind_Flow, Kind_SlopeLimit_Flow,
                              MUSCL_Flow, NONE);
        SetKind_TimeIntScheme(Kind_TimeIntScheme_Flow);
      }
      if (val_system == RUNTIME_ADJFLOW_SYS) {
        SetKind_ConvNumScheme(Kind_ConvNumScheme_AdjFlow, Kind_Centered_AdjFlow,
                              Kind_Upwind_AdjFlow, Kind_SlopeLimit_AdjFlow,
                              MUSCL_AdjFlow, NONE);
        SetKind_TimeIntScheme(Kind_TimeIntScheme_AdjFlow);
      }
      if (val_system == RUNTIME_TURB_SYS) {
        SetKind_ConvNumScheme(Kind_ConvNumScheme_Turb, Kind_Centered_Turb,
                              Kind_Upwind_Turb, Kind_SlopeLimit_Turb,
                              MUSCL_Turb, NONE);
        SetKind_TimeIntScheme(Kind_TimeIntScheme_Turb);
      }
      if (val_system == RUNTIME_ADJTURB_SYS) {
        SetKind_ConvNumScheme(Kind_ConvNumScheme_AdjTurb, Kind_Centered_AdjTurb,
                              Kind_Upwind_AdjTurb, Kind_SlopeLimit_AdjTurb,
                              MUSCL_AdjTurb, NONE);
        SetKind_TimeIntScheme(Kind_TimeIntScheme_AdjTurb);
      }
      break;
    case HEAT_EQUATION_FVM:
      if (val_system == RUNTIME_HEAT_SYS) {
        SetKind_ConvNumScheme(NONE, NONE, NONE, NONE, NONE, NONE);
        SetKind_TimeIntScheme(Kind_TimeIntScheme_Heat);
      }
      break;

    case FEM_ELASTICITY:

      Current_DynTime = static_cast<su2double>(val_extiter)*Delta_DynTime;

      if (val_system == RUNTIME_FEA_SYS) {
        SetKind_ConvNumScheme(NONE, NONE, NONE, NONE, NONE, NONE);
        SetKind_TimeIntScheme(Kind_TimeIntScheme_FEA);
      }
      break;
  }
}

su2double* CConfig::GetPeriodicRotCenter(string val_marker) {
  unsigned short iMarker_PerBound;
  for (iMarker_PerBound = 0; iMarker_PerBound < nMarker_PerBound; iMarker_PerBound++)
    if (Marker_PerBound[iMarker_PerBound] == val_marker) break;
  return Periodic_RotCenter[iMarker_PerBound];
}

su2double* CConfig::GetPeriodicRotAngles(string val_marker) {
  unsigned short iMarker_PerBound;
  for (iMarker_PerBound = 0; iMarker_PerBound < nMarker_PerBound; iMarker_PerBound++)
    if (Marker_PerBound[iMarker_PerBound] == val_marker) break;
  return Periodic_RotAngles[iMarker_PerBound];
}

su2double* CConfig::GetPeriodicTranslation(string val_marker) {
  unsigned short iMarker_PerBound;
  for (iMarker_PerBound = 0; iMarker_PerBound < nMarker_PerBound; iMarker_PerBound++)
    if (Marker_PerBound[iMarker_PerBound] == val_marker) break;
  return Periodic_Translation[iMarker_PerBound];
}

unsigned short CConfig::GetMarker_Periodic_Donor(string val_marker) {
  unsigned short iMarker_PerBound, jMarker_PerBound, kMarker_All;

  /*--- Find the marker for this periodic boundary. ---*/
  for (iMarker_PerBound = 0; iMarker_PerBound < nMarker_PerBound; iMarker_PerBound++)
    if (Marker_PerBound[iMarker_PerBound] == val_marker) break;

  /*--- Find corresponding donor. ---*/
  for (jMarker_PerBound = 0; jMarker_PerBound < nMarker_PerBound; jMarker_PerBound++)
    if (Marker_PerBound[jMarker_PerBound] == Marker_PerDonor[iMarker_PerBound]) break;

  /*--- Find and return global marker index for donor boundary. ---*/
  for (kMarker_All = 0; kMarker_All < nMarker_CfgFile; kMarker_All++)
    if (Marker_PerBound[jMarker_PerBound] == Marker_All_TagBound[kMarker_All]) break;

  return kMarker_All;
}

su2double CConfig::GetActDisk_NetThrust(string val_marker) {
  unsigned short iMarker_ActDisk;
  for (iMarker_ActDisk = 0; iMarker_ActDisk < nMarker_ActDiskInlet; iMarker_ActDisk++)
    if ((Marker_ActDiskInlet[iMarker_ActDisk] == val_marker) ||
        (Marker_ActDiskOutlet[iMarker_ActDisk] == val_marker)) break;
  return ActDisk_NetThrust[iMarker_ActDisk];
}

su2double CConfig::GetActDisk_Power(string val_marker) {
  unsigned short iMarker_ActDisk;
  for (iMarker_ActDisk = 0; iMarker_ActDisk < nMarker_ActDiskInlet; iMarker_ActDisk++)
    if ((Marker_ActDiskInlet[iMarker_ActDisk] == val_marker) ||
        (Marker_ActDiskOutlet[iMarker_ActDisk] == val_marker)) break;
  return ActDisk_Power[iMarker_ActDisk];
}

su2double CConfig::GetActDisk_MassFlow(string val_marker) {
  unsigned short iMarker_ActDisk;
  for (iMarker_ActDisk = 0; iMarker_ActDisk < nMarker_ActDiskInlet; iMarker_ActDisk++)
    if ((Marker_ActDiskInlet[iMarker_ActDisk] == val_marker) ||
        (Marker_ActDiskOutlet[iMarker_ActDisk] == val_marker)) break;
  return ActDisk_MassFlow[iMarker_ActDisk];
}

su2double CConfig::GetActDisk_Mach(string val_marker) {
  unsigned short iMarker_ActDisk;
  for (iMarker_ActDisk = 0; iMarker_ActDisk < nMarker_ActDiskInlet; iMarker_ActDisk++)
    if ((Marker_ActDiskInlet[iMarker_ActDisk] == val_marker) ||
        (Marker_ActDiskOutlet[iMarker_ActDisk] == val_marker)) break;
  return ActDisk_Mach[iMarker_ActDisk];
}

su2double CConfig::GetActDisk_Force(string val_marker) {
  unsigned short iMarker_ActDisk;
  for (iMarker_ActDisk = 0; iMarker_ActDisk < nMarker_ActDiskInlet; iMarker_ActDisk++)
    if ((Marker_ActDiskInlet[iMarker_ActDisk] == val_marker) ||
        (Marker_ActDiskOutlet[iMarker_ActDisk] == val_marker)) break;
  return ActDisk_Force[iMarker_ActDisk];
}

su2double CConfig::GetActDisk_BCThrust(string val_marker) {
  unsigned short iMarker_ActDisk;
  for (iMarker_ActDisk = 0; iMarker_ActDisk < nMarker_ActDiskInlet; iMarker_ActDisk++)
    if ((Marker_ActDiskInlet[iMarker_ActDisk] == val_marker) ||
        (Marker_ActDiskOutlet[iMarker_ActDisk] == val_marker)) break;
  return ActDisk_BCThrust[iMarker_ActDisk];
}

su2double CConfig::GetActDisk_BCThrust_Old(string val_marker) {
  unsigned short iMarker_ActDisk;
  for (iMarker_ActDisk = 0; iMarker_ActDisk < nMarker_ActDiskInlet; iMarker_ActDisk++)
    if ((Marker_ActDiskInlet[iMarker_ActDisk] == val_marker) ||
        (Marker_ActDiskOutlet[iMarker_ActDisk] == val_marker)) break;
  return ActDisk_BCThrust_Old[iMarker_ActDisk];
}

void CConfig::SetActDisk_BCThrust(string val_marker, su2double val_actdisk_bcthrust) {
  unsigned short iMarker_ActDisk;
  for (iMarker_ActDisk = 0; iMarker_ActDisk < nMarker_ActDiskInlet; iMarker_ActDisk++)
    if ((Marker_ActDiskInlet[iMarker_ActDisk] == val_marker) ||
        (Marker_ActDiskOutlet[iMarker_ActDisk] == val_marker)) break;
  ActDisk_BCThrust[iMarker_ActDisk] = val_actdisk_bcthrust;
}

void CConfig::SetActDisk_BCThrust_Old(string val_marker, su2double val_actdisk_bcthrust_old) {
  unsigned short iMarker_ActDisk;
  for (iMarker_ActDisk = 0; iMarker_ActDisk < nMarker_ActDiskInlet; iMarker_ActDisk++)
    if ((Marker_ActDiskInlet[iMarker_ActDisk] == val_marker) ||
        (Marker_ActDiskOutlet[iMarker_ActDisk] == val_marker)) break;
  ActDisk_BCThrust_Old[iMarker_ActDisk] = val_actdisk_bcthrust_old;
}

su2double CConfig::GetActDisk_Area(string val_marker) {
  unsigned short iMarker_ActDisk;
  for (iMarker_ActDisk = 0; iMarker_ActDisk < nMarker_ActDiskInlet; iMarker_ActDisk++)
    if ((Marker_ActDiskInlet[iMarker_ActDisk] == val_marker) ||
        (Marker_ActDiskOutlet[iMarker_ActDisk] == val_marker)) break;
  return ActDisk_Area[iMarker_ActDisk];
}

su2double CConfig::GetActDisk_ReverseMassFlow(string val_marker) {
  unsigned short iMarker_ActDisk;
  for (iMarker_ActDisk = 0; iMarker_ActDisk < nMarker_ActDiskInlet; iMarker_ActDisk++)
    if ((Marker_ActDiskInlet[iMarker_ActDisk] == val_marker) ||
        (Marker_ActDiskOutlet[iMarker_ActDisk] == val_marker)) break;
  return ActDisk_ReverseMassFlow[iMarker_ActDisk];
}

su2double CConfig::GetActDisk_PressJump(string val_marker, unsigned short val_value) {
  unsigned short iMarker_ActDisk;
  for (iMarker_ActDisk = 0; iMarker_ActDisk < nMarker_ActDiskInlet; iMarker_ActDisk++)
    if ((Marker_ActDiskInlet[iMarker_ActDisk] == val_marker) ||
        (Marker_ActDiskOutlet[iMarker_ActDisk] == val_marker)) break;
  return ActDisk_PressJump[iMarker_ActDisk][val_value];
}

su2double CConfig::GetActDisk_TempJump(string val_marker, unsigned short val_value) {
  unsigned short iMarker_ActDisk;
  for (iMarker_ActDisk = 0; iMarker_ActDisk < nMarker_ActDiskInlet; iMarker_ActDisk++)
    if ((Marker_ActDiskInlet[iMarker_ActDisk] == val_marker) ||
        (Marker_ActDiskOutlet[iMarker_ActDisk] == val_marker)) break;
  return ActDisk_TempJump[iMarker_ActDisk][val_value];;
}

su2double CConfig::GetActDisk_Omega(string val_marker, unsigned short val_value) {
  unsigned short iMarker_ActDisk;
  for (iMarker_ActDisk = 0; iMarker_ActDisk < nMarker_ActDiskInlet; iMarker_ActDisk++)
    if ((Marker_ActDiskInlet[iMarker_ActDisk] == val_marker) ||
        (Marker_ActDiskOutlet[iMarker_ActDisk] == val_marker)) break;
  return ActDisk_Omega[iMarker_ActDisk][val_value];;
}

su2double CConfig::GetOutlet_MassFlow(string val_marker) {
  unsigned short iMarker_Outlet;
  for (iMarker_Outlet = 0; iMarker_Outlet < nMarker_Outlet; iMarker_Outlet++)
    if ((Marker_Outlet[iMarker_Outlet] == val_marker)) break;
  return Outlet_MassFlow[iMarker_Outlet];
}

su2double CConfig::GetOutlet_Density(string val_marker) {
  unsigned short iMarker_Outlet;
  for (iMarker_Outlet = 0; iMarker_Outlet < nMarker_Outlet; iMarker_Outlet++)
    if ((Marker_Outlet[iMarker_Outlet] == val_marker)) break;
  return Outlet_Density[iMarker_Outlet];
}

su2double CConfig::GetOutlet_Area(string val_marker) {
  unsigned short iMarker_Outlet;
  for (iMarker_Outlet = 0; iMarker_Outlet < nMarker_Outlet; iMarker_Outlet++)
    if ((Marker_Outlet[iMarker_Outlet] == val_marker)) break;
  return Outlet_Area[iMarker_Outlet];
}

unsigned short CConfig::GetMarker_CfgFile_ActDiskOutlet(string val_marker) {
  unsigned short iMarker_ActDisk, kMarker_All;
  
  /*--- Find the marker for this actuator disk inlet. ---*/
  
  for (iMarker_ActDisk = 0; iMarker_ActDisk < nMarker_ActDiskInlet; iMarker_ActDisk++)
    if (Marker_ActDiskInlet[iMarker_ActDisk] == val_marker) break;
  
  /*--- Find and return global marker index for the actuator disk outlet. ---*/
  
  for (kMarker_All = 0; kMarker_All < nMarker_CfgFile; kMarker_All++)
    if (Marker_ActDiskOutlet[iMarker_ActDisk] == Marker_CfgFile_TagBound[kMarker_All]) break;
  
  return kMarker_All;
}

unsigned short CConfig::GetMarker_CfgFile_EngineExhaust(string val_marker) {
  unsigned short iMarker_Engine, kMarker_All;
  
  /*--- Find the marker for this engine inflow. ---*/
  
  for (iMarker_Engine = 0; iMarker_Engine < nMarker_EngineInflow; iMarker_Engine++)
    if (Marker_EngineInflow[iMarker_Engine] == val_marker) break;
  
  /*--- Find and return global marker index for the engine exhaust. ---*/
  
  for (kMarker_All = 0; kMarker_All < nMarker_CfgFile; kMarker_All++)
    if (Marker_EngineExhaust[iMarker_Engine] == Marker_CfgFile_TagBound[kMarker_All]) break;
  
  return kMarker_All;
}

void CConfig::SetnPeriodicIndex(unsigned short val_index) {

  /*--- Store total number of transformations. ---*/
  nPeriodic_Index = val_index;

  /*--- Allocate memory for centers, angles, translations. ---*/
  Periodic_Center    = new su2double*[nPeriodic_Index];
  Periodic_Rotation  = new su2double*[nPeriodic_Index];
  Periodic_Translate = new su2double*[nPeriodic_Index];
  
  for (unsigned long i = 0; i < nPeriodic_Index; i++) {
    Periodic_Center[i]    = new su2double[3];
    Periodic_Rotation[i]  = new su2double[3];
    Periodic_Translate[i] = new su2double[3];
  }
  
}

void CConfig::AllocateRotationMatrix(void) {
  
  /*--- Initial allocate of memory for rotation matrix ---*/
  
  Rotation_Matrix = new su2double**[nPeriodic_Index];
  for (unsigned short iPeriodic = 0; iPeriodic < nPeriodic_Index; iPeriodic++) {
    Rotation_Matrix[iPeriodic] = new su2double*[3];
    for (unsigned short iDim = 0; iDim < 3; iDim++)
      Rotation_Matrix[iPeriodic][iDim] = new su2double[3];
  }
  
}

void CConfig::SetRotationMatrix(unsigned short val_index) {
  
  su2double tht, cosTht, sinTht, phi, cosPhi, sinPhi, psi, cosPsi, sinPsi;
  
  /*--- Build and store the periodic rotations for fast access later ---*/
  
  for (unsigned short iPeriodic = 0; iPeriodic < nPeriodic_Index; iPeriodic++) {
    
    /*--- Store angles separately for clarity. ---*/
    
    tht = Periodic_Rotation[iPeriodic][0]; cosTht = cos(tht); sinTht = sin(tht);
    phi = Periodic_Rotation[iPeriodic][1]; cosPhi = cos(phi); sinPhi = sin(phi);
    psi = Periodic_Rotation[iPeriodic][2]; cosPsi = cos(psi); sinPsi = sin(psi);
    
    /*--- Compute the rotation matrix. Note that the implicit ordering is
     rotation about the x-axis, y-axis, then z-axis. Note that this is the
     transpose of the matrix used during the preprocessing stage. ---*/
    
    Rotation_Matrix[iPeriodic][0][0] = cosPhi*cosPsi;
    Rotation_Matrix[iPeriodic][0][1] = cosPhi*sinPsi;
    Rotation_Matrix[iPeriodic][0][2] = -sinPhi;
    
    Rotation_Matrix[iPeriodic][1][0] = sinTht*sinPhi*cosPsi - cosTht*sinPsi;
    Rotation_Matrix[iPeriodic][1][1] = sinTht*sinPhi*sinPsi + cosTht*cosPsi;
    Rotation_Matrix[iPeriodic][1][2] = sinTht*cosPhi;
    
    Rotation_Matrix[iPeriodic][2][0] = cosTht*sinPhi*cosPsi + sinTht*sinPsi;
    Rotation_Matrix[iPeriodic][2][1] = cosTht*sinPhi*sinPsi - sinTht*cosPsi;
    Rotation_Matrix[iPeriodic][2][2] = cosTht*cosPhi;
  }
  
}

unsigned short CConfig::GetMarker_Moving(string val_marker) {
  unsigned short iMarker_Moving;

  /*--- Find the marker for this moving boundary. ---*/
  for (iMarker_Moving = 0; iMarker_Moving < nMarker_Moving; iMarker_Moving++)
    if (Marker_Moving[iMarker_Moving] == val_marker) break;

  return iMarker_Moving;
}

su2double CConfig::GetDirichlet_Value(string val_marker) {
  unsigned short iMarker_Dirichlet;
  for (iMarker_Dirichlet = 0; iMarker_Dirichlet < nMarker_Dirichlet; iMarker_Dirichlet++)
    if (Marker_Dirichlet[iMarker_Dirichlet] == val_marker) break;
  return Dirichlet_Value[iMarker_Dirichlet];
}

bool CConfig::GetDirichlet_Boundary(string val_marker) {
  unsigned short iMarker_Dirichlet;
  bool Dirichlet = false;
  for (iMarker_Dirichlet = 0; iMarker_Dirichlet < nMarker_Dirichlet; iMarker_Dirichlet++)
    if (Marker_Dirichlet[iMarker_Dirichlet] == val_marker) {
      Dirichlet = true;
      break;
    }
  return Dirichlet;
}

su2double CConfig::GetExhaust_Temperature_Target(string val_marker) {
  unsigned short iMarker_EngineExhaust;
  for (iMarker_EngineExhaust = 0; iMarker_EngineExhaust < nMarker_EngineExhaust; iMarker_EngineExhaust++)
    if (Marker_EngineExhaust[iMarker_EngineExhaust] == val_marker) break;
  return Exhaust_Temperature_Target[iMarker_EngineExhaust];
}

su2double CConfig::GetExhaust_Pressure_Target(string val_marker) {
  unsigned short iMarker_EngineExhaust;
  for (iMarker_EngineExhaust = 0; iMarker_EngineExhaust < nMarker_EngineExhaust; iMarker_EngineExhaust++)
    if (Marker_EngineExhaust[iMarker_EngineExhaust] == val_marker) break;
  return Exhaust_Pressure_Target[iMarker_EngineExhaust];
}

unsigned short CConfig::GetKind_Inc_Inlet(string val_marker) {
  unsigned short iMarker_Inlet;
  for (iMarker_Inlet = 0; iMarker_Inlet < nMarker_Inlet; iMarker_Inlet++)
    if (Marker_Inlet[iMarker_Inlet] == val_marker) break;
  return Kind_Inc_Inlet[iMarker_Inlet];
}

unsigned short CConfig::GetKind_Inc_Outlet(string val_marker) {
  unsigned short iMarker_Outlet;
  for (iMarker_Outlet = 0; iMarker_Outlet < nMarker_Outlet; iMarker_Outlet++)
    if (Marker_Outlet[iMarker_Outlet] == val_marker) break;
  return Kind_Inc_Outlet[iMarker_Outlet];
}

su2double CConfig::GetInlet_Ttotal(string val_marker) {
  unsigned short iMarker_Inlet;
  for (iMarker_Inlet = 0; iMarker_Inlet < nMarker_Inlet; iMarker_Inlet++)
    if (Marker_Inlet[iMarker_Inlet] == val_marker) break;
  return Inlet_Ttotal[iMarker_Inlet];
}

su2double CConfig::GetInlet_Ptotal(string val_marker) {
  unsigned short iMarker_Inlet;
  for (iMarker_Inlet = 0; iMarker_Inlet < nMarker_Inlet; iMarker_Inlet++)
    if (Marker_Inlet[iMarker_Inlet] == val_marker) break;
  return Inlet_Ptotal[iMarker_Inlet];
}

void CConfig::SetInlet_Ptotal(su2double val_pressure, string val_marker) {
  unsigned short iMarker_Inlet;
  for (iMarker_Inlet = 0; iMarker_Inlet < nMarker_Inlet; iMarker_Inlet++)
    if (Marker_Inlet[iMarker_Inlet] == val_marker)
      Inlet_Ptotal[iMarker_Inlet] = val_pressure;
}

su2double* CConfig::GetInlet_FlowDir(string val_marker) {
  unsigned short iMarker_Inlet;
  for (iMarker_Inlet = 0; iMarker_Inlet < nMarker_Inlet; iMarker_Inlet++)
    if (Marker_Inlet[iMarker_Inlet] == val_marker) break;
  return Inlet_FlowDir[iMarker_Inlet];
}

su2double CConfig::GetInlet_Temperature(string val_marker) {
  unsigned short iMarker_Supersonic_Inlet;
  for (iMarker_Supersonic_Inlet = 0; iMarker_Supersonic_Inlet < nMarker_Supersonic_Inlet; iMarker_Supersonic_Inlet++)
    if (Marker_Supersonic_Inlet[iMarker_Supersonic_Inlet] == val_marker) break;
  return Inlet_Temperature[iMarker_Supersonic_Inlet];
}

su2double CConfig::GetInlet_Pressure(string val_marker) {
  unsigned short iMarker_Supersonic_Inlet;
  for (iMarker_Supersonic_Inlet = 0; iMarker_Supersonic_Inlet < nMarker_Supersonic_Inlet; iMarker_Supersonic_Inlet++)
    if (Marker_Supersonic_Inlet[iMarker_Supersonic_Inlet] == val_marker) break;
  return Inlet_Pressure[iMarker_Supersonic_Inlet];
}

su2double* CConfig::GetInlet_Velocity(string val_marker) {
  unsigned short iMarker_Supersonic_Inlet;
  for (iMarker_Supersonic_Inlet = 0; iMarker_Supersonic_Inlet < nMarker_Supersonic_Inlet; iMarker_Supersonic_Inlet++)
    if (Marker_Supersonic_Inlet[iMarker_Supersonic_Inlet] == val_marker) break;
  return Inlet_Velocity[iMarker_Supersonic_Inlet];
}

su2double CConfig::GetOutlet_Pressure(string val_marker) {
  unsigned short iMarker_Outlet;
  for (iMarker_Outlet = 0; iMarker_Outlet < nMarker_Outlet; iMarker_Outlet++)
    if (Marker_Outlet[iMarker_Outlet] == val_marker) break;
  return Outlet_Pressure[iMarker_Outlet];
}

void CConfig::SetOutlet_Pressure(su2double val_pressure, string val_marker) {
  unsigned short iMarker_Outlet;
  for (iMarker_Outlet = 0; iMarker_Outlet < nMarker_Outlet; iMarker_Outlet++)
    if (Marker_Outlet[iMarker_Outlet] == val_marker)
      Outlet_Pressure[iMarker_Outlet] = val_pressure;
}

su2double CConfig::GetRiemann_Var1(string val_marker) {
  unsigned short iMarker_Riemann;
  for (iMarker_Riemann = 0; iMarker_Riemann < nMarker_Riemann; iMarker_Riemann++)
    if (Marker_Riemann[iMarker_Riemann] == val_marker) break;
  return Riemann_Var1[iMarker_Riemann];
}

su2double CConfig::GetRiemann_Var2(string val_marker) {
  unsigned short iMarker_Riemann;
  for (iMarker_Riemann = 0; iMarker_Riemann < nMarker_Riemann; iMarker_Riemann++)
    if (Marker_Riemann[iMarker_Riemann] == val_marker) break;
  return Riemann_Var2[iMarker_Riemann];
}

su2double* CConfig::GetRiemann_FlowDir(string val_marker) {
  unsigned short iMarker_Riemann;
  for (iMarker_Riemann = 0; iMarker_Riemann < nMarker_Riemann; iMarker_Riemann++)
    if (Marker_Riemann[iMarker_Riemann] == val_marker) break;
  return Riemann_FlowDir[iMarker_Riemann];
}

unsigned short CConfig::GetKind_Data_Riemann(string val_marker) {
  unsigned short iMarker_Riemann;
  for (iMarker_Riemann = 0; iMarker_Riemann < nMarker_Riemann; iMarker_Riemann++)
    if (Marker_Riemann[iMarker_Riemann] == val_marker) break;
  return Kind_Data_Riemann[iMarker_Riemann];
}


su2double CConfig::GetGiles_Var1(string val_marker) {
  unsigned short iMarker_Giles;
  for (iMarker_Giles = 0; iMarker_Giles < nMarker_Giles; iMarker_Giles++)
    if (Marker_Giles[iMarker_Giles] == val_marker) break;
  return Giles_Var1[iMarker_Giles];
}

void CConfig::SetGiles_Var1(su2double newVar1, string val_marker) {
  unsigned short iMarker_Giles;
  for (iMarker_Giles = 0; iMarker_Giles < nMarker_Giles; iMarker_Giles++)
    if (Marker_Giles[iMarker_Giles] == val_marker) break;
  Giles_Var1[iMarker_Giles] = newVar1;
}

su2double CConfig::GetGiles_Var2(string val_marker) {
  unsigned short iMarker_Giles;
  for (iMarker_Giles = 0; iMarker_Giles < nMarker_Giles; iMarker_Giles++)
    if (Marker_Giles[iMarker_Giles] == val_marker) break;
  return Giles_Var2[iMarker_Giles];
}

su2double CConfig::GetGiles_RelaxFactorAverage(string val_marker) {
  unsigned short iMarker_Giles;
  for (iMarker_Giles = 0; iMarker_Giles < nMarker_Giles; iMarker_Giles++)
    if (Marker_Giles[iMarker_Giles] == val_marker) break;
  return RelaxFactorAverage[iMarker_Giles];
}

su2double CConfig::GetGiles_RelaxFactorFourier(string val_marker) {
  unsigned short iMarker_Giles;
  for (iMarker_Giles = 0; iMarker_Giles < nMarker_Giles; iMarker_Giles++)
    if (Marker_Giles[iMarker_Giles] == val_marker) break;
  return RelaxFactorFourier[iMarker_Giles];
}

su2double* CConfig::GetGiles_FlowDir(string val_marker) {
  unsigned short iMarker_Giles;
  for (iMarker_Giles = 0; iMarker_Giles < nMarker_Giles; iMarker_Giles++)
    if (Marker_Giles[iMarker_Giles] == val_marker) break;
  return Giles_FlowDir[iMarker_Giles];
}

unsigned short CConfig::GetKind_Data_Giles(string val_marker) {
  unsigned short iMarker_Giles;
  for (iMarker_Giles = 0; iMarker_Giles < nMarker_Giles; iMarker_Giles++)
    if (Marker_Giles[iMarker_Giles] == val_marker) break;
  return Kind_Data_Giles[iMarker_Giles];
}


su2double CConfig::GetPressureOut_BC() {
  unsigned short iMarker_BC;
  su2double pres_out = 0.0;
  for (iMarker_BC = 0; iMarker_BC < nMarker_Giles; iMarker_BC++){
    if (Kind_Data_Giles[iMarker_BC] == STATIC_PRESSURE || Kind_Data_Giles[iMarker_BC] == STATIC_PRESSURE_1D || Kind_Data_Giles[iMarker_BC] == RADIAL_EQUILIBRIUM ){
      pres_out = Giles_Var1[iMarker_BC];
    }
  }
  for (iMarker_BC = 0; iMarker_BC < nMarker_Riemann; iMarker_BC++){
    if (Kind_Data_Riemann[iMarker_BC] == STATIC_PRESSURE || Kind_Data_Riemann[iMarker_BC] == RADIAL_EQUILIBRIUM){
      pres_out = Riemann_Var1[iMarker_BC];
    }
  }
  return pres_out/Pressure_Ref;
}


void CConfig::SetPressureOut_BC(su2double val_press) {
  unsigned short iMarker_BC;
  for (iMarker_BC = 0; iMarker_BC < nMarker_Giles; iMarker_BC++){
    if (Kind_Data_Giles[iMarker_BC] == STATIC_PRESSURE || Kind_Data_Giles[iMarker_BC] == STATIC_PRESSURE_1D || Kind_Data_Giles[iMarker_BC] == RADIAL_EQUILIBRIUM ){
      Giles_Var1[iMarker_BC] = val_press*Pressure_Ref;
    }
  }
  for (iMarker_BC = 0; iMarker_BC < nMarker_Riemann; iMarker_BC++){
    if (Kind_Data_Riemann[iMarker_BC] == STATIC_PRESSURE || Kind_Data_Riemann[iMarker_BC] == RADIAL_EQUILIBRIUM){
      Riemann_Var1[iMarker_BC] = val_press*Pressure_Ref;
    }
  }
}

su2double CConfig::GetTotalPressureIn_BC() {
  unsigned short iMarker_BC;
  su2double tot_pres_in = 0.0;
  for (iMarker_BC = 0; iMarker_BC < nMarker_Giles; iMarker_BC++){
    if (Kind_Data_Giles[iMarker_BC] == TOTAL_CONDITIONS_PT || Kind_Data_Giles[iMarker_BC] == TOTAL_CONDITIONS_PT_1D){
      tot_pres_in = Giles_Var1[iMarker_BC];
    }
  }
  for (iMarker_BC = 0; iMarker_BC < nMarker_Riemann; iMarker_BC++){
    if (Kind_Data_Riemann[iMarker_BC] == TOTAL_CONDITIONS_PT ){
      tot_pres_in = Riemann_Var1[iMarker_BC];
    }
  }
  if(nMarker_Inlet == 1 && Kind_Inlet == TOTAL_CONDITIONS){
    tot_pres_in = Inlet_Ptotal[0];
  }
  return tot_pres_in/Pressure_Ref;
}

su2double CConfig::GetTotalTemperatureIn_BC() {
  unsigned short iMarker_BC;
  su2double tot_temp_in = 0.0;
  for (iMarker_BC = 0; iMarker_BC < nMarker_Giles; iMarker_BC++){
    if (Kind_Data_Giles[iMarker_BC] == TOTAL_CONDITIONS_PT || Kind_Data_Giles[iMarker_BC] == TOTAL_CONDITIONS_PT_1D){
      tot_temp_in = Giles_Var2[iMarker_BC];
    }
  }
  for (iMarker_BC = 0; iMarker_BC < nMarker_Riemann; iMarker_BC++){
    if (Kind_Data_Riemann[iMarker_BC] == TOTAL_CONDITIONS_PT ){
      tot_temp_in = Riemann_Var2[iMarker_BC];
    }
  }

  if(nMarker_Inlet == 1 && Kind_Inlet == TOTAL_CONDITIONS){
    tot_temp_in = Inlet_Ttotal[0];
  }
  return tot_temp_in/Temperature_Ref;
}

void CConfig::SetTotalTemperatureIn_BC(su2double val_temp) {
  unsigned short iMarker_BC;
  for (iMarker_BC = 0; iMarker_BC < nMarker_Giles; iMarker_BC++){
    if (Kind_Data_Giles[iMarker_BC] == TOTAL_CONDITIONS_PT || Kind_Data_Giles[iMarker_BC] == TOTAL_CONDITIONS_PT_1D){
      Giles_Var2[iMarker_BC] = val_temp*Temperature_Ref;
    }
  }
  for (iMarker_BC = 0; iMarker_BC < nMarker_Riemann; iMarker_BC++){
    if (Kind_Data_Riemann[iMarker_BC] == TOTAL_CONDITIONS_PT ){
      Riemann_Var2[iMarker_BC] = val_temp*Temperature_Ref;
    }
  }

  if(nMarker_Inlet == 1 && Kind_Inlet == TOTAL_CONDITIONS){
    Inlet_Ttotal[0] = val_temp*Temperature_Ref;
  }
}

su2double CConfig::GetFlowAngleIn_BC() {
  unsigned short iMarker_BC;
  su2double alpha_in = 0.0;
  for (iMarker_BC = 0; iMarker_BC < nMarker_Giles; iMarker_BC++){
    if (Kind_Data_Giles[iMarker_BC] == TOTAL_CONDITIONS_PT || Kind_Data_Giles[iMarker_BC] == TOTAL_CONDITIONS_PT_1D){
      alpha_in = atan(Giles_FlowDir[iMarker_BC][1]/Giles_FlowDir[iMarker_BC][0]);
    }
  }
  for (iMarker_BC = 0; iMarker_BC < nMarker_Riemann; iMarker_BC++){
  	if (Kind_Data_Riemann[iMarker_BC] == TOTAL_CONDITIONS_PT ){
  		alpha_in = atan(Riemann_FlowDir[iMarker_BC][1]/Riemann_FlowDir[iMarker_BC][0]);
  	}
  }

  if(nMarker_Inlet == 1 && Kind_Inlet == TOTAL_CONDITIONS){
  	alpha_in = atan(Inlet_FlowDir[0][1]/Inlet_FlowDir[0][0]);
  }

  return alpha_in;
}

su2double CConfig::GetIncInlet_BC() {

  su2double val_out = 0.0;

  if (nMarker_Inlet > 0) {
    if (Kind_Inc_Inlet[0] == VELOCITY_INLET)
      val_out = Inlet_Ptotal[0]/Velocity_Ref;
    else if (Kind_Inc_Inlet[0] == PRESSURE_INLET)
      val_out = Inlet_Ptotal[0]/Pressure_Ref;
  }

  return val_out;
}

void CConfig::SetIncInlet_BC(su2double val_in) {

  if (nMarker_Inlet > 0) {
    if (Kind_Inc_Inlet[0] == VELOCITY_INLET)
      Inlet_Ptotal[0] = val_in*Velocity_Ref;
    else if (Kind_Inc_Inlet[0] == PRESSURE_INLET)
      Inlet_Ptotal[0] = val_in*Pressure_Ref;
  }
  
}

su2double CConfig::GetIncTemperature_BC() {

  su2double val_out = 0.0;

  if (nMarker_Inlet > 0) {
      val_out = Inlet_Ttotal[0]/Temperature_Ref;
  }

  return val_out;
}

void CConfig::SetIncTemperature_BC(su2double val_temperature) {

  if (nMarker_Inlet > 0) {
      Inlet_Ttotal[0] = val_temperature*Temperature_Ref;
  }
  
}

su2double CConfig::GetIncPressureOut_BC() {

  su2double pressure_out = 0.0;

  if (nMarker_FarField > 0){
    pressure_out = Pressure_FreeStreamND;
  } else if (nMarker_Outlet > 0) {
    pressure_out = Outlet_Pressure[0]/Pressure_Ref;
  }

  return pressure_out;
}

void CConfig::SetIncPressureOut_BC(su2double val_pressure) {

  if (nMarker_FarField > 0){
    Pressure_FreeStreamND = val_pressure;
  } else if (nMarker_Outlet > 0) {
    Outlet_Pressure[0] = val_pressure*Pressure_Ref;
  }

}

su2double CConfig::GetIsothermal_Temperature(string val_marker) {

  unsigned short iMarker_Isothermal = 0;

  if (nMarker_Isothermal > 0) {
    for (iMarker_Isothermal = 0; iMarker_Isothermal < nMarker_Isothermal; iMarker_Isothermal++)
      if (Marker_Isothermal[iMarker_Isothermal] == val_marker) break;
  }

  return Isothermal_Temperature[iMarker_Isothermal];
}

su2double CConfig::GetWall_HeatFlux(string val_marker) {
  unsigned short iMarker_HeatFlux = 0;

  if (nMarker_HeatFlux > 0) {
  for (iMarker_HeatFlux = 0; iMarker_HeatFlux < nMarker_HeatFlux; iMarker_HeatFlux++)
    if (Marker_HeatFlux[iMarker_HeatFlux] == val_marker) break;
  }

  return Heat_Flux[iMarker_HeatFlux];
}

unsigned short CConfig::GetWallFunction_Treatment(string val_marker) {
  unsigned short WallFunction = NO_WALL_FUNCTION;

  for(unsigned short iMarker=0; iMarker<nMarker_WallFunctions; iMarker++) {
    if(Marker_WallFunctions[iMarker] == val_marker) {
      WallFunction = Kind_WallFunctions[iMarker];
      break;
    }
  }

  return WallFunction;
}

unsigned short* CConfig::GetWallFunction_IntInfo(string val_marker) {
  unsigned short *intInfo = NULL;

  for(unsigned short iMarker=0; iMarker<nMarker_WallFunctions; iMarker++) {
    if(Marker_WallFunctions[iMarker] == val_marker) {
      intInfo = IntInfo_WallFunctions[iMarker];
      break;
    }
  }

  return intInfo;
}

su2double* CConfig::GetWallFunction_DoubleInfo(string val_marker) {
  su2double *doubleInfo = NULL;

  for(unsigned short iMarker=0; iMarker<nMarker_WallFunctions; iMarker++) {
    if(Marker_WallFunctions[iMarker] == val_marker) {
      doubleInfo = DoubleInfo_WallFunctions[iMarker];
      break;
    } 
  } 

  return doubleInfo;
}

su2double CConfig::GetEngineInflow_Target(string val_marker) {
  unsigned short iMarker_EngineInflow;
  for (iMarker_EngineInflow = 0; iMarker_EngineInflow < nMarker_EngineInflow; iMarker_EngineInflow++)
    if (Marker_EngineInflow[iMarker_EngineInflow] == val_marker) break;
  return EngineInflow_Target[iMarker_EngineInflow];
}

su2double CConfig::GetInflow_Pressure(string val_marker) {
  unsigned short iMarker_EngineInflow;
  for (iMarker_EngineInflow = 0; iMarker_EngineInflow < nMarker_EngineInflow; iMarker_EngineInflow++)
    if (Marker_EngineInflow[iMarker_EngineInflow] == val_marker) break;
  return Inflow_Pressure[iMarker_EngineInflow];
}

su2double CConfig::GetInflow_MassFlow(string val_marker) {
  unsigned short iMarker_EngineInflow;
  for (iMarker_EngineInflow = 0; iMarker_EngineInflow < nMarker_EngineInflow; iMarker_EngineInflow++)
    if (Marker_EngineInflow[iMarker_EngineInflow] == val_marker) break;
  return Inflow_MassFlow[iMarker_EngineInflow];
}

su2double CConfig::GetInflow_ReverseMassFlow(string val_marker) {
  unsigned short iMarker_EngineInflow;
  for (iMarker_EngineInflow = 0; iMarker_EngineInflow < nMarker_EngineInflow; iMarker_EngineInflow++)
    if (Marker_EngineInflow[iMarker_EngineInflow] == val_marker) break;
  return Inflow_ReverseMassFlow[iMarker_EngineInflow];
}

su2double CConfig::GetInflow_TotalPressure(string val_marker) {
  unsigned short iMarker_EngineInflow;
  for (iMarker_EngineInflow = 0; iMarker_EngineInflow < nMarker_EngineInflow; iMarker_EngineInflow++)
    if (Marker_EngineInflow[iMarker_EngineInflow] == val_marker) break;
  return Inflow_TotalPressure[iMarker_EngineInflow];
}

su2double CConfig::GetInflow_Temperature(string val_marker) {
  unsigned short iMarker_EngineInflow;
  for (iMarker_EngineInflow = 0; iMarker_EngineInflow < nMarker_EngineInflow; iMarker_EngineInflow++)
    if (Marker_EngineInflow[iMarker_EngineInflow] == val_marker) break;
  return Inflow_Temperature[iMarker_EngineInflow];
}

su2double CConfig::GetInflow_TotalTemperature(string val_marker) {
  unsigned short iMarker_EngineInflow;
  for (iMarker_EngineInflow = 0; iMarker_EngineInflow < nMarker_EngineInflow; iMarker_EngineInflow++)
    if (Marker_EngineInflow[iMarker_EngineInflow] == val_marker) break;
  return Inflow_TotalTemperature[iMarker_EngineInflow];
}

su2double CConfig::GetInflow_RamDrag(string val_marker) {
  unsigned short iMarker_EngineInflow;
  for (iMarker_EngineInflow = 0; iMarker_EngineInflow < nMarker_EngineInflow; iMarker_EngineInflow++)
    if (Marker_EngineInflow[iMarker_EngineInflow] == val_marker) break;
  return Inflow_RamDrag[iMarker_EngineInflow];
}

su2double CConfig::GetInflow_Force(string val_marker) {
  unsigned short iMarker_EngineInflow;
  for (iMarker_EngineInflow = 0; iMarker_EngineInflow < nMarker_EngineInflow; iMarker_EngineInflow++)
    if (Marker_EngineInflow[iMarker_EngineInflow] == val_marker) break;
  return Inflow_Force[iMarker_EngineInflow];
}

su2double CConfig::GetInflow_Power(string val_marker) {
  unsigned short iMarker_EngineInflow;
  for (iMarker_EngineInflow = 0; iMarker_EngineInflow < nMarker_EngineInflow; iMarker_EngineInflow++)
    if (Marker_EngineInflow[iMarker_EngineInflow] == val_marker) break;
  return Inflow_Power[iMarker_EngineInflow];
}

su2double CConfig::GetInflow_Mach(string val_marker) {
  unsigned short iMarker_EngineInflow;
  for (iMarker_EngineInflow = 0; iMarker_EngineInflow < nMarker_EngineInflow; iMarker_EngineInflow++)
    if (Marker_EngineInflow[iMarker_EngineInflow] == val_marker) break;
  return Inflow_Mach[iMarker_EngineInflow];
}

su2double CConfig::GetExhaust_Pressure(string val_marker) {
  unsigned short iMarker_EngineExhaust;
  for (iMarker_EngineExhaust = 0; iMarker_EngineExhaust < nMarker_EngineExhaust; iMarker_EngineExhaust++)
    if (Marker_EngineExhaust[iMarker_EngineExhaust] == val_marker) break;
  return Exhaust_Pressure[iMarker_EngineExhaust];
}

su2double CConfig::GetExhaust_Temperature(string val_marker) {
  unsigned short iMarker_EngineExhaust;
  for (iMarker_EngineExhaust = 0; iMarker_EngineExhaust < nMarker_EngineExhaust; iMarker_EngineExhaust++)
    if (Marker_EngineExhaust[iMarker_EngineExhaust] == val_marker) break;
  return Exhaust_Temperature[iMarker_EngineExhaust];
}

su2double CConfig::GetExhaust_MassFlow(string val_marker) {
  unsigned short iMarker_EngineExhaust;
  for (iMarker_EngineExhaust = 0; iMarker_EngineExhaust < nMarker_EngineExhaust; iMarker_EngineExhaust++)
    if (Marker_EngineExhaust[iMarker_EngineExhaust] == val_marker) break;
  return Exhaust_MassFlow[iMarker_EngineExhaust];
}

su2double CConfig::GetExhaust_TotalPressure(string val_marker) {
  unsigned short iMarker_EngineExhaust;
  for (iMarker_EngineExhaust = 0; iMarker_EngineExhaust < nMarker_EngineExhaust; iMarker_EngineExhaust++)
    if (Marker_EngineExhaust[iMarker_EngineExhaust] == val_marker) break;
  return Exhaust_TotalPressure[iMarker_EngineExhaust];
}

su2double CConfig::GetExhaust_TotalTemperature(string val_marker) {
  unsigned short iMarker_EngineExhaust;
  for (iMarker_EngineExhaust = 0; iMarker_EngineExhaust < nMarker_EngineExhaust; iMarker_EngineExhaust++)
    if (Marker_EngineExhaust[iMarker_EngineExhaust] == val_marker) break;
  return Exhaust_TotalTemperature[iMarker_EngineExhaust];
}

su2double CConfig::GetExhaust_GrossThrust(string val_marker) {
  unsigned short iMarker_EngineExhaust;
  for (iMarker_EngineExhaust = 0; iMarker_EngineExhaust < nMarker_EngineExhaust; iMarker_EngineExhaust++)
    if (Marker_EngineExhaust[iMarker_EngineExhaust] == val_marker) break;
  return Exhaust_GrossThrust[iMarker_EngineExhaust];
}

su2double CConfig::GetExhaust_Force(string val_marker) {
  unsigned short iMarker_EngineExhaust;
  for (iMarker_EngineExhaust = 0; iMarker_EngineExhaust < nMarker_EngineExhaust; iMarker_EngineExhaust++)
    if (Marker_EngineExhaust[iMarker_EngineExhaust] == val_marker) break;
  return Exhaust_Force[iMarker_EngineExhaust];
}

su2double CConfig::GetExhaust_Power(string val_marker) {
  unsigned short iMarker_EngineExhaust;
  for (iMarker_EngineExhaust = 0; iMarker_EngineExhaust < nMarker_EngineExhaust; iMarker_EngineExhaust++)
    if (Marker_EngineExhaust[iMarker_EngineExhaust] == val_marker) break;
  return Exhaust_Power[iMarker_EngineExhaust];
}

su2double CConfig::GetActDiskInlet_Pressure(string val_marker) {
  unsigned short iMarker_ActDiskInlet;
  for (iMarker_ActDiskInlet = 0; iMarker_ActDiskInlet < nMarker_ActDiskInlet; iMarker_ActDiskInlet++)
    if (Marker_ActDiskInlet[iMarker_ActDiskInlet] == val_marker) break;
  return ActDiskInlet_Pressure[iMarker_ActDiskInlet];
}

su2double CConfig::GetActDiskInlet_TotalPressure(string val_marker) {
  unsigned short iMarker_ActDiskInlet;
  for (iMarker_ActDiskInlet = 0; iMarker_ActDiskInlet < nMarker_ActDiskInlet; iMarker_ActDiskInlet++)
    if (Marker_ActDiskInlet[iMarker_ActDiskInlet] == val_marker) break;
  return ActDiskInlet_TotalPressure[iMarker_ActDiskInlet];
}

su2double CConfig::GetActDiskInlet_RamDrag(string val_marker) {
  unsigned short iMarker_ActDiskInlet;
  for (iMarker_ActDiskInlet = 0; iMarker_ActDiskInlet < nMarker_ActDiskInlet; iMarker_ActDiskInlet++)
    if (Marker_ActDiskInlet[iMarker_ActDiskInlet] == val_marker) break;
  return ActDiskInlet_RamDrag[iMarker_ActDiskInlet];
}

su2double CConfig::GetActDiskInlet_Force(string val_marker) {
  unsigned short iMarker_ActDiskInlet;
  for (iMarker_ActDiskInlet = 0; iMarker_ActDiskInlet < nMarker_ActDiskInlet; iMarker_ActDiskInlet++)
    if (Marker_ActDiskInlet[iMarker_ActDiskInlet] == val_marker) break;
  return ActDiskInlet_Force[iMarker_ActDiskInlet];
}

su2double CConfig::GetActDiskInlet_Power(string val_marker) {
  unsigned short iMarker_ActDiskInlet;
  for (iMarker_ActDiskInlet = 0; iMarker_ActDiskInlet < nMarker_ActDiskInlet; iMarker_ActDiskInlet++)
    if (Marker_ActDiskInlet[iMarker_ActDiskInlet] == val_marker) break;
  return ActDiskInlet_Power[iMarker_ActDiskInlet];
}

su2double CConfig::GetActDiskOutlet_Pressure(string val_marker) {
  unsigned short iMarker_ActDiskOutlet;
  for (iMarker_ActDiskOutlet = 0; iMarker_ActDiskOutlet < nMarker_ActDiskOutlet; iMarker_ActDiskOutlet++)
    if (Marker_ActDiskOutlet[iMarker_ActDiskOutlet] == val_marker) break;
  return ActDiskOutlet_Pressure[iMarker_ActDiskOutlet];
}

su2double CConfig::GetActDiskOutlet_TotalPressure(string val_marker) {
  unsigned short iMarker_ActDiskOutlet;
  for (iMarker_ActDiskOutlet = 0; iMarker_ActDiskOutlet < nMarker_ActDiskOutlet; iMarker_ActDiskOutlet++)
    if (Marker_ActDiskOutlet[iMarker_ActDiskOutlet] == val_marker) break;
  return ActDiskOutlet_TotalPressure[iMarker_ActDiskOutlet];
}

su2double CConfig::GetActDiskOutlet_GrossThrust(string val_marker) {
  unsigned short iMarker_ActDiskOutlet;
  for (iMarker_ActDiskOutlet = 0; iMarker_ActDiskOutlet < nMarker_ActDiskOutlet; iMarker_ActDiskOutlet++)
    if (Marker_ActDiskOutlet[iMarker_ActDiskOutlet] == val_marker) break;
  return ActDiskOutlet_GrossThrust[iMarker_ActDiskOutlet];
}

su2double CConfig::GetActDiskOutlet_Force(string val_marker) {
  unsigned short iMarker_ActDiskOutlet;
  for (iMarker_ActDiskOutlet = 0; iMarker_ActDiskOutlet < nMarker_ActDiskOutlet; iMarker_ActDiskOutlet++)
    if (Marker_ActDiskOutlet[iMarker_ActDiskOutlet] == val_marker) break;
  return ActDiskOutlet_Force[iMarker_ActDiskOutlet];
}

su2double CConfig::GetActDiskOutlet_Power(string val_marker) {
  unsigned short iMarker_ActDiskOutlet;
  for (iMarker_ActDiskOutlet = 0; iMarker_ActDiskOutlet < nMarker_ActDiskOutlet; iMarker_ActDiskOutlet++)
    if (Marker_ActDiskOutlet[iMarker_ActDiskOutlet] == val_marker) break;
  return ActDiskOutlet_Power[iMarker_ActDiskOutlet];
}

su2double CConfig::GetActDiskInlet_Temperature(string val_marker) {
  unsigned short iMarker_ActDiskInlet;
  for (iMarker_ActDiskInlet = 0; iMarker_ActDiskInlet < nMarker_ActDiskInlet; iMarker_ActDiskInlet++)
    if (Marker_ActDiskInlet[iMarker_ActDiskInlet] == val_marker) break;
  return ActDiskInlet_Temperature[iMarker_ActDiskInlet];
}

su2double CConfig::GetActDiskInlet_TotalTemperature(string val_marker) {
  unsigned short iMarker_ActDiskInlet;
  for (iMarker_ActDiskInlet = 0; iMarker_ActDiskInlet < nMarker_ActDiskInlet; iMarker_ActDiskInlet++)
    if (Marker_ActDiskInlet[iMarker_ActDiskInlet] == val_marker) break;
  return ActDiskInlet_TotalTemperature[iMarker_ActDiskInlet];
}

su2double CConfig::GetActDiskOutlet_Temperature(string val_marker) {
  unsigned short iMarker_ActDiskOutlet;
  for (iMarker_ActDiskOutlet = 0; iMarker_ActDiskOutlet < nMarker_ActDiskOutlet; iMarker_ActDiskOutlet++)
    if (Marker_ActDiskOutlet[iMarker_ActDiskOutlet] == val_marker) break;
  return ActDiskOutlet_Temperature[iMarker_ActDiskOutlet];
}

su2double CConfig::GetActDiskOutlet_TotalTemperature(string val_marker) {
  unsigned short iMarker_ActDiskOutlet;
  for (iMarker_ActDiskOutlet = 0; iMarker_ActDiskOutlet < nMarker_ActDiskOutlet; iMarker_ActDiskOutlet++)
    if (Marker_ActDiskOutlet[iMarker_ActDiskOutlet] == val_marker) break;
  return ActDiskOutlet_TotalTemperature[iMarker_ActDiskOutlet];
}

su2double CConfig::GetActDiskInlet_MassFlow(string val_marker) {
  unsigned short iMarker_ActDiskInlet;
  for (iMarker_ActDiskInlet = 0; iMarker_ActDiskInlet < nMarker_ActDiskInlet; iMarker_ActDiskInlet++)
    if (Marker_ActDiskInlet[iMarker_ActDiskInlet] == val_marker) break;
  return ActDiskInlet_MassFlow[iMarker_ActDiskInlet];
}

su2double CConfig::GetActDiskOutlet_MassFlow(string val_marker) {
  unsigned short iMarker_ActDiskOutlet;
  for (iMarker_ActDiskOutlet = 0; iMarker_ActDiskOutlet < nMarker_ActDiskOutlet; iMarker_ActDiskOutlet++)
    if (Marker_ActDiskOutlet[iMarker_ActDiskOutlet] == val_marker) break;
  return ActDiskOutlet_MassFlow[iMarker_ActDiskOutlet];
}

su2double CConfig::GetDispl_Value(string val_marker) {
  unsigned short iMarker_Displacement;
  for (iMarker_Displacement = 0; iMarker_Displacement < nMarker_Displacement; iMarker_Displacement++)
    if (Marker_Displacement[iMarker_Displacement] == val_marker) break;
  return Displ_Value[iMarker_Displacement];
}

su2double CConfig::GetLoad_Value(string val_marker) {
  unsigned short iMarker_Load;
  for (iMarker_Load = 0; iMarker_Load < nMarker_Load; iMarker_Load++)
    if (Marker_Load[iMarker_Load] == val_marker) break;
  return Load_Value[iMarker_Load];
}

su2double CConfig::GetDamper_Constant(string val_marker) {
  unsigned short iMarker_Damper;
  for (iMarker_Damper = 0; iMarker_Damper < nMarker_Damper; iMarker_Damper++)
    if (Marker_Damper[iMarker_Damper] == val_marker) break;
  return Damper_Constant[iMarker_Damper];
}

su2double CConfig::GetLoad_Dir_Value(string val_marker) {
  unsigned short iMarker_Load_Dir;
  for (iMarker_Load_Dir = 0; iMarker_Load_Dir < nMarker_Load_Dir; iMarker_Load_Dir++)
    if (Marker_Load_Dir[iMarker_Load_Dir] == val_marker) break;
  return Load_Dir_Value[iMarker_Load_Dir];
}

su2double CConfig::GetLoad_Dir_Multiplier(string val_marker) {
  unsigned short iMarker_Load_Dir;
  for (iMarker_Load_Dir = 0; iMarker_Load_Dir < nMarker_Load_Dir; iMarker_Load_Dir++)
    if (Marker_Load_Dir[iMarker_Load_Dir] == val_marker) break;
  return Load_Dir_Multiplier[iMarker_Load_Dir];
}

su2double CConfig::GetDisp_Dir_Value(string val_marker) {
  unsigned short iMarker_Disp_Dir;
  for (iMarker_Disp_Dir = 0; iMarker_Disp_Dir < nMarker_Disp_Dir; iMarker_Disp_Dir++)
    if (Marker_Disp_Dir[iMarker_Disp_Dir] == val_marker) break;
  return Disp_Dir_Value[iMarker_Disp_Dir];
}

su2double CConfig::GetDisp_Dir_Multiplier(string val_marker) {
  unsigned short iMarker_Disp_Dir;
  for (iMarker_Disp_Dir = 0; iMarker_Disp_Dir < nMarker_Disp_Dir; iMarker_Disp_Dir++)
    if (Marker_Disp_Dir[iMarker_Disp_Dir] == val_marker) break;
  return Disp_Dir_Multiplier[iMarker_Disp_Dir];
}

su2double* CConfig::GetLoad_Dir(string val_marker) {
  unsigned short iMarker_Load_Dir;
  for (iMarker_Load_Dir = 0; iMarker_Load_Dir < nMarker_Load_Dir; iMarker_Load_Dir++)
    if (Marker_Load_Dir[iMarker_Load_Dir] == val_marker) break;
  return Load_Dir[iMarker_Load_Dir];
}

su2double* CConfig::GetDisp_Dir(string val_marker) {
  unsigned short iMarker_Disp_Dir;
  for (iMarker_Disp_Dir = 0; iMarker_Disp_Dir < nMarker_Disp_Dir; iMarker_Disp_Dir++)
    if (Marker_Disp_Dir[iMarker_Disp_Dir] == val_marker) break;
  return Disp_Dir[iMarker_Disp_Dir];
}

su2double CConfig::GetLoad_Sine_Amplitude(string val_marker) {
  unsigned short iMarker_Load_Sine;
  for (iMarker_Load_Sine = 0; iMarker_Load_Sine < nMarker_Load_Sine; iMarker_Load_Sine++)
    if (Marker_Load_Sine[iMarker_Load_Sine] == val_marker) break;
  return Load_Sine_Amplitude[iMarker_Load_Sine];
}

su2double CConfig::GetLoad_Sine_Frequency(string val_marker) {
  unsigned short iMarker_Load_Sine;
  for (iMarker_Load_Sine = 0; iMarker_Load_Sine < nMarker_Load_Sine; iMarker_Load_Sine++)
    if (Marker_Load_Sine[iMarker_Load_Sine] == val_marker) break;
  return Load_Sine_Frequency[iMarker_Load_Sine];
}

su2double* CConfig::GetLoad_Sine_Dir(string val_marker) {
  unsigned short iMarker_Load_Sine;
  for (iMarker_Load_Sine = 0; iMarker_Load_Sine < nMarker_Load_Sine; iMarker_Load_Sine++)
    if (Marker_Load_Sine[iMarker_Load_Sine] == val_marker) break;
  return Load_Sine_Dir[iMarker_Load_Sine];
}

su2double CConfig::GetFlowLoad_Value(string val_marker) {
  unsigned short iMarker_FlowLoad;
  for (iMarker_FlowLoad = 0; iMarker_FlowLoad < nMarker_FlowLoad; iMarker_FlowLoad++)
    if (Marker_FlowLoad[iMarker_FlowLoad] == val_marker) break;
  return FlowLoad_Value[iMarker_FlowLoad];
}

void CConfig::SetSpline(vector<su2double> &x, vector<su2double> &y, unsigned long n, su2double yp1, su2double ypn, vector<su2double> &y2) {
  unsigned long i, k;
  su2double p, qn, sig, un, *u;

  u = new su2double [n];

  if (yp1 > 0.99e30)			// The lower boundary condition is set either to be "nat
    y2[0]=u[0]=0.0;			  // -ural"
  else {									// or else to have a specified first derivative.
    y2[0] = -0.5;
    u[0]=(3.0/(x[1]-x[0]))*((y[1]-y[0])/(x[1]-x[0])-yp1);
  }

  for (i=2; i<=n-1; i++) {									//  This is the decomposition loop of the tridiagonal al-
    sig=(x[i-1]-x[i-2])/(x[i]-x[i-2]);		//	gorithm. y2 and u are used for tem-
    p=sig*y2[i-2]+2.0;										//	porary storage of the decomposed
    y2[i-1]=(sig-1.0)/p;										//	factors.
    u[i-1]=(y[i]-y[i-1])/(x[i]-x[i-1]) - (y[i-1]-y[i-2])/(x[i-1]-x[i-2]);
    u[i-1]=(6.0*u[i-1]/(x[i]-x[i-2])-sig*u[i-2])/p;
  }

  if (ypn > 0.99e30)						// The upper boundary condition is set either to be
    qn=un=0.0;									// "natural"
  else {												// or else to have a specified first derivative.
    qn=0.5;
    un=(3.0/(x[n-1]-x[n-2]))*(ypn-(y[n-1]-y[n-2])/(x[n-1]-x[n-2]));
  }
  y2[n-1]=(un-qn*u[n-2])/(qn*y2[n-2]+1.0);
  for (k=n-1; k>=1; k--)					// This is the backsubstitution loop of the tridiagonal
    y2[k-1]=y2[k-1]*y2[k]+u[k-1];	  // algorithm.

  delete[] u;

}

su2double CConfig::GetSpline(vector<su2double>&xa, vector<su2double>&ya, vector<su2double>&y2a, unsigned long n, su2double x) {
  unsigned long klo, khi, k;
  su2double h, b, a, y;

  klo=1;										// We will find the right place in the table by means of
  khi=n;										// bisection. This is optimal if sequential calls to this
  while (khi-klo > 1) {			// routine are at random values of x. If sequential calls
    k=(khi+klo) >> 1;				// are in order, and closely spaced, one would do better
    if (xa[k-1] > x) khi=k;		// to store previous values of klo and khi and test if
    else klo=k;							// they remain appropriate on the next call.
  }								// klo and khi now bracket the input value of x
  h=xa[khi-1]-xa[klo-1];
  if (h == 0.0) cout << "Bad xa input to routine splint" << endl;	// The xa?s must be dis-
  a=(xa[khi-1]-x)/h;																					      // tinct.
  b=(x-xa[klo-1])/h;				// Cubic spline polynomial is now evaluated.
  y=a*ya[klo-1]+b*ya[khi-1]+((a*a*a-a)*y2a[klo-1]+(b*b*b-b)*y2a[khi-1])*(h*h)/6.0;

  return y;
}

void CConfig::Tick(double *val_start_time) {

#ifdef PROFILE
#ifndef HAVE_MPI
  *val_start_time = double(clock())/double(CLOCKS_PER_SEC);
#else
  *val_start_time = MPI_Wtime();
#endif

#endif

}

void CConfig::Tock(double val_start_time, string val_function_name, int val_group_id) {

#ifdef PROFILE

  double val_stop_time = 0.0, val_elapsed_time = 0.0;

#ifndef HAVE_MPI
  val_stop_time = double(clock())/double(CLOCKS_PER_SEC);
#else
  val_stop_time = MPI_Wtime();
#endif

  /*--- Compute the elapsed time for this subroutine ---*/
  val_elapsed_time = val_stop_time - val_start_time;

  /*--- Store the subroutine name and the elapsed time ---*/
  Profile_Function_tp.push_back(val_function_name);
  Profile_Time_tp.push_back(val_elapsed_time);
  Profile_ID_tp.push_back(val_group_id);

#endif

}

void CConfig::SetProfilingCSV(void) {

#ifdef PROFILE

  int rank = MASTER_NODE;
  int size = SINGLE_NODE;
#ifdef HAVE_MPI
  SU2_MPI::Comm_rank(MPI_COMM_WORLD, &rank);
  SU2_MPI::Comm_size(MPI_COMM_WORLD, &size);
#endif

  /*--- Each rank has the same stack trace, so the they have the same
   function calls and ordering in the vectors. We're going to reduce
   the timings from each rank and extract the avg, min, and max timings. ---*/

  /*--- First, create a local mapping, so that we can extract the
   min and max values for each function. ---*/

  for (unsigned int i = 0; i < Profile_Function_tp.size(); i++) {

    /*--- Add the function and initialize if not already stored (the ID
     only needs to be stored the first time).---*/
    if (Profile_Map_tp.find(Profile_Function_tp[i]) == Profile_Map_tp.end()) {

      vector<int> profile; profile.push_back(i);
      Profile_Map_tp.insert(pair<string,vector<int> >(Profile_Function_tp[i],profile));

    } else {

      /*--- This function has already been added, so simply increment the
       number of calls and total time for this function. ---*/

      Profile_Map_tp[Profile_Function_tp[i]].push_back(i);

    }
  }

  /*--- We now have everything gathered by function name, so we can loop over
   each function and store the min/max times. ---*/

  int map_size = 0;
  for (map<string,vector<int> >::iterator it=Profile_Map_tp.begin(); it!=Profile_Map_tp.end(); ++it) {
    map_size++;
  }

  /*--- Allocate and initialize memory ---*/

  double *l_min_red, *l_max_red, *l_tot_red, *l_avg_red;
  int *n_calls_red;
  double* l_min = new double[map_size];
  double* l_max = new double[map_size];
  double* l_tot = new double[map_size];
  double* l_avg = new double[map_size];
  int* n_calls  = new int[map_size];
  for (int i = 0; i < map_size; i++)
  {
    l_min[i]   = 1e10;
    l_max[i]   = 0.0;
    l_tot[i]   = 0.0;
    l_avg[i]   = 0.0;
    n_calls[i] = 0;
  }

  /*--- Collect the info for each function from the current rank ---*/

  int func_counter = 0;
  for (map<string,vector<int> >::iterator it=Profile_Map_tp.begin(); it!=Profile_Map_tp.end(); ++it) {

    for (unsigned int i = 0; i < (it->second).size(); i++) {
      n_calls[func_counter]++;
      l_tot[func_counter] += Profile_Time_tp[(it->second)[i]];
      if (Profile_Time_tp[(it->second)[i]] < l_min[func_counter])
        l_min[func_counter] = Profile_Time_tp[(it->second)[i]];
      if (Profile_Time_tp[(it->second)[i]] > l_max[func_counter])
        l_max[func_counter] = Profile_Time_tp[(it->second)[i]];

    }
    l_avg[func_counter] = l_tot[func_counter]/((double)n_calls[func_counter]);
    func_counter++;
  }

  /*--- Now reduce the data ---*/

  if (rank == MASTER_NODE) {
    l_min_red = new double[map_size];
    l_max_red = new double[map_size];
    l_tot_red = new double[map_size];
    l_avg_red = new double[map_size];
    n_calls_red  = new int[map_size];
  }

#ifdef HAVE_MPI
  MPI_Reduce(n_calls, n_calls_red, map_size, MPI_INT, MPI_SUM, MASTER_NODE, MPI_COMM_WORLD);
  MPI_Reduce(l_tot, l_tot_red, map_size, MPI_DOUBLE, MPI_SUM, MASTER_NODE, MPI_COMM_WORLD);
  MPI_Reduce(l_avg, l_avg_red, map_size, MPI_DOUBLE, MPI_SUM, MASTER_NODE, MPI_COMM_WORLD);
  MPI_Reduce(l_min, l_min_red, map_size, MPI_DOUBLE, MPI_MIN, MASTER_NODE, MPI_COMM_WORLD);
  MPI_Reduce(l_max, l_max_red, map_size, MPI_DOUBLE, MPI_MAX, MASTER_NODE, MPI_COMM_WORLD);
#else
  memcpy(n_calls_red, n_calls, map_size*sizeof(int));
  memcpy(l_tot_red,   l_tot,   map_size*sizeof(double));
  memcpy(l_avg_red,   l_avg,   map_size*sizeof(double));
  memcpy(l_min_red,   l_min,   map_size*sizeof(double));
  memcpy(l_max_red,   l_max,   map_size*sizeof(double));
#endif

  /*--- The master rank will write the file ---*/

  if (rank == MASTER_NODE) {

    /*--- Take averages over all ranks on the master ---*/

    for (int i = 0; i < map_size; i++) {
      l_tot_red[i]   = l_tot_red[i]/(double)size;
      l_avg_red[i]   = l_avg_red[i]/(double)size;
      n_calls_red[i] = n_calls_red[i]/size;
    }

    /*--- Now write a CSV file with the processed results ---*/

    char cstr[200];
    ofstream Profile_File;
    strcpy (cstr, "profiling.csv");

    /*--- Prepare and open the file ---*/

    Profile_File.precision(15);
    Profile_File.open(cstr, ios::out);

    /*--- Create the CSV header ---*/

    Profile_File << "\"Function_Name\", \"N_Calls\", \"Avg_Total_Time\", \"Avg_Time\", \"Min_Time\", \"Max_Time\", \"Function_ID\"" << endl;

    /*--- Loop through the map and write the results to the file ---*/

    func_counter = 0;
    for (map<string,vector<int> >::iterator it=Profile_Map_tp.begin(); it!=Profile_Map_tp.end(); ++it) {

      Profile_File << scientific << it->first << ", " << n_calls_red[func_counter] << ", " << l_tot_red[func_counter] << ", " << l_avg_red[func_counter] << ", " << l_min_red[func_counter] << ", " << l_max_red[func_counter] << ", " << (int)Profile_ID_tp[(it->second)[0]] << endl;
      func_counter++;
    }

    Profile_File.close();

  }

  delete [] l_min;
  delete [] l_max;
  delete [] l_avg;
  delete [] l_tot;
  delete [] n_calls;
  if (rank == MASTER_NODE) {
    delete [] l_min_red;
    delete [] l_max_red;
    delete [] l_avg_red;
    delete [] l_tot_red;
    delete [] n_calls_red;
  }

#endif

}

void CConfig::GEMM_Tick(double *val_start_time) {

#ifdef PROFILE

#ifdef HAVE_MKL
  *val_start_time = dsecnd();
#elif HAVE_MPI
  *val_start_time = MPI_Wtime();
#else
  *val_start_time = double(clock())/double(CLOCKS_PER_SEC);
#endif

#endif

}

void CConfig::GEMM_Tock(double val_start_time, int M, int N, int K) {

#ifdef PROFILE

  /* Determine the timing value. The actual function called depends on
     the type of executable. */
  double val_stop_time = 0.0;

#ifdef HAVE_MKL
  val_stop_time = dsecnd();
#elif HAVE_MPI
  val_stop_time = MPI_Wtime();
#else
  val_stop_time = double(clock())/double(CLOCKS_PER_SEC);
#endif

  /* Compute the elapsed time. */
  const double val_elapsed_time = val_stop_time - val_start_time;

  /* Create the CLong3T from the M-N-K values and check if it is already
     stored in the map GEMM_Profile_MNK. */
  CLong3T MNK(M, N, K);
  map<CLong3T, int>::iterator MI = GEMM_Profile_MNK.find(MNK);

  if(MI == GEMM_Profile_MNK.end()) {

    /* Entry is not present yet. Create it. */
    GEMM_Profile_MNK[MNK] = GEMM_Profile_MNK.size();

    GEMM_Profile_NCalls.push_back(1);
    GEMM_Profile_TotTime.push_back(val_elapsed_time);
    GEMM_Profile_MinTime.push_back(val_elapsed_time);
    GEMM_Profile_MaxTime.push_back(val_elapsed_time);
  }
  else {

    /* Entry is already present. Determine its index in the
       map and update the corresponding vectors. */
    const int ind = MI->second;
    ++GEMM_Profile_NCalls[ind];
    GEMM_Profile_TotTime[ind] += val_elapsed_time;
    GEMM_Profile_MinTime[ind]  = min(GEMM_Profile_MinTime[ind], val_elapsed_time);
    GEMM_Profile_MaxTime[ind]  = max(GEMM_Profile_MaxTime[ind], val_elapsed_time);
  }

#endif

}

void CConfig::GEMMProfilingCSV(void) {

#ifdef PROFILE

  /* Initialize the rank to the master node. */
  int rank = MASTER_NODE;

#ifdef HAVE_MPI
  /* Parallel executable. The profiling data must be sent to the master node.
     First determine the rank and size. */
  int size;
  SU2_MPI::Comm_rank(MPI_COMM_WORLD, &rank);
  SU2_MPI::Comm_size(MPI_COMM_WORLD, &size);

  /* Check for the master node. */
  if(rank == MASTER_NODE) {

    /* Master node. Loop over the other ranks to receive their data. */
    for(int proc=1; proc<size; ++proc) {

      /* Block until a message from this processor arrives. Determine
         the number of entries in the receive buffers. */
      SU2_MPI::Status status;
      SU2_MPI::Probe(proc, 0, MPI_COMM_WORLD, &status);

      int nEntries;
      SU2_MPI::Get_count(&status, MPI_LONG, &nEntries);

      /* Allocate the memory for the receive buffers and receive the
         three messages using blocking receives. */
      vector<long>   recvBufNCalls(nEntries);
      vector<double> recvBufTotTime(nEntries);
      vector<double> recvBufMinTime(nEntries);
      vector<double> recvBufMaxTime(nEntries);
      vector<long>   recvBufMNK(3*nEntries);

      SU2_MPI::Recv(recvBufNCalls.data(), recvBufNCalls.size(),
                    MPI_LONG, proc, 0, MPI_COMM_WORLD, &status);
      SU2_MPI::Recv(recvBufTotTime.data(), recvBufTotTime.size(),
                    MPI_DOUBLE, proc, 1, MPI_COMM_WORLD, &status);
      SU2_MPI::Recv(recvBufMinTime.data(), recvBufMinTime.size(),
                    MPI_DOUBLE, proc, 2, MPI_COMM_WORLD, &status);
      SU2_MPI::Recv(recvBufMaxTime.data(), recvBufMaxTime.size(),
                    MPI_DOUBLE, proc, 3, MPI_COMM_WORLD, &status);
      SU2_MPI::Recv(recvBufMNK.data(), recvBufMNK.size(),
                    MPI_LONG, proc, 4, MPI_COMM_WORLD, &status);

      /* Loop over the number of entries. */
      for(int i=0; i<nEntries; ++i) {

        /* Create the CLong3T from the M-N-K values and check if it is already
           stored in the map GEMM_Profile_MNK. */
        CLong3T MNK(recvBufMNK[3*i], recvBufMNK[3*i+1], recvBufMNK[3*i+2]);
        map<CLong3T, int>::iterator MI = GEMM_Profile_MNK.find(MNK);

        if(MI == GEMM_Profile_MNK.end()) {

          /* Entry is not present yet. Create it. */
          GEMM_Profile_MNK[MNK] = GEMM_Profile_MNK.size();

          GEMM_Profile_NCalls.push_back(recvBufNCalls[i]);
          GEMM_Profile_TotTime.push_back(recvBufTotTime[i]);
          GEMM_Profile_MinTime.push_back(recvBufMinTime[i]);
          GEMM_Profile_MaxTime.push_back(recvBufMaxTime[i]);
        }
        else {

          /* Entry is already present. Determine its index in the
             map and update the corresponding vectors. */
          const int ind = MI->second;
          GEMM_Profile_NCalls[ind]  += recvBufNCalls[i];
          GEMM_Profile_TotTime[ind] += recvBufTotTime[i];
          GEMM_Profile_MinTime[ind]  = min(GEMM_Profile_MinTime[ind], recvBufMinTime[i]);
          GEMM_Profile_MaxTime[ind]  = max(GEMM_Profile_MaxTime[ind], recvBufMaxTime[i]);
        }
      }
    }
  }
  else {

    /* Not the master node. Create the send buffer for the MNK data. */
    vector<long> sendBufMNK(3*GEMM_Profile_NCalls.size());
    for(map<CLong3T, int>::iterator MI =GEMM_Profile_MNK.begin();
                                    MI!=GEMM_Profile_MNK.end(); ++MI) {

      const int ind = 3*MI->second;
      sendBufMNK[ind]   = MI->first.long0;
      sendBufMNK[ind+1] = MI->first.long1;
      sendBufMNK[ind+2] = MI->first.long2;
    }

    /* Send the data to the master node using blocking sends. */
    SU2_MPI::Send(GEMM_Profile_NCalls.data(), GEMM_Profile_NCalls.size(),
                  MPI_LONG, MASTER_NODE, 0, MPI_COMM_WORLD);
    SU2_MPI::Send(GEMM_Profile_TotTime.data(), GEMM_Profile_TotTime.size(),
                  MPI_DOUBLE, MASTER_NODE, 1, MPI_COMM_WORLD);
    SU2_MPI::Send(GEMM_Profile_MinTime.data(), GEMM_Profile_MinTime.size(),
                  MPI_DOUBLE, MASTER_NODE, 2, MPI_COMM_WORLD);
    SU2_MPI::Send(GEMM_Profile_MaxTime.data(), GEMM_Profile_MaxTime.size(),
                  MPI_DOUBLE, MASTER_NODE, 3, MPI_COMM_WORLD);
    SU2_MPI::Send(sendBufMNK.data(), sendBufMNK.size(),
                  MPI_LONG, MASTER_NODE, 4, MPI_COMM_WORLD);
  }

#endif

  /*--- The master rank will write the file ---*/
  if (rank == MASTER_NODE) {

    /* Store the elements of the map GEMM_Profile_MNK in
       vectors for post processing reasons. */
    const unsigned int nItems = GEMM_Profile_MNK.size();
    vector<long> M(nItems), N(nItems), K(nItems);
    for(map<CLong3T, int>::iterator MI =GEMM_Profile_MNK.begin();
                                    MI!=GEMM_Profile_MNK.end(); ++MI) {

      const int ind = MI->second;
      M[ind] = MI->first.long0;
      N[ind] = MI->first.long1;
      K[ind] = MI->first.long2;
    }

    /* In order to create a nicer output the profiling data is sorted in
       terms of CPU time spent. Create a vector of pairs for carrying
       out this sort. */
    vector<pair<double, unsigned int> > sortedTime;

    for(unsigned int i=0; i<GEMM_Profile_TotTime.size(); ++i)
      sortedTime.push_back(make_pair(GEMM_Profile_TotTime[i], i));

    sort(sortedTime.begin(), sortedTime.end());

    /* Open the profiling file. */
    char cstr[200];
    ofstream Profile_File;
    strcpy (cstr, "gemm_profiling.csv");

    Profile_File.precision(15);
    Profile_File.open(cstr, ios::out);

    /* Create the CSV header */
    Profile_File << "\"Total_Time\", \"N_Calls\", \"Avg_Time\", \"Min_Time\", \"Max_Time\", \"M\", \"N\", \"K\", \"Avg GFLOPs\"" << endl;

    /* Loop through the different items, where the item with the largest total time is
       written first. As sortedTime is sorted in increasing order, the sequence of
       sortedTime must be reversed. */
    for(vector<pair<double, unsigned int> >::reverse_iterator rit =sortedTime.rbegin();
                                                              rit!=sortedTime.rend(); ++rit) {
      /* Determine the original index in the profiling vectors. */
      const unsigned int ind = rit->second;
      const double AvgTime = GEMM_Profile_TotTime[ind]/GEMM_Profile_NCalls[ind];
      const double GFlops   = 2.0e-9*M[ind]*N[ind]*K[ind]/AvgTime;

      /* Write the data. */
      Profile_File << scientific << GEMM_Profile_TotTime[ind] << ", " << GEMM_Profile_NCalls[ind] << ", "
                   << AvgTime << ", " << GEMM_Profile_MinTime[ind] << ", " << GEMM_Profile_MaxTime[ind] << ", "
                   << M[ind] << ", " << N[ind] << ", " << K[ind] << ", " << GFlops << endl;
    }

    /* Close the file. */
    Profile_File.close();
  }

#endif

}

void CConfig::SetFreeStreamTurboNormal(su2double* turboNormal){

  FreeStreamTurboNormal[0] = turboNormal[0];
  FreeStreamTurboNormal[1] = turboNormal[1];
  FreeStreamTurboNormal[2] = 0.0;

}

void CConfig::SetMultizone(CConfig *driver_config, CConfig **config_container){

  unsigned short iMarker_CfgFile, iMarker_ZoneInterface;

  /*--- If the command MARKER_ZONE_INTERFACE is not in the config file, nMarker_ZoneInterface will be 0 ---*/
  if (nMarker_ZoneInterface == 0){

    /*--- Copy the marker interface from the driver configuration file ---*/

    nMarker_ZoneInterface = driver_config->GetnMarker_ZoneInterface();
    Marker_ZoneInterface = new string[nMarker_ZoneInterface];

    /*--- Set the Markers at the interface from the main config file ---*/
    for (iMarker_ZoneInterface = 0; iMarker_ZoneInterface < nMarker_ZoneInterface; iMarker_ZoneInterface++){
      Marker_ZoneInterface[iMarker_ZoneInterface] = driver_config->GetMarkerTag_ZoneInterface(iMarker_ZoneInterface);
    }

    /*--- Identification of Multizone markers ---*/
    if (rank == MASTER_NODE) cout << endl << "-------------------- Interface Boundary Information ---------------------" << endl;
    if (rank == MASTER_NODE) cout << "The interface markers are: ";

    unsigned short indexOutput = 0;
    for (iMarker_CfgFile = 0; iMarker_CfgFile < nMarker_CfgFile; iMarker_CfgFile++) {
      unsigned short indexMarker = 0;
      Marker_CfgFile_ZoneInterface[iMarker_CfgFile] = NO;
      for (iMarker_ZoneInterface = 0; iMarker_ZoneInterface < nMarker_ZoneInterface; iMarker_ZoneInterface++){
        if (Marker_CfgFile_TagBound[iMarker_CfgFile] == Marker_ZoneInterface[iMarker_ZoneInterface]){
          indexMarker = (int)(iMarker_ZoneInterface/2+1);
          indexOutput++;
          if (rank == MASTER_NODE) cout << Marker_CfgFile_TagBound[iMarker_CfgFile];
        }
      }
      Marker_CfgFile_ZoneInterface[iMarker_CfgFile] = indexMarker;
      if (rank == MASTER_NODE){
        if (indexMarker > 0 && (indexOutput < (nMarker_ZoneInterface/2))) cout << ", ";
        else if (indexMarker > 0 && (indexOutput == (nMarker_ZoneInterface/2))) cout << ".";
      }
    }
    if (rank == MASTER_NODE) cout << endl;
  }

  /*--- Set the Multizone Boolean to true ---*/
  Multizone_Problem = true;

  /*--- Set the Restart iter for time dependent problems ---*/
  if (driver_config->GetRestart()){
    Unst_RestartIter = driver_config->GetRestart_Iter();
    Dyn_RestartIter  = driver_config->GetRestart_Iter();
  }

  /*--- Fix the Time Step for all subdomains, for the case of time-dependent problems ---*/
  if (driver_config->GetTime_Domain()){
    Delta_UnstTime = driver_config->GetTime_Step();
    Delta_DynTime  = driver_config->GetTime_Step();
  }

  /*------------------------------------------------------------*/
  /*------ Determine the special properties of the problem -----*/
  /*------------------------------------------------------------*/

  bool structural_zone = false;
  bool fluid_zone = false;

  unsigned short iZone = 0;

  /*--- If there is at least a fluid and a structural zone ---*/
  for (iZone = 0; iZone < nZone; iZone++){
    switch (config_container[iZone]->GetKind_Solver()) {
    case EULER: case NAVIER_STOKES: case RANS:
      fluid_zone = true;
      break;
    case FEM_ELASTICITY:
      structural_zone = true;
      Relaxation = true;
      break;
    }
  }

  /*--- If the problem has FSI properties ---*/
  if (fluid_zone && structural_zone) FSI_Problem = true;

  Multizone_Residual = true;

}
<|MERGE_RESOLUTION|>--- conflicted
+++ resolved
@@ -4175,7 +4175,6 @@
     }
   }
   
-<<<<<<< HEAD
   /*--- Check for Body Force driven case with Periodic Boundary conditions ---*/
   
   if ((Periodic_BC_Body_Force == YES) && !(Kind_Regime == INCOMPRESSIBLE)) {
@@ -4191,7 +4190,6 @@
     PeriodicRefNode_BodyForce = new su2double[val_nDim];
   }
 
-=======
   /*--- Handle default options for topology optimization ---*/
   
   if (topology_optimization && top_optim_nKernel==0) {
@@ -4239,7 +4237,6 @@
       SU2_MPI::Error("Different number of topology filter kernels and respective radii.", CURRENT_FUNCTION);
     }
   }
->>>>>>> a5c685a8
 
 }
 
