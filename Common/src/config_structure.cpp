/*!
 * \file config_structure.cpp
 * \brief Main file for managing the config file
 * \author F. Palacios, T. Economon, B. Tracey
 * \version 4.3.0 "Cardinal"
 *
 * SU2 Lead Developers: Dr. Francisco Palacios (Francisco.D.Palacios@boeing.com).
 *                      Dr. Thomas D. Economon (economon@stanford.edu).
 *
 * SU2 Developers: Prof. Juan J. Alonso's group at Stanford University.
 *                 Prof. Piero Colonna's group at Delft University of Technology.
 *                 Prof. Nicolas R. Gauger's group at Kaiserslautern University of Technology.
 *                 Prof. Alberto Guardone's group at Polytechnic University of Milan.
 *                 Prof. Rafael Palacios' group at Imperial College London.
 *                 Prof. Edwin van der Weide's group at the University of Twente.
 *                 Prof. Vincent Terrapon's group at the University of Liege.
 *
 * Copyright (C) 2012-2016 SU2, the open-source CFD code.
 *
 * SU2 is free software; you can redistribute it and/or
 * modify it under the terms of the GNU Lesser General Public
 * License as published by the Free Software Foundation; either
 * version 2.1 of the License, or (at your option) any later version.
 *
 * SU2 is distributed in the hope that it will be useful,
 * but WITHOUT ANY WARRANTY; without even the implied warranty of
 * MERCHANTABILITY or FITNESS FOR A PARTICULAR PURPOSE. See the GNU
 * Lesser General Public License for more details.
 *
 * You should have received a copy of the GNU Lesser General Public
 * License along with SU2. If not, see <http://www.gnu.org/licenses/>.
 */

#include "../include/config_structure.hpp"


CConfig::CConfig(char case_filename[MAX_STRING_SIZE], unsigned short val_software, unsigned short val_iZone, unsigned short val_nZone, unsigned short val_nDim, unsigned short verb_level) {
  
#ifdef HAVE_MPI
  MPI_Comm_rank(MPI_COMM_WORLD, &rank);
#else
  rank = MASTER_NODE;
#endif

  /*--- Initialize pointers to Null---*/

  SetPointersNull();

  /*--- Reading config options  ---*/

  SetConfig_Options(val_iZone, val_nZone);

  /*--- Parsing the config file  ---*/

  SetConfig_Parsing(case_filename);

  /*--- Configuration file postprocessing ---*/

  SetPostprocessing(val_software, val_iZone, val_nDim);

  /*--- Configuration file boundaries/markers setting ---*/

  SetMarkers(val_software);

  /*--- Configuration file output ---*/

  if ((rank == MASTER_NODE) && (verb_level == VERB_HIGH) && (val_iZone == 0))
    SetOutput(val_software, val_iZone);

}

CConfig::CConfig(char case_filename[MAX_STRING_SIZE], unsigned short val_software) {

  /*--- Initialize pointers to Null---*/

  SetPointersNull();

  /*--- Reading config options  ---*/

  SetConfig_Options(0, 1);

  /*--- Parsing the config file  ---*/

  SetConfig_Parsing(case_filename);

  /*--- Configuration file postprocessing ---*/

  SetPostprocessing(val_software, 0, 1);

}

CConfig::CConfig(char case_filename[MAX_STRING_SIZE], CConfig *config) {

  bool runtime_file = false;

  /*--- Initialize pointers to Null---*/

  SetPointersNull();

  /*--- Reading config options  ---*/

  SetRunTime_Options();

  /*--- Parsing the config file  ---*/

  runtime_file = SetRunTime_Parsing(case_filename);

  /*--- Update original config file ---*/

  if (runtime_file) {
    config->SetnExtIter(nExtIter);
  }

}

unsigned short CConfig::GetnZone(string val_mesh_filename, unsigned short val_format, CConfig *config) {
  string text_line, Marker_Tag;
  ifstream mesh_file;
  short nZone = 1; // Default value
  unsigned short iLine, nLine = 10;
  char cstr[200];
  string::size_type position;

  /*--- Search the mesh file for the 'NZONE' keyword. ---*/

  switch (val_format) {
    case SU2:

      /*--- Open grid file ---*/

      strcpy (cstr, val_mesh_filename.c_str());
      mesh_file.open(cstr, ios::in);
      if (mesh_file.fail()) {
        cout << "cstr=" << cstr << endl;
        cout << "There is no geometry file (GetnZone))!" << endl;

#ifndef HAVE_MPI
        exit(EXIT_FAILURE);
#else
        MPI_Abort(MPI_COMM_WORLD,1);
        MPI_Finalize();
#endif
      }

      /*--- Read the SU2 mesh file ---*/

      for (iLine = 0; iLine < nLine ; iLine++) {

        getline (mesh_file, text_line);

        /*--- Search for the "NZONE" keyword to see if there are multiple Zones ---*/

        position = text_line.find ("NZONE=",0);
        if (position != string::npos) {
          text_line.erase (0,6); nZone = atoi(text_line.c_str());
        }
      }

      break;

  }

  /*--- For harmonic balance integration, nZones = nTimeInstances. ---*/

  if (config->GetUnsteady_Simulation() == HARMONIC_BALANCE && (config->GetKind_SU2() != SU2_DEF)   ) {
  	nZone = config->GetnTimeInstances();
  }

  return (unsigned short) nZone;
}

unsigned short CConfig::GetnDim(string val_mesh_filename, unsigned short val_format) {

  string text_line, Marker_Tag;
  ifstream mesh_file;
  short nDim = 3;
  unsigned short iLine, nLine = 10;
  char cstr[200];
  string::size_type position;

  /*--- Open grid file ---*/

  strcpy (cstr, val_mesh_filename.c_str());
  mesh_file.open(cstr, ios::in);

  switch (val_format) {
  case SU2:

    /*--- Read SU2 mesh file ---*/

    for (iLine = 0; iLine < nLine ; iLine++) {

      getline (mesh_file, text_line);

      /*--- Search for the "NDIM" keyword to see if there are multiple Zones ---*/

      position = text_line.find ("NDIME=",0);
      if (position != string::npos) {
        text_line.erase (0,6); nDim = atoi(text_line.c_str());
      }
    }
    break;

  case CGNS:

#ifdef HAVE_CGNS

    /*--- Local variables which are needed when calling the CGNS mid-level API. ---*/

    int fn, nbases = 0, nzones = 0, file_type;
    int cell_dim = 0, phys_dim = 0;
    char basename[CGNS_STRING_SIZE];

    /*--- Check whether the supplied file is truly a CGNS file. ---*/

    if ( cg_is_cgns(val_mesh_filename.c_str(), &file_type) != CG_OK ) {
      printf( "\n\n   !!! Error !!!\n" );
      printf( " %s is not a CGNS file.\n", val_mesh_filename.c_str());
      printf( " Now exiting...\n\n");
      exit(EXIT_FAILURE);
    }

    /*--- Open the CGNS file for reading. The value of fn returned
       is the specific index number for this file and will be
       repeatedly used in the function calls. ---*/

    if (cg_open(val_mesh_filename.c_str(), CG_MODE_READ, &fn)) cg_error_exit();

    /*--- Get the number of databases. This is the highest node
       in the CGNS heirarchy. ---*/

    if (cg_nbases(fn, &nbases)) cg_error_exit();

    /*--- Check if there is more than one database. Throw an
       error if there is because this reader can currently
       only handle one database. ---*/

    if ( nbases > 1 ) {
      printf("\n\n   !!! Error !!!\n" );
      printf("CGNS reader currently incapable of handling more than 1 database.");
      printf("Now exiting...\n\n");
      exit(EXIT_FAILURE);
    }

    /*--- Read the databases. Note that the indexing starts at 1. ---*/

    for ( int i = 1; i <= nbases; i++ ) {

      if (cg_base_read(fn, i, basename, &cell_dim, &phys_dim)) cg_error_exit();

      /*--- Get the number of zones for this base. ---*/

      if (cg_nzones(fn, i, &nzones)) cg_error_exit();

    }

    /*--- Set the problem dimension as read from the CGNS file ---*/

    nDim = cell_dim;

#endif

    break;

  }

  mesh_file.close();

  return (unsigned short) nDim;
}
void CConfig::SetPointersNull(void) {
  
  Marker_CfgFile_Out_1D       = NULL;   Marker_All_Out_1D        = NULL;
  Marker_CfgFile_GeoEval      = NULL;   Marker_All_GeoEval       = NULL;
  Marker_CfgFile_Monitoring   = NULL;   Marker_All_Monitoring    = NULL;
  Marker_CfgFile_Designing    = NULL;   Marker_All_Designing     = NULL;
  Marker_CfgFile_Plotting     = NULL;   Marker_All_Plotting      = NULL;
  Marker_CfgFile_Analyze      = NULL;   Marker_All_Analyze       = NULL;
  Marker_CfgFile_DV           = NULL;   Marker_All_DV            = NULL;
  Marker_CfgFile_Moving       = NULL;   Marker_All_Moving        = NULL;
  Marker_CfgFile_PerBound     = NULL;   Marker_All_PerBound      = NULL;    Marker_PerBound   = NULL;
  Marker_CfgFile_FSIinterface = NULL;
  
  Marker_DV                   = NULL;   Marker_Moving            = NULL;    Marker_Monitoring = NULL;
  Marker_Designing            = NULL;   Marker_GeoEval           = NULL;    Marker_Plotting   = NULL;
  Marker_Analyze              = NULL;
  Marker_CfgFile_KindBC       = NULL;   Marker_All_KindBC        = NULL;
  
  /*--- Marker Pointers ---*/

  Marker_Euler                = NULL;    Marker_FarField         = NULL;    Marker_Custom         = NULL;
  Marker_SymWall              = NULL;    Marker_Pressure         = NULL;    Marker_PerBound       = NULL;
  Marker_PerDonor             = NULL;    Marker_NearFieldBound   = NULL;    Marker_InterfaceBound = NULL;
  Marker_Dirichlet            = NULL;    Marker_Inlet            = NULL;    
  Marker_Supersonic_Inlet     = NULL;    Marker_Outlet           = NULL;    Marker_Out_1D         = NULL;
  Marker_Isothermal           = NULL;    Marker_HeatFlux         = NULL;    Marker_EngineInflow   = NULL;
  Marker_Supersonic_Outlet    = NULL;    Marker_Load             = NULL;
  Marker_EngineExhaust        = NULL;    Marker_Displacement     = NULL;    Marker_Load           = NULL;
  Marker_Load_Dir             = NULL;    Marker_Load_Sine        = NULL;    Marker_Clamped        = NULL;
  Marker_FlowLoad             = NULL;    Marker_Neumann          = NULL;    Marker_Internal       = NULL;
  Marker_All_TagBound         = NULL;    Marker_CfgFile_TagBound = NULL;    Marker_All_KindBC     = NULL;
  Marker_CfgFile_KindBC       = NULL;    Marker_All_SendRecv     = NULL;    Marker_All_PerBound   = NULL;
  Marker_FSIinterface         = NULL;    Marker_All_FSIinterface = NULL;    Marker_Riemann        = NULL;
  Marker_Fluid_InterfaceBound = NULL;

  
  /*--- Boundary Condition settings ---*/

  Dirichlet_Value = NULL;    Isothermal_Temperature = NULL;
  Heat_Flux       = NULL;    Displ_Value            = NULL;    Load_Value = NULL;
  FlowLoad_Value  = NULL;
  
  /*--- Inlet Outlet Boundary Condition settings ---*/

  Inlet_Ttotal    = NULL;    Inlet_Ptotal      = NULL;
  Inlet_FlowDir   = NULL;    Inlet_Temperature = NULL;    Inlet_Pressure = NULL;
  Inlet_Velocity  = NULL;
  Outlet_Pressure = NULL;
  
  /*--- Engine Boundary Condition settings ---*/
  
  Inflow_Pressure      = NULL;    Inflow_MassFlow    = NULL;    Inflow_ReverseMassFlow  = NULL;
  Inflow_TotalPressure = NULL;    Inflow_Temperature = NULL;    Inflow_TotalTemperature = NULL;
  Inflow_RamDrag       = NULL;    Inflow_Force       = NULL;    Inflow_Power            = NULL;
  Inflow_Mach          = NULL;
  
  Exhaust_Pressure        = NULL;   Exhaust_Temperature        = NULL;    Exhaust_MassFlow = NULL;
  Exhaust_TotalPressure   = NULL;   Exhaust_TotalTemperature   = NULL;
  Exhaust_GrossThrust     = NULL;   Exhaust_Force              = NULL;
  Exhaust_Power           = NULL;   Exhaust_Temperature_Target = NULL;
  Exhaust_Pressure_Target = NULL;
  
  Engine_Mach  = NULL;    Engine_Force        = NULL;
  Engine_Power = NULL;    Engine_NetThrust    = NULL;    Engine_GrossThrust = NULL;
  Engine_Area  = NULL;    EngineInflow_Target = NULL;
  
  Periodic_Translate   = NULL;   Periodic_Rotation  = NULL;   Periodic_Center    = NULL;
  Periodic_Translation = NULL;   Periodic_RotAngles = NULL;   Periodic_RotCenter = NULL;

<<<<<<< HEAD
  Load_Dir = NULL;	          Load_Dir_Value = NULL;          Load_Dir_Multiplier = NULL;
  Load_Sine_Dir = NULL;	      Load_Sine_Amplitude = NULL;     Load_Sine_Frequency = NULL;
  Electric_Field_Mod = NULL;  Electric_Field_Dir = NULL;      Electric_Field_Max = NULL;
  Electric_Field_Min = NULL;  Electric_Field_Del = NULL;
  DV_Del_X = NULL;        DV_Del_Y = NULL;            DV_Del_Z = NULL;
=======
  Dirichlet_Value           = NULL;     Exhaust_Temperature_Target	= NULL;	    Exhaust_Temperature   = NULL;
  Exhaust_Pressure_Target   = NULL;		Inlet_Ttotal                = NULL;	    Inlet_Ptotal          = NULL;
  Inlet_FlowDir             = NULL;     Inlet_Temperature           = NULL;     Inlet_Pressure        = NULL;
  Inlet_Velocity            = NULL;     Inflow_Mach                 = NULL;     Inflow_Pressure       = NULL;
  Exhaust_Pressure          = NULL;     Outlet_Pressure             = NULL;     Isothermal_Temperature= NULL;
  Heat_Flux                 = NULL;     Displ_Value                 = NULL;     Load_Value            = NULL;
  FlowLoad_Value            = NULL;     Periodic_RotCenter          = NULL;     Periodic_RotAngles    = NULL;
  Periodic_Translation      = NULL;     Periodic_Center             = NULL;     Periodic_Rotation     = NULL;
  Periodic_Translate        = NULL;

  Load_Dir            = NULL;    Load_Dir_Value      = NULL;    Load_Dir_Multiplier = NULL;
  Load_Sine_Dir       = NULL;    Load_Sine_Amplitude = NULL;    Load_Sine_Frequency = NULL;
>>>>>>> dc5937ad

  /*--- Actuator Disk Boundary Condition settings ---*/
  
  ActDiskInlet_Pressure         = NULL;    ActDiskInlet_TotalPressure = NULL;    ActDiskInlet_Temperature = NULL;
  ActDiskInlet_TotalTemperature = NULL;    ActDiskInlet_MassFlow      = NULL;    ActDiskInlet_RamDrag     = NULL;
  ActDiskInlet_Force            = NULL;    ActDiskInlet_Power         = NULL;

  ActDiskOutlet_Pressure      = NULL;
  ActDiskOutlet_TotalPressure = NULL;   ActDiskOutlet_GrossThrust = NULL;  ActDiskOutlet_Force            = NULL;
  ActDiskOutlet_Power         = NULL;   ActDiskOutlet_Temperature = NULL;  ActDiskOutlet_TotalTemperature = NULL;
  ActDiskOutlet_MassFlow      = NULL;
  
  ActDisk_DeltaPress      = NULL;    ActDisk_DeltaTemp      = NULL;
  ActDisk_TotalPressRatio = NULL;    ActDisk_TotalTempRatio = NULL;    ActDisk_StaticPressRatio = NULL;
  ActDisk_StaticTempRatio = NULL;    ActDisk_NetThrust      = NULL;    ActDisk_GrossThrust      = NULL;
  ActDisk_Power           = NULL;    ActDisk_MassFlow       = NULL;    ActDisk_Area             = NULL;
  ActDisk_ReverseMassFlow = NULL;    Surface_MassFlow       = NULL;    Surface_DC60             = NULL;    Surface_IDC = NULL;
  Surface_IDC_Mach        = NULL;    Surface_IDR            = NULL;    ActDisk_Mach             = NULL;
  ActDisk_Force           = NULL;    ActDisk_BCThrust       = NULL;    ActDisk_BCThrust_Old     = NULL;
  
  /*--- Miscellaneous/unsorted ---*/

  Aeroelastic_plunge  = NULL;    
  Aeroelastic_pitch   = NULL;
  MassFrac_FreeStream = NULL;
  Velocity_FreeStream = NULL;

  RefOriginMoment     = NULL;
  CFL_AdaptParam      = NULL;            
  CFL                 = NULL;
  PlaneTag            = NULL;
  Kappa_Flow	      = NULL;    
  Kappa_AdjFlow       = NULL;
  Section_Location    = NULL;
  ParamDV             = NULL;     
  DV_Value            = NULL;    
  Design_Variable     = NULL;

  Hold_GridFixed_Coord= NULL;
  SubsonicEngine_Cyl  = NULL;
  EA_IntLimit         = NULL;
  RK_Alpha_Step       = NULL;
  MG_CorrecSmooth     = NULL;
  MG_PreSmooth        = NULL;
  MG_PostSmooth       = NULL;
  Int_Coeffs          = NULL;

  Kind_ObjFunc   = NULL;

  Weight_ObjFunc = NULL;

  /*--- Moving mesh pointers ---*/

  Kind_GridMovement	  = NULL;
  Motion_Origin_X     = NULL;    Motion_Origin_Y     = NULL;    Motion_Origin_Z	    = NULL;
  Translation_Rate_X  = NULL;    Translation_Rate_Y  = NULL;    Translation_Rate_Z  = NULL;
  Rotation_Rate_X     = NULL;    Rotation_Rate_Y     = NULL;    Rotation_Rate_Z     = NULL;
  Pitching_Omega_X    = NULL;    Pitching_Omega_Y    = NULL;    Pitching_Omega_Z    = NULL;
  Pitching_Ampl_X     = NULL;    Pitching_Ampl_Y     = NULL;    Pitching_Ampl_Z     = NULL;
  Pitching_Phase_X    = NULL;    Pitching_Phase_Y    = NULL;    Pitching_Phase_Z    = NULL;
  Plunging_Omega_X    = NULL;    Plunging_Omega_Y    = NULL;    Plunging_Omega_Z    = NULL;
  Plunging_Ampl_X     = NULL;    Plunging_Ampl_Y     = NULL;    Plunging_Ampl_Z     = NULL;
  RefOriginMoment_X   = NULL;    RefOriginMoment_Y   = NULL;    RefOriginMoment_Z   = NULL;
  MoveMotion_Origin   = NULL;
  Periodic_Translate  = NULL;    Periodic_Rotation 	 = NULL;    Periodic_Center	    = NULL;
  Periodic_Translation= NULL;    Periodic_RotAngles	 = NULL;    Periodic_RotCenter  = NULL;


  /* Harmonic Balance Frequency pointer */
  Omega_HB = NULL;
    
  /*--- Initialize some default arrays to NULL. ---*/
  
  default_vel_inf       = NULL;
  default_eng_box       = NULL;
  default_eng_val       = NULL;
  default_cfl_adapt     = NULL;
  default_ad_coeff_flow = NULL;
  default_ad_coeff_adj  = NULL;
  default_obj_coeff     = NULL;
  default_geo_loc       = NULL;
  default_distortion    = NULL;
  default_ea_lim        = NULL;
  default_grid_fix      = NULL;
  default_inc_crit      = NULL;
  
  Riemann_FlowDir= NULL;
  NRBC_FlowDir = NULL;
  CoordFFDBox= NULL;
  DegreeFFDBox= NULL;
  FFDTag = NULL;
  nDV_Value = NULL;
  TagFFDBox = NULL;
 
  Kind_Data_Riemann     = NULL;
  Riemann_Var1          = NULL;
  Riemann_Var2          = NULL;
  Kind_Data_NRBC        = NULL;
  NRBC_Var1             = NULL;
  NRBC_Var2             = NULL;
  Marker_TurboBoundIn   = NULL;
  Marker_TurboBoundOut  = NULL;
  Kind_TurboPerformance = NULL;
  Marker_NRBC           = NULL;
  
  /*--- Variable initialization ---*/
  
  ExtIter    = 0;
  IntIter    = 0;
  nIntCoeffs = 0;
  
  nMarker_PerBound = 0;
  nPeriodic_Index  = 0;

  Grid_Movement = false;
  Aeroelastic_Simulation = false;
  
}

void CConfig::SetRunTime_Options(void) {
  
  /* DESCRIPTION: Number of external iterations */
  
  addUnsignedLongOption("EXT_ITER", nExtIter, 999999);

}

void CConfig::SetConfig_Options(unsigned short val_iZone, unsigned short val_nZone) {
  
  nZone = val_nZone;
  iZone = val_iZone;

  /*--- Allocate some default arrays needed for lists of doubles. ---*/
  
  default_vel_inf       = new su2double[3];
  default_eng_box       = new su2double[6];
  default_eng_val       = new su2double[5];
  default_cfl_adapt     = new su2double[4];
  default_ad_coeff_flow = new su2double[3];
  default_ad_coeff_adj  = new su2double[3];
  default_obj_coeff     = new su2double[5];
  default_geo_loc       = new su2double[2];
  default_distortion    = new su2double[2];
  default_ea_lim        = new su2double[3];
  default_grid_fix      = new su2double[6];
  default_inc_crit      = new su2double[3];

  // This config file is parsed by a number of programs to make it easy to write SU2
  // wrapper scripts (in python, go, etc.) so please do
  // the best you can to follow the established format. It's very hard to parse c++ code
  // and none of us that write the parsers want to write a full c++ interpreter. Please
  // play nice with the existing format so that you don't break the existing scripts.

  /* BEGIN_CONFIG_OPTIONS */

  /*!\par CONFIG_CATEGORY: Problem Definition \ingroup Config */
  /*--- Options related to problem definition and partitioning ---*/

  /*!\brief REGIME_TYPE \n  DESCRIPTION: Regime type \n OPTIONS: see \link Regime_Map \endlink \ingroup Config*/
  addEnumOption("REGIME_TYPE", Kind_Regime, Regime_Map, COMPRESSIBLE);
  
  /*!\brief PHYSICAL_PROBLEM \n DESCRIPTION: Physical governing equations \n Options: see \link Solver_Map \endlink \n DEFAULT: NO_SOLVER \ingroup Config*/
  addEnumOption("PHYSICAL_PROBLEM", Kind_Solver, Solver_Map, NO_SOLVER);
  /*!\brief MATH_PROBLEM  \n DESCRIPTION: Mathematical problem \n  Options: DIRECT, ADJOINT \ingroup Config*/
  addMathProblemOption("MATH_PROBLEM", ContinuousAdjoint, false, DiscreteAdjoint, false, Restart_Flow, false);
  /*!\brief KIND_TURB_MODEL \n DESCRIPTION: Specify turbulence model \n Options: see \link Turb_Model_Map \endlink \n DEFAULT: NO_TURB_MODEL \ingroup Config*/
  addEnumOption("KIND_TURB_MODEL", Kind_Turb_Model, Turb_Model_Map, NO_TURB_MODEL);

  /*!\brief KIND_TRANS_MODEL \n DESCRIPTION: Specify transition model OPTIONS: see \link Trans_Model_Map \endlink \n DEFAULT: NO_TRANS_MODEL \ingroup Config*/
  addEnumOption("KIND_TRANS_MODEL", Kind_Trans_Model, Trans_Model_Map, NO_TRANS_MODEL);

  /*\brief AXISYMMETRIC \n DESCRIPTION: Axisymmetric simulation \n DEFAULT: false \ingroup Config */
  addBoolOption("AXISYMMETRIC", Axisymmetric, false);
  /* DESCRIPTION: Add the gravity force */
  addBoolOption("GRAVITY_FORCE", GravityForce, false);
  /* DESCRIPTION: Perform a low fidelity simulation */
  addBoolOption("LOW_FIDELITY_SIMULATION", LowFidelitySim, false);
  /*!\brief RESTART_SOL \n DESCRIPTION: Restart solution from native solution file \n Options: NO, YES \ingroup Config */
  addBoolOption("RESTART_SOL", Restart, false);
  /*!\brief SYSTEM_MEASUREMENTS \n DESCRIPTION: System of measurements \n OPTIONS: see \link Measurements_Map \endlink \n DEFAULT: SI \ingroup Config*/
  addEnumOption("SYSTEM_MEASUREMENTS", SystemMeasurements, Measurements_Map, SI);

  /*!\par CONFIG_CATEGORY: FluidModel \ingroup Config*/
  /*!\brief FLUID_MODEL \n DESCRIPTION: Fluid model \n OPTIONS: See \link FluidModel_Map \endlink \n DEFAULT: STANDARD_AIR \ingroup Config*/
  addEnumOption("FLUID_MODEL", Kind_FluidModel, FluidModel_Map, STANDARD_AIR);


  /*!\par CONFIG_CATEGORY: Freestream Conditions \ingroup Config*/
  /*--- Options related to freestream specification ---*/

  /*!\brief GAS_CONSTANT \n DESCRIPTION: Specific gas constant (287.058 J/kg*K (air), only for compressible flows) \ingroup Config*/
  addDoubleOption("GAS_CONSTANT", Gas_Constant, 287.058);
  /*!\brief GAMMA_VALUE  \n DESCRIPTION: Ratio of specific heats (1.4 (air), only for compressible flows) \ingroup Config*/
  addDoubleOption("GAMMA_VALUE", Gamma, 1.4);


  /*--- Options related to VAN der WAALS MODEL and PENG ROBINSON ---*/

  /* DESCRIPTION: Critical Temperature, default value for AIR */
  addDoubleOption("CRITICAL_TEMPERATURE", Temperature_Critical, 131.00);
  /* DESCRIPTION: Critical Pressure, default value for MDM */
  addDoubleOption("CRITICAL_PRESSURE", Pressure_Critical, 3588550.0);
  /* DESCRIPTION: Critical Density, default value for MDM */
  addDoubleOption("CRITICAL_DENSITY", Density_Critical, 263.0);

  /*--- Options related to VAN der WAALS MODEL and PENG ROBINSON ---*/
  /* DESCRIPTION: Critical Density, default value for MDM */
   addDoubleOption("ACENTRIC_FACTOR", Acentric_Factor, 0.035);

   /*--- Options related to Viscosity Model ---*/
  /*!\brief VISCOSITY_MODEL \n DESCRIPTION: model of the viscosity \n OPTIONS: See \link ViscosityModel_Map \endlink \n DEFAULT: SUTHERLAND \ingroup Config*/
  addEnumOption("VISCOSITY_MODEL", Kind_ViscosityModel, ViscosityModel_Map, SUTHERLAND);

  /*--- Options related to Constant Viscosity Model ---*/

  /* DESCRIPTION: default value for AIR */
  addDoubleOption("MU_CONSTANT", Mu_ConstantND , 1.716E-5);

  /*--- Options related to Sutherland Viscosity Model ---*/

  /* DESCRIPTION: Sutherland Viscosity Ref default value for AIR SI */
  addDoubleOption("MU_REF", Mu_RefND, 1.716E-5);
  /* DESCRIPTION: Sutherland Temperature Ref, default value for AIR SI */
  addDoubleOption("MU_T_REF", Mu_Temperature_RefND, 273.15);
  /* DESCRIPTION: Sutherland constant, default value for AIR SI */
  addDoubleOption("SUTHERLAND_CONSTANT", Mu_SND, 110.4);

  /*--- Options related to Thermal Conductivity Model ---*/

  addEnumOption("CONDUCTIVITY_MODEL", Kind_ConductivityModel, ConductivityModel_Map, CONSTANT_PRANDTL);

 /*--- Options related to Constant Thermal Conductivity Model ---*/

 /* DESCRIPTION: default value for AIR */
  addDoubleOption("KT_CONSTANT", Kt_ConstantND , 0.0257);

  /*!\brief REYNOLDS_NUMBER \n DESCRIPTION: Reynolds number (non-dimensional, based on the free-stream values). Needed for viscous solvers. For incompressible solvers the Reynolds length will always be 1.0 \n DEFAULT: 0.0 \ingroup Config */
  addDoubleOption("REYNOLDS_NUMBER", Reynolds, 0.0);
  /*!\brief REYNOLDS_LENGTH \n DESCRIPTION: Reynolds length (1 m by default). Used for compressible solver: incompressible solver will use 1.0. \ingroup Config */
  addDoubleOption("REYNOLDS_LENGTH", Length_Reynolds, 1.0);
  /*!\brief PRANDTL_LAM \n DESCRIPTION: Laminar Prandtl number (0.72 (air), only for compressible flows) \n DEFAULT: 0.72 \ingroup Config*/
  addDoubleOption("PRANDTL_LAM", Prandtl_Lam, 0.72);
  /*!\brief PRANDTL_TURB \n DESCRIPTION: Turbulent Prandtl number (0.9 (air), only for compressible flows) \n DEFAULT 0.90 \ingroup Config*/
  addDoubleOption("PRANDTL_TURB", Prandtl_Turb, 0.90);
  /*!\brief BULK_MODULUS \n DESCRIPTION: Value of the Bulk Modulus  \n DEFAULT 1.42E5 \ingroup Config*/
  addDoubleOption("BULK_MODULUS", Bulk_Modulus, 1.42E5);
  /* DESCRIPTION: Artifical compressibility factor  */
  addDoubleOption("ARTCOMP_FACTOR", ArtComp_Factor, 1.0);
  /*!\brief MACH_NUMBER  \n DESCRIPTION:  Mach number (non-dimensional, based on the free-stream values). 0.0 by default \ingroup Config*/
  addDoubleOption("MACH_NUMBER", Mach, 0.0);
  /*!\brief INIT_OPTION \n DESCRIPTION: Init option to choose between Reynolds or thermodynamics quantities for initializing the solution \n OPTIONS: see \link InitOption_Map \endlink \n DEFAULT REYNOLDS \ingroup Config*/
  addEnumOption("INIT_OPTION", Kind_InitOption, InitOption_Map, REYNOLDS);
  /* DESCRIPTION: Free-stream option to choose between density and temperature for initializing the solution */
  addEnumOption("FREESTREAM_OPTION", Kind_FreeStreamOption, FreeStreamOption_Map, TEMPERATURE_FS);
  /*!\brief FREESTREAM_PRESSURE\n DESCRIPTION: Free-stream pressure (101325.0 N/m^2 by default) \ingroup Config*/
  addDoubleOption("FREESTREAM_PRESSURE", Pressure_FreeStream, 101325.0);
  /*!\brief FREESTREAM_DENSITY\n DESCRIPTION: Free-stream density (1.2886 Kg/m^3 (air), 998.2 Kg/m^3 (water)) \n DEFAULT -1.0 (calculated from others) \ingroup Config*/
  addDoubleOption("FREESTREAM_DENSITY", Density_FreeStream, -1.0);
  /*!\brief FREESTREAM_TEMPERATURE\n DESCRIPTION: Free-stream temperature (288.15 K by default) \ingroup Config*/
  addDoubleOption("FREESTREAM_TEMPERATURE", Temperature_FreeStream, 288.15);
  /*!\brief FREESTREAM_TEMPERATURE_VE\n DESCRIPTION: Free-stream vibrational-electronic temperature (288.15 K by default) \ingroup Config*/
  addDoubleOption("FREESTREAM_TEMPERATURE_VE", Temperature_ve_FreeStream, 288.15);
  default_vel_inf[0] = 1.0; default_vel_inf[1] = 0.0; default_vel_inf[2] = 0.0;
  /*!\brief FREESTREAM_VELOCITY\n DESCRIPTION: Free-stream velocity (m/s) */
  addDoubleArrayOption("FREESTREAM_VELOCITY", 3, Velocity_FreeStream, default_vel_inf);
  /* DESCRIPTION: Free-stream viscosity (1.853E-5 Ns/m^2 (air), 0.798E-3 Ns/m^2 (water)) */
  addDoubleOption("FREESTREAM_VISCOSITY", Viscosity_FreeStream, -1.0);
  /* DESCRIPTION:  */
  addDoubleOption("FREESTREAM_INTERMITTENCY", Intermittency_FreeStream, 1.0);
  /* DESCRIPTION:  */
  addDoubleOption("FREESTREAM_TURBULENCEINTENSITY", TurbulenceIntensity_FreeStream, 0.05);
  /* DESCRIPTION:  */
  addDoubleOption("FREESTREAM_NU_FACTOR", NuFactor_FreeStream, 3.0);
  /* DESCRIPTION:  */
  addDoubleOption("ENGINE_NU_FACTOR", NuFactor_Engine, 30.0);
  /* DESCRIPTION:  */
  addDoubleOption("ACTDISK_NU_FACTOR", NuFactor_ActDisk, 3.0);
  /* DESCRIPTION:  */
  addDoubleOption("ACTDISK_SECONDARY_FLOW", SecondaryFlow_ActDisk, 0.0);
  /* DESCRIPTION:  */
  addDoubleOption("INITIAL_BCTHRUST", Initial_BCThrust, 4000.0);
  /* DESCRIPTION:  */
  addDoubleOption("FREESTREAM_TURB2LAMVISCRATIO", Turb2LamViscRatio_FreeStream, 10.0);
  /* DESCRIPTION: Side-slip angle (degrees, only for compressible flows) */
  addDoubleOption("SIDESLIP_ANGLE", AoS, 0.0);
  /*!\brief AOA  \n DESCRIPTION: Angle of attack (degrees, only for compressible flows) \ingroup Config*/
  addDoubleOption("AOA", AoA, 0.0);
  /* DESCRIPTION: Activate fixed CL mode (specify a CL instead of AoA). */
  addBoolOption("FIXED_CL_MODE", Fixed_CL_Mode, false);
  /* DESCRIPTION: Specify a fixed coefficient of lift instead of AoA (only for compressible flows) */
  addDoubleOption("TARGET_CL", Target_CL, 0.0);
  /* DESCRIPTION: Lift cure slope for fixed CL mode (0.2 per deg by default). */
  addDoubleOption("DCL_DALPHA", dCl_dAlpha, 0.2);
  /* DESCRIPTION: Damping factor for fixed CL mode. */
  addDoubleOption("DNETTHRUST_DBCTHRUST", dNetThrust_dBCThrust, 2.0);
  /* DESCRIPTION: Iterations to re-evaluate the angle of attack. */
  addUnsignedLongOption("ITER_FIXED_CL", Iter_Fixed_CL, 500);
  /* DESCRIPTION: Number of times Alpha is updated in a fix CL problem. */
  addUnsignedLongOption("UPDATE_BCTHRUST", Update_BCThrust, 5);


  /*!\par CONFIG_CATEGORY: Reference Conditions \ingroup Config*/
  /*--- Options related to reference values for nondimensionalization ---*/

  Length_Ref = 1.0; //<---- NOTE: this should be given an option or set as a const

  /*!\brief REF_ORIGIN_MOMENT_X\n DESCRIPTION: X Reference origin for moment computation \ingroup Config*/
  addDoubleListOption("REF_ORIGIN_MOMENT_X", nRefOriginMoment_X, RefOriginMoment_X);
  /*!\brief REF_ORIGIN_MOMENT_Y\n DESCRIPTION: Y Reference origin for moment computation \ingroup Config*/
  addDoubleListOption("REF_ORIGIN_MOMENT_Y", nRefOriginMoment_Y, RefOriginMoment_Y);
  /*!\brief REF_ORIGIN_MOMENT_Z\n DESCRIPTION: Z Reference origin for moment computation \ingroup Config*/
  addDoubleListOption("REF_ORIGIN_MOMENT_Z", nRefOriginMoment_Z, RefOriginMoment_Z);
  /*!\brief REF_AREA\n DESCRIPTION: Reference area for force coefficients (0 implies automatic calculation) \ingroup Config*/
  addDoubleOption("REF_AREA", RefAreaCoeff, 1.0);
  /*!\brief REF_LENGTH_MOMENT\n DESCRIPTION: Reference length for pitching, rolling, and yawing non-dimensional moment \ingroup Config*/
  addDoubleOption("REF_LENGTH_MOMENT", RefLengthMoment, 1.0);
  /*!\brief REF_ELEM_LENGTH\n DESCRIPTION: Reference element length for computing the slope limiter epsilon \ingroup Config*/
  addDoubleOption("REF_ELEM_LENGTH", RefElemLength, 0.1);
  /*!\brief REF_SHARP_EDGES\n DESCRIPTION: Reference coefficient for detecting sharp edges \ingroup Config*/
  addDoubleOption("REF_SHARP_EDGES", RefSharpEdges, 3.0);
	/*!\brief REF_VELOCITY\n DESCRIPTION: Reference velocity (incompressible only)  \ingroup Config*/
  addDoubleOption("REF_VELOCITY", Velocity_Ref, -1.0);
	/* !\brief REF_VISCOSITY  \n DESCRIPTION: Reference viscosity (incompressible only)  \ingroup Config*/
  addDoubleOption("REF_VISCOSITY", Viscosity_Ref, -1.0);
  /* DESCRIPTION: Type of mesh motion */
  addEnumOption("REF_DIMENSIONALIZATION", Ref_NonDim, NonDim_Map, DIMENSIONAL);

  /*!\par CONFIG_CATEGORY: Boundary Markers \ingroup Config*/
  /*--- Options related to various boundary markers ---*/

  /*!\brief MARKER_PLOTTING\n DESCRIPTION: Marker(s) of the surface in the surface flow solution file  \ingroup Config*/
  addStringListOption("MARKER_PLOTTING", nMarker_Plotting, Marker_Plotting);
  /*!\brief MARKER_MONITORING\n DESCRIPTION: Marker(s) of the surface where evaluate the non-dimensional coefficients \ingroup Config*/
  addStringListOption("MARKER_MONITORING", nMarker_Monitoring, Marker_Monitoring);
  /*!\brief MARKER_CONTROL_VOLUME\n DESCRIPTION: Marker(s) of the surface in the surface flow solution file  \ingroup Config*/
  addStringListOption("MARKER_ANALYZE", nMarker_Analyze, Marker_Analyze);
  /*!\brief MARKER_DESIGNING\n DESCRIPTION: Marker(s) of the surface where objective function (design problem) will be evaluated \ingroup Config*/
  addStringListOption("MARKER_DESIGNING", nMarker_Designing, Marker_Designing);
  /*!\brief MARKER_OUT_1D \n DESCRIPTION: Outlet boundary marker(s) over which to calculate 1-D flow properties
   Format: ( outlet marker) \ingroup Config*/
  addStringListOption("MARKER_OUT_1D", nMarker_Out_1D, Marker_Out_1D);
  /*!\brief GEO_MARKER\n DESCRIPTION: Marker(s) of the surface where evaluate the geometrical functions \ingroup Config*/
  addStringListOption("GEO_MARKER", nMarker_GeoEval, Marker_GeoEval);
  /*!\brief MARKER_EULER\n DESCRIPTION: Euler wall boundary marker(s) \ingroup Config*/
  addStringListOption("MARKER_EULER", nMarker_Euler, Marker_Euler);
  /*!\brief MARKER_FAR\n DESCRIPTION: Far-field boundary marker(s) \ingroup Config*/
  addStringListOption("MARKER_FAR", nMarker_FarField, Marker_FarField);
  /*!\brief MARKER_SYM\n DESCRIPTION: Symmetry boundary condition \ingroup Config*/
  addStringListOption("MARKER_SYM", nMarker_SymWall, Marker_SymWall);
  /*!\brief MARKER_PRESSURE\n DESCRIPTION: Symmetry boundary condition \ingroup Config*/
  addStringListOption("MARKER_PRESSURE", nMarker_Pressure, Marker_Pressure);
  /*!\brief MARKER_NEARFIELD\n DESCRIPTION: Near-Field boundary condition \ingroup Config*/
  addStringListOption("MARKER_NEARFIELD", nMarker_NearFieldBound, Marker_NearFieldBound);
  /*!\brief MARKER_FLUID_INTERFACE\n DESCRIPTION: Fluid interface boundary marker(s) \ingroup Config*/
  addStringListOption("MARKER_FLUID_INTERFACE", nMarker_Fluid_InterfaceBound, Marker_Fluid_InterfaceBound);
  /*!\brief MARKER_INTERFACE\n DESCRIPTION: Zone interface boundary marker(s) \ingroup Config*/
  addStringListOption("MARKER_INTERFACE", nMarker_InterfaceBound, Marker_InterfaceBound);
  /*!\brief MARKER_FSI_INTERFACE \n DESCRIPTION: FSI interface boundary marker(s) \ingroup Config*/
  addStringListOption("MARKER_FSI_INTERFACE", nMarker_FSIinterface, Marker_FSIinterface);
  /*!\brief MARKER_DIRICHLET  \n DESCRIPTION: Dirichlet boundary marker(s) \ingroup Config*/
  addStringListOption("MARKER_DIRICHLET", nMarker_Dirichlet, Marker_Dirichlet);
  /* DESCRIPTION: Neumann boundary marker(s) */
  addStringListOption("MARKER_NEUMANN", nMarker_Neumann, Marker_Neumann);
  /* DESCRIPTION: Neumann boundary marker(s) */
  addStringListOption("MARKER_INTERNAL", nMarker_Internal, Marker_Internal);
  /* DESCRIPTION: Custom boundary marker(s) */
  addStringListOption("MARKER_CUSTOM", nMarker_Custom, Marker_Custom);
  /* DESCRIPTION: Periodic boundary marker(s) for use with SU2_MSH
   Format: ( periodic marker, donor marker, rotation_center_x, rotation_center_y,
   rotation_center_z, rotation_angle_x-axis, rotation_angle_y-axis,
   rotation_angle_z-axis, translation_x, translation_y, translation_z, ... ) */
  addPeriodicOption("MARKER_PERIODIC", nMarker_PerBound, Marker_PerBound, Marker_PerDonor,
                    Periodic_RotCenter, Periodic_RotAngles, Periodic_Translation);

  /*!\brief ACTDISK_TYPE  \n DESCRIPTION: Actuator Disk boundary type \n OPTIONS: see \link ActDisk_Map \endlink \n Default: VARIABLES_JUMP \ingroup Config*/
  addEnumOption("ACTDISK_TYPE", Kind_ActDisk, ActDisk_Map, VARIABLES_JUMP);

  /*!\brief MARKER_ACTDISK\n DESCRIPTION: Periodic boundary marker(s) for use with SU2_MSH
   Format: ( periodic marker, donor marker, rotation_center_x, rotation_center_y,
   rotation_center_z, rotation_angle_x-axis, rotation_angle_y-axis,
   rotation_angle_z-axis, translation_x, translation_y, translation_z, ... ) \ingroup Config*/
  addActDiskOption("MARKER_ACTDISK",
                   nMarker_ActDiskInlet, nMarker_ActDiskOutlet,  Marker_ActDiskInlet, Marker_ActDiskOutlet,
                   ActDisk_PressJump, ActDisk_TempJump, ActDisk_Omega);

  /*!\brief INLET_TYPE  \n DESCRIPTION: Inlet boundary type \n OPTIONS: see \link Inlet_Map \endlink \n DEFAULT: TOTAL_CONDITIONS \ingroup Config*/
  addEnumOption("INLET_TYPE", Kind_Inlet, Inlet_Map, TOTAL_CONDITIONS);

  /*!\brief MARKER_INLET  \n DESCRIPTION: Inlet boundary marker(s) with the following formats,
   Total Conditions: (inlet marker, total temp, total pressure, flow_direction_x,
   flow_direction_y, flow_direction_z, ... ) where flow_direction is
   a unit vector.
   Mass Flow: (inlet marker, density, velocity magnitude, flow_direction_x,
   flow_direction_y, flow_direction_z, ... ) where flow_direction is
   a unit vector. \ingroup Config*/
  addInletOption("MARKER_INLET", nMarker_Inlet, Marker_Inlet, Inlet_Ttotal, Inlet_Ptotal, Inlet_FlowDir);

  /*!\brief MARKER_RIEMANN \n DESCRIPTION: Riemann boundary marker(s) with the following formats, a unit vector.
   * \n OPTIONS: See \link Riemann_Map \endlink. The variables indicated by the option and the flow direction unit vector must be specified. \ingroup Config*/
  addRiemannOption("MARKER_RIEMANN", nMarker_Riemann, Marker_Riemann, Kind_Data_Riemann, Riemann_Map, Riemann_Var1, Riemann_Var2, Riemann_FlowDir);
  /*!\brief MARKER_NRBC \n DESCRIPTION: Riemann boundary marker(s) with the following formats, a unit vector. \ingroup Config*/
  addNRBCOption("MARKER_NRBC", nMarker_NRBC, Marker_NRBC, Kind_Data_NRBC, NRBC_Map, NRBC_Var1, NRBC_Var2, NRBC_FlowDir);
  /*!\brief MIXING_PROCESS_TYPE \n DESCRIPTION: types of mixing process for averaging quantities at the boundaries.
    \n OPTIONS: see \link MixingProcess_Map \endlink \n DEFAULT: AREA_AVERAGE \ingroup Config*/
  addEnumOption("MIXING_PROCESS_TYPE", Kind_MixingProcess, MixingProcess_Map, AREA_AVERAGE);
  /*!\brief MARKER_MIXINGPLANE \n DESCRIPTION: Identify the boundaries in which the mixing plane is applied. \ingroup Config*/
  addMixingPlaneOption("MARKER_MIXINGPLANE", nMarker_MixBound, Marker_MixBound, Marker_MixDonor);
  /*!\brief MARKER_MIXINGPLANE \n DESCRIPTION: Identify the boundaries in which the mixing plane is applied. \ingroup Config*/
  addTurboPerfOption("MARKER_TURBO_PERFORMANCE", nMarker_TurboPerf, Marker_TurboBoundIn, Marker_TurboBoundOut, Kind_TurboPerformance, TurboPerformance_Map);
  /*!\brief MARKER_SUPERSONIC_INLET  \n DESCRIPTION: Supersonic inlet boundary marker(s)
   * \n   Format: (inlet marker, temperature, static pressure, velocity_x,   velocity_y, velocity_z, ... ), i.e. primitive variables specified. \ingroup Config*/
  addInletOption("MARKER_SUPERSONIC_INLET", nMarker_Supersonic_Inlet, Marker_Supersonic_Inlet, Inlet_Temperature, Inlet_Pressure, Inlet_Velocity);
  /*!\brief MARKER_SUPERSONIC_OUTLET \n DESCRIPTION: Supersonic outlet boundary marker(s) \ingroup Config*/
  addStringListOption("MARKER_SUPERSONIC_OUTLET", nMarker_Supersonic_Outlet, Marker_Supersonic_Outlet);
  /*!\brief MARKER_OUTLET  \n DESCRIPTION: Outlet boundary marker(s)\n
   Format: ( outlet marker, back pressure (static), ... ) \ingroup Config*/
  addStringDoubleListOption("MARKER_OUTLET", nMarker_Outlet, Marker_Outlet, Outlet_Pressure);
  /*!\brief MARKER_ISOTHERMAL DESCRIPTION: Isothermal wall boundary marker(s)\n
   * Format: ( isothermal marker, wall temperature (static), ... ) \ingroup Config  */
  addStringDoubleListOption("MARKER_ISOTHERMAL", nMarker_Isothermal, Marker_Isothermal, Isothermal_Temperature);
  /*!\brief MARKER_HEATFLUX  \n DESCRIPTION: Specified heat flux wall boundary marker(s)
   Format: ( Heat flux marker, wall heat flux (static), ... ) \ingroup Config*/
  addStringDoubleListOption("MARKER_HEATFLUX", nMarker_HeatFlux, Marker_HeatFlux, Heat_Flux);
  /*!\brief MARKER_ENGINE_INFLOW  \n DESCRIPTION: Engine inflow boundary marker(s)
   Format: ( nacelle inflow marker, fan face Mach, ... ) \ingroup Config*/
  addStringDoubleListOption("MARKER_ENGINE_INFLOW", nMarker_EngineInflow, Marker_EngineInflow, EngineInflow_Target);
  /* DESCRIPTION: Highlite area */
  addDoubleOption("HIGHLITE_AREA", Highlite_Area, 1.0);
  /* DESCRIPTION: Fan poly efficiency */
  addDoubleOption("FAN_POLY_EFF", Fan_Poly_Eff, 1.0);
  /*!\brief SUBSONIC_ENGINE\n DESCRIPTION: Engine subsonic intake region \ingroup Config*/
  addBoolOption("SUBSONIC_ENGINE", SubsonicEngine, false);
  /* DESCRIPTION: Actuator disk double surface */
  addBoolOption("ACTDISK_DOUBLE_SURFACE", ActDisk_DoubleSurface, false);
  /* DESCRIPTION: Actuator disk double surface */
  addBoolOption("ACTDISK_SU2_DEF", ActDisk_SU2_DEF, false);
  /* DESCRIPTION: Limits for the pressure (Min, Max) */
  default_distortion[0] =  0.0; default_distortion[1] =  1E6;
  addDoubleArrayOption("DISTORTION_RACK", 2, DistortionRack, default_distortion);
  /* DESCRIPTION: Values of the box to impose a subsonic nacellle (mach, Pressure, Temperature) */
  default_eng_val[0]=0.0; default_eng_val[1]=0.0; default_eng_val[2]=0.0;
  default_eng_val[3]=0.0;  default_eng_val[4]=0.0;
  addDoubleArrayOption("SUBSONIC_ENGINE_VALUES", 5, SubsonicEngine_Values, default_eng_val);
  /* DESCRIPTION: Coordinates of the box to impose a subsonic nacellle (Xmin, Ymin, Zmin, Xmax, Ymax, Zmax) */
  default_eng_box[0] = -1E15; default_eng_box[1] = -1E15; default_eng_box[2] = -1E15;
  default_eng_box[3] =  1E15; default_eng_box[4] =  1E15; default_eng_box[5] =  1E15;
  addDoubleArrayOption("SUBSONIC_ENGINE_CYL", 7, SubsonicEngine_Cyl, default_eng_box);
  /* DESCRIPTION: Engine exhaust boundary marker(s)
   Format: (nacelle exhaust marker, total nozzle temp, total nozzle pressure, ... )*/
  addExhaustOption("MARKER_ENGINE_EXHAUST", nMarker_EngineExhaust, Marker_EngineExhaust, Exhaust_Temperature_Target, Exhaust_Pressure_Target);
  /* DESCRIPTION: Clamped boundary marker(s) */
  addStringListOption("MARKER_CLAMPED", nMarker_Clamped, Marker_Clamped);
  /* DESCRIPTION: Displacement boundary marker(s) */
  addStringDoubleListOption("MARKER_NORMAL_DISPL", nMarker_Displacement, Marker_Displacement, Displ_Value);
  /* DESCRIPTION: Load boundary marker(s) */
  addStringDoubleListOption("MARKER_NORMAL_LOAD", nMarker_Load, Marker_Load, Load_Value);
  /* DESCRIPTION: Load boundary marker(s)
   Format: (inlet marker, load, multiplier, dir_x, dir_y, dir_z, ... ), i.e. primitive variables specified. */
  addInletOption("MARKER_LOAD", nMarker_Load_Dir, Marker_Load_Dir, Load_Dir_Value, Load_Dir_Multiplier, Load_Dir);
  /* DESCRIPTION: Sine load boundary marker(s)
   Format: (inlet marker, load, multiplier, dir_x, dir_y, dir_z, ... ), i.e. primitive variables specified. */
  addInletOption("MARKER_SINE_LOAD", nMarker_Load_Sine, Marker_Load_Sine, Load_Sine_Amplitude, Load_Sine_Frequency, Load_Sine_Dir);

  /* DESCRIPTION: Flow load boundary marker(s) */
  addStringDoubleListOption("MARKER_FLOWLOAD", nMarker_FlowLoad, Marker_FlowLoad, FlowLoad_Value);
  /* DESCRIPTION: Damping factor for engine inlet condition */
  addDoubleOption("DAMP_ENGINE_INFLOW", Damp_Engine_Inflow, 0.95);
  /* DESCRIPTION: Damping factor for engine exhaust condition */
  addDoubleOption("DAMP_ENGINE_EXHAUST", Damp_Engine_Exhaust, 0.95);
  /*!\brief ENGINE_INFLOW_TYPE  \n DESCRIPTION: Inlet boundary type \n OPTIONS: see \link Engine_Inflow_Map \endlink \n Default: FAN_FACE_MACH \ingroup Config*/
  addEnumOption("ENGINE_INFLOW_TYPE", Kind_Engine_Inflow, Engine_Inflow_Map, FAN_FACE_MACH);


  /*!\par CONFIG_CATEGORY: Time-marching \ingroup Config*/
  /*--- Options related to time-marching ---*/

  /* DESCRIPTION: Unsteady simulation  */
  addEnumOption("UNSTEADY_SIMULATION", Unsteady_Simulation, Unsteady_Map, STEADY);
  /* DESCRIPTION:  Courant-Friedrichs-Lewy condition of the finest grid */
  addDoubleOption("CFL_NUMBER", CFLFineGrid, 1.25);
  /* DESCRIPTION:  Max time step in local time stepping simulations */
  addDoubleOption("MAX_DELTA_TIME", Max_DeltaTime, 1000000);
  /* DESCRIPTION: Activate The adaptive CFL number. */
  addBoolOption("CFL_ADAPT", CFL_Adapt, false);
  /* !\brief CFL_ADAPT_PARAM
   * DESCRIPTION: Parameters of the adaptive CFL number (factor down, factor up, CFL limit (min and max) )
   * Factor down generally >1.0, factor up generally < 1.0 to cause the CFL to increase when residual is decreasing,
   * and decrease when the residual is increasing or stalled. \ingroup Config*/
  default_cfl_adapt[0] = 0.0; default_cfl_adapt[1] = 0.0; default_cfl_adapt[2] = 1.0; default_cfl_adapt[3] = 100.0;
  addDoubleArrayOption("CFL_ADAPT_PARAM", 4, CFL_AdaptParam, default_cfl_adapt);
  /* DESCRIPTION: Reduction factor of the CFL coefficient in the adjoint problem */
  addDoubleOption("CFL_REDUCTION_ADJFLOW", CFLRedCoeff_AdjFlow, 0.8);
  /* DESCRIPTION: Reduction factor of the CFL coefficient in the level set problem */
  addDoubleOption("CFL_REDUCTION_TURB", CFLRedCoeff_Turb, 1.0);
  /* DESCRIPTION: Reduction factor of the CFL coefficient in the turbulent adjoint problem */
  addDoubleOption("CFL_REDUCTION_ADJTURB", CFLRedCoeff_AdjTurb, 1.0);
  /* DESCRIPTION: Number of total iterations */
  addUnsignedLongOption("EXT_ITER", nExtIter, 999999);
  // these options share nRKStep as their size, which is not a good idea in general
  /* DESCRIPTION: Runge-Kutta alpha coefficients */
  addDoubleListOption("RK_ALPHA_COEFF", nRKStep, RK_Alpha_Step);
  /* DESCRIPTION: Time Step for dual time stepping simulations (s) */
  addDoubleOption("UNST_TIMESTEP", Delta_UnstTime, 0.0);
  /* DESCRIPTION: Total Physical Time for dual time stepping simulations (s) */
  addDoubleOption("UNST_TIME", Total_UnstTime, 1.0);
  /* DESCRIPTION: Unsteady Courant-Friedrichs-Lewy number of the finest grid */
  addDoubleOption("UNST_CFL_NUMBER", Unst_CFL, 0.0);
  /* DESCRIPTION: Number of internal iterations (dual time method) */
  addUnsignedLongOption("UNST_INT_ITER", Unst_nIntIter, 100);
  /* DESCRIPTION: Integer number of periodic time instances for Harmonic Balance */
  addUnsignedShortOption("TIME_INSTANCES", nTimeInstances, 1);
  /* DESCRIPTION: Time period for Harmonic Balance wihtout moving meshes */
  addDoubleOption("HB_PERIOD", HarmonicBalance_Period, -1.0);
  /* DESCRIPTION: Iteration number to begin unsteady restarts (dual time method) */
  addLongOption("UNST_RESTART_ITER", Unst_RestartIter, 0);
  /* DESCRIPTION: Starting direct solver iteration for the unsteady adjoint */
  addLongOption("UNST_ADJOINT_ITER", Unst_AdjointIter, 0);
  /* DESCRIPTION: Number of iterations to average the objective */
  addLongOption("ITER_AVERAGE_OBJ", Iter_Avg_Objective , 0);
  /* DESCRIPTION: Iteration number to begin unsteady restarts (structural analysis) */
  addLongOption("DYN_RESTART_ITER", Dyn_RestartIter, 0);
  /* DESCRIPTION: Time discretization */
  addEnumOption("TIME_DISCRE_FLOW", Kind_TimeIntScheme_Flow, Time_Int_Map, EULER_IMPLICIT);
  /* DESCRIPTION: Time discretization */
  addEnumOption("TIME_DISCRE_ADJLEVELSET", Kind_TimeIntScheme_AdjLevelSet, Time_Int_Map, EULER_IMPLICIT);
  /* DESCRIPTION: Time discretization */
  addEnumOption("TIME_DISCRE_ADJFLOW", Kind_TimeIntScheme_AdjFlow, Time_Int_Map, EULER_IMPLICIT);
  /* DESCRIPTION: Time discretization */
  addEnumOption("TIME_DISCRE_TURB", Kind_TimeIntScheme_Turb, Time_Int_Map, EULER_IMPLICIT);
  /* DESCRIPTION: Time discretization */
  addEnumOption("TIME_DISCRE_ADJTURB", Kind_TimeIntScheme_AdjTurb, Time_Int_Map, EULER_IMPLICIT);
  /* DESCRIPTION: Time discretization */
  addEnumOption("TIME_DISCRE_WAVE", Kind_TimeIntScheme_Wave, Time_Int_Map, EULER_IMPLICIT);
  /* DESCRIPTION: Time discretization */
  addEnumOption("TIME_DISCRE_FEA", Kind_TimeIntScheme_FEA, Time_Int_Map_FEA, NEWMARK_IMPLICIT);
  /* DESCRIPTION: Time discretization */
  addEnumOption("TIME_DISCRE_HEAT", Kind_TimeIntScheme_Heat, Time_Int_Map, EULER_IMPLICIT);
  /* DESCRIPTION: Time discretization */
  addEnumOption("TIME_DISCRE_POISSON", Kind_TimeIntScheme_Poisson, Time_Int_Map, EULER_IMPLICIT);

  /*!\par CONFIG_CATEGORY: Linear solver definition \ingroup Config*/
  /*--- Options related to the linear solvers ---*/

  /*!\brief LINEAR_SOLVER
   *  \n DESCRIPTION: Linear solver for the implicit, mesh deformation, or discrete adjoint systems \n OPTIONS: see \link Linear_Solver_Map \endlink \n DEFAULT: FGMRES \ingroup Config*/
  addEnumOption("LINEAR_SOLVER", Kind_Linear_Solver, Linear_Solver_Map, FGMRES);
  /*!\brief LINEAR_SOLVER_PREC
   *  \n DESCRIPTION: Preconditioner for the Krylov linear solvers \n OPTIONS: see \link Linear_Solver_Prec_Map \endlink \n DEFAULT: LU_SGS \ingroup Config*/
  addEnumOption("LINEAR_SOLVER_PREC", Kind_Linear_Solver_Prec, Linear_Solver_Prec_Map, LU_SGS);
  /* DESCRIPTION: Minimum error threshold for the linear solver for the implicit formulation */
  addDoubleOption("LINEAR_SOLVER_ERROR", Linear_Solver_Error, 1E-5);
  /* DESCRIPTION: Maximum number of iterations of the linear solver for the implicit formulation */
  addUnsignedLongOption("LINEAR_SOLVER_ITER", Linear_Solver_Iter, 10);
  /* DESCRIPTION: Maximum number of iterations of the linear solver for the implicit formulation */
  addUnsignedLongOption("LINEAR_SOLVER_RESTART_FREQUENCY", Linear_Solver_Restart_Frequency, 10);
  /* DESCRIPTION: Relaxation of the flow equations solver for the implicit formulation */
  addDoubleOption("RELAXATION_FACTOR_FLOW", Relaxation_Factor_Flow, 1.0);
  /* DESCRIPTION: Relaxation of the turb equations solver for the implicit formulation */
  addDoubleOption("RELAXATION_FACTOR_TURB", Relaxation_Factor_Turb, 1.0);
  /* DESCRIPTION: Relaxation of the adjoint flow equations solver for the implicit formulation */
  addDoubleOption("RELAXATION_FACTOR_ADJFLOW", Relaxation_Factor_AdjFlow, 1.0);
  /* DESCRIPTION: Roe coefficient */
  addDoubleOption("ROE_KAPPA", Roe_Kappa, 0.5);
  /* DESCRIPTION: Roe-Turkel preconditioning for low Mach number flows */
  addBoolOption("ROE_TURKEL_PREC", Low_Mach_Precon, false);
  /* DESCRIPTION: Post-reconstruction correction for low Mach number flows */
  addBoolOption("LOW_MACH_CORR", Low_Mach_Corr, false);
  /* DESCRIPTION: Time Step for dual time stepping simulations (s) */
  addDoubleOption("MIN_ROE_TURKEL_PREC", Min_Beta_RoeTurkel, 0.01);
  /* DESCRIPTION: Time Step for dual time stepping simulations (s) */
  addDoubleOption("MAX_ROE_TURKEL_PREC", Max_Beta_RoeTurkel, 0.2);
  /* DESCRIPTION: Linear solver for the turbulent adjoint systems */
  addEnumOption("ADJTURB_LIN_SOLVER", Kind_AdjTurb_Linear_Solver, Linear_Solver_Map, FGMRES);
  /* DESCRIPTION: Preconditioner for the turbulent adjoint Krylov linear solvers */
  addEnumOption("ADJTURB_LIN_PREC", Kind_AdjTurb_Linear_Prec, Linear_Solver_Prec_Map, LU_SGS);
  /* DESCRIPTION: Minimum error threshold for the turbulent adjoint linear solver for the implicit formulation */
  addDoubleOption("ADJTURB_LIN_ERROR", AdjTurb_Linear_Error, 1E-5);
  /* DESCRIPTION: Maximum number of iterations of the turbulent adjoint linear solver for the implicit formulation */
  addUnsignedShortOption("ADJTURB_LIN_ITER", AdjTurb_Linear_Iter, 10);
  /* DESCRIPTION: Entropy fix factor */
  addDoubleOption("ENTROPY_FIX_COEFF", EntropyFix_Coeff, 0.001);
  /* DESCRIPTION: Linear solver for the discete adjoint systems */
  addEnumOption("DISCADJ_LIN_SOLVER", Kind_DiscAdj_Linear_Solver, Linear_Solver_Map, FGMRES);
  /* DESCRIPTION: Preconditioner for the discrete adjoint Krylov linear solvers */
  addEnumOption("DISCADJ_LIN_PREC", Kind_DiscAdj_Linear_Prec, Linear_Solver_Prec_Map, ILU);
  
  /*!\par CONFIG_CATEGORY: Convergence\ingroup Config*/
  /*--- Options related to convergence ---*/
  
  /*!\brief CONV_CRITERIA
   *  \n DESCRIPTION: Convergence criteria \n OPTIONS: see \link Converge_Crit_Map \endlink \n DEFAULT: RESIDUAL \ingroup Config*/
  addEnumOption("CONV_CRITERIA", ConvCriteria, Converge_Crit_Map, RESIDUAL);
  /*!\brief RESIDUAL_REDUCTION \n DESCRIPTION: Residual reduction (order of magnitude with respect to the initial value)\n DEFAULT: 3.0 \ingroup Config*/
  addDoubleOption("RESIDUAL_REDUCTION", OrderMagResidual, 3.0);
  /*!\brief RESIDUAL_MINVAL\n DESCRIPTION: Min value of the residual (log10 of the residual)\n DEFAULT: -8.0 \ingroup Config*/
  addDoubleOption("RESIDUAL_MINVAL", MinLogResidual, -8.0);
  /* DESCRIPTION: Residual reduction (order of magnitude with respect to the initial value) */
  addDoubleOption("RESIDUAL_REDUCTION_FSI", OrderMagResidualFSI, 3.0);
  /* DESCRIPTION: Min value of the residual (log10 of the residual) */
  addDoubleOption("RESIDUAL_MINVAL_FSI", MinLogResidualFSI, -5.0);
  /* DESCRIPTION: FEM: UTOL = norm(Delta_U(k)) / norm(U(k)) */
  addDoubleOption("RESIDUAL_FEM_UTOL", Res_FEM_UTOL, -9.0);
  /* DESCRIPTION: FEM: RTOL = norm(Residual(k)) / norm(Residual(0)) */
  addDoubleOption("RESIDUAL_FEM_RTOL", Res_FEM_RTOL, -9.0);
  /* DESCRIPTION: FEM: ETOL = Delta_U(k) * Residual(k) / Delta_U(0) * Residual(0) */
  addDoubleOption("RESIDUAL_FEM_ETOL", Res_FEM_ETOL, -9.0);
  /*!\brief RESIDUAL_FUNC_FLOW\n DESCRIPTION: Flow functional for the Residual criteria\n OPTIONS: See \link Residual_Map \endlink \n DEFAULT: RHO_RESIDUAL \ingroup Config*/
  addEnumOption("RESIDUAL_FUNC_FLOW", Residual_Func_Flow, Residual_Map, RHO_RESIDUAL);
  /*!\brief STARTCONV_ITER\n DESCRIPTION: Iteration number to begin convergence monitoring\n DEFAULT: 5 \ingroup Config*/
  addUnsignedLongOption("STARTCONV_ITER", StartConv_Iter, 5);
  /*!\brief CAUCHY_ELEMS\n DESCRIPTION: Number of elements to apply the criteria. \n DEFAULT 100 \ingroup Config*/
  addUnsignedShortOption("CAUCHY_ELEMS", Cauchy_Elems, 100);
  /*!\brief CAUCHY_EPS\n DESCRIPTION: Epsilon to control the series convergence \n DEFAULT: 1e-10 \ingroup Config*/
  addDoubleOption("CAUCHY_EPS", Cauchy_Eps, 1E-10);
  /*!\brief CAUCHY_FUNC_FLOW
   *  \n DESCRIPTION: Flow functional for the Cauchy criteria \n OPTIONS: see \link Objective_Map \endlink \n DEFAULT: DRAG_COEFFICIENT \ingroup Config*/
  addEnumOption("CAUCHY_FUNC_FLOW", Cauchy_Func_Flow, Objective_Map, DRAG_COEFFICIENT);
  /*!\brief CAUCHY_FUNC_ADJFLOW\n DESCRIPTION: Adjoint functional for the Cauchy criteria.\n OPTIONS: See \link Sens_Map \endlink. \n DEFAULT: SENS_GEOMETRY \ingroup Config*/
  addEnumOption("CAUCHY_FUNC_ADJFLOW", Cauchy_Func_AdjFlow, Sens_Map, SENS_GEOMETRY);

  /*!\par CONFIG_CATEGORY: Multi-grid \ingroup Config*/
  /*--- Options related to Multi-grid ---*/

  /*!\brief START_UP_ITER \n DESCRIPTION: Start up iterations using the fine grid only. DEFAULT: 0 \ingroup Config*/
  addUnsignedShortOption("START_UP_ITER", nStartUpIter, 0);
  /*!\brief MGLEVEL\n DESCRIPTION: Multi-grid Levels. DEFAULT: 0 \ingroup Config*/
  addUnsignedShortOption("MGLEVEL", nMGLevels, 0);
  /*!\brief MGCYCLE\n DESCRIPTION: Multi-grid cycle. OPTIONS: See \link MG_Cycle_Map \endlink. Defualt V_CYCLE \ingroup Config*/
  addEnumOption("MGCYCLE", MGCycle, MG_Cycle_Map, V_CYCLE);
  /*!\brief MG_PRE_SMOOTH\n DESCRIPTION: Multi-grid pre-smoothing level \ingroup Config*/
  addUShortListOption("MG_PRE_SMOOTH", nMG_PreSmooth, MG_PreSmooth);
  /*!\brief MG_POST_SMOOTH\n DESCRIPTION: Multi-grid post-smoothing level \ingroup Config*/
  addUShortListOption("MG_POST_SMOOTH", nMG_PostSmooth, MG_PostSmooth);
  /*!\brief MG_CORRECTION_SMOOTH\n DESCRIPTION: Jacobi implicit smoothing of the correction \ingroup Config*/
  addUShortListOption("MG_CORRECTION_SMOOTH", nMG_CorrecSmooth, MG_CorrecSmooth);
  /*!\brief MG_DAMP_RESTRICTION\n DESCRIPTION: Damping factor for the residual restriction. DEFAULT: 0.75 \ingroup Config*/
  addDoubleOption("MG_DAMP_RESTRICTION", Damp_Res_Restric, 0.75);
  /*!\brief MG_DAMP_PROLONGATION\n DESCRIPTION: Damping factor for the correction prolongation. DEFAULT 0.75 \ingroup Config*/
  addDoubleOption("MG_DAMP_PROLONGATION", Damp_Correc_Prolong, 0.75);

  /*!\par CONFIG_CATEGORY: Spatial Discretization \ingroup Config*/
  /*--- Options related to the spatial discretization ---*/

  /*!\brief NUM_METHOD_GRAD
   *  \n DESCRIPTION: Numerical method for spatial gradients \n OPTIONS: See \link Gradient_Map \endlink. \n DEFAULT: WEIGHTED_LEAST_SQUARES. \ingroup Config*/
  addEnumOption("NUM_METHOD_GRAD", Kind_Gradient_Method, Gradient_Map, WEIGHTED_LEAST_SQUARES);
  /*!\brief LIMITER_COEFF
   *  \n DESCRIPTION: Coefficient for the limiter. DEFAULT value 0.5. Larger values decrease the extent of limiting, values approaching zero cause lower-order approximation to the solution. \ingroup Config */
  addDoubleOption("LIMITER_COEFF", LimiterCoeff, 0.5);
  /*!\brief LIMITER_ITER
   *  \n DESCRIPTION: Freeze the value of the limiter after a number of iterations. DEFAULT value 999999. \ingroup Config*/
  addUnsignedLongOption("LIMITER_ITER", LimiterIter, 999999);
  /*!\brief SHARP_EDGES_COEFF
   *  \n DESCRIPTION: Coefficient for detecting the limit of the sharp edges. DEFAULT value 3.0.  Use with sharp edges limiter. \ingroup Config*/
  addDoubleOption("SHARP_EDGES_COEFF", SharpEdgesCoeff, 3.0);

  /*!\brief CONV_NUM_METHOD_FLOW
   *  \n DESCRIPTION: Convective numerical method \n OPTIONS: See \link Upwind_Map \endlink , \link Centered_Map \endlink. \ingroup Config*/
  addConvectOption("CONV_NUM_METHOD_FLOW", Kind_ConvNumScheme_Flow, Kind_Centered_Flow, Kind_Upwind_Flow);
  /*!\brief SPATIAL_ORDER_FLOW
   *  \n DESCRIPTION: Spatial numerical order integration \n OPTIONS: See \link SpatialOrder_Map \endlink \n DEFAULT: SECOND_ORDER \ingroup Config*/
  addEnumOption("SPATIAL_ORDER_FLOW", SpatialOrder_Flow, SpatialOrder_Map, SECOND_ORDER);
  /*!\brief SLOPE_LIMITER_FLOW
   * DESCRIPTION: Slope limiter for the direct solution. \n OPTIONS: See \link Limiter_Map \endlink \n DEFAULT VENKATAKRISHNAN \ingroup Config*/
  addEnumOption("SLOPE_LIMITER_FLOW", Kind_SlopeLimit_Flow, Limiter_Map, VENKATAKRISHNAN);
  default_ad_coeff_flow[0] = 0.15; default_ad_coeff_flow[1] = 0.5; default_ad_coeff_flow[2] = 0.02;
  /*!\brief AD_COEFF_FLOW \n DESCRIPTION: 1st, 2nd and 4th order artificial dissipation coefficients \ingroup Config*/
  addDoubleArrayOption("AD_COEFF_FLOW", 3, Kappa_Flow, default_ad_coeff_flow);

  /*!\brief CONV_NUM_METHOD_ADJFLOW
   *  \n DESCRIPTION: Convective numerical method for the adjoint solver.
   *  \n OPTIONS:  See \link Upwind_Map \endlink , \link Centered_Map \endlink. Note: not all methods are guaranteed to be implemented for the adjoint solver. \ingroup Config */
  addConvectOption("CONV_NUM_METHOD_ADJFLOW", Kind_ConvNumScheme_AdjFlow, Kind_Centered_AdjFlow, Kind_Upwind_AdjFlow);
  /*!\brief SPATIAL_ORDER_ADJFLOW
   *  \n DESCRIPTION: Spatial numerical order integration \n OPTIONS: See \link SpatialOrder_Map \endlink \n DEFAULT: SECOND_ORDER \ingroup Config*/
  addEnumOption("SPATIAL_ORDER_ADJFLOW", SpatialOrder_AdjFlow, SpatialOrder_Map, SECOND_ORDER);
  /*!\brief SLOPE_LIMITER_ADJFLOW
     * DESCRIPTION: Slope limiter for the adjoint solution. \n OPTIONS: See \link Limiter_Map \endlink \n DEFAULT VENKATAKRISHNAN \ingroup Config*/
  addEnumOption("SLOPE_LIMITER_ADJFLOW", Kind_SlopeLimit_AdjFlow, Limiter_Map, VENKATAKRISHNAN);
  default_ad_coeff_adj[0] = 0.15; default_ad_coeff_adj[1] = 0.5; default_ad_coeff_adj[2] = 0.02;
  /*!\brief AD_COEFF_ADJFLOW
   *  \n DESCRIPTION: 1st, 2nd and 4th order artificial dissipation coefficients for the adjoint solver.
   *  \n FORMAT and default values: AD_COEFF_ADJFLOW = (0.15, 0.5, 0.02) \ingroup Config*/
  addDoubleArrayOption("AD_COEFF_ADJFLOW", 3, Kappa_AdjFlow, default_ad_coeff_adj);

  /*!\brief SPATIAL_ORDER_TURB
   *  \n DESCRIPTION: Spatial numerical order integration.\n OPTIONS: See \link SpatialOrder_Map \endlink \n DEFAULT: FIRST_ORDER \ingroup Config*/
  addEnumOption("SPATIAL_ORDER_TURB", SpatialOrder_Turb, SpatialOrder_Map, FIRST_ORDER);
  /*!\brief SLOPE_LIMITER_TURB
   *  \n DESCRIPTION: Slope limiter  \n OPTIONS: See \link Limiter_Map \endlink \n DEFAULT VENKATAKRISHNAN \ingroup Config*/
  addEnumOption("SLOPE_LIMITER_TURB", Kind_SlopeLimit_Turb, Limiter_Map, VENKATAKRISHNAN);
  /*!\brief CONV_NUM_METHOD_TURB
   *  \n DESCRIPTION: Convective numerical method \ingroup Config*/
  addConvectOption("CONV_NUM_METHOD_TURB", Kind_ConvNumScheme_Turb, Kind_Centered_Turb, Kind_Upwind_Turb);
  
  /*!\brief SPATIAL_ORDER_ADJTURB
   *  \n DESCRIPTION: Spatial numerical order integration \n OPTIONS: See \link SpatialOrder_Map \endlink \n DEFAULT: FIRST_ORDER \ingroup Config*/
  addEnumOption("SPATIAL_ORDER_ADJTURB", SpatialOrder_AdjTurb, SpatialOrder_Map, FIRST_ORDER);
  /*!\brief SLOPE_LIMITER_ADJTURB
   *  \n DESCRIPTION: Slope limiter \n OPTIONS: See \link Limiter_Map \endlink \n DEFAULT VENKATAKRISHNAN \ingroup Config */
  addEnumOption("SLOPE_LIMITER_ADJTURB", Kind_SlopeLimit_AdjTurb, Limiter_Map, VENKATAKRISHNAN);
  /*!\brief CONV_NUM_METHOD_ADJTURB\n DESCRIPTION: Convective numerical method for the adjoint/turbulent problem \ingroup Config*/
  addConvectOption("CONV_NUM_METHOD_ADJTURB", Kind_ConvNumScheme_AdjTurb, Kind_Centered_AdjTurb, Kind_Upwind_AdjTurb);

  /*!\brief SPATIAL_ORDER_ADJLEVELSET
   *  \n DESCRIPTION: Spatial numerical order integration \n OPTIONS: See \link SpatialOrder_Map \endlink \n DEFAULT: 2ND_ORDER \ingroup Config*/
  addEnumOption("SPATIAL_ORDER_ADJLEVELSET", SpatialOrder_AdjLevelSet, SpatialOrder_Map, SECOND_ORDER);
  /*!\brief SLOPE_LIMITER_ADJLEVELTSET
   *  \n DESCRIPTION: Slope limiter\n OPTIONS: See \link Limiter_Map \endlink \n DEFAULT VENKATAKRISHNAN \ingroup Config */
  addEnumOption("SLOPE_LIMITER_ADJLEVELSET", Kind_SlopeLimit_AdjLevelSet, Limiter_Map, VENKATAKRISHNAN);
  /*!\brief CONV_NUM_METHOD_ADJLEVELSET
   *  \n DESCRIPTION: Convective numerical method for the adjoint levelset problem. \ingroup Config*/
  addConvectOption("CONV_NUM_METHOD_ADJLEVELSET", Kind_ConvNumScheme_AdjLevelSet, Kind_Centered_AdjLevelSet, Kind_Upwind_AdjLevelSet);

  /* DESCRIPTION: Viscous limiter mean flow equations */
  addBoolOption("VISCOUS_LIMITER_FLOW", Viscous_Limiter_Flow, false);
  /* DESCRIPTION: Viscous limiter turbulent equations */
  addBoolOption("VISCOUS_LIMITER_TURB", Viscous_Limiter_Turb, false);
  
  /*!\par CONFIG_CATEGORY: Adjoint and Gradient \ingroup Config*/
  /*--- Options related to the adjoint and gradient ---*/

  /*!\brief LIMIT_ADJFLOW \n DESCRIPTION: Limit value for the adjoint variable.\n DEFAULT: 1E6. \ingroup Config*/
  addDoubleOption("LIMIT_ADJFLOW", AdjointLimit, 1E6);
  /*!\brief MG_ADJFLOW\n DESCRIPTION: Multigrid with the adjoint problem. \n Defualt: YES \ingroup Config*/
  addBoolOption("MG_ADJFLOW", MG_AdjointFlow, true);

  /*!\brief OBJECTIVE_WEIGHT  \n DESCRIPTION: Adjoint problem boundary condition weights. Applies scaling factor to objective(s) \ingroup Config*/
  addDoubleListOption("OBJECTIVE_WEIGHT", nObjW, Weight_ObjFunc);
  /*!\brief OBJECTIVE_FUNCTION
   *  \n DESCRIPTION: Adjoint problem boundary condition \n OPTIONS: see \link Objective_Map \endlink \n DEFAULT: DRAG_COEFFICIENT \ingroup Config*/
  addEnumListOption("OBJECTIVE_FUNCTION", nObj, Kind_ObjFunc, Objective_Map);

  default_obj_coeff[0]=0.0; default_obj_coeff[1]=0.0; default_obj_coeff[2]=0.0;
  default_obj_coeff[3]=0.0;  default_obj_coeff[4]=0.0;
  /*!\brief OBJ_CHAIN_RULE_COEFF
  * \n DESCRIPTION: Coefficients defining the objective function gradient using the chain rule
  * with area-averaged outlet primitive variables. This is used with the genereralized outflow
  * objective.  \ingroup Config   */
  addDoubleArrayOption("OBJ_CHAIN_RULE_COEFF",5,Obj_ChainRuleCoeff,default_obj_coeff);

  default_geo_loc[0] = 0.0; default_geo_loc[1] = 1.0;
  /* DESCRIPTION: Definition of the airfoil section */
  addDoubleArrayOption("GEO_LOCATION_SECTIONS", 2, Section_Location, default_geo_loc);
  /* DESCRIPTION: Identify the axis of the section */
  addEnumOption("GEO_ORIENTATION_SECTIONS", Axis_Orientation, Axis_Orientation_Map, Y_AXIS);
  /* DESCRIPTION: Percentage of new elements (% of the original number of elements) */
  addUnsignedShortOption("GEO_NUMBER_SECTIONS", nSections, 5);
  /* DESCRIPTION: Number of section cuts to make when calculating internal volume */
  addUnsignedShortOption("GEO_VOLUME_SECTIONS", nVolSections, 101);
  /* DESCRIPTION: Output sectional forces for specified markers. */
  addBoolOption("GEO_PLOT_SECTIONS", Plot_Section_Forces, false);
  /* DESCRIPTION: Mode of the GDC code (analysis, or gradient) */
  addEnumOption("GEO_MODE", GeometryMode, GeometryMode_Map, FUNCTION);

  /* DESCRIPTION: Drag weight in sonic boom Objective Function (from 0.0 to 1.0) */
  addDoubleOption("DRAG_IN_SONICBOOM", WeightCd, 0.0);
  /* DESCRIPTION: Sensitivity smoothing  */
  addEnumOption("SENS_SMOOTHING", Kind_SensSmooth, Sens_Smoothing_Map, NO_SMOOTH);
  /* DESCRIPTION: Adjoint frozen viscosity */
  addBoolOption("FROZEN_VISC", Frozen_Visc, true);
   /* DESCRIPTION:  */
  addDoubleOption("FIX_AZIMUTHAL_LINE", FixAzimuthalLine, 90.0);
  /*!\brief SENS_REMOVE_SHARP
   * \n DESCRIPTION: Remove sharp edges from the sensitivity evaluation  \n Format: SENS_REMOVE_SHARP = YES \n DEFAULT: NO \ingroup Config*/
  addBoolOption("SENS_REMOVE_SHARP", Sens_Remove_Sharp, false);

  /*!\par CONFIG_CATEGORY: Input/output files and formats \ingroup Config */
  /*--- Options related to input/output files and formats ---*/

  /*!\brief OUTPUT_FORMAT \n DESCRIPTION: I/O format for output plots. \n OPTIONS: see \link Output_Map \endlink \n DEFAULT: TECPLOT \ingroup Config */
  addEnumOption("OUTPUT_FORMAT", Output_FileFormat, Output_Map, TECPLOT);
  /*!\brief ACTDISK_JUMP \n DESCRIPTION: The jump is given by the difference in values or a ratio */
  addEnumOption("ACTDISK_JUMP", ActDisk_Jump, Jump_Map, DIFFERENCE);
  /*!\brief MESH_FORMAT \n DESCRIPTION: Mesh input file format \n OPTIONS: see \link Input_Map \endlink \n DEFAULT: SU2 \ingroup Config*/
  addEnumOption("MESH_FORMAT", Mesh_FileFormat, Input_Map, SU2);
  /* DESCRIPTION:  Mesh input file */
  addStringOption("MESH_FILENAME", Mesh_FileName, string("mesh.su2"));
  /*!\brief MESH_OUT_FILENAME \n DESCRIPTION: Mesh output file name. Used when converting, scaling, or deforming a mesh. \n DEFAULT: mesh_out.su2 \ingroup Config*/
  addStringOption("MESH_OUT_FILENAME", Mesh_Out_FileName, string("mesh_out.su2"));

  /*!\brief CONV_FILENAME \n DESCRIPTION: Output file convergence history (w/o extension) \n DEFAULT: history \ingroup Config*/
  addStringOption("CONV_FILENAME", Conv_FileName, string("history"));
  /*!\brief BREAKDOWN_FILENAME \n DESCRIPTION: Output file forces breakdown \ingroup Config*/
  addStringOption("BREAKDOWN_FILENAME", Breakdown_FileName, string("forces_breakdown.dat"));
  /*!\brief CONV_FILENAME \n DESCRIPTION: Output file convergence history (w/o extension) \n DEFAULT: history \ingroup Config*/
  addStringOption("CONV_FILENAME_FSI", Conv_FileName_FSI, string("historyFSI.csv"));
  /* DESCRIPTION: Viscous limiter turbulent equations */
  addBoolOption("WRITE_CONV_FILENAME_FSI", Write_Conv_FSI, false);
  /*!\brief SOLUTION_FLOW_FILENAME \n DESCRIPTION: Restart flow input file (the file output under the filename set by RESTART_FLOW_FILENAME) \n DEFAULT: solution_flow.dat \ingroup Config */
  addStringOption("SOLUTION_FLOW_FILENAME", Solution_FlowFileName, string("solution_flow.dat"));
  /*!\brief SOLUTION_ADJ_FILENAME\n DESCRIPTION: Restart adjoint input file. Objective function abbreviation is expected. \ingroup Config*/
  addStringOption("SOLUTION_ADJ_FILENAME", Solution_AdjFileName, string("solution_adj.dat"));
  /*!\brief SOLUTION_FLOW_FILENAME \n DESCRIPTION: Restart structure input file (the file output under the filename set by RESTART_FLOW_FILENAME) \n Default: solution_flow.dat \ingroup Config */
  addStringOption("SOLUTION_STRUCTURE_FILENAME", Solution_FEMFileName, string("solution_structure.dat"));
  /*!\brief RESTART_FLOW_FILENAME \n DESCRIPTION: Output file restart flow \ingroup Config*/
  addStringOption("RESTART_FLOW_FILENAME", Restart_FlowFileName, string("restart_flow.dat"));
  /*!\brief RESTART_ADJ_FILENAME  \n DESCRIPTION: Output file restart adjoint. Objective function abbreviation will be appended. \ingroup Config*/
  addStringOption("RESTART_ADJ_FILENAME", Restart_AdjFileName, string("restart_adj.dat"));
  /*!\brief RESTART_WAVE_FILENAME \n DESCRIPTION: Output file restart wave \ingroup Config*/
  addStringOption("RESTART_WAVE_FILENAME", Restart_WaveFileName, string("restart_wave.dat"));
  /*!\brief RESTART_FLOW_FILENAME \n DESCRIPTION: Output file restart structure \ingroup Config*/
  addStringOption("RESTART_STRUCTURE_FILENAME", Restart_FEMFileName, string("restart_structure.dat"));
  /*!\brief VOLUME_FLOW_FILENAME  \n DESCRIPTION: Output file flow (w/o extension) variables \ingroup Config */
  addStringOption("VOLUME_FLOW_FILENAME", Flow_FileName, string("flow"));
  /*!\brief VOLUME_STRUCTURE_FILENAME
   * \n  DESCRIPTION: Output file structure (w/o extension) variables \ingroup Config*/
  addStringOption("VOLUME_STRUCTURE_FILENAME", Structure_FileName, string("structure"));
  /*!\brief SURFACE_STRUCTURE_FILENAME
   *  \n DESCRIPTION: Output file structure (w/o extension) variables \ingroup Config*/
  addStringOption("SURFACE_STRUCTURE_FILENAME", SurfStructure_FileName, string("surface_structure"));
  /*!\brief SURFACE_WAVE_FILENAME
   *  \n DESCRIPTION: Output file structure (w/o extension) variables \ingroup Config*/
  addStringOption("SURFACE_WAVE_FILENAME", SurfWave_FileName, string("surface_wave"));
  /*!\brief SURFACE_HEAT_FILENAME
   *  \n DESCRIPTION: Output file structure (w/o extension) variables \ingroup Config */
  addStringOption("SURFACE_HEAT_FILENAME", SurfHeat_FileName, string("surface_heat"));
  /*!\brief VOLUME_WAVE_FILENAME
   *  \n DESCRIPTION: Output file wave (w/o extension) variables  \ingroup Config*/
  addStringOption("VOLUME_WAVE_FILENAME", Wave_FileName, string("wave"));
  /*!\brief VOLUME_HEAT_FILENAME
   *  \n DESCRIPTION: Output file wave (w/o extension) variables  \ingroup Config*/
  addStringOption("VOLUME_HEAT_FILENAME", Heat_FileName, string("heat"));
  /*!\brief VOLUME_ADJWAVE_FILENAME
   *  \n DESCRIPTION: Output file adj. wave (w/o extension) variables  \ingroup Config*/
  addStringOption("VOLUME_ADJWAVE_FILENAME", AdjWave_FileName, string("adjoint_wave"));
  /*!\brief VOLUME_ADJ_FILENAME
   *  \n DESCRIPTION: Output file adjoint (w/o extension) variables  \ingroup Config*/
  addStringOption("VOLUME_ADJ_FILENAME", Adj_FileName, string("adjoint"));
  /*!\brief GRAD_OBJFUNC_FILENAME
   *  \n DESCRIPTION: Output objective function gradient  \ingroup Config*/
  addStringOption("GRAD_OBJFUNC_FILENAME", ObjFunc_Grad_FileName, string("of_grad.dat"));
  /*!\brief VALUE_OBJFUNC_FILENAME
   *  \n DESCRIPTION: Output objective function  \ingroup Config*/
  addStringOption("VALUE_OBJFUNC_FILENAME", ObjFunc_Value_FileName, string("of_func.dat"));
  /*!\brief SURFACE_FLOW_FILENAME
   *  \n DESCRIPTION: Output file surface flow coefficient (w/o extension)  \ingroup Config*/
  addStringOption("SURFACE_FLOW_FILENAME", SurfFlowCoeff_FileName, string("surface_flow"));
  /*!\brief SURFACE_ADJ_FILENAME
   *  \n DESCRIPTION: Output file surface adjoint coefficient (w/o extension)  \ingroup Config*/
  addStringOption("SURFACE_ADJ_FILENAME", SurfAdjCoeff_FileName, string("surface_adjoint"));
  /*!\brief SURFACE_SENS_FILENAME_FILENAME
   *  \n DESCRIPTION: Output file surface sensitivity (discrete adjoint) (w/o extension)  \ingroup Config*/
  addStringOption("SURFACE_SENS_FILENAME", SurfSens_FileName, string("surface_sens"));
  /*!\brief VOLUME_SENS_FILENAME
   *  \n DESCRIPTION: Output file volume sensitivity (discrete adjoint))  \ingroup Config*/
  addStringOption("VOLUME_SENS_FILENAME", VolSens_FileName, string("volume_sens"));
  /*!\brief WRT_SOL_FREQ
   *  \n DESCRIPTION: Writing solution file frequency  \ingroup Config*/
  addUnsignedLongOption("WRT_SOL_FREQ", Wrt_Sol_Freq, 1000);
  /*!\brief WRT_SOL_FREQ_DUALTIME
   *  \n DESCRIPTION: Writing solution file frequency for dual time  \ingroup Config*/
  addUnsignedLongOption("WRT_SOL_FREQ_DUALTIME", Wrt_Sol_Freq_DualTime, 1);
  /*!\brief WRT_CON_FREQ
   *  \n DESCRIPTION: Writing convergence history frequency  \ingroup Config*/
  addUnsignedLongOption("WRT_CON_FREQ",  Wrt_Con_Freq, 1);
  /*!\brief WRT_CON_FREQ_DUALTIME
   *  \n DESCRIPTION: Writing convergence history frequency for the dual time  \ingroup Config*/
  addUnsignedLongOption("WRT_CON_FREQ_DUALTIME",  Wrt_Con_Freq_DualTime, 10);
  /*!\brief LOW_MEMORY_OUTPUT
   *  \n DESCRIPTION: Output less information for lower memory use.  \ingroup Config*/
  addBoolOption("LOW_MEMORY_OUTPUT", Low_MemoryOutput, false);
  /*!\brief WRT_VOL_SOL
   *  \n DESCRIPTION: Write a volume solution file  \ingroup Config*/
  addBoolOption("WRT_VOL_SOL", Wrt_Vol_Sol, true);
  /*!\brief WRT_SRF_SOL
   *  \n DESCRIPTION: Write a surface solution file  \ingroup Config*/
  addBoolOption("WRT_SRF_SOL", Wrt_Srf_Sol, true);
  /*!\brief WRT_CSV_SOL
   *  \n DESCRIPTION: Write a surface CSV solution file  \ingroup Config*/
  addBoolOption("WRT_CSV_SOL", Wrt_Csv_Sol, true);
  /*!\brief WRT_RESIDUALS
   *  \n DESCRIPTION: Output residual info to solution/restart file  \ingroup Config*/
  addBoolOption("WRT_RESIDUALS", Wrt_Residuals, false);
  /*!\brief WRT_LIMITERS
   *  \n DESCRIPTION: Output limiter value information to solution/restart file  \ingroup Config*/
  addBoolOption("WRT_LIMITERS", Wrt_Limiters, false);
  /*!\brief WRT_SHARPEDGES
   *  \n DESCRIPTION: Output sharp edge limiter information to solution/restart file  \ingroup Config*/
  addBoolOption("WRT_SHARPEDGES", Wrt_SharpEdges, false);
  /* DESCRIPTION: Output the rind layers in the solution files  \ingroup Config*/
  addBoolOption("WRT_HALO", Wrt_Halo, false);
  /*!\brief ONE_D_OUTPUT
   *  \n DESCRIPTION: Output averaged outlet flow values on specified exit marker. \n Use with MARKER_OUT_1D. \ingroup Config*/
  addBoolOption("ONE_D_OUTPUT", Wrt_1D_Output, false);
  /*!\brief CONSOLE_OUTPUT_VERBOSITY
   *  \n DESCRIPTION: Verbosity level for console output  \ingroup Config*/
  addEnumOption("CONSOLE_OUTPUT_VERBOSITY", Console_Output_Verb, Verb_Map, VERB_HIGH);


  /*!\par CONFIG_CATEGORY: Dynamic mesh definition \ingroup Config*/
  /*--- Options related to dynamic meshes ---*/

  /* DESCRIPTION: Mesh motion for unsteady simulations */
  addBoolOption("GRID_MOVEMENT", Grid_Movement, false);
  /* DESCRIPTION: Type of mesh motion */
  addEnumListOption("GRID_MOVEMENT_KIND", nGridMovement, Kind_GridMovement, GridMovement_Map);
  /* DESCRIPTION: Marker(s) of moving surfaces (MOVING_WALL or DEFORMING grid motion). */
  addStringListOption("MARKER_MOVING", nMarker_Moving, Marker_Moving);
  /* DESCRIPTION: Mach number (non-dimensional, based on the mesh velocity and freestream vals.) */
  addDoubleOption("MACH_MOTION", Mach_Motion, 0.0);
  /* DESCRIPTION: Coordinates of the rigid motion origin */
  addDoubleListOption("MOTION_ORIGIN_X", nMotion_Origin_X, Motion_Origin_X);
  /* DESCRIPTION: Coordinates of the rigid motion origin */
  addDoubleListOption("MOTION_ORIGIN_Y", nMotion_Origin_Y, Motion_Origin_Y);
  /* DESCRIPTION: Coordinates of the rigid motion origin */
  addDoubleListOption("MOTION_ORIGIN_Z", nMotion_Origin_Z, Motion_Origin_Z);
  /* DESCRIPTION: Translational velocity vector (m/s) in the x, y, & z directions (RIGID_MOTION only) */
  addDoubleListOption("TRANSLATION_RATE_X", nTranslation_Rate_X, Translation_Rate_X);
  /* DESCRIPTION: Translational velocity vector (m/s) in the x, y, & z directions (RIGID_MOTION only) */
  addDoubleListOption("TRANSLATION_RATE_Y", nTranslation_Rate_Y, Translation_Rate_Y);
  /* DESCRIPTION: Translational velocity vector (m/s) in the x, y, & z directions (RIGID_MOTION only) */
  addDoubleListOption("TRANSLATION_RATE_Z", nTranslation_Rate_Z, Translation_Rate_Z);
  /* DESCRIPTION: Angular velocity vector (rad/s) about x, y, & z axes (RIGID_MOTION only) */
  addDoubleListOption("ROTATION_RATE_X", nRotation_Rate_X, Rotation_Rate_X);
  /* DESCRIPTION: Angular velocity vector (rad/s) about x, y, & z axes (RIGID_MOTION only) */
  addDoubleListOption("ROTATION_RATE_Y", nRotation_Rate_Y, Rotation_Rate_Y);
  /* DESCRIPTION: Angular velocity vector (rad/s) about x, y, & z axes (RIGID_MOTION only) */
  addDoubleListOption("ROTATION_RATE_Z", nRotation_Rate_Z, Rotation_Rate_Z);
  /* DESCRIPTION: Pitching angular freq. (rad/s) about x, y, & z axes (RIGID_MOTION only) */
  addDoubleListOption("PITCHING_OMEGA_X", nPitching_Omega_X, Pitching_Omega_X);
  /* DESCRIPTION: Pitching angular freq. (rad/s) about x, y, & z axes (RIGID_MOTION only) */
  addDoubleListOption("PITCHING_OMEGA_Y", nPitching_Omega_Y, Pitching_Omega_Y);
  /* DESCRIPTION: Pitching angular freq. (rad/s) about x, y, & z axes (RIGID_MOTION only) */
  addDoubleListOption("PITCHING_OMEGA_Z", nPitching_Omega_Z, Pitching_Omega_Z);
  /* DESCRIPTION: Pitching amplitude (degrees) about x, y, & z axes (RIGID_MOTION only) */
  addDoubleListOption("PITCHING_AMPL_X", nPitching_Ampl_X, Pitching_Ampl_X);
  /* DESCRIPTION: Pitching amplitude (degrees) about x, y, & z axes (RIGID_MOTION only) */
  addDoubleListOption("PITCHING_AMPL_Y", nPitching_Ampl_Y, Pitching_Ampl_Y);
  /* DESCRIPTION: Pitching amplitude (degrees) about x, y, & z axes (RIGID_MOTION only) */
  addDoubleListOption("PITCHING_AMPL_Z", nPitching_Ampl_Z, Pitching_Ampl_Z);
  /* DESCRIPTION: Pitching phase offset (degrees) about x, y, & z axes (RIGID_MOTION only) */
  addDoubleListOption("PITCHING_PHASE_X", nPitching_Phase_X, Pitching_Phase_X);
  /* DESCRIPTION: Pitching phase offset (degrees) about x, y, & z axes (RIGID_MOTION only) */
  addDoubleListOption("PITCHING_PHASE_Y", nPitching_Phase_Y, Pitching_Phase_Y);
  /* DESCRIPTION: Pitching phase offset (degrees) about x, y, & z axes (RIGID_MOTION only) */
  addDoubleListOption("PITCHING_PHASE_Z", nPitching_Phase_Z, Pitching_Phase_Z);
  /* DESCRIPTION: Plunging angular freq. (rad/s) in x, y, & z directions (RIGID_MOTION only) */
  addDoubleListOption("PLUNGING_OMEGA_X", nPlunging_Omega_X, Plunging_Omega_X);
  /* DESCRIPTION: Plunging angular freq. (rad/s) in x, y, & z directions (RIGID_MOTION only) */
  addDoubleListOption("PLUNGING_OMEGA_Y", nPlunging_Omega_Y, Plunging_Omega_Y);
  /* DESCRIPTION: Plunging angular freq. (rad/s) in x, y, & z directions (RIGID_MOTION only) */
  addDoubleListOption("PLUNGING_OMEGA_Z", nPlunging_Omega_Z, Plunging_Omega_Z);
  /* DESCRIPTION: Plunging amplitude (m) in x, y, & z directions (RIGID_MOTION only) */
  addDoubleListOption("PLUNGING_AMPL_X", nPlunging_Ampl_X, Plunging_Ampl_X);
  /* DESCRIPTION: Plunging amplitude (m) in x, y, & z directions (RIGID_MOTION only) */
  addDoubleListOption("PLUNGING_AMPL_Y", nPlunging_Ampl_Y, Plunging_Ampl_Y);
  /* DESCRIPTION: Plunging amplitude (m) in x, y, & z directions (RIGID_MOTION only) */
  addDoubleListOption("PLUNGING_AMPL_Z", nPlunging_Ampl_Z, Plunging_Ampl_Z);
  /* DESCRIPTION: Value to move motion origins (1 or 0) */
  addUShortListOption("MOVE_MOTION_ORIGIN", nMoveMotion_Origin, MoveMotion_Origin);
  /* DESCRIPTION:  */
  addStringOption("MOTION_FILENAME", Motion_Filename, string("mesh_motion.dat"));

  /*!\par CONFIG_CATEGORY: Grid adaptation \ingroup Config*/
  /*--- Options related to grid adaptation ---*/

  /* DESCRIPTION: Kind of grid adaptation */
  addEnumOption("KIND_ADAPT", Kind_Adaptation, Adapt_Map, NO_ADAPT);
  /* DESCRIPTION: Percentage of new elements (% of the original number of elements) */
  addDoubleOption("NEW_ELEMS", New_Elem_Adapt, -1.0);
  /* DESCRIPTION: Scale factor for the dual volume */
  addDoubleOption("DUALVOL_POWER", DualVol_Power, 0.5);
  /* DESCRIPTION: Use analytical definition for surfaces */
  addEnumOption("ANALYTICAL_SURFDEF", Analytical_Surface, Geo_Analytic_Map, NO_GEO_ANALYTIC);
  /* DESCRIPTION: Before each computation, implicitly smooth the nodal coordinates */
  addBoolOption("SMOOTH_GEOMETRY", SmoothNumGrid, false);
  /* DESCRIPTION: Adapt the boundary elements */
  addBoolOption("ADAPT_BOUNDARY", AdaptBoundary, true);

  /*!\par CONFIG_CATEGORY: Aeroelastic Simulation (Typical Section Model) \ingroup Config*/
  /*--- Options related to aeroelastic simulations using the Typical Section Model) ---*/
  /* DESCRIPTION: The flutter speed index (modifies the freestream condition) */
  addDoubleOption("FLUTTER_SPEED_INDEX", FlutterSpeedIndex, 0.6);
  /* DESCRIPTION: Natural frequency of the spring in the plunging direction (rad/s). */
  addDoubleOption("PLUNGE_NATURAL_FREQUENCY", PlungeNaturalFrequency, 100);
  /* DESCRIPTION: Natural frequency of the spring in the pitching direction (rad/s). */
  addDoubleOption("PITCH_NATURAL_FREQUENCY", PitchNaturalFrequency, 100);
  /* DESCRIPTION: The airfoil mass ratio. */
  addDoubleOption("AIRFOIL_MASS_RATIO", AirfoilMassRatio, 60);
  /* DESCRIPTION: Distance in semichords by which the center of gravity lies behind the elastic axis. */
  addDoubleOption("CG_LOCATION", CG_Location, 1.8);
  /* DESCRIPTION: The radius of gyration squared (expressed in semichords) of the typical section about the elastic axis. */
  addDoubleOption("RADIUS_GYRATION_SQUARED", RadiusGyrationSquared, 3.48);
  /* DESCRIPTION: Solve the aeroelastic equations every given number of internal iterations. */
  addUnsignedShortOption("AEROELASTIC_ITER", AeroelasticIter, 3);
  
  /*!\par CONFIG_CATEGORY: Wind Gust \ingroup Config*/
  /*--- Options related to wind gust simulations ---*/

  /* DESCRIPTION: Apply a wind gust */
  addBoolOption("WIND_GUST", Wind_Gust, false);
  /* DESCRIPTION: Type of gust */
  addEnumOption("GUST_TYPE", Gust_Type, Gust_Type_Map, NO_GUST);
  /* DESCRIPTION: Gust wavelenght (meters) */
  addDoubleOption("GUST_WAVELENGTH", Gust_WaveLength, 0.0);
  /* DESCRIPTION: Number of gust periods */
  addDoubleOption("GUST_PERIODS", Gust_Periods, 1.0);
  /* DESCRIPTION: Gust amplitude (m/s) */
  addDoubleOption("GUST_AMPL", Gust_Ampl, 0.0);
  /* DESCRIPTION: Time at which to begin the gust (sec) */
  addDoubleOption("GUST_BEGIN_TIME", Gust_Begin_Time, 0.0);
  /* DESCRIPTION: Location at which the gust begins (meters) */
  addDoubleOption("GUST_BEGIN_LOC", Gust_Begin_Loc, 0.0);
  /* DESCRIPTION: Direction of the gust X or Y dir */
  addEnumOption("GUST_DIR", Gust_Dir, Gust_Dir_Map, Y_DIR);

  /* Harmonic Balance config */
  /* DESCRIPTION: Omega_HB = 2*PI*frequency - frequencies for Harmonic Balance method */
  addDoubleListOption("OMEGA_HB", nOmega_HB, Omega_HB);

  /*!\par CONFIG_CATEGORY: Equivalent Area \ingroup Config*/
  /*--- Options related to the equivalent area ---*/

  /* DESCRIPTION: Evaluate equivalent area on the Near-Field  */
  addBoolOption("EQUIV_AREA", EquivArea, false);
  default_ea_lim[0] = 0.0; default_ea_lim[1] = 1.0; default_ea_lim[2] = 1.0;
  /* DESCRIPTION: Integration limits of the equivalent area ( xmin, xmax, Dist_NearField ) */
  addDoubleArrayOption("EA_INT_LIMIT", 3, EA_IntLimit, default_ea_lim);
  /* DESCRIPTION: Equivalent area scaling factor */
  addDoubleOption("EA_SCALE_FACTOR", EA_ScaleFactor, 1.0);

	/*!\par CONFIG_CATEGORY: Free surface simulation \ingroup Config*/
	/*--- Options related to free surface simulation ---*/

	/* DESCRIPTION: Ratio of density for two phase problems */
  addDoubleOption("RATIO_DENSITY", RatioDensity, 0.1);
	/* DESCRIPTION: Ratio of viscosity for two phase problems */
  addDoubleOption("RATIO_VISCOSITY", RatioViscosity, 0.1);
	/* DESCRIPTION: Location of the freesurface (y or z coordinate) */
  addDoubleOption("FREESURFACE_ZERO", FreeSurface_Zero, 0.0);
	/* DESCRIPTION: Free surface depth surface (x or y coordinate) */
  addDoubleOption("FREESURFACE_DEPTH", FreeSurface_Depth, 1.0);
	/* DESCRIPTION: Thickness of the interface in a free surface problem */
  addDoubleOption("FREESURFACE_THICKNESS", FreeSurface_Thickness, 0.1);
	/* DESCRIPTION: Free surface damping coefficient */
  addDoubleOption("FREESURFACE_DAMPING_COEFF", FreeSurface_Damping_Coeff, 0.0);
	/* DESCRIPTION: Free surface damping length (times the baseline wave) */
  addDoubleOption("FREESURFACE_DAMPING_LENGTH", FreeSurface_Damping_Length, 1.0);
	/* DESCRIPTION: Location of the free surface outlet surface (x or y coordinate) */
  addDoubleOption("FREESURFACE_OUTLET", FreeSurface_Outlet, 0.0);

	// these options share nDV as their size in the option references; not a good idea
	/*!\par CONFIG_CATEGORY: Grid deformation \ingroup Config*/
  /*--- Options related to the grid deformation ---*/

	/* DESCRIPTION: Kind of deformation */
	addEnumListOption("DV_KIND", nDV, Design_Variable, Param_Map);
	/* DESCRIPTION: Marker of the surface to which we are going apply the shape deformation */
  addStringListOption("DV_MARKER", nMarker_DV, Marker_DV);
	/* DESCRIPTION: Parameters of the shape deformation
   - FFD_CONTROL_POINT_2D ( FFDBox ID, i_Ind, j_Ind, x_Disp, y_Disp )
   - FFD_RADIUS_2D ( FFDBox ID )
   - FFD_CAMBER_2D ( FFDBox ID, i_Ind )
   - FFD_THICKNESS_2D ( FFDBox ID, i_Ind )
   - HICKS_HENNE ( Lower Surface (0)/Upper Surface (1)/Only one Surface (2), x_Loc )
   - CST ( Lower Surface (0)/Upper Surface (1), Kulfan parameter number, Total number of Kulfan parameters for surface )
   - COSINE_BUMP ( Lower Surface (0)/Upper Surface (1)/Only one Surface (2), x_Loc, Thickness )
   - FOURIER ( Lower Surface (0)/Upper Surface (1)/Only one Surface (2), index, cos(0)/sin(1) )
   - NACA_4DIGITS ( 1st digit, 2nd digit, 3rd and 4th digit )
   - PARABOLIC ( Center, Thickness )
   - DISPLACEMENT ( x_Disp, y_Disp, z_Disp )
   - ROTATION ( x_Orig, y_Orig, z_Orig, x_End, y_End, z_End )
   - OBSTACLE ( Center, Bump size )
   - SPHERICAL ( ControlPoint_Index, Theta_Disp, R_Disp )
   - FFD_CONTROL_POINT ( FFDBox ID, i_Ind, j_Ind, k_Ind, x_Disp, y_Disp, z_Disp )
   - FFD_DIHEDRAL_ANGLE ( FFDBox ID, x_Orig, y_Orig, z_Orig, x_End, y_End, z_End )
   - FFD_TWIST_ANGLE ( FFDBox ID, x_Orig, y_Orig, z_Orig, x_End, y_End, z_End )
   - FFD_ROTATION ( FFDBox ID, x_Orig, y_Orig, z_Orig, x_End, y_End, z_End )
   - FFD_CONTROL_SURFACE ( FFDBox ID, x_Orig, y_Orig, z_Orig, x_End, y_End, z_End )
   - FFD_CAMBER ( FFDBox ID, i_Ind, j_Ind )
   - FFD_THICKNESS ( FFDBox ID, i_Ind, j_Ind ) */
	addDVParamOption("DV_PARAM", nDV, ParamDV, FFDTag, Design_Variable);
  /* DESCRIPTION: New value of the shape deformation */
  addDVValueOption("DV_VALUE", nDV_Value, DV_Value, nDV, ParamDV, Design_Variable);
	/* DESCRIPTION: Hold the grid fixed in a region */
  addBoolOption("HOLD_GRID_FIXED", Hold_GridFixed, false);
	default_grid_fix[0] = -1E15; default_grid_fix[1] = -1E15; default_grid_fix[2] = -1E15;
	default_grid_fix[3] =  1E15; default_grid_fix[4] =  1E15; default_grid_fix[5] =  1E15;
	/* DESCRIPTION: Coordinates of the box where the grid will be deformed (Xmin, Ymin, Zmin, Xmax, Ymax, Zmax) */
	addDoubleArrayOption("HOLD_GRID_FIXED_COORD", 6, Hold_GridFixed_Coord, default_grid_fix);
	/* DESCRIPTION: Visualize the deformation */
  addBoolOption("VISUALIZE_DEFORMATION", Visualize_Deformation, false);
  /* DESCRIPTION: Print the residuals during mesh deformation to the console */
  addBoolOption("DEFORM_CONSOLE_OUTPUT", Deform_Output, true);
  /* DESCRIPTION: Number of nonlinear deformation iterations (surface deformation increments) */
  addUnsignedLongOption("DEFORM_NONLINEAR_ITER", GridDef_Nonlinear_Iter, 1);
  /* DESCRIPTION: Number of smoothing iterations for FEA mesh deformation */
  addUnsignedLongOption("DEFORM_LINEAR_ITER", GridDef_Linear_Iter, 1000);
  /* DESCRIPTION: Factor to multiply smallest volume for deform tolerance (0.001 default) */
  addDoubleOption("DEFORM_TOL_FACTOR", Deform_Tol_Factor, 1E-6);
  /* DESCRIPTION: Deform coefficient (-1.0 to 0.5) */
  addDoubleOption("DEFORM_COEFF", Deform_Coeff, 1E6);
  /* DESCRIPTION: Type of element stiffness imposed for FEA mesh deformation (INVERSE_VOLUME, WALL_DISTANCE, CONSTANT_STIFFNESS) */
  addEnumOption("DEFORM_STIFFNESS_TYPE", Deform_Stiffness_Type, Deform_Stiffness_Map, WALL_DISTANCE);
  /* DESCRIPTION: Poisson's ratio for constant stiffness FEA method of grid deformation*/
  addDoubleOption("DEFORM_ELASTICITY_MODULUS", Deform_ElasticityMod, 2E11);
  /* DESCRIPTION: Young's modulus and Poisson's ratio for constant stiffness FEA method of grid deformation*/
  addDoubleOption("DEFORM_POISSONS_RATIO", Deform_PoissonRatio, 0.3);
  /*  DESCRIPTION: Linear solver for the mesh deformation\n OPTIONS: see \link Linear_Solver_Map \endlink \n DEFAULT: FGMRES \ingroup Config*/
  addEnumOption("DEFORM_LINEAR_SOLVER", Deform_Linear_Solver, Linear_Solver_Map, FGMRES);

  /*!\par CONFIG_CATEGORY: Rotorcraft problem \ingroup Config*/
  /*--- option related to rotorcraft problems ---*/

  /* DESCRIPTION: MISSING ---*/
  addDoubleOption("CYCLIC_PITCH", Cyclic_Pitch, 0.0);
  /* DESCRIPTION: MISSING ---*/
  addDoubleOption("COLLECTIVE_PITCH", Collective_Pitch, 0.0);


  /*!\par CONFIG_CATEGORY: FEA solver \ingroup Config*/
  /*--- Options related to the FEA solver ---*/

  /* DESCRIPTION: Modulus of elasticity */
  addDoubleOption("ELASTICITY_MODULUS", ElasticyMod, 2E11);
  /* DESCRIPTION: Poisson ratio */
  addDoubleOption("POISSON_RATIO", PoissonRatio, 0.30);
  /* DESCRIPTION: Material density */
  addDoubleOption("MATERIAL_DENSITY", MaterialDensity, 7854);

  /*  DESCRIPTION: Include DE effects
  *  Options: NO, YES \ingroup Config */
  addBoolOption("DE_EFFECTS", DE_Effects, false);
  /*!\brief DE_MODULUS \n DESCRIPTION: Value of the Dielectric elastomer modulus \n DEFAULT 1 */
  addDoubleOption("DE_MODULUS", DE_Modulus, 1);
  /* DESCRIPTION: Modulus of the electric fields */
  addDoubleListOption("ELECTRIC_FIELD_MOD", nElectric_Field, Electric_Field_Mod);
  /* DESCRIPTION: Maximum value of the modulus of the electric field */
  addDoubleListOption("ELECTRIC_FIELD_MAX", nElectric_Field_Max, Electric_Field_Max);
  /* DESCRIPTION: Minimum value of the modulus of the electric field */
  addDoubleListOption("ELECTRIC_FIELD_MIN", nElectric_Field_Min, Electric_Field_Min);
  /* DESCRIPTION: Direction of the electic fields */
  addDoubleListOption("ELECTRIC_FIELD_DIR", nDim_Electric_Field, Electric_Field_Dir);
  /* DESCRIPTION: Direction of the electic fields */
  addDoubleOption("ELECTRIC_FIELD_CHANGE_RATE", DE_Rate, 1);

  /*  DESCRIPTION: Include DE effects
  *  Options: NO, YES \ingroup Config */
  addBoolOption("DE_PREDICT_ADJOINT", DE_Predicted, false);


  /* DESCRIPTION: Identify the axis that delimits the distribution of DEs */
  addEnumOption("ELECTRIC_FIELD_AXIS", Axis_EField, Axis_Orientation_Map, X_AXIS);
  /* DESCRIPTION: Modulus of the electric fields */
  addDoubleListOption("ELECTRIC_FIELD_DELIMITERS", nDel_EField, Electric_Field_Del);

  /* DESCRIPTION: Delimiters of the Design variable regions (this would be easier by element...)*/
  addDoubleListOption("DV_DEL_X", nDV_Del_X, DV_Del_X);
  addDoubleListOption("DV_DEL_Y", nDV_Del_Y, DV_Del_Y);
  addDoubleListOption("DV_DEL_Z", nDV_Del_Z, DV_Del_Z);

  /* DESCRIPTION: Convergence criteria for FEM adjoint */
  addDoubleOption("CRITERIA_FEM_ADJ", Res_FEM_ADJ, -5.0);

  /*!\brief DESIGN_VARIABLE_FEA
   *  \n DESCRIPTION: Design variable for FEA problems (Temp) \n OPTIONS: See \link DVFEA_Map \endlink \n DEFAULT VENKATAKRISHNAN \ingroup Config */
  addEnumOption("DESIGN_VARIABLE_FEA", Kind_DV_FEA, DVFEA_Map, YOUNG_MODULUS);


  /*  DESCRIPTION: Consider a reference solution for the structure (optimization applications)
  *  Options: NO, YES \ingroup Config */
  addBoolOption("REFERENCE_GEOMETRY", RefGeom, false);
  /*!\brief SOLUTION_FLOW_FILENAME \n DESCRIPTION: Restart structure input file (the file output under the filename set by RESTART_FLOW_FILENAME) \n Default: solution_flow.dat \ingroup Config */
  addStringOption("REFERENCE_GEOMETRY_FILENAME", RefGeom_FEMFileName, string("reference_geometry.dat"));
  /*!\brief MESH_FORMAT \n DESCRIPTION: Mesh input file format \n OPTIONS: see \link Input_Map \endlink \n DEFAULT: SU2 \ingroup Config*/
  addEnumOption("REFERENCE_GEOMETRY_FORMAT", RefGeom_FileFormat, Input_Ref_Map, SU2_REF);

  /*  DESCRIPTION: Run an adjoint solution of the structural problem (temporary - this will be modified later on)
  *  Options: NO, YES \ingroup Config */
  addBoolOption("STRUCTURAL_ADJ", Structural_Adj, false);

  /*!\brief REGIME_TYPE \n  DESCRIPTION: Geometric condition \n OPTIONS: see \link Struct_Map \endlink \ingroup Config*/
  addEnumOption("GEOMETRIC_CONDITIONS", Kind_Struct_Solver, Struct_Map, SMALL_DEFORMATIONS);
  /*!\brief REGIME_TYPE \n  DESCRIPTION: Material model \n OPTIONS: see \link Material_Map \endlink \ingroup Config*/
  addEnumOption("MATERIAL_MODEL", Kind_Material, Material_Map, LINEAR_ELASTIC);
  /*!\brief REGIME_TYPE \n  DESCRIPTION: Compressibility of the material \n OPTIONS: see \link MatComp_Map \endlink \ingroup Config*/
  addEnumOption("MATERIAL_COMPRESSIBILITY", Kind_Material_Compress, MatComp_Map, COMPRESSIBLE_MAT);

  /*  DESCRIPTION: Consider a prestretch in the structural domain
  *  Options: NO, YES \ingroup Config */
  addBoolOption("PRESTRETCH", Prestretch, false);
  /*!\brief PRESTRETCH_FILENAME \n DESCRIPTION: Filename to input for prestretching membranes \n Default: prestretch_file.dat \ingroup Config */
  addStringOption("PRESTRETCH_FILENAME", Prestretch_FEMFileName, string("prestretch_file.dat"));

  /* DESCRIPTION: Iterative method for non-linear structural analysis */
  addEnumOption("NONLINEAR_FEM_SOLUTION_METHOD", Kind_SpaceIteScheme_FEA, Space_Ite_Map_FEA, NEWTON_RAPHSON);
  /* DESCRIPTION: Number of internal iterations for Newton-Raphson Method in nonlinear structural applications */
  addUnsignedLongOption("NONLINEAR_FEM_INT_ITER", Dyn_nIntIter, 10);

  /* DESCRIPTION: Formulation for bidimensional elasticity solver */
  addEnumOption("FORMULATION_ELASTICITY_2D", Kind_2DElasForm, ElasForm_2D, PLANE_STRAIN);
  /*  DESCRIPTION: Apply dead loads
  *  Options: NO, YES \ingroup Config */
  addBoolOption("DEAD_LOAD", DeadLoad, false);
  /*  DESCRIPTION: Temporary: pseudo static analysis (no density in dynamic analysis)
  *  Options: NO, YES \ingroup Config */
  addBoolOption("PSEUDO_STATIC", PseudoStatic, false);
  /* DESCRIPTION: Dynamic or static structural analysis */
  addEnumOption("DYNAMIC_ANALYSIS", Dynamic_Analysis, Dynamic_Map, STATIC);
  /* DESCRIPTION: Time Step for dynamic analysis (s) */
  addDoubleOption("DYN_TIMESTEP", Delta_DynTime, 0.0);
  /* DESCRIPTION: Total Physical Time for dual time stepping simulations (s) */
  addDoubleOption("DYN_TIME", Total_DynTime, 1.0);
  /* DESCRIPTION: Parameter alpha for Newmark scheme (s) */
  addDoubleOption("NEWMARK_ALPHA", Newmark_alpha, 0.25);
  /* DESCRIPTION: Parameter delta for Newmark scheme (s) */
  addDoubleOption("NEWMARK_DELTA", Newmark_delta, 0.5);
  /* DESCRIPTION: Apply the load slowly or suddenly */
  addBoolOption("SIGMOID_LOADING", Sigmoid_Load, false);
  /* DESCRIPTION: Apply the load as a ramp */
  addBoolOption("RAMP_LOADING", Ramp_Load, false);
  /* DESCRIPTION: Time while the load is to be increased linearly */
  addDoubleOption("RAMP_TIME", Ramp_Time, 1.0);
  /* DESCRIPTION: Transfer method used for multiphysics problems */
  addEnumOption("DYNAMIC_LOAD_TRANSFER", Dynamic_LoadTransfer, Dyn_Transfer_Method_Map, POL_ORDER_1);
  /* DESCRIPTION: Time while the load is to be increased linearly */
  addDoubleOption("SIGMOID_TIME", Sigmoid_Time, 1.0);
  /* DESCRIPTION: Constant of steepness of the sigmoid */
  addDoubleOption("SIGMOID_K", Sigmoid_K, 10.0);

  /* DESCRIPTION: Newmark - Generalized alpha - coefficients */
  addDoubleListOption("TIME_INT_STRUCT_COEFFS", nIntCoeffs, Int_Coeffs);

  /*  DESCRIPTION: Apply dead loads. Options: NO, YES \ingroup Config */
  addBoolOption("INCREMENTAL_LOAD", IncrementalLoad, false);
  /* DESCRIPTION: Maximum number of increments of the  */
  addUnsignedLongOption("NUMBER_INCREMENTS", IncLoad_Nincrements, 10);

  default_inc_crit[0] = 0.0; default_inc_crit[1] = 0.0; default_inc_crit[2] = 0.0;
  /* DESCRIPTION: Definition of the  UTOL RTOL ETOL*/
  addDoubleArrayOption("INCREMENTAL_CRITERIA", 3, IncLoad_Criteria, default_inc_crit);

  /* DESCRIPTION: Time while the structure is static */
  addDoubleOption("STATIC_TIME", Static_Time, 0.0);

  /* DESCRIPTION: Order of the predictor */
  addUnsignedShortOption("PREDICTOR_ORDER", Pred_Order, 0);

  /* DESCRIPTION: Transfer method used for multiphysics problems */
  addEnumOption("MULTIPHYSICS_TRANSFER_METHOD", Kind_TransferMethod, Transfer_Method_Map, BROADCAST_DATA);


  /* CONFIG_CATEGORY: FSI solver */
  /*--- Options related to the FSI solver ---*/

  /*!\brief PHYSICAL_PROBLEM_FLUID_FSI
   *  DESCRIPTION: Physical governing equations \n
   *  Options: NONE (default),EULER, NAVIER_STOKES, RANS,
   *  \ingroup Config*/
  addEnumOption("FSI_FLUID_PROBLEM", Kind_Solver_Fluid_FSI, FSI_Fluid_Solver_Map, NO_SOLVER_FFSI);

  /*!\brief PHYSICAL_PROBLEM_STRUCTURAL_FSI
   *  DESCRIPTION: Physical governing equations \n
   *  Options: NONE (default), FEM_ELASTICITY
   *  \ingroup Config*/
  addEnumOption("FSI_STRUCTURAL_PROBLEM", Kind_Solver_Struc_FSI, FSI_Struc_Solver_Map, NO_SOLVER_SFSI);

  /* DESCRIPTION: Linear solver for the structural side on FSI problems */
  addEnumOption("FSI_LINEAR_SOLVER_STRUC", Kind_Linear_Solver_FSI_Struc, Linear_Solver_Map, FGMRES);
  /* DESCRIPTION: Preconditioner for the Krylov linear solvers */
  addEnumOption("FSI_LINEAR_SOLVER_PREC_STRUC", Kind_Linear_Solver_Prec_FSI_Struc, Linear_Solver_Prec_Map, LU_SGS);
  /* DESCRIPTION: Maximum number of iterations of the linear solver for the implicit formulation */
  addUnsignedLongOption("FSI_LINEAR_SOLVER_ITER_STRUC", Linear_Solver_Iter_FSI_Struc, 500);
  /* DESCRIPTION: Minimum error threshold for the linear solver for the implicit formulation */
  addDoubleOption("FSI_LINEAR_SOLVER_ERROR_STRUC", Linear_Solver_Error_FSI_Struc, 1E-6);

  /* DESCRIPTION: Restart from a steady state (sets grid velocities to 0 when loading the restart). */
  addBoolOption("RESTART_STEADY_STATE", SteadyRestart, false);

  /*  DESCRIPTION: Apply dead loads
  *  Options: NO, YES \ingroup Config */
  addBoolOption("MATCHING_MESH", MatchingMesh, true);

  /*!\par KIND_INTERPOLATION \n
   * DESCRIPTION: Type of interpolation to use for multi-zone problems. \n OPTIONS: see \link Interpolator_Map \endlink
   * Sets Kind_Interpolation \ingroup Config
   */
  addEnumOption("KIND_INTERPOLATION", Kind_Interpolation, Interpolator_Map, NEAREST_NEIGHBOR);

  /* DESCRIPTION: Maximum number of FSI iterations */
  addUnsignedShortOption("FSI_ITER", nIterFSI, 1);
  /* DESCRIPTION: Aitken's static relaxation factor */
  addDoubleOption("STAT_RELAX_PARAMETER", AitkenStatRelax, 0.4);
  /* DESCRIPTION: Aitken's dynamic maximum relaxation factor for the first iteration */
  addDoubleOption("AITKEN_DYN_MAX_INITIAL", AitkenDynMaxInit, 0.5);
  /* DESCRIPTION: Aitken's dynamic minimum relaxation factor for the first iteration */
  addDoubleOption("AITKEN_DYN_MIN_INITIAL", AitkenDynMinInit, 0.5);
  /* DESCRIPTION: Type of gust */
  addEnumOption("BGS_RELAXATION", Kind_BGS_RelaxMethod, AitkenForm_Map, NO_RELAXATION);


  /*!\par CONFIG_CATEGORY: Wave solver \ingroup Config*/
  /*--- options related to the wave solver ---*/

  /* DESCRIPTION: Constant wave speed */
  addDoubleOption("WAVE_SPEED", Wave_Speed, 331.79);

  /*!\par CONFIG_CATEGORY: Heat solver \ingroup Config*/
  /*--- options related to the heat solver ---*/

  /* DESCRIPTION: Thermal diffusivity constant */
  addDoubleOption("THERMAL_DIFFUSIVITY", Thermal_Diffusivity, 1.172E-5);

  /*!\par CONFIG_CATEGORY: Visualize Control Volumes \ingroup Config*/
  /*--- options related to visualizing control volumes ---*/

  /* DESCRIPTION: Node number for the CV to be visualized */
  addLongOption("VISUALIZE_CV", Visualize_CV, -1);

  /*!\par CONFIG_CATEGORY: Inverse design problem \ingroup Config*/
  /*--- options related to inverse design problem ---*/

  /* DESCRIPTION: Evaluate inverse design on the surface  */
  addBoolOption("INV_DESIGN_CP", InvDesign_Cp, false);

  /* DESCRIPTION: Evaluate inverse design on the surface  */
  addBoolOption("INV_DESIGN_HEATFLUX", InvDesign_HeatFlux, false);

  /*!\par CONFIG_CATEGORY: Unsupported options \ingroup Config*/
  /*--- Options that are experimental and not intended for general use ---*/

  /* DESCRIPTION: Write extra output */
  addBoolOption("EXTRA_OUTPUT", ExtraOutput, false);

  /*--- options related to the FFD problem ---*/
  /*!\par CONFIG_CATEGORY:FFD point inversion \ingroup Config*/

  /* DESCRIPTION: Number of total iterations in the FFD point inversion */
  addUnsignedShortOption("FFD_ITERATIONS", nFFD_Iter, 500);

  /* DESCRIPTION: Free surface damping coefficient */
	addDoubleOption("FFD_TOLERANCE", FFD_Tol, 1E-10);

  /* DESCRIPTION: Definition of the FFD boxes */
  addFFDDefOption("FFD_DEFINITION", nFFDBox, CoordFFDBox, TagFFDBox);
  
  /* DESCRIPTION: Definition of the FFD boxes */
  addFFDDegreeOption("FFD_DEGREE", nFFDBox, DegreeFFDBox);
  
  /* DESCRIPTION: Surface continuity at the intersection with the FFD */
  addEnumOption("FFD_CONTINUITY", FFD_Continuity, Continuity_Map, DERIVATIVE_2ND);


  /*--- Options for the automatic differentiation methods ---*/
  /*!\par CONFIG_CATEGORY: Automatic Differentation options\ingroup Config*/

  /* DESCRIPTION: Direct differentiation mode (forward) */
  addEnumOption("DIRECT_DIFF", DirectDiff, DirectDiff_Var_Map, NO_DERIVATIVE);

  /* DESCRIPTION: Automatic differentiation mode (reverse) */
  addBoolOption("AUTO_DIFF", AD_Mode, NO);

  /*--- options that are used in the python optimization scripts. These have no effect on the c++ toolsuite ---*/
  /*!\par CONFIG_CATEGORY:Python Options\ingroup Config*/

  /* DESCRIPTION: Gradient method */
  addPythonOption("GRADIENT_METHOD");

  /* DESCRIPTION: Geometrical Parameter */
  addPythonOption("GEO_PARAM");

  /* DESCRIPTION: Setup for design variables */
  addPythonOption("DEFINITION_DV");

  /* DESCRIPTION: Maximum number of iterations */
  addPythonOption("OPT_ITERATIONS");
  
  /* DESCRIPTION: Requested accuracy */
  addPythonOption("OPT_ACCURACY");
  
  /* DESCRIPTION: Setup for design variables (upper bound) */
  addPythonOption("OPT_BOUND_UPPER");
  
  /* DESCRIPTION: Setup for design variables (lower bound) */
  addPythonOption("OPT_BOUND_LOWER");
  
  /*!\brief OPT_COMBINE_OBJECTIVE
   *  \n DESCRIPTION: Flag specifying whether to internally combine a multi-objective function or treat separately */
  addPythonOption("OPT_COMBINE_OBJECTIVE");

  /* DESCRIPTION: Current value of the design variables */
  addPythonOption("DV_VALUE_NEW");

  /* DESCRIPTION: Previous value of the design variables */
  addPythonOption("DV_VALUE_OLD");

  /* DESCRIPTION: Number of partitions of the mesh */
  addPythonOption("NUMBER_PART");

  /* DESCRIPTION: Optimization objective function with optional scaling factor*/
  addPythonOption("OPT_OBJECTIVE");

  /* DESCRIPTION: Optimization constraint functions with optional scaling factor */
  addPythonOption("OPT_CONSTRAINT");

  /* DESCRIPTION: Finite different step for gradient estimation */
  addPythonOption("FIN_DIFF_STEP");

  /* DESCRIPTION: Verbosity of the python scripts to Stdout */
  addPythonOption("CONSOLE");

  /* DESCRIPTION: Flag specifying if the mesh was decomposed */
  addPythonOption("DECOMPOSED");

  /* DESCRIPTION: Activate ParMETIS mode for testing */
  addBoolOption("PARMETIS", ParMETIS, false);
  
  /* END_CONFIG_OPTIONS */

}

void CConfig::SetConfig_Parsing(char case_filename[MAX_STRING_SIZE]) {
  string text_line, option_name;
  ifstream case_file;
  vector<string> option_value;
  int rank = MASTER_NODE;
  
#ifdef HAVE_MPI
  MPI_Comm_rank(MPI_COMM_WORLD, &rank);
#endif
  
  /*--- Read the configuration file ---*/
  
  case_file.open(case_filename, ios::in);

  if (case_file.fail()) {
    if (rank == MASTER_NODE) cout << endl << "The configuration file (.cfg) is missing!!" << endl << endl;
    exit(EXIT_FAILURE);
  }

  string errorString;

  int  err_count = 0;  // How many errors have we found in the config file
  int max_err_count = 30; // Maximum number of errors to print before stopping

  map<string, bool> included_options;

  /*--- Parse the configuration file and set the options ---*/
  
  while (getline (case_file, text_line)) {
    
    if (err_count >= max_err_count) {
      errorString.append("too many errors. Stopping parse");

      cout << errorString << endl;
      throw(1);
    }
    
    if (TokenizeString(text_line, option_name, option_value)) {
      
      /*--- See if it's a python option ---*/

      if (option_map.find(option_name) == option_map.end()) {
          string newString;
          newString.append(option_name);
          newString.append(": invalid option name");
          newString.append(". Check current SU2 options in config_template.cfg.");
          newString.append("\n");
          errorString.append(newString);
          err_count++;
        continue;
      }

      /*--- Option exists, check if the option has already been in the config file ---*/
      
      if (included_options.find(option_name) != included_options.end()) {
        string newString;
        newString.append(option_name);
        newString.append(": option appears twice");
        newString.append("\n");
        errorString.append(newString);
        err_count++;
        continue;
      }


      /*--- New found option. Add it to the map, and delete from all options ---*/
      
      included_options.insert(pair<string, bool>(option_name, true));
      all_options.erase(option_name);

      /*--- Set the value and check error ---*/
      
      string out = option_map[option_name]->SetValue(option_value);
      if (out.compare("") != 0) {
        errorString.append(out);
        errorString.append("\n");
        err_count++;
      }
    }
  }

  /*--- See if there were any errors parsing the config file ---*/
      
  if (errorString.size() != 0) {
    if (rank == MASTER_NODE) cout << errorString << endl;
    exit(EXIT_FAILURE);
  }

  /*--- Set the default values for all of the options that weren't set ---*/
      
  for (map<string, bool>::iterator iter = all_options.begin(); iter != all_options.end(); ++iter) {
    option_map[iter->first]->SetDefault();
  }

  case_file.close();
  
}

bool CConfig::SetRunTime_Parsing(char case_filename[MAX_STRING_SIZE]) {
  string text_line, option_name;
  ifstream case_file;
  vector<string> option_value;
  int rank = MASTER_NODE;
  
#ifdef HAVE_MPI
  MPI_Comm_rank(MPI_COMM_WORLD, &rank);
#endif
  
  /*--- Read the configuration file ---*/
  
  case_file.open(case_filename, ios::in);
  
  if (case_file.fail()) { return false; }
  
  string errorString;
  
  int err_count = 0;  // How many errors have we found in the config file
  int max_err_count = 30; // Maximum number of errors to print before stopping
  
  map<string, bool> included_options;
  
  /*--- Parse the configuration file and set the options ---*/
  
  while (getline (case_file, text_line)) {
    
    if (err_count >= max_err_count) {
      errorString.append("too many errors. Stopping parse");
      
      cout << errorString << endl;
      throw(1);
    }
    
    if (TokenizeString(text_line, option_name, option_value)) {
      
      if (option_map.find(option_name) == option_map.end()) {
        
        /*--- See if it's a python option ---*/
        
        string newString;
        newString.append(option_name);
        newString.append(": invalid option name");
        newString.append("\n");
        errorString.append(newString);
        err_count++;
        continue;
      }
      
      /*--- Option exists, check if the option has already been in the config file ---*/
      
      if (included_options.find(option_name) != included_options.end()) {
        string newString;
        newString.append(option_name);
        newString.append(": option appears twice");
        newString.append("\n");
        errorString.append(newString);
        err_count++;
        continue;
      }
      
      /*--- New found option. Add it to the map, and delete from all options ---*/
      
      included_options.insert(pair<string, bool>(option_name, true));
      all_options.erase(option_name);
      
      /*--- Set the value and check error ---*/
      
      string out = option_map[option_name]->SetValue(option_value);
      if (out.compare("") != 0) {
        errorString.append(out);
        errorString.append("\n");
        err_count++;
      }
      
    }
  }
  
  /*--- See if there were any errors parsing the runtime file ---*/
  
  if (errorString.size() != 0) {
    if (rank == MASTER_NODE) cout << errorString << endl;
    exit(EXIT_FAILURE);
  }
  
  case_file.close();
  
  return true;
  
}

void CConfig::SetPostprocessing(unsigned short val_software, unsigned short val_izone, unsigned short val_nDim) {
  
  unsigned short iZone, iCFL, iDim, iMarker;
  bool ideal_gas       = (Kind_FluidModel == STANDARD_AIR || Kind_FluidModel == IDEAL_GAS );
  bool standard_air       = (Kind_FluidModel == STANDARD_AIR);
  
#ifdef HAVE_MPI
  int size = SINGLE_NODE;
  MPI_Comm_size(MPI_COMM_WORLD, &size);
#endif
  
#ifndef HAVE_TECIO
  if (Output_FileFormat == TECPLOT_BINARY) {
    cout << "Tecplot binary file requested but SU2 was built without TecIO support." << "\n";
    Output_FileFormat = TECPLOT;
  }
#endif
  
  /*--- Store the SU2 module that we are executing. ---*/
  
  Kind_SU2 = val_software;

  /*--- Set the default for thrust in ActDisk ---*/
  
  if ((Kind_ActDisk == NET_THRUST) || (Kind_ActDisk == BC_THRUST)
      || (Kind_ActDisk == DRAG_MINUS_THRUST) || (Kind_ActDisk == MASSFLOW)
      || (Kind_ActDisk == POWER))
    ActDisk_Jump = RATIO;

  /*--- If Kind_Obj has not been specified, these arrays need to take a default --*/

  if (Weight_ObjFunc == NULL and Kind_ObjFunc == NULL){
    Kind_ObjFunc = new unsigned short[1];
    Kind_ObjFunc[0]=DRAG_COEFFICIENT;
    Weight_ObjFunc = new su2double[1];
    Weight_ObjFunc[0]=1.0;
    nObj=1;
    nObjW=1;
  }
  /*-- Correct for case where Weight_ObjFunc has not been provided or has length < kind_objfunc---*/
  
  if (nObjW<nObj) {
    if (Weight_ObjFunc!= NULL) {
      cout <<"The option OBJECTIVE_WEIGHT must either have the same length as OBJECTIVE_FUNCTION,\n"<<
          "or be deleted from the config file (equal weights will be applied)."<< endl;
      exit(EXIT_FAILURE);
    }
    Weight_ObjFunc = new su2double[nObj];
    for (unsigned short iObj=0; iObj<nObj; iObj++)
      Weight_ObjFunc[iObj]=1.0;
  }
  /*--- Ignore weights if only one objective provided ---*/
  
  if (nObj == 1 )
      Weight_ObjFunc[0] = 1.0;

  /*--- Maker sure that nMarker = nObj ---*/

  if (nObj>0) {
    if (nMarker_Monitoring!=nObj and Marker_Monitoring!= NULL) {
      if (nMarker_Monitoring==1) {
        /*-- If only one marker was listed with multiple objectives, set that marker as the marker for each objective ---*/
        nMarker_Monitoring = nObj;
        string marker = Marker_Monitoring[0];
        delete[] Marker_Monitoring;
        Marker_Monitoring = new string[nMarker_Monitoring];
        for (iMarker=0; iMarker<nMarker_Monitoring; iMarker++)
          Marker_Monitoring[iMarker] = marker;
      }
      else if(nObj>1) {
        cout <<"When using more than one OBJECTIVE_FUNCTION, MARKER_MONTIOR must be the same length or length 1. \n "<<
            "For multiple surfaces per objective, list the objective multiple times. \n"<<
            "For multiple objectives per marker either use one marker overall or list the marker multiple times."<<endl;
        exit(EXIT_FAILURE);
      }
    }
  }

  /*--- Low memory only for ASCII Tecplot ---*/

  if (Output_FileFormat != TECPLOT) Low_MemoryOutput = NO;
  
  /*--- Deactivate the multigrid in the adjoint problem ---*/
  
  if ((ContinuousAdjoint && !MG_AdjointFlow) ||
      (Unsteady_Simulation == TIME_STEPPING)) { nMGLevels = 0; }

  /*--- If Fluid Structure Interaction, set the solver for each zone.
   *--- ZONE_0 is the zone of the fluid.
   *--- All the other zones are structure.
   *--- This will allow us to define multiple physics structural problems */

  if (Kind_Solver == FLUID_STRUCTURE_INTERACTION) {
	  if (val_izone == 0) {	Kind_Solver = Kind_Solver_Fluid_FSI; 		FSI_Problem = true;}

	  else {			 	Kind_Solver = Kind_Solver_Struc_FSI;	  	FSI_Problem = true;
	  	  	  	  	  	  	Kind_Linear_Solver = Kind_Linear_Solver_FSI_Struc;
	  	  	  	  	  	  	Kind_Linear_Solver_Prec = Kind_Linear_Solver_Prec_FSI_Struc;
	  	  	  	  	  	  	Linear_Solver_Error = Linear_Solver_Error_FSI_Struc;
	  	  	  	  	  	  	Linear_Solver_Iter = Linear_Solver_Iter_FSI_Struc;}
  }
  else { FSI_Problem = false; }

  if (ContinuousAdjoint && (Ref_NonDim == DIMENSIONAL)) {
    cout << "WARNING: The adjoint solver should use a non-dimensional flow solution." << endl;
  }
  
  /*--- Initialize non-physical points/reconstructions to zero ---*/
  
  Nonphys_Points   = 0;
  Nonphys_Reconstr = 0;
  
  /*--- Don't do any deformation if there is no Design variable information ---*/
  
//  if (Design_Variable == NULL) {
//    Design_Variable = new unsigned short [1];
//    nDV = 1; Design_Variable[0] = NONE;
//  }
  
  /*--- Identification of free-surface problem, this problems are always 
   unsteady and incompressible. ---*/
  
  if (Kind_Regime == FREESURFACE) {
    if (Unsteady_Simulation != DT_STEPPING_2ND) Unsteady_Simulation = DT_STEPPING_1ST;
  }
  
  if (Kind_Solver == POISSON_EQUATION) {
    Unsteady_Simulation = STEADY;
  }
  
  /*--- Set the number of external iterations to 1 for the steady state problem ---*/

  if ((Kind_Solver == HEAT_EQUATION) ||
      (Kind_Solver == WAVE_EQUATION) || (Kind_Solver == POISSON_EQUATION)) {
    nMGLevels = 0;
    if (Unsteady_Simulation == STEADY) nExtIter = 1;
    else Unst_nIntIter = 2;
  }
  
  if (Kind_Solver == FEM_ELASTICITY || Kind_Solver == ADJ_ELASTICITY) {
    nMGLevels = 0;
    if (Dynamic_Analysis == STATIC)
	nExtIter = 1;
  }

  /*--- Decide whether we should be writing unsteady solution files. ---*/
  
  if (Unsteady_Simulation == STEADY ||
      Unsteady_Simulation == HARMONIC_BALANCE  ||
      Kind_Regime == FREESURFACE) { Wrt_Unsteady = false; }
  else { Wrt_Unsteady = true; }

  if (Kind_Solver == FEM_ELASTICITY || Kind_Solver == ADJ_ELASTICITY) {

	  if (Dynamic_Analysis == STATIC) { Wrt_Dynamic = false; }
	  else { Wrt_Dynamic = true; }

  } else {
    Wrt_Dynamic = false;
  }

  
  /*--- Check for Fluid model consistency ---*/

  if (standard_air) {
	if (Gamma != 1.4 || Gas_Constant != 287.058) {
		Gamma = 1.4;
		Gas_Constant = 287.058;
        }
  }
  /*--- Check for Measurement System ---*/
  
  if (SystemMeasurements == US && !standard_air) {
    cout << "Only STANDARD_AIR fluid model can be used with US Measurement System" << endl;
    exit(EXIT_FAILURE);
  }
  
  /*--- Check for Convective scheme available for NICFD ---*/
  
  if (!ideal_gas) {
    if (Kind_ConvNumScheme_Flow != SPACE_UPWIND) {
      cout << "Only ROE Upwind and HLLC Upwind scheme can be used for Non-Ideal Compressible Fluids" << endl;
      exit(EXIT_FAILURE);
    }
    else {
      if (Kind_Upwind_Flow != ROE && Kind_Upwind_Flow != HLLC) {
        cout << "Only ROE Upwind and HLLC Upwind scheme can be used for Non-Ideal Compressible Fluids" << endl;
        exit(EXIT_FAILURE);
      }
    }
  }
  
  /*--- Check for Boundary condition available for NICFD ---*/
  
  if (!ideal_gas) {
    if (nMarker_Inlet != 0) {
      cout << "Riemann Boundary conditions or NRBC must be used for inlet and outlet with Not Ideal Compressible Fluids " << endl;
      exit(EXIT_FAILURE);
    }
    if (nMarker_Outlet != 0) {
      cout << "Riemann Boundary conditions or NRBC must be used outlet with Not Ideal Compressible Fluids " << endl;
      exit(EXIT_FAILURE);
    }
    
    if (nMarker_FarField != 0) {
      cout << "Riemann Boundary conditions or NRBC must be used outlet with Not Ideal Compressible Fluids " << endl;
      exit(EXIT_FAILURE);
    }
    
  }
  
  /*--- Check for Boundary condition available for NICF ---*/
  
  if (ideal_gas) {
    if (SystemMeasurements == US && standard_air) {
      if (Kind_ViscosityModel != SUTHERLAND) {
        cout << "Only SUTHERLAND viscosity model can be used with US Measurement  " << endl;
        exit(EXIT_FAILURE);
      }
    }
    if (Kind_ConductivityModel != CONSTANT_PRANDTL ) {
      cout << "Only CONSTANT_PRANDTL thermal conductivity model can be used with STANDARD_AIR and IDEAL_GAS" << endl;
      exit(EXIT_FAILURE);
    }
    
  }
  
  /*--- Set grid movement kind to NO_MOVEMENT if not specified, which means
   that we also set the Grid_Movement flag to false. We initialize to the
   number of zones here, because we are guaranteed to at least have one. ---*/
  
  if (Kind_GridMovement == NULL) {
    Kind_GridMovement = new unsigned short[nZone];
    for (unsigned short iZone = 0; iZone < nZone; iZone++ )
      Kind_GridMovement[iZone] = NO_MOVEMENT;
    if (Grid_Movement == true) {
      cout << "GRID_MOVEMENT = YES but no type provided in GRID_MOVEMENT_KIND!!" << endl;
      exit(EXIT_FAILURE);
    }
  }
  
  /*--- If we're solving a purely steady problem with no prescribed grid
   movement (both rotating frame and moving walls can be steady), make sure that
   there is no grid motion ---*/
  
  if ((Kind_SU2 == SU2_CFD || Kind_SU2 == SU2_SOL) &&
      (Unsteady_Simulation == STEADY) &&
      ((Kind_GridMovement[ZONE_0] != MOVING_WALL) &&
       (Kind_GridMovement[ZONE_0] != ROTATING_FRAME) &&
       (Kind_GridMovement[ZONE_0] != STEADY_TRANSLATION) &&
       (Kind_GridMovement[ZONE_0] != FLUID_STRUCTURE)))
    Grid_Movement = false;
  
  /*--- If it is not specified, set the mesh motion mach number
   equal to the freestream value. ---*/
  
  if (Grid_Movement && Mach_Motion == 0.0)
    Mach_Motion = Mach;
  
  /*--- Set the boolean flag if we are in a rotating frame (source term). ---*/
  
  if (Grid_Movement && Kind_GridMovement[ZONE_0] == ROTATING_FRAME)
    Rotating_Frame = true;
  else
    Rotating_Frame = false;
  
  /*--- Check the number of moving markers against the number of grid movement
   types provided (should be equal, except that rigid motion and rotating frame
   do not depend on surface specification). ---*/
  
  if (Grid_Movement &&
      (Kind_GridMovement[ZONE_0] != RIGID_MOTION) &&
      (Kind_GridMovement[ZONE_0] != ROTATING_FRAME) &&
      (Kind_GridMovement[ZONE_0] != STEADY_TRANSLATION) &&
      (Kind_GridMovement[ZONE_0] != FLUID_STRUCTURE) &&
      (Kind_GridMovement[ZONE_0] != GUST) &&
      (nGridMovement != nMarker_Moving)) {
    cout << "Number of GRID_MOVEMENT_KIND must match number of MARKER_MOVING!!" << endl;
    exit(EXIT_FAILURE);
  }
  
  /*--- Make sure that there aren't more than one rigid motion or
   rotating frame specified in GRID_MOVEMENT_KIND. ---*/
 /* 
  if (Grid_Movement && (Kind_GridMovement[ZONE_0] == RIGID_MOTION) &&
      (nGridMovement > 2)) {
    cout << "Can not support more than 2 type of rigid motion in GRID_MOVEMENT_KIND!!" << endl;
    exit(EXIT_FAILURE);
  }
 */ 
  /*--- In case the grid movement parameters have not been declared in the
   config file, set them equal to zero for safety. Also check to make sure
   that for each option, a value has been declared for each moving marker. ---*/
  
  unsigned short nMoving;
  if (nGridMovement > nZone) nMoving = nGridMovement;
  else nMoving = nZone;
  
  /*--- Motion Origin: ---*/
  
  if (Motion_Origin_X == NULL) {
    Motion_Origin_X = new su2double[nMoving];
    for (iZone = 0; iZone < nMoving; iZone++ )
      Motion_Origin_X[iZone] = 0.0;
  } else {
    if (Grid_Movement && (nMotion_Origin_X != nGridMovement)) {
      cout << "Length of MOTION_ORIGIN_X must match GRID_MOVEMENT_KIND!!" << endl;
      exit(EXIT_FAILURE);
    }
  }
  
  if (Motion_Origin_Y == NULL) {
    Motion_Origin_Y = new su2double[nMoving];
    for (iZone = 0; iZone < nMoving; iZone++ )
      Motion_Origin_Y[iZone] = 0.0;
  } else {
    if (Grid_Movement && (nMotion_Origin_Y != nGridMovement)) {
      cout << "Length of MOTION_ORIGIN_Y must match GRID_MOVEMENT_KIND!!" << endl;
      exit(EXIT_FAILURE);
    }
  }
  
  if (Motion_Origin_Z == NULL) {
    Motion_Origin_Z = new su2double[nMoving];
    for (iZone = 0; iZone < nMoving; iZone++ )
      Motion_Origin_Z[iZone] = 0.0;
  } else {
    if (Grid_Movement && (nMotion_Origin_Z != nGridMovement)) {
      cout << "Length of MOTION_ORIGIN_Z must match GRID_MOVEMENT_KIND!!" << endl;
      exit(EXIT_FAILURE);
    }
  }
  
  if (MoveMotion_Origin == NULL) {
    MoveMotion_Origin = new unsigned short[nMoving];
    for (iZone = 0; iZone < nMoving; iZone++ )
      MoveMotion_Origin[iZone] = 0;
  } else {
    if (Grid_Movement && (nMoveMotion_Origin != nGridMovement)) {
      cout << "Length of MOVE_MOTION_ORIGIN must match GRID_MOVEMENT_KIND!!" << endl;
      exit(EXIT_FAILURE);
    }
  }
  
  /*--- Translation: ---*/
  
  if (Translation_Rate_X == NULL) {
    Translation_Rate_X = new su2double[nMoving];
    for (iZone = 0; iZone < nMoving; iZone++ )
      Translation_Rate_X[iZone] = 0.0;
  } else {
    if (Grid_Movement && (nTranslation_Rate_X != nGridMovement)) {
      cout << "Length of TRANSLATION_RATE_X must match GRID_MOVEMENT_KIND!!" << endl;
      exit(EXIT_FAILURE);
    }
  }
  
  if (Translation_Rate_Y == NULL) {
    Translation_Rate_Y = new su2double[nMoving];
    for (iZone = 0; iZone < nMoving; iZone++ )
      Translation_Rate_Y[iZone] = 0.0;
  } else {
    if (Grid_Movement && (nTranslation_Rate_Y != nGridMovement)) {
      cout << "Length of TRANSLATION_RATE_Y must match GRID_MOVEMENT_KIND!!" << endl;
      exit(EXIT_FAILURE);
    }
  }
  
  if (Translation_Rate_Z == NULL) {
    Translation_Rate_Z = new su2double[nMoving];
    for (iZone = 0; iZone < nMoving; iZone++ )
      Translation_Rate_Z[iZone] = 0.0;
  } else {
    if (Grid_Movement && (nTranslation_Rate_Z != nGridMovement)) {
      cout << "Length of TRANSLATION_RATE_Z must match GRID_MOVEMENT_KIND!!" << endl;
      exit(EXIT_FAILURE);
    }
  }
  
  /*--- Rotation: ---*/
  
  if (Rotation_Rate_X == NULL) {
    Rotation_Rate_X = new su2double[nMoving];
    for (iZone = 0; iZone < nMoving; iZone++ )
      Rotation_Rate_X[iZone] = 0.0;
  } else {
    if (Grid_Movement && (nRotation_Rate_X != nGridMovement)) {
      cout << "Length of ROTATION_RATE_X must match GRID_MOVEMENT_KIND!!" << endl;
      exit(EXIT_FAILURE);
    }
  }
  
  if (Rotation_Rate_Y == NULL) {
    Rotation_Rate_Y = new su2double[nMoving];
    for (iZone = 0; iZone < nMoving; iZone++ )
      Rotation_Rate_Y[iZone] = 0.0;
  } else {
    if (Grid_Movement && (nRotation_Rate_Y != nGridMovement)) {
      cout << "Length of ROTATION_RATE_Y must match GRID_MOVEMENT_KIND!!" << endl;
      exit(EXIT_FAILURE);
    }
  }
  
  if (Rotation_Rate_Z == NULL) {
    Rotation_Rate_Z = new su2double[nMoving];
    for (iZone = 0; iZone < nMoving; iZone++ )
      Rotation_Rate_Z[iZone] = 0.0;
  } else {
    if (Grid_Movement && (nRotation_Rate_Z != nGridMovement)) {
      cout << "Length of ROTATION_RATE_Z must match GRID_MOVEMENT_KIND!!" << endl;
      exit(EXIT_FAILURE);
    }
  }
  
  /*--- Pitching: ---*/
  
  if (Pitching_Omega_X == NULL) {
    Pitching_Omega_X = new su2double[nMoving];
    for (iZone = 0; iZone < nMoving; iZone++ )
      Pitching_Omega_X[iZone] = 0.0;
  } else {
    if (Grid_Movement && (nPitching_Omega_X != nGridMovement)) {
      cout << "Length of PITCHING_OMEGA_X must match GRID_MOVEMENT_KIND!!" << endl;
      exit(EXIT_FAILURE);
    }
  }
  
  if (Pitching_Omega_Y == NULL) {
    Pitching_Omega_Y = new su2double[nMoving];
    for (iZone = 0; iZone < nMoving; iZone++ )
      Pitching_Omega_Y[iZone] = 0.0;
  } else {
    if (Grid_Movement && (nPitching_Omega_Y != nGridMovement)) {
      cout << "Length of PITCHING_OMEGA_Y must match GRID_MOVEMENT_KIND!!" << endl;
      exit(EXIT_FAILURE);
    }
  }
  
  if (Pitching_Omega_Z == NULL) {
    Pitching_Omega_Z = new su2double[nMoving];
    for (iZone = 0; iZone < nMoving; iZone++ )
      Pitching_Omega_Z[iZone] = 0.0;
  } else {
    if (Grid_Movement && (nPitching_Omega_Z != nGridMovement)) {
      cout << "Length of PITCHING_OMEGA_Z must match GRID_MOVEMENT_KIND!!" << endl;
      exit(EXIT_FAILURE);
    }
  }
  
  /*--- Pitching Amplitude: ---*/
  
  if (Pitching_Ampl_X == NULL) {
    Pitching_Ampl_X = new su2double[nMoving];
    for (iZone = 0; iZone < nMoving; iZone++ )
      Pitching_Ampl_X[iZone] = 0.0;
  } else {
    if (Grid_Movement && (nPitching_Ampl_X != nGridMovement)) {
      cout << "Length of PITCHING_AMPL_X must match GRID_MOVEMENT_KIND!!" << endl;
      exit(EXIT_FAILURE);
    }
  }
  
  if (Pitching_Ampl_Y == NULL) {
    Pitching_Ampl_Y = new su2double[nMoving];
    for (iZone = 0; iZone < nMoving; iZone++ )
      Pitching_Ampl_Y[iZone] = 0.0;
  } else {
    if (Grid_Movement && (nPitching_Ampl_Y != nGridMovement)) {
      cout << "Length of PITCHING_AMPL_Y must match GRID_MOVEMENT_KIND!!" << endl;
      exit(EXIT_FAILURE);
    }
  }
  
  if (Pitching_Ampl_Z == NULL) {
    Pitching_Ampl_Z = new su2double[nMoving];
    for (iZone = 0; iZone < nMoving; iZone++ )
      Pitching_Ampl_Z[iZone] = 0.0;
  } else {
    if (Grid_Movement && (nPitching_Ampl_Z != nGridMovement)) {
      cout << "Length of PITCHING_AMPL_Z must match GRID_MOVEMENT_KIND!!" << endl;
      exit(EXIT_FAILURE);
    }
  }
  
  /*--- Pitching Phase: ---*/
  
  if (Pitching_Phase_X == NULL) {
    Pitching_Phase_X = new su2double[nMoving];
    for (iZone = 0; iZone < nMoving; iZone++ )
      Pitching_Phase_X[iZone] = 0.0;
  } else {
    if (Grid_Movement && (nPitching_Phase_X != nGridMovement)) {
      cout << "Length of PITCHING_PHASE_X must match GRID_MOVEMENT_KIND!!" << endl;
      exit(EXIT_FAILURE);
    }
  }
  
  if (Pitching_Phase_Y == NULL) {
    Pitching_Phase_Y = new su2double[nMoving];
    for (iZone = 0; iZone < nMoving; iZone++ )
      Pitching_Phase_Y[iZone] = 0.0;
  } else {
    if (Grid_Movement && (nPitching_Phase_Y != nGridMovement)) {
      cout << "Length of PITCHING_PHASE_Y must match GRID_MOVEMENT_KIND!!" << endl;
      exit(EXIT_FAILURE);
    }
  }
  
  if (Pitching_Phase_Z == NULL) {
    Pitching_Phase_Z = new su2double[nMoving];
    for (iZone = 0; iZone < nMoving; iZone++ )
      Pitching_Phase_Z[iZone] = 0.0;
  } else {
    if (Grid_Movement && (nPitching_Phase_Z != nGridMovement)) {
      cout << "Length of PITCHING_PHASE_Z must match GRID_MOVEMENT_KIND!!" << endl;
      exit(EXIT_FAILURE);
    }
  }
  
  /*--- Plunging: ---*/
  
  if (Plunging_Omega_X == NULL) {
    Plunging_Omega_X = new su2double[nMoving];
    for (iZone = 0; iZone < nMoving; iZone++ )
      Plunging_Omega_X[iZone] = 0.0;
  } else {
    if (Grid_Movement && (nPlunging_Omega_X != nGridMovement)) {
      cout << "Length of PLUNGING_OMEGA_X must match GRID_MOVEMENT_KIND!!" << endl;
      exit(EXIT_FAILURE);
    }
  }
  
  if (Plunging_Omega_Y == NULL) {
    Plunging_Omega_Y = new su2double[nMoving];
    for (iZone = 0; iZone < nMoving; iZone++ )
      Plunging_Omega_Y[iZone] = 0.0;
  } else {
    if (Grid_Movement && (nPlunging_Omega_Y != nGridMovement)) {
      cout << "Length of PLUNGING_OMEGA_Y must match GRID_MOVEMENT_KIND!!" << endl;
      exit(EXIT_FAILURE);
    }
  }
  
  if (Plunging_Omega_Z == NULL) {
    Plunging_Omega_Z = new su2double[nMoving];
    for (iZone = 0; iZone < nMoving; iZone++ )
      Plunging_Omega_Z[iZone] = 0.0;
  } else {
    if (Grid_Movement && (nPlunging_Omega_Z != nGridMovement)) {
      cout << "Length of PLUNGING_OMEGA_Z must match GRID_MOVEMENT_KIND!!" << endl;
      exit(EXIT_FAILURE);
    }
  }
  
  /*--- Plunging Amplitude: ---*/
  
  if (Plunging_Ampl_X == NULL) {
    Plunging_Ampl_X = new su2double[nMoving];
    for (iZone = 0; iZone < nMoving; iZone++ )
      Plunging_Ampl_X[iZone] = 0.0;
  } else {
    if (Grid_Movement && (nPlunging_Ampl_X != nGridMovement)) {
      cout << "Length of PLUNGING_AMPL_X must match GRID_MOVEMENT_KIND!!" << endl;
      exit(EXIT_FAILURE);
    }
  }
  
  if (Plunging_Ampl_Y == NULL) {
    Plunging_Ampl_Y = new su2double[nMoving];
    for (iZone = 0; iZone < nMoving; iZone++ )
      Plunging_Ampl_Y[iZone] = 0.0;
  } else {
    if (Grid_Movement && (nPlunging_Ampl_Y != nGridMovement)) {
      cout << "Length of PLUNGING_AMPL_Y must match GRID_MOVEMENT_KIND!!" << endl;
      exit(EXIT_FAILURE);
    }
  }
  
  if (Plunging_Ampl_Z == NULL) {
    Plunging_Ampl_Z = new su2double[nMoving];
    for (iZone = 0; iZone < nMoving; iZone++ )
      Plunging_Ampl_Z[iZone] = 0.0;
  } else {
    if (Grid_Movement && (nPlunging_Ampl_Z != nGridMovement)) {
      cout << "Length of PLUNGING_AMPL_Z must match GRID_MOVEMENT_KIND!!" << endl;
      exit(EXIT_FAILURE);
    }
  }
  
  /*-- Setting Harmonic Balance period from the config file */

  if (Unsteady_Simulation == HARMONIC_BALANCE) {
  	HarmonicBalance_Period = GetHarmonicBalance_Period();
  	if (HarmonicBalance_Period < 0)  {
  		cout << "Not a valid value for time period!!" << endl;
  		exit(EXIT_FAILURE);
  	}
  	/* Initialize the Harmonic balance Frequency pointer */
  	if (Omega_HB == NULL) {
  		Omega_HB = new su2double[nOmega_HB];
  		for (iZone = 0; iZone < nOmega_HB; iZone++ )
  			Omega_HB[iZone] = 0.0;
  	}else {
  		if (nOmega_HB != nTimeInstances) {
  			cout << "Length of omega_HB  must match the number TIME_INSTANCES!!" << endl;
  			exit(EXIT_FAILURE);
  		}
  	}
  }

    /*--- Use the various rigid-motion input frequencies to determine the period to be used with harmonic balance cases.
     There are THREE types of motion to consider, namely: rotation, pitching, and plunging.
     The largest period of motion is the one to be used for harmonic balance  calculations. ---*/
    
  /*if (Unsteady_Simulation == HARMONIC_BALANCE) {
      if (!(GetGrid_Movement())) {
          // No grid movement - Time period from config file //
          HarmonicBalance_Period = GetHarmonicBalance_Period();
      }
      
      else {
          unsigned short N_MOTION_TYPES = 3;
          su2double *periods;
          periods = new su2double[N_MOTION_TYPES];
          
          //--- rotation: ---//
          
          su2double Omega_mag_rot = sqrt(pow(Rotation_Rate_X[ZONE_0],2)+pow(Rotation_Rate_Y[ZONE_0],2)+pow(Rotation_Rate_Z[ZONE_0],2));
          if (Omega_mag_rot > 0)
              periods[0] = 2*PI_NUMBER/Omega_mag_rot;
          else
              periods[0] = 0.0;
          
          //--- pitching: ---//
          
          su2double Omega_mag_pitch = sqrt(pow(Pitching_Omega_X[ZONE_0],2)+pow(Pitching_Omega_Y[ZONE_0],2)+pow(Pitching_Omega_Z[ZONE_0],2));
          if (Omega_mag_pitch > 0)
              periods[1] = 2*PI_NUMBER/Omega_mag_pitch;
          else
              periods[1] = 0.0;
          
          //--- plunging: ---//
          
          su2double Omega_mag_plunge = sqrt(pow(Plunging_Omega_X[ZONE_0],2)+pow(Plunging_Omega_Y[ZONE_0],2)+pow(Plunging_Omega_Z[ZONE_0],2));
          if (Omega_mag_plunge > 0)
              periods[2] = 2*PI_NUMBER/Omega_mag_plunge;
          else
              periods[2] = 0.0;
          
          //--- determine which period is largest ---//
          
          unsigned short iVar;
          HarmonicBalance_Period = 0.0;
          for (iVar = 0; iVar < N_MOTION_TYPES; iVar++) {
              if (periods[iVar] > HarmonicBalance_Period)
                  HarmonicBalance_Period = periods[iVar];
          }
          
          delete periods;
      }
    
  }*/
  

  
    
  /*--- Initialize the RefOriginMoment Pointer ---*/
  
  RefOriginMoment = NULL;
  RefOriginMoment = new su2double[3];
  RefOriginMoment[0] = 0.0; RefOriginMoment[1] = 0.0; RefOriginMoment[2] = 0.0;
  
  /*--- In case the moment origin coordinates have not been declared in the
   config file, set them equal to zero for safety. Also check to make sure
   that for each marker, a value has been declared for the moment origin.
   Unless only one value was specified, then set this value for all the markers
   being monitored. ---*/
  
  
  if ((nRefOriginMoment_X != nRefOriginMoment_Y) || (nRefOriginMoment_X != nRefOriginMoment_Z) ) {
    cout << "ERROR: Length of REF_ORIGIN_MOMENT_X, REF_ORIGIN_MOMENT_Y and REF_ORIGIN_MOMENT_Z must be the same!!" << endl;
    exit(EXIT_FAILURE);
  }
  
  if (RefOriginMoment_X == NULL) {
    RefOriginMoment_X = new su2double[nMarker_Monitoring];
    for (iMarker = 0; iMarker < nMarker_Monitoring; iMarker++ )
      RefOriginMoment_X[iMarker] = 0.0;
  } else {
    if (nRefOriginMoment_X == 1) {
      
      su2double aux_RefOriginMoment_X = RefOriginMoment_X[0];
      delete [] RefOriginMoment_X;
      RefOriginMoment_X = new su2double[nMarker_Monitoring];
      nRefOriginMoment_X = nMarker_Monitoring;
      
      for (iMarker = 0; iMarker < nMarker_Monitoring; iMarker++ )
        RefOriginMoment_X[iMarker] = aux_RefOriginMoment_X;
    }
    else if (nRefOriginMoment_X != nMarker_Monitoring) {
      cout << "ERROR: Length of REF_ORIGIN_MOMENT_X must match number of Monitoring Markers!!" << endl;
      exit(EXIT_FAILURE);
    }
  }
  
  if (RefOriginMoment_Y == NULL) {
    RefOriginMoment_Y = new su2double[nMarker_Monitoring];
    for (iMarker = 0; iMarker < nMarker_Monitoring; iMarker++ )
      RefOriginMoment_Y[iMarker] = 0.0;
  } else {
    if (nRefOriginMoment_Y == 1) {
      
      su2double aux_RefOriginMoment_Y = RefOriginMoment_Y[0];
      delete [] RefOriginMoment_Y;
      RefOriginMoment_Y = new su2double[nMarker_Monitoring];
      nRefOriginMoment_Y = nMarker_Monitoring;
      
      for (iMarker = 0; iMarker < nMarker_Monitoring; iMarker++ )
        RefOriginMoment_Y[iMarker] = aux_RefOriginMoment_Y;
    }
    else if (nRefOriginMoment_Y != nMarker_Monitoring) {
      cout << "ERROR: Length of REF_ORIGIN_MOMENT_Y must match number of Monitoring Markers!!" << endl;
      exit(EXIT_FAILURE);
    }
  }
  
  if (RefOriginMoment_Z == NULL) {
    RefOriginMoment_Z = new su2double[nMarker_Monitoring];
    for (iMarker = 0; iMarker < nMarker_Monitoring; iMarker++ )
      RefOriginMoment_Z[iMarker] = 0.0;
  } else {
    if (nRefOriginMoment_Z == 1) {
      
      su2double aux_RefOriginMoment_Z = RefOriginMoment_Z[0];
      delete [] RefOriginMoment_Z;
      RefOriginMoment_Z = new su2double[nMarker_Monitoring];
      nRefOriginMoment_Z = nMarker_Monitoring;
      
      for (iMarker = 0; iMarker < nMarker_Monitoring; iMarker++ )
        RefOriginMoment_Z[iMarker] = aux_RefOriginMoment_Z;
    }
    else if (nRefOriginMoment_Z != nMarker_Monitoring) {
      cout << "ERROR: Length of REF_ORIGIN_MOMENT_Z must match number of Monitoring Markers!!" << endl;
      exit(EXIT_FAILURE);
    }
  }
  
  /*--- Set the boolean flag if we are carrying out an aeroelastic simulation. ---*/
  
  if (Grid_Movement && (Kind_GridMovement[ZONE_0] == AEROELASTIC || Kind_GridMovement[ZONE_0] == AEROELASTIC_RIGID_MOTION)) Aeroelastic_Simulation = true;
  else Aeroelastic_Simulation = false;
  
  /*--- Initializing the size for the solutions of the Aeroelastic problem. ---*/
  
  
  if (Grid_Movement && Aeroelastic_Simulation) {
    Aeroelastic_np1.resize(nMarker_Monitoring);
    Aeroelastic_n.resize(nMarker_Monitoring);
    Aeroelastic_n1.resize(nMarker_Monitoring);
    for (iMarker = 0; iMarker < nMarker_Monitoring; iMarker++) {
      Aeroelastic_np1[iMarker].resize(2);
      Aeroelastic_n[iMarker].resize(2);
      Aeroelastic_n1[iMarker].resize(2);
      for (int i =0; i<2; i++) {
        Aeroelastic_np1[iMarker][i].resize(2);
        Aeroelastic_n[iMarker][i].resize(2);
        Aeroelastic_n1[iMarker][i].resize(2);
        for (int j=0; j<2; j++) {
          Aeroelastic_np1[iMarker][i][j] = 0.0;
          Aeroelastic_n[iMarker][i][j] = 0.0;
          Aeroelastic_n1[iMarker][i][j] = 0.0;
        }
      }
    }
  }
  
  /*--- Allocate memory for the plunge and pitch and initialized them to zero ---*/
  
  if (Grid_Movement && Aeroelastic_Simulation) {
    Aeroelastic_pitch = new su2double[nMarker_Monitoring];
    Aeroelastic_plunge = new su2double[nMarker_Monitoring];
    for (iMarker = 0; iMarker < nMarker_Monitoring; iMarker++ ) {
      Aeroelastic_pitch[iMarker] = 0.0;
      Aeroelastic_plunge[iMarker] = 0.0;
    }
  }

  /*--- Fluid-Structure Interaction problems ---*/

  if (FSI_Problem) {
	  Kind_GridMovement[val_izone] = FLUID_STRUCTURE;
	  Grid_Movement = true;
  }
  
  if (MGCycle == FULLMG_CYCLE) FinestMesh = nMGLevels;
  else FinestMesh = MESH_0;
  
  if ((Kind_Solver == NAVIER_STOKES) &&
      (Kind_Turb_Model != NONE))
    Kind_Solver = RANS;
  
  if (Kind_Regime == FREESURFACE) GravityForce = true;
  
  Kappa_1st_Flow = Kappa_Flow[0];
  Kappa_2nd_Flow = Kappa_Flow[1];
  Kappa_4th_Flow = Kappa_Flow[2];
  Kappa_1st_AdjFlow = Kappa_AdjFlow[0];
  Kappa_2nd_AdjFlow = Kappa_AdjFlow[1];
  Kappa_4th_AdjFlow = Kappa_AdjFlow[2];
  
  /*--- Make the MG_PreSmooth, MG_PostSmooth, and MG_CorrecSmooth
   arrays consistent with nMGLevels ---*/
  
  unsigned short * tmp_smooth = new unsigned short[nMGLevels+1];
  
  if ((nMG_PreSmooth != nMGLevels+1) && (nMG_PreSmooth != 0)) {
    if (nMG_PreSmooth > nMGLevels+1) {
      
      /*--- Truncate by removing unnecessary elements at the end ---*/
      
      for (unsigned int i = 0; i <= nMGLevels; i++)
        tmp_smooth[i] = MG_PreSmooth[i];
      delete [] MG_PreSmooth;
      MG_PreSmooth=NULL;
    } else {
      
      /*--- Add additional elements equal to last element ---*/
      
      for (unsigned int i = 0; i < nMG_PreSmooth; i++)
        tmp_smooth[i] = MG_PreSmooth[i];
      for (unsigned int i = nMG_PreSmooth; i <= nMGLevels; i++)
        tmp_smooth[i] = MG_PreSmooth[nMG_PreSmooth-1];
      delete [] MG_PreSmooth;
      MG_PreSmooth=NULL;
    }
    
    nMG_PreSmooth = nMGLevels+1;
    MG_PreSmooth = new unsigned short[nMG_PreSmooth];
    for (unsigned int i = 0; i < nMG_PreSmooth; i++)
      MG_PreSmooth[i] = tmp_smooth[i];
  }
  if ((nMGLevels != 0) && (nMG_PreSmooth == 0)) {
    delete [] MG_PreSmooth;
    nMG_PreSmooth = nMGLevels+1;
    MG_PreSmooth = new unsigned short[nMG_PreSmooth];
    for (unsigned int i = 0; i < nMG_PreSmooth; i++)
      MG_PreSmooth[i] = i+1;
  }
  
  if ((nMG_PostSmooth != nMGLevels+1) && (nMG_PostSmooth != 0)) {
    if (nMG_PostSmooth > nMGLevels+1) {
      
      /*--- Truncate by removing unnecessary elements at the end ---*/
      
      for (unsigned int i = 0; i <= nMGLevels; i++)
        tmp_smooth[i] = MG_PostSmooth[i];
      delete [] MG_PostSmooth;
      MG_PostSmooth=NULL;
    } else {
      
      /*--- Add additional elements equal to last element ---*/
       
      for (unsigned int i = 0; i < nMG_PostSmooth; i++)
        tmp_smooth[i] = MG_PostSmooth[i];
      for (unsigned int i = nMG_PostSmooth; i <= nMGLevels; i++)
        tmp_smooth[i] = MG_PostSmooth[nMG_PostSmooth-1];
      delete [] MG_PostSmooth;
      MG_PostSmooth=NULL;
    }
    
    nMG_PostSmooth = nMGLevels+1;
    MG_PostSmooth = new unsigned short[nMG_PostSmooth];
    for (unsigned int i = 0; i < nMG_PostSmooth; i++)
      MG_PostSmooth[i] = tmp_smooth[i];
    
  }
  
  if ((nMGLevels != 0) && (nMG_PostSmooth == 0)) {
    delete [] MG_PostSmooth;
    nMG_PostSmooth = nMGLevels+1;
    MG_PostSmooth = new unsigned short[nMG_PostSmooth];
    for (unsigned int i = 0; i < nMG_PostSmooth; i++)
      MG_PostSmooth[i] = 0;
  }
  
  if ((nMG_CorrecSmooth != nMGLevels+1) && (nMG_CorrecSmooth != 0)) {
    if (nMG_CorrecSmooth > nMGLevels+1) {
      
      /*--- Truncate by removing unnecessary elements at the end ---*/
      
      for (unsigned int i = 0; i <= nMGLevels; i++)
        tmp_smooth[i] = MG_CorrecSmooth[i];
      delete [] MG_CorrecSmooth;
      MG_CorrecSmooth = NULL;
    } else {
      
      /*--- Add additional elements equal to last element ---*/
      
      for (unsigned int i = 0; i < nMG_CorrecSmooth; i++)
        tmp_smooth[i] = MG_CorrecSmooth[i];
      for (unsigned int i = nMG_CorrecSmooth; i <= nMGLevels; i++)
        tmp_smooth[i] = MG_CorrecSmooth[nMG_CorrecSmooth-1];
      delete [] MG_CorrecSmooth;
      MG_CorrecSmooth = NULL;
    }
    nMG_CorrecSmooth = nMGLevels+1;
    MG_CorrecSmooth = new unsigned short[nMG_CorrecSmooth];
    for (unsigned int i = 0; i < nMG_CorrecSmooth; i++)
      MG_CorrecSmooth[i] = tmp_smooth[i];
  }
  
  if ((nMGLevels != 0) && (nMG_CorrecSmooth == 0)) {
    delete [] MG_CorrecSmooth;
    nMG_CorrecSmooth = nMGLevels+1;
    MG_CorrecSmooth = new unsigned short[nMG_CorrecSmooth];
    for (unsigned int i = 0; i < nMG_CorrecSmooth; i++)
      MG_CorrecSmooth[i] = 0;
  }
  
  /*--- Override MG Smooth parameters ---*/
  
  if (nMG_PreSmooth != 0) MG_PreSmooth[MESH_0] = 1;
  if (nMG_PostSmooth != 0) {
    MG_PostSmooth[MESH_0] = 0;
    MG_PostSmooth[nMGLevels] = 0;
  }
  if (nMG_CorrecSmooth != 0) MG_CorrecSmooth[nMGLevels] = 0;
  
  if (Restart) MGCycle = V_CYCLE;
  
  if (ContinuousAdjoint) {
    if (Kind_Solver == EULER) Kind_Solver = ADJ_EULER;
    if (Kind_Solver == NAVIER_STOKES) Kind_Solver = ADJ_NAVIER_STOKES;
    if (Kind_Solver == RANS) Kind_Solver = ADJ_RANS;
  }
  
  nCFL = nMGLevels+1;
  CFL = new su2double[nCFL];
  CFL[0] = CFLFineGrid;
  
  /*--- Evaluate when the Cl should be evaluated ---*/
  
  Iter_Fixed_NetThrust = SU2_TYPE::Int(nExtIter / (su2double(Update_BCThrust)+5.0));

  if (ContinuousAdjoint) {
    CFL[0] = CFL[0] * CFLRedCoeff_AdjFlow;
    CFL_AdaptParam[2] *= CFLRedCoeff_AdjFlow;
    CFL_AdaptParam[3] *= CFLRedCoeff_AdjFlow;
    Iter_Fixed_NetThrust = SU2_TYPE::Int(su2double (Iter_Fixed_NetThrust) / CFLRedCoeff_AdjFlow);
  }
  
  if (Iter_Fixed_NetThrust == 0) { Iter_Fixed_NetThrust = nExtIter+1; Update_BCThrust = 0; }

  for (iCFL = 1; iCFL < nCFL; iCFL++)
    CFL[iCFL] = CFL[iCFL-1];
  
  if (nRKStep == 0) {
    nRKStep = 1;
    RK_Alpha_Step = new su2double[1]; RK_Alpha_Step[0] = 1.0;
  }
  
  if (nIntCoeffs == 0) {
	nIntCoeffs = 2;
	Int_Coeffs = new su2double[2]; Int_Coeffs[0] = 0.25; Int_Coeffs[1] = 0.5;
  }

  if (nElectric_Field == 0) {
	nElectric_Field = 1;
	Electric_Field_Mod = new su2double[1]; Electric_Field_Mod[0] = 0.0;
  }

  if (nElectric_Field_Max == 0) {
  nElectric_Field_Max = 1;
  Electric_Field_Max = new su2double[1]; Electric_Field_Max[0] = 1000.0;    // Default value
  }

  if (nElectric_Field_Min == 0) {
  nElectric_Field_Min = 1;
  Electric_Field_Min = new su2double[1]; Electric_Field_Min[0] = 0.0;
  }

  if (nDel_EField == 0) {
	nDel_EField = 1;
	Electric_Field_Del = new su2double[1]; Electric_Field_Del[0] = 0.0;
  }

  if ((nDV_Del_X == 0) || (nDV_Del_X == 1)) {
  nDV_Del_X = 2;
  DV_Del_X = new su2double[2]; DV_Del_X[0] = -1.0E15; DV_Del_X[1] = 1.0E15; // This ensures all the values are within the range
  }

  if ((nDV_Del_Y == 0) || (nDV_Del_Y == 1)) {
  nDV_Del_Y = 2;
  DV_Del_Y = new su2double[2]; DV_Del_Y[0] = -1.0E15; DV_Del_Y[1] = 1.0E15; // This ensures all the values are within the range
  }

  if ((nDV_Del_Z == 0) || (nDV_Del_Z == 1)) {
  nDV_Del_Z = 2;
  DV_Del_Z = new su2double[2]; DV_Del_Z[0] = -1.0E15; DV_Del_Z[1] = 1.0E15; // This ensures all the values are within the range
  }

  if (nDim_Electric_Field == 0) {
	nDim_Electric_Field = 2;
	Electric_Field_Dir = new su2double[2]; Electric_Field_Dir[0] = 0.0;  Electric_Field_Dir[1] = 1.0;
  }

  if ((Kind_SU2 == SU2_CFD) && (Kind_Solver == NO_SOLVER)) {
    cout << "PHYSICAL_PROBLEM must be set in the configuration file" << endl;
    exit(EXIT_FAILURE);
  }
  
  /*--- Set a flag for viscous simulations ---*/
  
  Viscous = (( Kind_Solver == NAVIER_STOKES          ) ||
             ( Kind_Solver == ADJ_NAVIER_STOKES      ) ||
             ( Kind_Solver == RANS                   ) ||
             ( Kind_Solver == ADJ_RANS               ) );
  
  
  /*--- Re-scale the length based parameters. The US system uses feet,
   but SU2 assumes that the grid is in inches ---*/
  
  if ((SystemMeasurements == US) && (Kind_SU2 == SU2_CFD)) {
    
    for (iMarker = 0; iMarker < nMarker_Monitoring; iMarker++) {
      RefOriginMoment_X[iMarker] = RefOriginMoment_X[iMarker]/12.0;
      RefOriginMoment_Y[iMarker] = RefOriginMoment_Y[iMarker]/12.0;
      RefOriginMoment_Z[iMarker] = RefOriginMoment_Z[iMarker]/12.0;
    }
    
    for (iMarker = 0; iMarker < nGridMovement; iMarker++) {
      Motion_Origin_X[iMarker] = Motion_Origin_X[iMarker]/12.0;
      Motion_Origin_Y[iMarker] = Motion_Origin_Y[iMarker]/12.0;
      Motion_Origin_Z[iMarker] = Motion_Origin_Z[iMarker]/12.0;
    }
    
    RefLengthMoment = RefLengthMoment/12.0;
    if (val_nDim == 2) RefAreaCoeff = RefAreaCoeff/12.0;
    else RefAreaCoeff = RefAreaCoeff/144.0;
    Length_Reynolds = Length_Reynolds/12.0;
    RefElemLength = RefElemLength/12.0;
    Highlite_Area = Highlite_Area/144.0;

    EA_IntLimit[0] = EA_IntLimit[0]/12.0;
    EA_IntLimit[1] = EA_IntLimit[1]/12.0;
    EA_IntLimit[2] = EA_IntLimit[2]/12.0;
    
    Section_Location[0] = Section_Location[0]/12.0;
    Section_Location[1] = Section_Location[1]/12.0;
    
    SubsonicEngine_Cyl[0] = SubsonicEngine_Cyl[0]/12.0;
    SubsonicEngine_Cyl[1] = SubsonicEngine_Cyl[1]/12.0;
    SubsonicEngine_Cyl[2] = SubsonicEngine_Cyl[2]/12.0;
    SubsonicEngine_Cyl[3] = SubsonicEngine_Cyl[3]/12.0;
    SubsonicEngine_Cyl[4] = SubsonicEngine_Cyl[4]/12.0;
    SubsonicEngine_Cyl[5] = SubsonicEngine_Cyl[5]/12.0;
    SubsonicEngine_Cyl[6] = SubsonicEngine_Cyl[6]/12.0;
    
  }
  
  if (DirectDiff != NO_DERIVATIVE) {
#if !defined COMPLEX_TYPE && !defined ADOLC_FORWARD_TYPE && !defined CODI_FORWARD_TYPE
      if (Kind_SU2 == SU2_CFD) {
        cout << "SU2_CFD: Config option DIRECT_DIFF= YES requires AD or complex support!" << endl;
        cout << "Please use SU2_CFD_DIRECTDIFF (configuration/compilation is done using the preconfigure.py script)." << endl;
        exit(EXIT_FAILURE);
      }
#endif
    /*--- Initialize the derivative values ---*/
    switch (DirectDiff) {
      case D_MACH:
        SU2_TYPE::SetDerivative(Mach, 1.0);
        break;
      case D_AOA:
        SU2_TYPE::SetDerivative(AoA, 1.0);
        break;
      case D_SIDESLIP:
        SU2_TYPE::SetDerivative(AoS, 1.0);
        break;
      case D_REYNOLDS:
        SU2_TYPE::SetDerivative(Reynolds, 1.0);
        break;
      case D_TURB2LAM:
       SU2_TYPE::SetDerivative(Turb2LamViscRatio_FreeStream, 1.0);
        break;
      default:
        /*--- All other cases are handled in the specific solver ---*/
        break;
      }
  }

#if defined CODI_REVERSE_TYPE
  AD_Mode = YES;
#else
  if (AD_Mode == YES) {
    cout << "AUTO_DIFF=YES requires Automatic Differentiation support." << endl;
    cout << "Please use correct executables (configuration/compilation is done using the preconfigure.py script)." << endl;
  }
#endif

  if (DiscreteAdjoint) {
#if !defined ADOLC_REVERSE_TYPE && !defined CODI_REVERSE_TYPE
    if (Kind_SU2 == SU2_CFD) {
      cout << "SU2_CFD: Config option MATH_PROBLEM= DISCRETE_ADJOINT requires AD support!" << endl;
      cout << "Please use SU2_CFD_AD (configuration/compilation is done using the preconfigure.py script)." << endl;
      exit(EXIT_FAILURE);
    }
#endif

    /*--- Disable writing of limiters if enabled ---*/
    Wrt_Limiters = false;

    if (Unsteady_Simulation) {

      Restart_Flow = false;

      if (Grid_Movement) {
        cout << "Dynamic mesh movement currently not supported for the discrete adjoint solver." << endl;
        exit(EXIT_FAILURE);
      }

      /*--- If the averaging interval is not set, we average over all time-steps ---*/

      if (Iter_Avg_Objective == 0.0) {
        Iter_Avg_Objective = nExtIter;
      }
    }

    switch(Kind_Solver) {
      case EULER:
        Kind_Solver = DISC_ADJ_EULER;
        break;
      case RANS:
        Kind_Solver = DISC_ADJ_RANS;
        Frozen_Visc = false;
        break;
      case NAVIER_STOKES:
        Kind_Solver = DISC_ADJ_NAVIER_STOKES;
        break;
      default:
        break;
    }
  }

  /*--- Check for 2nd order w/ limiting for JST and correct ---*/
  
  if ((Kind_ConvNumScheme_Flow == SPACE_CENTERED) && (Kind_Centered_Flow == JST) && (SpatialOrder_Flow == SECOND_ORDER_LIMITER))
    SpatialOrder_Flow = SECOND_ORDER;
  
  if ((Kind_ConvNumScheme_AdjFlow == SPACE_CENTERED) && (Kind_Centered_AdjFlow == JST) && (SpatialOrder_AdjFlow == SECOND_ORDER_LIMITER))
    SpatialOrder_AdjFlow = SECOND_ORDER;
  
  delete [] tmp_smooth;
  
}

void CConfig::SetMarkers(unsigned short val_software) {

  unsigned short iMarker_All, iMarker_CfgFile, iMarker_Euler, iMarker_Custom,
  iMarker_FarField, iMarker_SymWall, iMarker_Pressure, iMarker_PerBound,
  iMarker_NearFieldBound, iMarker_InterfaceBound, iMarker_Fluid_InterfaceBound, iMarker_Dirichlet,
  iMarker_Inlet, iMarker_Riemann, iMarker_NRBC, iMarker_Outlet, iMarker_Isothermal,
  iMarker_HeatFlux, iMarker_EngineInflow, iMarker_EngineExhaust,
  iMarker_Displacement, iMarker_Load, iMarker_FlowLoad, iMarker_Neumann, iMarker_Internal,
  iMarker_Monitoring, iMarker_Designing, iMarker_GeoEval, iMarker_Plotting, iMarker_Analyze,
  iMarker_DV, iMarker_Moving, iMarker_Supersonic_Inlet, iMarker_Supersonic_Outlet,
  iMarker_Clamped, iMarker_FSIinterface, iMarker_Load_Dir, iMarker_Load_Sine,
  iMarker_ActDiskInlet, iMarker_ActDiskOutlet, iMarker_Out_1D;

  int size = SINGLE_NODE;
  
#ifdef HAVE_MPI
  if (val_software != SU2_MSH)
    MPI_Comm_size(MPI_COMM_WORLD, &size);
#endif

  /*--- Compute the total number of markers in the config file ---*/
  
  nMarker_CfgFile = nMarker_Euler + nMarker_FarField + nMarker_SymWall +
  nMarker_Pressure + nMarker_PerBound + nMarker_NearFieldBound + nMarker_Fluid_InterfaceBound +
  nMarker_InterfaceBound + nMarker_Dirichlet + nMarker_Neumann + nMarker_Inlet + nMarker_Riemann +
  nMarker_NRBC + nMarker_Outlet + nMarker_Isothermal + nMarker_HeatFlux +
  nMarker_EngineInflow + nMarker_EngineExhaust + nMarker_Internal +
  nMarker_Supersonic_Inlet + nMarker_Supersonic_Outlet + nMarker_Displacement + nMarker_Load +
  nMarker_FlowLoad + nMarker_Custom +
  nMarker_Clamped + nMarker_Load_Sine + nMarker_Load_Dir +
  nMarker_ActDiskInlet + nMarker_ActDiskOutlet + nMarker_Out_1D;
  
  /*--- Add the possible send/receive domains ---*/

  nMarker_Max = nMarker_CfgFile + OVERHEAD*size;
  
  /*--- Basic dimensionalization of the markers (worst scenario) ---*/

  nMarker_All = nMarker_Max;

  /*--- Allocate the memory (markers in each domain) ---*/
  
  Marker_All_TagBound       = new string[nMarker_All];			    // Store the tag that correspond with each marker.
  Marker_All_SendRecv       = new short[nMarker_All];						// +#domain (send), -#domain (receive).
  Marker_All_KindBC         = new unsigned short[nMarker_All];	// Store the kind of boundary condition.
  Marker_All_Monitoring     = new unsigned short[nMarker_All];	// Store whether the boundary should be monitored.
  Marker_All_Designing      = new unsigned short[nMarker_All];  // Store whether the boundary should be designed.
  Marker_All_Plotting       = new unsigned short[nMarker_All];	// Store whether the boundary should be plotted.
  Marker_All_Analyze  = new unsigned short[nMarker_All];	// Store whether the boundary should be plotted.
  Marker_All_FSIinterface   = new unsigned short[nMarker_All];	// Store whether the boundary is in the FSI interface.
  Marker_All_GeoEval        = new unsigned short[nMarker_All];	// Store whether the boundary should be geometry evaluation.
  Marker_All_DV             = new unsigned short[nMarker_All];	// Store whether the boundary should be affected by design variables.
  Marker_All_Moving         = new unsigned short[nMarker_All];	// Store whether the boundary should be in motion.
  Marker_All_PerBound       = new short[nMarker_All];						// Store whether the boundary belongs to a periodic boundary.
  Marker_All_Out_1D         = new unsigned short[nMarker_All];  // Store whether the boundary belongs to a 1-d output boundary.

  for (iMarker_All = 0; iMarker_All < nMarker_All; iMarker_All++) {
    Marker_All_TagBound[iMarker_All]      = "SEND_RECEIVE";
    Marker_All_SendRecv[iMarker_All]      = 0;
    Marker_All_KindBC[iMarker_All]        = 0;
    Marker_All_Monitoring[iMarker_All]    = 0;
    Marker_All_GeoEval[iMarker_All]       = 0;
    Marker_All_Designing[iMarker_All]     = 0;
    Marker_All_Plotting[iMarker_All]      = 0;
    Marker_All_Analyze[iMarker_All] = 0;
    Marker_All_FSIinterface[iMarker_All]  = 0;
    Marker_All_DV[iMarker_All]            = 0;
    Marker_All_Moving[iMarker_All]        = 0;
    Marker_All_PerBound[iMarker_All]      = 0;
    Marker_All_Out_1D[iMarker_All]        = 0;
  }

  /*--- Allocate the memory (markers in the config file) ---*/

  Marker_CfgFile_TagBound      = new string[nMarker_CfgFile];
  Marker_CfgFile_KindBC        = new unsigned short[nMarker_CfgFile];
  Marker_CfgFile_Monitoring    = new unsigned short[nMarker_CfgFile];
  Marker_CfgFile_Designing     = new unsigned short[nMarker_CfgFile];
  Marker_CfgFile_Plotting      = new unsigned short[nMarker_CfgFile];
  Marker_CfgFile_Analyze       = new unsigned short[nMarker_CfgFile];
  Marker_CfgFile_GeoEval       = new unsigned short[nMarker_CfgFile];
  Marker_CfgFile_FSIinterface	 = new unsigned short[nMarker_CfgFile];
  Marker_CfgFile_DV            = new unsigned short[nMarker_CfgFile];
  Marker_CfgFile_Moving        = new unsigned short[nMarker_CfgFile];
  Marker_CfgFile_PerBound      = new unsigned short[nMarker_CfgFile];
  Marker_CfgFile_Out_1D        = new unsigned short[nMarker_CfgFile];

  for (iMarker_CfgFile = 0; iMarker_CfgFile < nMarker_CfgFile; iMarker_CfgFile++) {
    Marker_CfgFile_TagBound[iMarker_CfgFile]      = "SEND_RECEIVE";
    Marker_CfgFile_KindBC[iMarker_CfgFile]        = 0;
    Marker_CfgFile_Monitoring[iMarker_CfgFile]    = 0;
    Marker_CfgFile_GeoEval[iMarker_CfgFile]       = 0;
    Marker_CfgFile_Designing[iMarker_CfgFile]     = 0;
    Marker_CfgFile_Plotting[iMarker_CfgFile]      = 0;
    Marker_CfgFile_Analyze[iMarker_CfgFile] = 0;
    Marker_CfgFile_FSIinterface[iMarker_CfgFile]  = 0;
    Marker_CfgFile_DV[iMarker_CfgFile]            = 0;
    Marker_CfgFile_Moving[iMarker_CfgFile]        = 0;
    Marker_CfgFile_PerBound[iMarker_CfgFile]      = 0;
    Marker_CfgFile_Out_1D[iMarker_CfgFile]        = 0;
  }

  /*--- Allocate memory to store surface information (Analyze BC) ---*/

  Surface_MassFlow = new su2double[nMarker_Analyze];
  Surface_DC60 = new su2double[nMarker_Analyze];
  Surface_IDC = new su2double[nMarker_Analyze];
  Surface_IDC_Mach = new su2double[nMarker_Analyze];
  Surface_IDR = new su2double[nMarker_Analyze];
  for (iMarker_Analyze = 0; iMarker_Analyze < nMarker_Analyze; iMarker_Analyze++) {
     Surface_MassFlow[iMarker_Analyze] = 0.0;
   	 Surface_DC60[iMarker_Analyze] = 0.0;
     Surface_IDC[iMarker_Analyze] = 0.0;
     Surface_IDC_Mach[iMarker_Analyze] = 0.0;
     Surface_IDR[iMarker_Analyze] = 0.0;
   }

  /*--- Populate the marker information in the config file (all domains) ---*/

  iMarker_CfgFile = 0;
  for (iMarker_Euler = 0; iMarker_Euler < nMarker_Euler; iMarker_Euler++) {
    Marker_CfgFile_TagBound[iMarker_CfgFile] = Marker_Euler[iMarker_Euler];
    Marker_CfgFile_KindBC[iMarker_CfgFile] = EULER_WALL;
    iMarker_CfgFile++;
  }

  for (iMarker_FarField = 0; iMarker_FarField < nMarker_FarField; iMarker_FarField++) {
    Marker_CfgFile_TagBound[iMarker_CfgFile] = Marker_FarField[iMarker_FarField];
    Marker_CfgFile_KindBC[iMarker_CfgFile] = FAR_FIELD;
    iMarker_CfgFile++;
  }

  for (iMarker_SymWall = 0; iMarker_SymWall < nMarker_SymWall; iMarker_SymWall++) {
    Marker_CfgFile_TagBound[iMarker_CfgFile] = Marker_SymWall[iMarker_SymWall];
    Marker_CfgFile_KindBC[iMarker_CfgFile] = SYMMETRY_PLANE;
    iMarker_CfgFile++;
  }

  for (iMarker_Pressure = 0; iMarker_Pressure < nMarker_Pressure; iMarker_Pressure++) {
    Marker_CfgFile_TagBound[iMarker_CfgFile] = Marker_Pressure[iMarker_Pressure];
    Marker_CfgFile_KindBC[iMarker_CfgFile] = PRESSURE_BOUNDARY;
    iMarker_CfgFile++;
  }

  for (iMarker_PerBound = 0; iMarker_PerBound < nMarker_PerBound; iMarker_PerBound++) {
    Marker_CfgFile_TagBound[iMarker_CfgFile] = Marker_PerBound[iMarker_PerBound];
    Marker_CfgFile_KindBC[iMarker_CfgFile] = PERIODIC_BOUNDARY;
    Marker_CfgFile_PerBound[iMarker_CfgFile] = iMarker_PerBound + 1;
    iMarker_CfgFile++;
  }

  ActDisk_DeltaPress = new su2double[nMarker_ActDiskInlet];
  ActDisk_DeltaTemp = new su2double[nMarker_ActDiskInlet];
  ActDisk_TotalPressRatio = new su2double[nMarker_ActDiskInlet];
  ActDisk_TotalTempRatio = new su2double[nMarker_ActDiskInlet];
  ActDisk_StaticPressRatio = new su2double[nMarker_ActDiskInlet];
  ActDisk_StaticTempRatio = new su2double[nMarker_ActDiskInlet];
  ActDisk_Power = new su2double[nMarker_ActDiskInlet];
  ActDisk_MassFlow = new su2double[nMarker_ActDiskInlet];
  ActDisk_Mach = new su2double[nMarker_ActDiskInlet];
  ActDisk_Force = new su2double[nMarker_ActDiskInlet];
  ActDisk_NetThrust = new su2double[nMarker_ActDiskInlet];
  ActDisk_BCThrust = new su2double[nMarker_ActDiskInlet];
  ActDisk_BCThrust_Old = new su2double[nMarker_ActDiskInlet];
  ActDisk_GrossThrust = new su2double[nMarker_ActDiskInlet];
  ActDisk_Area = new su2double[nMarker_ActDiskInlet];
  ActDisk_ReverseMassFlow = new su2double[nMarker_ActDiskInlet];
  
  for (iMarker_ActDiskInlet = 0; iMarker_ActDiskInlet < nMarker_ActDiskInlet; iMarker_ActDiskInlet++) {
    ActDisk_DeltaPress[iMarker_ActDiskInlet] = 0.0;
    ActDisk_DeltaTemp[iMarker_ActDiskInlet] = 0.0;
    ActDisk_TotalPressRatio[iMarker_ActDiskInlet] = 0.0;
    ActDisk_TotalTempRatio[iMarker_ActDiskInlet] = 0.0;
    ActDisk_StaticPressRatio[iMarker_ActDiskInlet] = 0.0;
    ActDisk_StaticTempRatio[iMarker_ActDiskInlet] = 0.0;
    ActDisk_Power[iMarker_ActDiskInlet] = 0.0;
    ActDisk_MassFlow[iMarker_ActDiskInlet] = 0.0;
    ActDisk_Mach[iMarker_ActDiskInlet] = 0.0;
    ActDisk_Force[iMarker_ActDiskInlet] = 0.0;
    ActDisk_NetThrust[iMarker_ActDiskInlet] = 0.0;
    ActDisk_BCThrust[iMarker_ActDiskInlet] = 0.0;
    ActDisk_BCThrust_Old[iMarker_ActDiskInlet] = 0.0;
    ActDisk_GrossThrust[iMarker_ActDiskInlet] = 0.0;
    ActDisk_Area[iMarker_ActDiskInlet] = 0.0;
    ActDisk_ReverseMassFlow[iMarker_ActDiskInlet] = 0.0;
  }
  
  
  ActDiskInlet_MassFlow = new su2double[nMarker_ActDiskInlet];
  ActDiskInlet_Temperature = new su2double[nMarker_ActDiskInlet];
  ActDiskInlet_TotalTemperature = new su2double[nMarker_ActDiskInlet];
  ActDiskInlet_Pressure = new su2double[nMarker_ActDiskInlet];
  ActDiskInlet_TotalPressure = new su2double[nMarker_ActDiskInlet];
  ActDiskInlet_RamDrag = new su2double[nMarker_ActDiskInlet];
  ActDiskInlet_Force = new su2double[nMarker_ActDiskInlet];
  ActDiskInlet_Power = new su2double[nMarker_ActDiskInlet];
  
  for (iMarker_ActDiskInlet = 0; iMarker_ActDiskInlet < nMarker_ActDiskInlet; iMarker_ActDiskInlet++) {
    Marker_CfgFile_TagBound[iMarker_CfgFile] = Marker_ActDiskInlet[iMarker_ActDiskInlet];
    Marker_CfgFile_KindBC[iMarker_CfgFile] = ACTDISK_INLET;
    ActDiskInlet_MassFlow[iMarker_ActDiskInlet] = 0.0;
    ActDiskInlet_Temperature[iMarker_ActDiskInlet] = 0.0;
    ActDiskInlet_TotalTemperature[iMarker_ActDiskInlet] = 0.0;
    ActDiskInlet_Pressure[iMarker_ActDiskInlet] = 0.0;
    ActDiskInlet_TotalPressure[iMarker_ActDiskInlet] = 0.0;
    ActDiskInlet_RamDrag[iMarker_ActDiskInlet] = 0.0;
    ActDiskInlet_Force[iMarker_ActDiskInlet] = 0.0;
    ActDiskInlet_Power[iMarker_ActDiskInlet] = 0.0;
    iMarker_CfgFile++;
  }
  
  ActDiskOutlet_MassFlow = new su2double[nMarker_ActDiskOutlet];
  ActDiskOutlet_Temperature = new su2double[nMarker_ActDiskOutlet];
  ActDiskOutlet_TotalTemperature = new su2double[nMarker_ActDiskOutlet];
  ActDiskOutlet_Pressure = new su2double[nMarker_ActDiskOutlet];
  ActDiskOutlet_TotalPressure = new su2double[nMarker_ActDiskOutlet];
  ActDiskOutlet_GrossThrust = new su2double[nMarker_ActDiskOutlet];
  ActDiskOutlet_Force = new su2double[nMarker_ActDiskOutlet];
  ActDiskOutlet_Power = new su2double[nMarker_ActDiskOutlet];
  
  for (iMarker_ActDiskOutlet = 0; iMarker_ActDiskOutlet < nMarker_ActDiskOutlet; iMarker_ActDiskOutlet++) {
    Marker_CfgFile_TagBound[iMarker_CfgFile] = Marker_ActDiskOutlet[iMarker_ActDiskOutlet];
    Marker_CfgFile_KindBC[iMarker_CfgFile] = ACTDISK_OUTLET;
    ActDiskOutlet_MassFlow[iMarker_ActDiskOutlet] = 0.0;
    ActDiskOutlet_Temperature[iMarker_ActDiskOutlet] = 0.0;
    ActDiskOutlet_TotalTemperature[iMarker_ActDiskOutlet] = 0.0;
    ActDiskOutlet_Pressure[iMarker_ActDiskOutlet] = 0.0;
    ActDiskOutlet_TotalPressure[iMarker_ActDiskOutlet] = 0.0;
    ActDiskOutlet_GrossThrust[iMarker_ActDiskOutlet] = 0.0;
    ActDiskOutlet_Force[iMarker_ActDiskOutlet] = 0.0;
    ActDiskOutlet_Power[iMarker_ActDiskOutlet] = 0.0;
    iMarker_CfgFile++;
  }

  for (iMarker_NearFieldBound = 0; iMarker_NearFieldBound < nMarker_NearFieldBound; iMarker_NearFieldBound++) {
    Marker_CfgFile_TagBound[iMarker_CfgFile] = Marker_NearFieldBound[iMarker_NearFieldBound];
    Marker_CfgFile_KindBC[iMarker_CfgFile] = NEARFIELD_BOUNDARY;
    iMarker_CfgFile++;
  }

  for (iMarker_InterfaceBound = 0; iMarker_InterfaceBound < nMarker_InterfaceBound; iMarker_InterfaceBound++) {
    Marker_CfgFile_TagBound[iMarker_CfgFile] = Marker_InterfaceBound[iMarker_InterfaceBound];
    Marker_CfgFile_KindBC[iMarker_CfgFile] = INTERFACE_BOUNDARY;
    iMarker_CfgFile++;
  }
  
  for (iMarker_Fluid_InterfaceBound = 0; iMarker_Fluid_InterfaceBound < nMarker_Fluid_InterfaceBound; iMarker_Fluid_InterfaceBound++) {
    Marker_CfgFile_TagBound[iMarker_CfgFile] = Marker_Fluid_InterfaceBound[iMarker_Fluid_InterfaceBound];
    Marker_CfgFile_KindBC[iMarker_CfgFile] = FLUID_INTERFACE;
    iMarker_CfgFile++;
  }

  for (iMarker_Dirichlet = 0; iMarker_Dirichlet < nMarker_Dirichlet; iMarker_Dirichlet++) {
    Marker_CfgFile_TagBound[iMarker_CfgFile] = Marker_Dirichlet[iMarker_Dirichlet];
    Marker_CfgFile_KindBC[iMarker_CfgFile] = DIRICHLET;
    iMarker_CfgFile++;
  }

  for (iMarker_Inlet = 0; iMarker_Inlet < nMarker_Inlet; iMarker_Inlet++) {
    Marker_CfgFile_TagBound[iMarker_CfgFile] = Marker_Inlet[iMarker_Inlet];
    Marker_CfgFile_KindBC[iMarker_CfgFile] = INLET_FLOW;
    iMarker_CfgFile++;
  }

  for (iMarker_Riemann = 0; iMarker_Riemann < nMarker_Riemann; iMarker_Riemann++) {
    Marker_CfgFile_TagBound[iMarker_CfgFile] = Marker_Riemann[iMarker_Riemann];
    Marker_CfgFile_KindBC[iMarker_CfgFile] = RIEMANN_BOUNDARY;
    iMarker_CfgFile++;
  }

  for (iMarker_NRBC = 0; iMarker_NRBC < nMarker_NRBC; iMarker_NRBC++) {
    Marker_CfgFile_TagBound[iMarker_CfgFile] = Marker_NRBC[iMarker_NRBC];
    Marker_CfgFile_KindBC[iMarker_CfgFile] = NRBC_BOUNDARY;
    iMarker_CfgFile++;
  }

  Engine_Power = new su2double[nMarker_EngineInflow];
  Engine_Mach = new su2double[nMarker_EngineInflow];
  Engine_Force = new su2double[nMarker_EngineInflow];
  Engine_Power = new su2double[nMarker_EngineInflow];
  Engine_NetThrust = new su2double[nMarker_EngineInflow];
  Engine_GrossThrust = new su2double[nMarker_EngineInflow];
  Engine_Area = new su2double[nMarker_EngineInflow];
  
  for (iMarker_EngineInflow = 0; iMarker_EngineInflow < nMarker_EngineInflow; iMarker_EngineInflow++) {
    Engine_Power[iMarker_EngineInflow] = 0.0;
    Engine_Mach[iMarker_EngineInflow] = 0.0;
    Engine_Force[iMarker_EngineInflow] = 0.0;
    Engine_Power[iMarker_EngineInflow] = 0.0;
    Engine_NetThrust[iMarker_EngineInflow] = 0.0;
    Engine_GrossThrust[iMarker_EngineInflow] = 0.0;
    Engine_Area[iMarker_EngineInflow] = 0.0;
  }
  
  Inflow_Mach = new su2double[nMarker_EngineInflow];
  Inflow_Pressure = new su2double[nMarker_EngineInflow];
  Inflow_MassFlow = new su2double[nMarker_EngineInflow];
  Inflow_ReverseMassFlow = new su2double[nMarker_EngineInflow];
  Inflow_TotalPressure = new su2double[nMarker_EngineInflow];
  Inflow_Temperature = new su2double[nMarker_EngineInflow];
  Inflow_TotalTemperature = new su2double[nMarker_EngineInflow];
  Inflow_RamDrag = new su2double[nMarker_EngineInflow];
  Inflow_Force = new su2double[nMarker_EngineInflow];
  Inflow_Power = new su2double[nMarker_EngineInflow];
  
  for (iMarker_EngineInflow = 0; iMarker_EngineInflow < nMarker_EngineInflow; iMarker_EngineInflow++) {
    Marker_CfgFile_TagBound[iMarker_CfgFile] = Marker_EngineInflow[iMarker_EngineInflow];
    Marker_CfgFile_KindBC[iMarker_CfgFile] = ENGINE_INFLOW;
    Inflow_Mach[iMarker_EngineInflow] = 0.0;
    Inflow_Pressure[iMarker_EngineInflow] = 0.0;
    Inflow_MassFlow[iMarker_EngineInflow] = 0.0;
    Inflow_ReverseMassFlow[iMarker_EngineInflow] = 0.0;
    Inflow_TotalPressure[iMarker_EngineInflow] = 0.0;
    Inflow_Temperature[iMarker_EngineInflow] = 0.0;
    Inflow_TotalTemperature[iMarker_EngineInflow] = 0.0;
    Inflow_RamDrag[iMarker_EngineInflow] = 0.0;
    Inflow_Force[iMarker_EngineInflow] = 0.0;
    Inflow_Power[iMarker_EngineInflow] = 0.0;
    iMarker_CfgFile++;
  }
  
  Exhaust_Pressure = new su2double[nMarker_EngineExhaust];
  Exhaust_Temperature = new su2double[nMarker_EngineExhaust];
  Exhaust_MassFlow = new su2double[nMarker_EngineExhaust];
  Exhaust_TotalPressure = new su2double[nMarker_EngineExhaust];
  Exhaust_TotalTemperature = new su2double[nMarker_EngineExhaust];
  Exhaust_GrossThrust = new su2double[nMarker_EngineExhaust];
  Exhaust_Force = new su2double[nMarker_EngineExhaust];
  Exhaust_Power = new su2double[nMarker_EngineExhaust];
  
  for (iMarker_EngineExhaust = 0; iMarker_EngineExhaust < nMarker_EngineExhaust; iMarker_EngineExhaust++) {
    Marker_CfgFile_TagBound[iMarker_CfgFile] = Marker_EngineExhaust[iMarker_EngineExhaust];
    Marker_CfgFile_KindBC[iMarker_CfgFile] = ENGINE_EXHAUST;
    Exhaust_Pressure[iMarker_EngineExhaust] = 0.0;
    Exhaust_Temperature[iMarker_EngineExhaust] = 0.0;
    Exhaust_MassFlow[iMarker_EngineExhaust] = 0.0;
    Exhaust_TotalPressure[iMarker_EngineExhaust] = 0.0;
    Exhaust_TotalTemperature[iMarker_EngineExhaust] = 0.0;
    Exhaust_GrossThrust[iMarker_EngineExhaust] = 0.0;
    Exhaust_Force[iMarker_EngineExhaust] = 0.0;
    Exhaust_Power[iMarker_EngineExhaust] = 0.0;
    iMarker_CfgFile++;
  }
  
  for (iMarker_Supersonic_Inlet = 0; iMarker_Supersonic_Inlet < nMarker_Supersonic_Inlet; iMarker_Supersonic_Inlet++) {
    Marker_CfgFile_TagBound[iMarker_CfgFile] = Marker_Supersonic_Inlet[iMarker_Supersonic_Inlet];
    Marker_CfgFile_KindBC[iMarker_CfgFile] = SUPERSONIC_INLET;
    iMarker_CfgFile++;
  }
  
  for (iMarker_Supersonic_Outlet = 0; iMarker_Supersonic_Outlet < nMarker_Supersonic_Outlet; iMarker_Supersonic_Outlet++) {
    Marker_CfgFile_TagBound[iMarker_CfgFile] = Marker_Supersonic_Outlet[iMarker_Supersonic_Outlet];
    Marker_CfgFile_KindBC[iMarker_CfgFile] = SUPERSONIC_OUTLET;
    iMarker_CfgFile++;
  }

  for (iMarker_Neumann = 0; iMarker_Neumann < nMarker_Neumann; iMarker_Neumann++) {
    Marker_CfgFile_TagBound[iMarker_CfgFile] = Marker_Neumann[iMarker_Neumann];
    Marker_CfgFile_KindBC[iMarker_CfgFile] = NEUMANN;
    iMarker_CfgFile++;
  }
  
  for (iMarker_Internal = 0; iMarker_Internal < nMarker_Internal; iMarker_Internal++) {
    Marker_CfgFile_TagBound[iMarker_CfgFile] = Marker_Internal[iMarker_Internal];
    Marker_CfgFile_KindBC[iMarker_CfgFile] = INTERNAL_BOUNDARY;
    iMarker_CfgFile++;
  }

  for (iMarker_Custom = 0; iMarker_Custom < nMarker_Custom; iMarker_Custom++) {
    Marker_CfgFile_TagBound[iMarker_CfgFile] = Marker_Custom[iMarker_Custom];
    Marker_CfgFile_KindBC[iMarker_CfgFile] = CUSTOM_BOUNDARY;
    iMarker_CfgFile++;
  }

  for (iMarker_Outlet = 0; iMarker_Outlet < nMarker_Outlet; iMarker_Outlet++) {
    Marker_CfgFile_TagBound[iMarker_CfgFile] = Marker_Outlet[iMarker_Outlet];
    Marker_CfgFile_KindBC[iMarker_CfgFile] = OUTLET_FLOW;
    iMarker_CfgFile++;
  }

  for (iMarker_Isothermal = 0; iMarker_Isothermal < nMarker_Isothermal; iMarker_Isothermal++) {
    Marker_CfgFile_TagBound[iMarker_CfgFile] = Marker_Isothermal[iMarker_Isothermal];
    Marker_CfgFile_KindBC[iMarker_CfgFile] = ISOTHERMAL;
    iMarker_CfgFile++;
  }

  for (iMarker_HeatFlux = 0; iMarker_HeatFlux < nMarker_HeatFlux; iMarker_HeatFlux++) {
    Marker_CfgFile_TagBound[iMarker_CfgFile] = Marker_HeatFlux[iMarker_HeatFlux];
    Marker_CfgFile_KindBC[iMarker_CfgFile] = HEAT_FLUX;
    iMarker_CfgFile++;
  }

  for (iMarker_Clamped = 0; iMarker_Clamped < nMarker_Clamped; iMarker_Clamped++) {
    Marker_CfgFile_TagBound[iMarker_CfgFile] = Marker_Clamped[iMarker_Clamped];
    Marker_CfgFile_KindBC[iMarker_CfgFile] = CLAMPED_BOUNDARY;
    iMarker_CfgFile++;
  }

  for (iMarker_Displacement = 0; iMarker_Displacement < nMarker_Displacement; iMarker_Displacement++) {
    Marker_CfgFile_TagBound[iMarker_CfgFile] = Marker_Displacement[iMarker_Displacement];
    Marker_CfgFile_KindBC[iMarker_CfgFile] = DISPLACEMENT_BOUNDARY;
    iMarker_CfgFile++;
  }

  for (iMarker_Load = 0; iMarker_Load < nMarker_Load; iMarker_Load++) {
    Marker_CfgFile_TagBound[iMarker_CfgFile] = Marker_Load[iMarker_Load];
    Marker_CfgFile_KindBC[iMarker_CfgFile] = LOAD_BOUNDARY;
    iMarker_CfgFile++;
  }

  for (iMarker_Load_Dir = 0; iMarker_Load_Dir < nMarker_Load_Dir; iMarker_Load_Dir++) {
    Marker_CfgFile_TagBound[iMarker_CfgFile] = Marker_Load_Dir[iMarker_Load_Dir];
    Marker_CfgFile_KindBC[iMarker_CfgFile] = LOAD_DIR_BOUNDARY;
    iMarker_CfgFile++;
  }

  for (iMarker_Load_Sine = 0; iMarker_Load_Sine < nMarker_Load_Sine; iMarker_Load_Sine++) {
    Marker_CfgFile_TagBound[iMarker_CfgFile] = Marker_Load_Sine[iMarker_Load_Sine];
    Marker_CfgFile_KindBC[iMarker_CfgFile] = LOAD_SINE_BOUNDARY;
    iMarker_CfgFile++;
  }


  for (iMarker_FlowLoad = 0; iMarker_FlowLoad < nMarker_FlowLoad; iMarker_FlowLoad++) {
    Marker_CfgFile_TagBound[iMarker_CfgFile] = Marker_FlowLoad[iMarker_FlowLoad];
    Marker_CfgFile_KindBC[iMarker_CfgFile] = FLOWLOAD_BOUNDARY;
    iMarker_CfgFile++;
  }

  for (iMarker_CfgFile = 0; iMarker_CfgFile < nMarker_CfgFile; iMarker_CfgFile++) {
    Marker_CfgFile_Monitoring[iMarker_CfgFile] = NO;
    for (iMarker_Monitoring = 0; iMarker_Monitoring < nMarker_Monitoring; iMarker_Monitoring++)
      if (Marker_CfgFile_TagBound[iMarker_CfgFile] == Marker_Monitoring[iMarker_Monitoring])
        Marker_CfgFile_Monitoring[iMarker_CfgFile] = YES;
  }

  for (iMarker_CfgFile = 0; iMarker_CfgFile < nMarker_CfgFile; iMarker_CfgFile++) {
    Marker_CfgFile_GeoEval[iMarker_CfgFile] = NO;
    for (iMarker_GeoEval = 0; iMarker_GeoEval < nMarker_GeoEval; iMarker_GeoEval++)
      if (Marker_CfgFile_TagBound[iMarker_CfgFile] == Marker_GeoEval[iMarker_GeoEval])
        Marker_CfgFile_GeoEval[iMarker_CfgFile] = YES;
  }

  for (iMarker_CfgFile = 0; iMarker_CfgFile < nMarker_CfgFile; iMarker_CfgFile++) {
    Marker_CfgFile_Designing[iMarker_CfgFile] = NO;
    for (iMarker_Designing = 0; iMarker_Designing < nMarker_Designing; iMarker_Designing++)
      if (Marker_CfgFile_TagBound[iMarker_CfgFile] == Marker_Designing[iMarker_Designing])
        Marker_CfgFile_Designing[iMarker_CfgFile] = YES;
  }

  for (iMarker_CfgFile = 0; iMarker_CfgFile < nMarker_CfgFile; iMarker_CfgFile++) {
    Marker_CfgFile_Plotting[iMarker_CfgFile] = NO;
    for (iMarker_Plotting = 0; iMarker_Plotting < nMarker_Plotting; iMarker_Plotting++)
      if (Marker_CfgFile_TagBound[iMarker_CfgFile] == Marker_Plotting[iMarker_Plotting])
        Marker_CfgFile_Plotting[iMarker_CfgFile] = YES;
  }
  
  for (iMarker_CfgFile = 0; iMarker_CfgFile < nMarker_CfgFile; iMarker_CfgFile++) {
    Marker_CfgFile_Analyze[iMarker_CfgFile] = NO;
    for (iMarker_Analyze = 0; iMarker_Analyze < nMarker_Analyze; iMarker_Analyze++)
      if (Marker_CfgFile_TagBound[iMarker_CfgFile] == Marker_Analyze[iMarker_Analyze])
        Marker_CfgFile_Analyze[iMarker_CfgFile] = YES;
  }

  /*--- Identification of Fluid-Structure interface markers ---*/

  for (iMarker_CfgFile = 0; iMarker_CfgFile < nMarker_CfgFile; iMarker_CfgFile++) {
	unsigned short indexMarker = 0;
    Marker_CfgFile_FSIinterface[iMarker_CfgFile] = NO;
    for (iMarker_FSIinterface = 0; iMarker_FSIinterface < nMarker_FSIinterface; iMarker_FSIinterface++)
      if (Marker_CfgFile_TagBound[iMarker_CfgFile] == Marker_FSIinterface[iMarker_FSIinterface])
			indexMarker = (int)(iMarker_FSIinterface/2+1);
	  Marker_CfgFile_FSIinterface[iMarker_CfgFile] = indexMarker;
  }

  for (iMarker_CfgFile = 0; iMarker_CfgFile < nMarker_CfgFile; iMarker_CfgFile++) {
    Marker_CfgFile_DV[iMarker_CfgFile] = NO;
    for (iMarker_DV = 0; iMarker_DV < nMarker_DV; iMarker_DV++)
      if (Marker_CfgFile_TagBound[iMarker_CfgFile] == Marker_DV[iMarker_DV])
        Marker_CfgFile_DV[iMarker_CfgFile] = YES;
  }

  for (iMarker_CfgFile = 0; iMarker_CfgFile < nMarker_CfgFile; iMarker_CfgFile++) {
    Marker_CfgFile_Moving[iMarker_CfgFile] = NO;
    for (iMarker_Moving = 0; iMarker_Moving < nMarker_Moving; iMarker_Moving++)
      if (Marker_CfgFile_TagBound[iMarker_CfgFile] == Marker_Moving[iMarker_Moving])
        Marker_CfgFile_Moving[iMarker_CfgFile] = YES;
  }

  for (iMarker_CfgFile = 0; iMarker_CfgFile < nMarker_CfgFile; iMarker_CfgFile++) {
    Marker_CfgFile_Out_1D[iMarker_CfgFile] = NO;
    for (iMarker_Out_1D = 0; iMarker_Out_1D < nMarker_Out_1D; iMarker_Out_1D++)
      if (Marker_CfgFile_TagBound[iMarker_CfgFile] == Marker_Out_1D[iMarker_Out_1D])
        Marker_CfgFile_Out_1D[iMarker_CfgFile] = YES;
  }

}

void CConfig::SetOutput(unsigned short val_software, unsigned short val_izone) {

  unsigned short iMarker_Euler, iMarker_Custom, iMarker_FarField,
  iMarker_SymWall, iMarker_PerBound, iMarker_Pressure, iMarker_NearFieldBound,
  iMarker_InterfaceBound, iMarker_Fluid_InterfaceBound, iMarker_Dirichlet, iMarker_Inlet, iMarker_Riemann,
  iMarker_NRBC, iMarker_MixBound, iMarker_Outlet, iMarker_Isothermal, iMarker_HeatFlux,
  iMarker_EngineInflow, iMarker_EngineExhaust, iMarker_Displacement,
  iMarker_Load, iMarker_FlowLoad, iMarker_Neumann, iMarker_Internal, iMarker_Monitoring,
  iMarker_Designing, iMarker_GeoEval, iMarker_Plotting, iMarker_Analyze, iMarker_DV, iDV_Value,
  iMarker_FSIinterface, iMarker_Load_Dir, iMarker_Load_Sine, iMarker_Clamped,
  iMarker_Moving, iMarker_Supersonic_Inlet, iMarker_Supersonic_Outlet, iMarker_ActDiskInlet,
  iMarker_ActDiskOutlet;
  
  
  /*--- WARNING: when compiling on Windows, ctime() is not available. Comment out
   the two lines below that use the dt variable. ---*/
  //time_t now = time(0);
  //string dt = ctime(&now); dt[24] = '.';

  cout << endl << "-------------------------------------------------------------------------" << endl;
  cout << "|    ___ _   _ ___                                                      |" << endl;
  cout << "|   / __| | | |_  )   Release 4.3.0  \"Cardinal\"                         |" << endl;
  cout << "|   \\__ \\ |_| |/ /                                                      |" << endl;
  switch (val_software) {
    case SU2_CFD: cout << "|   |___/\\___//___|   Suite (Computational Fluid Dynamics Code)         |" << endl; break;
    case SU2_DEF: cout << "|   |___/\\___//___|   Suite (Mesh Deformation Code)                     |" << endl; break;
    case SU2_DOT: cout << "|   |___/\\___//___|   Suite (Gradient Projection Code)                  |" << endl; break;
    case SU2_MSH: cout << "|   |___/\\___//___|   Suite (Mesh Adaptation Code)                      |" << endl; break;
    case SU2_GEO: cout << "|   |___/\\___//___|   Suite (Geometry Definition Code)                  |" << endl; break;
    case SU2_SOL: cout << "|   |___/\\___//___|   Suite (Solution Exporting Code)                   |" << endl; break;
  }

  cout << "|                                                                       |" << endl;
  //cout << "|   Local date and time: " << dt << "                      |" << endl;
  cout <<"-------------------------------------------------------------------------" << endl;
  cout << "| SU2 Lead Dev.: Dr. Francisco Palacios, Francisco.D.Palacios@boeing.com|" << endl;
  cout << "|                Dr. Thomas D. Economon, economon@stanford.edu          |" << endl;
  cout <<"-------------------------------------------------------------------------" << endl;
  cout << "| SU2 Developers:                                                       |" << endl;
  cout << "| - Prof. Juan J. Alonso's group at Stanford University.                |" << endl;
  cout << "| - Prof. Piero Colonna's group at Delft University of Technology.      |" << endl;
  cout << "| - Prof. Nicolas R. Gauger's group at Kaiserslautern U. of Technology. |" << endl;
  cout << "| - Prof. Alberto Guardone's group at Polytechnic University of Milan.  |" << endl;
  cout << "| - Prof. Rafael Palacios' group at Imperial College London.            |" << endl;
  cout << "| - Prof. Edwin van der Weide's group at the University of Twente.      |" << endl;
  cout << "| - Prof. Vincent Terrapon's group at the University of Liege.          |" << endl;
  cout <<"-------------------------------------------------------------------------" << endl;
  cout << "| Copyright (C) 2012-2016 SU2, the open-source CFD code.                |" << endl;
  cout << "|                                                                       |" << endl;
  cout << "| SU2 is free software; you can redistribute it and/or                  |" << endl;
  cout << "| modify it under the terms of the GNU Lesser General Public            |" << endl;
  cout << "| License as published by the Free Software Foundation; either          |" << endl;
  cout << "| version 2.1 of the License, or (at your option) any later version.    |" << endl;
  cout << "|                                                                       |" << endl;
  cout << "| SU2 is distributed in the hope that it will be useful,                |" << endl;
  cout << "| but WITHOUT ANY WARRANTY; without even the implied warranty of        |" << endl;
  cout << "| MERCHANTABILITY or FITNESS FOR A PARTICULAR PURPOSE. See the GNU      |" << endl;
  cout << "| Lesser General Public License for more details.                       |" << endl;
  cout << "|                                                                       |" << endl;
  cout << "| You should have received a copy of the GNU Lesser General Public      |" << endl;
  cout << "| License along with SU2. If not, see <http://www.gnu.org/licenses/>.   |" << endl;
  cout <<"-------------------------------------------------------------------------" << endl;

  cout << endl <<"------------------------ Physical Case Definition -----------------------" << endl;
  if (val_software == SU2_CFD) {
	if (FSI_Problem) {
	   cout << "Fluid-Structure Interaction." << endl;
	}

  if (DiscreteAdjoint) {
     cout <<"Discrete Adjoint equations using Algorithmic Differentiation " << endl;
     cout <<"based on the physical case: ";
  }
    switch (Kind_Solver) {
      case EULER: case DISC_ADJ_EULER:
        if (Kind_Regime == COMPRESSIBLE) cout << "Compressible Euler equations." << endl;
        if (Kind_Regime == INCOMPRESSIBLE) cout << "Incompressible Euler equations." << endl;
        if (Kind_Regime == FREESURFACE) {
          cout << "Incompressible Euler equations with FreeSurface." << endl;
          cout << "Free surface flow equation. Density ratio: " << RatioDensity << "." << endl;
          cout << "The free surface is located at: " << FreeSurface_Zero <<", and its thickness is: " << FreeSurface_Thickness << "." << endl;
        }
        break;
      case NAVIER_STOKES: case DISC_ADJ_NAVIER_STOKES:
        if (Kind_Regime == COMPRESSIBLE) cout << "Compressible Laminar Navier-Stokes' equations." << endl;
        if (Kind_Regime == INCOMPRESSIBLE) cout << "Incompressible Laminar Navier-Stokes' equations." << endl;
        if (Kind_Regime == FREESURFACE) {
          cout << "Incompressible Laminar Navier-Stokes' equations with FreeSurface." << endl;
          cout << "Free surface flow equation. Density ratio: " << RatioDensity <<". Viscosity ratio: "<< RatioViscosity << "." << endl;
          cout << "The free surface is located at: " << FreeSurface_Zero <<", and its thickness is: " << FreeSurface_Thickness << "." << endl;
        }
        break;
      case RANS: case DISC_ADJ_RANS:
        if (Kind_Regime == COMPRESSIBLE) cout << "Compressible RANS equations." << endl;
        if (Kind_Regime == INCOMPRESSIBLE) cout << "Incompressible RANS equations." << endl;
        if (Kind_Regime == FREESURFACE) {
          cout << "Incompressible RANS equations with FreeSurface." << endl;
          cout << "Free surface flow equation. Density ratio: " << RatioDensity <<". Viscosity ratio: "<< RatioViscosity << "." << endl;
          cout << "The free surface is located at: " << FreeSurface_Zero <<", and its thickness is: " << FreeSurface_Thickness << "." << endl;
        }
        cout << "Turbulence model: ";
        switch (Kind_Turb_Model) {
          case SA:     cout << "Spalart Allmaras" << endl; break;
          case SA_NEG: cout << "Negative Spalart Allmaras" << endl; break;
          case SST:    cout << "Menter's SST"     << endl; break;
        }
        break;
      case POISSON_EQUATION: cout << "Poisson equation." << endl; break;
      case WAVE_EQUATION: cout << "Wave equation." << endl; break;
      case HEAT_EQUATION: cout << "Heat equation." << endl; break;
      case FEM_ELASTICITY: case ADJ_ELASTICITY:
    	  if (Kind_Struct_Solver == SMALL_DEFORMATIONS) cout << "Geometrically linear elasticity solver." << endl;
    	  if (Kind_Struct_Solver == LARGE_DEFORMATIONS) cout << "Geometrically non-linear elasticity solver." << endl;
    	  if (Kind_Material == LINEAR_ELASTIC) cout << "Linear elastic material." << endl;
    	  if (Kind_Material == NEO_HOOKEAN) {
    		  if (Kind_Material_Compress == COMPRESSIBLE_MAT) cout << "Compressible Neo-Hookean material model." << endl;
    		  if (Kind_Material_Compress == INCOMPRESSIBLE_MAT) cout << "Incompressible Neo-Hookean material model (mean dilatation method)." << endl;
    	  }
    	  break;
      case ADJ_EULER: cout << "Continuous Euler adjoint equations." << endl; break;
      case ADJ_NAVIER_STOKES:
        if (Frozen_Visc)
          cout << "Continuous Navier-Stokes adjoint equations with frozen (laminar) viscosity." << endl;
        else
          cout << "Continuous Navier-Stokes adjoint equations." << endl;
        break;
      case ADJ_RANS:
        if (Frozen_Visc)
          cout << "Continuous RANS adjoint equations with frozen (laminar and eddy) viscosity." << endl;
        else
          cout << "Continuous RANS adjoint equations." << endl;

        break;

    }

    if ((Kind_Regime == COMPRESSIBLE) && (Kind_Solver != FEM_ELASTICITY) && (Kind_Solver != ADJ_ELASTICITY) &&
        (Kind_Solver != HEAT_EQUATION) && (Kind_Solver != WAVE_EQUATION)) {
      cout << "Mach number: " << Mach <<"."<< endl;
      cout << "Angle of attack (AoA): " << AoA <<" deg, and angle of sideslip (AoS): " << AoS <<" deg."<< endl;
      if ((Kind_Solver == NAVIER_STOKES) || (Kind_Solver == ADJ_NAVIER_STOKES) ||
          (Kind_Solver == RANS) || (Kind_Solver == ADJ_RANS))
        cout << "Reynolds number: " << Reynolds <<"."<< endl;
    }

    if (EquivArea) {
      cout <<"The equivalent area is going to be evaluated on the near-field."<< endl;
      cout <<"The lower integration limit is "<<EA_IntLimit[0]<<", and the upper is "<<EA_IntLimit[1]<<"."<< endl;
      cout <<"The near-field is situated at "<<EA_IntLimit[2]<<"."<< endl;
    }

    if (Grid_Movement) {
      cout << "Performing a dynamic mesh simulation: ";
      switch (Kind_GridMovement[ZONE_0]) {
        case NO_MOVEMENT:     cout << "no movement." << endl; break;
        case DEFORMING:       cout << "deforming mesh motion." << endl; break;
        case RIGID_MOTION:    cout << "rigid mesh motion." << endl; break;
        case MOVING_WALL:     cout << "moving walls." << endl; break;
        case ROTATING_FRAME:  cout << "rotating reference frame." << endl; break;
        case AEROELASTIC:     cout << "aeroelastic motion." << endl; break;
        case FLUID_STRUCTURE: cout << "fluid-structure motion." << endl; break;
        case EXTERNAL:        cout << "externally prescribed motion." << endl; break;
        case AEROELASTIC_RIGID_MOTION:  cout << "rigid mesh motion plus aeroelastic motion." << endl; break;
      }
    }

    if (Restart) {
      if (!ContinuousAdjoint && (Kind_Solver != FEM_ELASTICITY) && (Kind_Solver != ADJ_ELASTICITY)) cout << "Read flow solution from: " << Solution_FlowFileName << "." << endl;
      if (ContinuousAdjoint) cout << "Read adjoint solution from: " << Solution_AdjFileName << "." << endl;
      if (Kind_Solver == FEM_ELASTICITY) cout << "Read structural solution from: " << Solution_FEMFileName << "." << endl;
      if (Kind_Solver == ADJ_ELASTICITY){
    	  cout << "Read structural solution from: " << Solution_FEMFileName << "." << endl;
      }
    }
    else {
      cout << "No restart solution, use the values at infinity (freestream)." << endl;
    }

    if (ContinuousAdjoint)
      cout << "Read flow solution from: " << Solution_FlowFileName << "." << endl;

    
    if (Ref_NonDim == DIMENSIONAL) { cout << "Dimensional simulation." << endl; }
    else if (Ref_NonDim == FREESTREAM_PRESS_EQ_ONE) { cout << "Non-Dimensional simulation (P=1.0, Rho=1.0, T=1.0 at the farfield)." << endl; }
    else if (Ref_NonDim == FREESTREAM_VEL_EQ_MACH) { cout << "Non-Dimensional simulation (V=Mach, Rho=1.0, T=1.0 at the farfield)." << endl; }
    else if (Ref_NonDim == FREESTREAM_VEL_EQ_ONE) { cout << "Non-Dimensional simulation (V=1.0, Rho=1.0, T=1.0 at the farfield)." << endl; }
    
    if (RefAreaCoeff == 0) cout << "The reference length/area will be computed using y(2D) or z(3D) projection." << endl;
    else cout << "The reference length/area (force coefficient) is " << RefAreaCoeff << "." << endl;
    cout << "The reference length (moment computation) is " << RefLengthMoment << "." << endl;

    if ((nRefOriginMoment_X > 1) || (nRefOriginMoment_Y > 1) || (nRefOriginMoment_Z > 1)) {
      cout << "Surface(s) where the force coefficients are evaluated and \n";
      cout << "their reference origin for moment computation: \n";

      for (iMarker_Monitoring = 0; iMarker_Monitoring < nMarker_Monitoring; iMarker_Monitoring++) {
        cout << "   - " << Marker_Monitoring[iMarker_Monitoring] << " (" << RefOriginMoment_X[iMarker_Monitoring] <<", "<<RefOriginMoment_Y[iMarker_Monitoring] <<", "<< RefOriginMoment_Z[iMarker_Monitoring] << ")";
        if (iMarker_Monitoring < nMarker_Monitoring-1) cout << ".\n";
        else cout <<"."<< endl;
      }
    }
    else {
      cout << "Reference origin (moment computation) is (" << RefOriginMoment_X[0] << ", " << RefOriginMoment_Y[0] << ", " << RefOriginMoment_Z[0] << ")." << endl;
      cout << "Surface(s) where the force coefficients are evaluated: ";
      for (iMarker_Monitoring = 0; iMarker_Monitoring < nMarker_Monitoring; iMarker_Monitoring++) {
        cout << Marker_Monitoring[iMarker_Monitoring];
        if (iMarker_Monitoring < nMarker_Monitoring-1) cout << ", ";
        else cout <<"."<< endl;
      }
    }
    
    if (nMarker_Designing != 0) {
      cout << "Surface(s) where the objective function is evaluated: ";
      for (iMarker_Designing = 0; iMarker_Designing < nMarker_Designing; iMarker_Designing++) {
        cout << Marker_Designing[iMarker_Designing];
        if (iMarker_Designing < nMarker_Designing-1) cout << ", ";
        else cout <<".";
      }
      cout<< endl;
    }
    
    if (nMarker_Plotting != 0) {
      cout << "Surface(s) plotted in the output file: ";
      for (iMarker_Plotting = 0; iMarker_Plotting < nMarker_Plotting; iMarker_Plotting++) {
        cout << Marker_Plotting[iMarker_Plotting];
        if (iMarker_Plotting < nMarker_Plotting-1) cout << ", ";
        else cout <<".";
      }
      cout<< endl;
    }
    
    if (nMarker_Analyze != 0) {
      cout << "Surface(s) to be analyzed in detail: ";
      for (iMarker_Analyze = 0; iMarker_Analyze < nMarker_Analyze; iMarker_Analyze++) {
        cout << Marker_Analyze[iMarker_Analyze];
        if (iMarker_Analyze < nMarker_Analyze-1) cout << ", ";
        else cout <<".";
      }
      cout<< endl;
    }
    
    if (nMarker_FSIinterface != 0) {
      cout << "Surface(s) belonging to the Fluid-Structure Interaction problem: ";
      for (iMarker_FSIinterface = 0; iMarker_FSIinterface < nMarker_FSIinterface; iMarker_FSIinterface++) {
        cout << Marker_FSIinterface[iMarker_FSIinterface];
        if (iMarker_FSIinterface < nMarker_FSIinterface-1) cout << ", ";
        else cout <<".";
      }
      cout<<endl;
    }
    
    if (nMarker_DV != 0) {
      cout << "Surface(s) affected by the design variables: ";
      for (iMarker_DV = 0; iMarker_DV < nMarker_DV; iMarker_DV++) {
        cout << Marker_DV[iMarker_DV];
        if (iMarker_DV < nMarker_DV-1) cout << ", ";
        else cout <<".";
      }
      cout<< endl;
    }

    if ((Kind_GridMovement[ZONE_0] == DEFORMING) || (Kind_GridMovement[ZONE_0] == MOVING_WALL)) {
      cout << "Surface(s) in motion: ";
      for (iMarker_Moving = 0; iMarker_Moving < nMarker_Moving; iMarker_Moving++) {
        cout << Marker_Moving[iMarker_Moving];
        if (iMarker_Moving < nMarker_Moving-1) cout << ", ";
        else cout <<".";
      }
      cout<< endl;
    }

  }

  if (val_software == SU2_GEO) {
    if (nMarker_GeoEval != 0) {
      cout << "Surface(s) where the geometrical based functions is evaluated: ";
      for (iMarker_GeoEval = 0; iMarker_GeoEval < nMarker_GeoEval; iMarker_GeoEval++) {
        cout << Marker_GeoEval[iMarker_GeoEval];
        if (iMarker_GeoEval < nMarker_GeoEval-1) cout << ", ";
        else cout <<".";
      }
      cout<< endl;
    }
  }

  cout << "Input mesh file name: " << Mesh_FileName << endl;

	if (val_software == SU2_DOT) {
    if (DiscreteAdjoint) {
      cout << "Input sensitivity file name: " << GetObjFunc_Extension(Solution_AdjFileName) << "." << endl;
    }else {
		cout << "Input sensitivity file name: " << SurfAdjCoeff_FileName << "." << endl;
	}
  }

	if (val_software == SU2_MSH) {
		switch (Kind_Adaptation) {
		case FULL: case WAKE: case FULL_FLOW: case FULL_ADJOINT: case SMOOTHING: case SUPERSONIC_SHOCK:
			break;
		case GRAD_FLOW:
			cout << "Read flow solution from: " << Solution_FlowFileName << "." << endl;
			break;
		case GRAD_ADJOINT:
			cout << "Read adjoint flow solution from: " << Solution_AdjFileName << "." << endl;
			break;
		case GRAD_FLOW_ADJ: case COMPUTABLE: case REMAINING:
			cout << "Read flow solution from: " << Solution_FlowFileName << "." << endl;
			cout << "Read adjoint flow solution from: " << Solution_AdjFileName << "." << endl;
			break;
		}
	}

	if (val_software == SU2_DEF) {
		cout << endl <<"---------------------- Grid deformation parameters ----------------------" << endl;
		cout << "Grid deformation using a linear elasticity method." << endl;

    if (Hold_GridFixed == YES) cout << "Hold some regions of the mesh fixed (hardcode implementation)." << endl;
  }

  if (val_software == SU2_DOT) {
  cout << endl <<"-------------------- Surface deformation parameters ---------------------" << endl;
  }

  if (((val_software == SU2_DEF) || (val_software == SU2_DOT)) && (Design_Variable[0] != NONE)) {

    for (unsigned short iDV = 0; iDV < nDV; iDV++) {

      
      if ((Design_Variable[iDV] != FFD_SETTING) &&
          (Design_Variable[iDV] != SURFACE_FILE)) {
        
        if (iDV == 0)
          cout << "Design variables definition (markers <-> value <-> param):" << endl;
        
        switch (Design_Variable[iDV]) {
          case FFD_CONTROL_POINT_2D:  cout << "FFD 2D (control point) <-> "; break;
          case FFD_CAMBER_2D:         cout << "FFD 2D (camber) <-> "; break;
          case FFD_THICKNESS_2D:      cout << "FFD 2D (thickness) <-> "; break;
          case HICKS_HENNE:           cout << "Hicks Henne <-> " ; break;
	  case CST:           	      cout << "Kulfan parameter number (CST) <-> " ; break;
          case TRANSLATION:           cout << "Translation design variable."; break;
          case SCALE:                 cout << "Scale design variable."; break;
          case NACA_4DIGITS:          cout << "NACA four digits <-> "; break;
          case PARABOLIC:             cout << "Parabolic <-> "; break;
          case AIRFOIL:               cout << "Airfoil <-> "; break;
          case ROTATION:              cout << "Rotation <-> "; break;
          case FFD_CONTROL_POINT:     cout << "FFD (control point) <-> "; break;
          case FFD_DIHEDRAL_ANGLE:    cout << "FFD (dihedral angle) <-> "; break;
          case FFD_TWIST_ANGLE:       cout << "FFD (twist angle) <-> "; break;
          case FFD_ROTATION:          cout << "FFD (rotation) <-> "; break;
          case FFD_CONTROL_SURFACE:   cout << "FFD (control surface) <-> "; break;
          case FFD_CAMBER:            cout << "FFD (camber) <-> "; break;
          case FFD_THICKNESS:         cout << "FFD (thickness) <-> "; break;
          case CUSTOM:                cout << "Custom DV <-> "; break;
        }
        
        for (iMarker_DV = 0; iMarker_DV < nMarker_DV; iMarker_DV++) {
          cout << Marker_DV[iMarker_DV];
          if (iMarker_DV < nMarker_DV-1) cout << ", ";
          else cout << " <-> ";
        }

        for (iDV_Value = 0; iDV_Value < nDV_Value[iDV]; iDV_Value++) {
          cout << DV_Value[iDV][iDV_Value];
          if (iDV_Value != nDV_Value[iDV]-1) cout << ", ";
        }
        cout << " <-> ";

        if (Design_Variable[iDV] == FFD_SETTING) nParamDV = 0;
        if (Design_Variable[iDV] == SCALE) nParamDV = 0;
        if ((Design_Variable[iDV] == FFD_CAMBER_2D) ||
            (Design_Variable[iDV] == FFD_THICKNESS_2D) ||
            (Design_Variable[iDV] == HICKS_HENNE) ||
            (Design_Variable[iDV] == PARABOLIC) ||
            (Design_Variable[iDV] == AIRFOIL) ) nParamDV = 2;
        if ((Design_Variable[iDV] ==  TRANSLATION) ||
            (Design_Variable[iDV] ==  NACA_4DIGITS) ||
	    (Design_Variable[iDV] ==  CST) ||
            (Design_Variable[iDV] ==  FFD_CAMBER) ||
            (Design_Variable[iDV] ==  FFD_THICKNESS) ) nParamDV = 3;
        if (Design_Variable[iDV] == FFD_CONTROL_POINT_2D) nParamDV = 5;
        if (Design_Variable[iDV] == ROTATION) nParamDV = 6;
        if ((Design_Variable[iDV] ==  FFD_CONTROL_POINT) ||
            (Design_Variable[iDV] ==  FFD_DIHEDRAL_ANGLE) ||
            (Design_Variable[iDV] ==  FFD_TWIST_ANGLE) ||
            (Design_Variable[iDV] ==  FFD_ROTATION) ||
            (Design_Variable[iDV] ==  FFD_CONTROL_SURFACE) ) nParamDV = 7;
        if (Design_Variable[iDV] ==  CUSTOM) nParamDV = 1;

        for (unsigned short iParamDV = 0; iParamDV < nParamDV; iParamDV++) {

          if (iParamDV == 0) cout << "( ";

          if ((iParamDV == 0) &&
              ((Design_Variable[iDV] == FFD_SETTING) ||
               (Design_Variable[iDV] == FFD_CONTROL_POINT_2D) ||
               (Design_Variable[iDV] == FFD_CAMBER_2D) ||
               (Design_Variable[iDV] == FFD_THICKNESS_2D) ||
               (Design_Variable[iDV] == FFD_CONTROL_POINT) ||
               (Design_Variable[iDV] == FFD_DIHEDRAL_ANGLE) ||
               (Design_Variable[iDV] == FFD_TWIST_ANGLE) ||
               (Design_Variable[iDV] == FFD_ROTATION) ||
               (Design_Variable[iDV] == FFD_CONTROL_SURFACE) ||
               (Design_Variable[iDV] == FFD_CAMBER) ||
               (Design_Variable[iDV] == FFD_THICKNESS))) cout << FFDTag[iDV];
          else cout << ParamDV[iDV][iParamDV];

          if (iParamDV < nParamDV-1) cout << ", ";
          else cout <<" )"<< endl;
          
        }

      }
      
      else if (Design_Variable[iDV] == FFD_SETTING) {
        
        cout << "Setting the FFD box structure." << endl;
        cout << "FFD boxes definition (FFD tag <-> degree <-> coord):" << endl;
        
        for (unsigned short iFFDBox = 0; iFFDBox < nFFDBox; iFFDBox++) {
          
          cout << TagFFDBox[iFFDBox] << " <-> ";
          
          for (unsigned short iDegreeFFD = 0; iDegreeFFD < 3; iDegreeFFD++) {
            if (iDegreeFFD == 0) cout << "( ";
            cout << DegreeFFDBox[iFFDBox][iDegreeFFD];
            if (iDegreeFFD < 2) cout << ", ";
            else cout <<" )";
          }
          
          cout << " <-> ";

          for (unsigned short iCoordFFD = 0; iCoordFFD < 24; iCoordFFD++) {
            if (iCoordFFD == 0) cout << "( ";
            cout << CoordFFDBox[iFFDBox][iCoordFFD];
            if (iCoordFFD < 23) cout << ", ";
            else cout <<" )"<< endl;
          }
          
        }
        
      }
      
      else cout << endl;

		}
	}

	if (((val_software == SU2_CFD) && ( ContinuousAdjoint )) || (val_software == SU2_DOT)) {

		cout << endl <<"----------------------- Design problem definition -----------------------" << endl;
		if (nObj==1) {
      switch (Kind_ObjFunc[0]) {
        case DRAG_COEFFICIENT:        cout << "CD objective function." << endl; break;
        case LIFT_COEFFICIENT:        cout << "CL objective function." << endl; break;
        case MOMENT_X_COEFFICIENT:    cout << "CMx objective function." << endl; break;
        case MOMENT_Y_COEFFICIENT:    cout << "CMy objective function." << endl; break;
        case MOMENT_Z_COEFFICIENT:    cout << "CMz objective function." << endl; break;
        case INVERSE_DESIGN_PRESSURE: cout << "Inverse design (Cp) objective function." << endl; break;
        case INVERSE_DESIGN_HEATFLUX: cout << "Inverse design (Heat Flux) objective function." << endl; break;
        case SIDEFORCE_COEFFICIENT:   cout << "Side force objective function." << endl; break;
        case EFFICIENCY:              cout << "CL/CD objective function." << endl; break;
        case EQUIVALENT_AREA:         cout << "Equivalent area objective function. CD weight: " << WeightCd <<"."<< endl;  break;
        case NEARFIELD_PRESSURE:      cout << "Nearfield pressure objective function. CD weight: " << WeightCd <<"."<< endl;  break;
        case FORCE_X_COEFFICIENT:     cout << "X-force objective function." << endl; break;
        case FORCE_Y_COEFFICIENT:     cout << "Y-force objective function." << endl; break;
        case FORCE_Z_COEFFICIENT:     cout << "Z-force objective function." << endl; break;
        case THRUST_COEFFICIENT:      cout << "Thrust objective function." << endl; break;
        case TORQUE_COEFFICIENT:      cout << "Torque efficiency objective function." << endl; break;
        case TOTAL_HEATFLUX:          cout << "Total heat flux objective function." << endl; break;
        case MAXIMUM_HEATFLUX:        cout << "Maximum heat flux objective function." << endl; break;
        case FIGURE_OF_MERIT:         cout << "Rotor Figure of Merit objective function." << endl; break;
        case FREE_SURFACE:            cout << "Free-Surface objective function." << endl; break;
        case AVG_TOTAL_PRESSURE:      cout << "Average total objective pressure." << endl; break;
        case AVG_OUTLET_PRESSURE:     cout << "Average static objective pressure." << endl; break;
        case MASS_FLOW_RATE:          cout << "Mass flow rate objective function." << endl; break;
        case OUTFLOW_GENERALIZED:     cout << "Generalized outflow objective function." << endl; break;
      }
		}
		else {
		  cout << "Weighted sum objective function." << endl;
		}

	}

	if (val_software == SU2_CFD) {
		cout << endl <<"---------------------- Space Numerical Integration ----------------------" << endl;

		if (SmoothNumGrid) cout << "There are some smoothing iterations on the grid coordinates." << endl;

    if ((Kind_Solver == EULER) || (Kind_Solver == NAVIER_STOKES) || (Kind_Solver == RANS) ||
         (Kind_Solver == DISC_ADJ_EULER) || (Kind_Solver == DISC_ADJ_NAVIER_STOKES) || (Kind_Solver == DISC_ADJ_RANS) ) {

      if (Kind_ConvNumScheme_Flow == SPACE_CENTERED) {
        if (Kind_Centered_Flow == JST) {
          cout << "Jameson-Schmidt-Turkel scheme for the flow inviscid terms."<< endl;
          cout << "JST viscous coefficients (1st, 2nd & 4th): " << Kappa_1st_Flow
          << ", " << Kappa_2nd_Flow << ", " << Kappa_4th_Flow <<"."<< endl;
          cout << "The method includes a grid stretching correction (p = 0.3)."<< endl;
          cout << "Second order integration." << endl;
        }
        if (Kind_Centered_Flow == JST_KE) {
          cout << "Jameson-Schmidt-Turkel scheme for the flow inviscid terms."<< endl;
          cout << "JST viscous coefficients (1st, 2nd): " << Kappa_1st_Flow
          << ", " << Kappa_2nd_Flow << "."<< endl;
          cout << "The method includes a grid stretching correction (p = 0.3)."<< endl;
          cout << "Second order integration." << endl;
        }
        if (Kind_Centered_Flow == LAX) {
          cout << "Lax-Friedrich scheme for the flow inviscid terms."<< endl;
          cout << "First order integration." << endl;
        }
      }

			if (Kind_ConvNumScheme_Flow == SPACE_UPWIND) {
				if (Kind_Upwind_Flow == ROE) cout << "Roe (with entropy fix) solver for the flow inviscid terms."<< endl;
				if (Kind_Upwind_Flow == TURKEL) cout << "Roe-Turkel solver for the flow inviscid terms."<< endl;
				if (Kind_Upwind_Flow == AUSM)	cout << "AUSM solver for the flow inviscid terms."<< endl;
				if (Kind_Upwind_Flow == HLLC)	cout << "HLLC solver for the flow inviscid terms."<< endl;
				if (Kind_Upwind_Flow == SW)	cout << "Steger-Warming solver for the flow inviscid terms."<< endl;
				if (Kind_Upwind_Flow == MSW)	cout << "Modified Steger-Warming solver for the flow inviscid terms."<< endl;
        if (Kind_Upwind_Flow == CUSP)	cout << "CUSP solver for the flow inviscid terms."<< endl;
        switch (SpatialOrder_Flow) {
          case FIRST_ORDER: cout << "First order integration." << endl; break;
          case SECOND_ORDER: cout << "Second order integration." << endl; break;
          case SECOND_ORDER_LIMITER: cout << "Second order integration with slope limiter." << endl;
            switch (Kind_SlopeLimit_Flow) {
              case VENKATAKRISHNAN:
                cout << "Venkatakrishnan slope-limiting method, with constant: " << LimiterCoeff <<". "<< endl;
                cout << "The reference element size is: " << RefElemLength <<". "<< endl;
                break;
              case BARTH_JESPERSEN:
                cout << "Barth-Jespersen slope-limiting method." << endl;
                break;
            }
            break;
        }
			}

		}

    if ((Kind_Solver == RANS) || (Kind_Solver == DISC_ADJ_RANS)) {
      if (Kind_ConvNumScheme_Turb == SPACE_UPWIND) {
        if (Kind_Upwind_Turb == SCALAR_UPWIND) cout << "Scalar upwind solver (first order) for the turbulence model."<< endl;
        switch (SpatialOrder_Turb) {
          case FIRST_ORDER: cout << "First order integration." << endl; break;
          case SECOND_ORDER: cout << "Second order integration." << endl; break;
          case SECOND_ORDER_LIMITER: cout << "Second order integration with slope limiter." << endl;
            switch (Kind_SlopeLimit_Turb) {
              case VENKATAKRISHNAN:
                cout << "Venkatakrishnan slope-limiting method, with constant: " << LimiterCoeff <<". "<< endl;
                cout << "The reference element size is: " << RefElemLength <<". "<< endl;
                break;
              case BARTH_JESPERSEN:
                cout << "Barth-Jespersen slope-limiting method." << endl;
                break;
            }
            break;
        }
      }
    }

    if ((Kind_Solver == ADJ_EULER) || (Kind_Solver == ADJ_NAVIER_STOKES) || (Kind_Solver == ADJ_RANS)) {

      if (Kind_ConvNumScheme_AdjFlow == SPACE_CENTERED) {
        if (Kind_Centered_AdjFlow == JST) {
          cout << "Jameson-Schmidt-Turkel scheme for the adjoint inviscid terms."<< endl;
          cout << "JST viscous coefficients (1st, 2nd, & 4th): " << Kappa_1st_AdjFlow
          << ", " << Kappa_2nd_AdjFlow << ", " << Kappa_4th_AdjFlow <<"."<< endl;
          cout << "The method includes a grid stretching correction (p = 0.3)."<< endl;
          cout << "Second order integration." << endl;
        }
        if (Kind_Centered_AdjFlow == LAX) {
          cout << "Lax-Friedrich scheme for the adjoint inviscid terms."<< endl;
          cout << "First order integration." << endl;
        }
      }

      if (Kind_ConvNumScheme_AdjFlow == SPACE_UPWIND) {
        if (Kind_Upwind_AdjFlow == ROE) cout << "Roe (with entropy fix) solver for the adjoint inviscid terms."<< endl;
        switch (SpatialOrder_AdjFlow) {
          case FIRST_ORDER: cout << "First order integration." << endl; break;
          case SECOND_ORDER: cout << "Second order integration." << endl; break;
          case SECOND_ORDER_LIMITER: cout << "Second order integration with slope limiter." << endl;
            switch (Kind_SlopeLimit_AdjFlow) {
              case VENKATAKRISHNAN:
                cout << "Venkatakrishnan slope-limiting method, with constant: " << LimiterCoeff <<". "<< endl;
                cout << "The reference element size is: " << RefElemLength <<". "<< endl;
                break;
              case SHARP_EDGES:
                cout << "Sharp edges slope-limiting method, with constant: " << LimiterCoeff <<". "<< endl;
                cout << "The reference element size is: " << RefElemLength <<". "<< endl;
                cout << "The reference sharp edge distance is: " << SharpEdgesCoeff*RefElemLength*LimiterCoeff <<". "<< endl;
                break;
              case SOLID_WALL_DISTANCE:
                cout << "Wall distance slope-limiting method, with constant: " << LimiterCoeff <<". "<< endl;
                cout << "The reference element size is: " << RefElemLength <<". "<< endl;
                cout << "The reference wall distance is: " << SharpEdgesCoeff*RefElemLength*LimiterCoeff <<". "<< endl;
                break;
              case BARTH_JESPERSEN:
                cout << "Barth-Jespersen slope-limiting method." << endl;
                break;
            }
            break;
        }
      }
      
      cout << "The reference sharp edge distance is: " << SharpEdgesCoeff*RefElemLength*LimiterCoeff <<". "<< endl;

    }

    if ((Kind_Solver == ADJ_RANS) && (!Frozen_Visc)) {
      if (Kind_ConvNumScheme_AdjTurb == SPACE_UPWIND) {
        if (Kind_Upwind_Turb == SCALAR_UPWIND) cout << "Scalar upwind solver (first order) for the adjoint turbulence model."<< endl;
        switch (SpatialOrder_AdjTurb) {
          case FIRST_ORDER: cout << "First order integration." << endl; break;
          case SECOND_ORDER: cout << "Second order integration." << endl; break;
          case SECOND_ORDER_LIMITER: cout << "Second order integration with slope limiter." << endl;
            switch (Kind_SlopeLimit_AdjTurb) {
              case VENKATAKRISHNAN:
                cout << "Venkatakrishnan slope-limiting method, with constant: " << LimiterCoeff <<". "<< endl;
                cout << "The reference element size is: " << RefElemLength <<". "<< endl;
                break;
              case SHARP_EDGES:
                cout << "Sharp edges slope-limiting method, with constant: " << LimiterCoeff <<". "<< endl;
                cout << "The reference element size is: " << RefElemLength <<". "<< endl;
                cout << "The reference sharp edge distance is: " << SharpEdgesCoeff*RefElemLength*LimiterCoeff <<". "<< endl;
                break;
              case SOLID_WALL_DISTANCE:
                cout << "Wall distance slope-limiting method, with constant: " << LimiterCoeff <<". "<< endl;
                cout << "The reference element size is: " << RefElemLength <<". "<< endl;
                cout << "The reference wall distance is: " << SharpEdgesCoeff*RefElemLength*LimiterCoeff <<". "<< endl;
                break;
              case BARTH_JESPERSEN:
                cout << "Barth-Jespersen slope-limiting method." << endl;
                break;
            }
            break;
        }
      }
    }

    if ((Kind_Solver == NAVIER_STOKES) || (Kind_Solver == RANS) ||
        (Kind_Solver == DISC_ADJ_NAVIER_STOKES) || (Kind_Solver == DISC_ADJ_RANS)) {
        cout << "Average of gradients with correction (viscous flow terms)." << endl;
    }

    if ((Kind_Solver == ADJ_NAVIER_STOKES) || (Kind_Solver == ADJ_RANS)) {
      cout << "Average of gradients with correction (viscous adjoint terms)." << endl;
    }

    if ((Kind_Solver == RANS) || (Kind_Solver == DISC_ADJ_RANS)) {
      cout << "Average of gradients with correction (viscous turbulence terms)." << endl;
    }

    if (Kind_Solver == POISSON_EQUATION) {
      cout << "Galerkin method for viscous terms computation of the poisson potential equation." << endl;
    }

    if ((Kind_Solver == ADJ_RANS) && (!Frozen_Visc)) {
      cout << "Average of gradients with correction (2nd order) for computation of adjoint viscous turbulence terms." << endl;
      if (Kind_TimeIntScheme_AdjTurb == EULER_IMPLICIT) cout << "Euler implicit method for the turbulent adjoint equation." << endl;
    }

    switch (Kind_Gradient_Method) {
      case GREEN_GAUSS: cout << "Gradient computation using Green-Gauss theorem." << endl; break;
      case WEIGHTED_LEAST_SQUARES: cout << "Gradient Computation using weighted Least-Squares method." << endl; break;
    }

    if ((Kind_Regime == INCOMPRESSIBLE) || (Kind_Regime == FREESURFACE)) {
      cout << "Artificial compressibility factor: " << ArtComp_Factor << "." << endl;
    }

    cout << endl <<"---------------------- Time Numerical Integration -----------------------" << endl;

    if ((Kind_Solver != FEM_ELASTICITY) && (Kind_Solver != ADJ_ELASTICITY)) {
		switch (Unsteady_Simulation) {
		  case NO:
			cout << "Local time stepping (steady state simulation)." << endl; break;
		  case TIME_STEPPING:
			cout << "Unsteady simulation using a time stepping strategy."<< endl;
			if (Unst_CFL != 0.0) cout << "Time step computed by the code. Unsteady CFL number: " << Unst_CFL <<"."<< endl;
			else cout << "Unsteady time step provided by the user (s): "<< Delta_UnstTime << "." << endl;
			break;
		  case DT_STEPPING_1ST: case DT_STEPPING_2ND:
			if (Unsteady_Simulation == DT_STEPPING_1ST) cout << "Unsteady simulation, dual time stepping strategy (first order in time)."<< endl;
			if (Unsteady_Simulation == DT_STEPPING_2ND) cout << "Unsteady simulation, dual time stepping strategy (second order in time)."<< endl;
			if (Unst_CFL != 0.0) cout << "Time step computed by the code. Unsteady CFL number: " << Unst_CFL <<"."<< endl;
			else cout << "Unsteady time step provided by the user (s): "<< Delta_UnstTime << "." << endl;
			cout << "Total number of internal Dual Time iterations: "<< Unst_nIntIter <<"." << endl;
			break;
		}
    }
	else {
		switch (Dynamic_Analysis) {
		  case NO:
			cout << "Static structural analysis." << endl; break;
		  case YES:
			cout << "Dynamic structural analysis."<< endl;
			cout << "Time step provided by the user for the dynamic analysis(s): "<< Delta_DynTime << "." << endl;
			break;
		}
	}

    if ((Kind_Solver == EULER) || (Kind_Solver == NAVIER_STOKES) || (Kind_Solver == RANS) ||
        (Kind_Solver == DISC_ADJ_EULER) || (Kind_Solver == DISC_ADJ_NAVIER_STOKES) || (Kind_Solver == DISC_ADJ_RANS)) {
      switch (Kind_TimeIntScheme_Flow) {
        case RUNGE_KUTTA_EXPLICIT:
          cout << "Runge-Kutta explicit method for the flow equations." << endl;
          cout << "Number of steps: " << nRKStep << endl;
          cout << "Alpha coefficients: ";
          for (unsigned short iRKStep = 0; iRKStep < nRKStep; iRKStep++) {
            cout << "\t" << RK_Alpha_Step[iRKStep];
          }
          cout << endl;
          break;
        case EULER_EXPLICIT: cout << "Euler explicit method for the flow equations." << endl; break;
        case EULER_IMPLICIT:
          cout << "Euler implicit method for the flow equations." << endl;
          switch (Kind_Linear_Solver) {
            case BCGSTAB:
              cout << "BCGSTAB is used for solving the linear system." << endl;
              cout << "Convergence criteria of the linear solver: "<< Linear_Solver_Error <<"."<< endl;
              cout << "Max number of iterations: "<< Linear_Solver_Iter <<"."<< endl;
              break;
            case FGMRES || RESTARTED_FGMRES:
              cout << "FGMRES is used for solving the linear system." << endl;
              cout << "Convergence criteria of the linear solver: "<< Linear_Solver_Error <<"."<< endl;
              cout << "Max number of iterations: "<< Linear_Solver_Iter <<"."<< endl;
              break;
            case SMOOTHER_JACOBI:
              cout << "A Jacobi method is used for smoothing the linear system." << endl;
              break;
            case SMOOTHER_ILU:
              cout << "A ILU0 method is used for smoothing the linear system." << endl;
              break;
            case SMOOTHER_LUSGS:
              cout << "A LU-SGS method is used for smoothing the linear system." << endl;
              break;
            case SMOOTHER_LINELET:
              cout << "A Linelet method is used for smoothing the linear system." << endl;
              break;
          }
          break;
      }
    }

    if ((Kind_Solver == ADJ_EULER) || (Kind_Solver == ADJ_NAVIER_STOKES) || (Kind_Solver == ADJ_RANS)) {
      switch (Kind_TimeIntScheme_AdjFlow) {
        case RUNGE_KUTTA_EXPLICIT:
          cout << "Runge-Kutta explicit method for the adjoint equations." << endl;
          cout << "Number of steps: " << nRKStep << endl;
          cout << "Alpha coefficients: ";
          for (unsigned short iRKStep = 0; iRKStep < nRKStep; iRKStep++) {
            cout << "\t" << RK_Alpha_Step[iRKStep];
          }
          cout << endl;
          break;
        case EULER_EXPLICIT: cout << "Euler explicit method for the adjoint equations." << endl; break;
        case EULER_IMPLICIT: cout << "Euler implicit method for the adjoint equations." << endl; break;
      }
    }

    if (nMGLevels !=0) {
      
      if (nStartUpIter != 0) cout << "A total of " << nStartUpIter << " start up iterations on the fine grid."<< endl;
      if (MGCycle == V_CYCLE) cout << "V Multigrid Cycle, with " << nMGLevels << " multigrid levels."<< endl;
      if (MGCycle == W_CYCLE) cout << "W Multigrid Cycle, with " << nMGLevels << " multigrid levels."<< endl;
      if (MGCycle == FULLMG_CYCLE) cout << "Full Multigrid Cycle, with " << nMGLevels << " multigrid levels."<< endl;

      cout << "Damping factor for the residual restriction: " << Damp_Res_Restric <<"."<< endl;
      cout << "Damping factor for the correction prolongation: " << Damp_Correc_Prolong <<"."<< endl;
    }

    if ((Kind_Solver != FEM_ELASTICITY) && (Kind_Solver != ADJ_ELASTICITY) && (Kind_Solver != HEAT_EQUATION) && (Kind_Solver != WAVE_EQUATION)) {

      if (!CFL_Adapt) cout << "No CFL adaptation." << endl;
      else cout << "CFL adaptation. Factor down: "<< CFL_AdaptParam[0] <<", factor up: "<< CFL_AdaptParam[1]
        <<",\n                lower limit: "<< CFL_AdaptParam[2] <<", upper limit: " << CFL_AdaptParam[3] <<"."<< endl;

      if (nMGLevels !=0) {
        cout << "Multigrid Level:                  ";
        for (unsigned short iLevel = 0; iLevel < nMGLevels+1; iLevel++) {
          cout.width(6); cout << iLevel;
        }
        cout << endl;
      }

			if (Unsteady_Simulation != TIME_STEPPING) {
				cout << "Courant-Friedrichs-Lewy number:   ";
				cout.precision(3);
				cout.width(6); cout << CFL[0];
				cout << endl;
			}
			

      if (nMGLevels !=0) {
        cout.precision(3);
        cout << "MG PreSmooth coefficients:        ";
        for (unsigned short iMG_PreSmooth = 0; iMG_PreSmooth < nMGLevels+1; iMG_PreSmooth++) {
          cout.width(6); cout << MG_PreSmooth[iMG_PreSmooth];
        }
        cout << endl;
      }

      if (nMGLevels !=0) {
        cout.precision(3);
        cout << "MG PostSmooth coefficients:       ";
        for (unsigned short iMG_PostSmooth = 0; iMG_PostSmooth < nMGLevels+1; iMG_PostSmooth++) {
          cout.width(6); cout << MG_PostSmooth[iMG_PostSmooth];
        }
        cout << endl;
      }

      if (nMGLevels !=0) {
        cout.precision(3);
        cout << "MG CorrecSmooth coefficients:     ";
        for (unsigned short iMG_CorrecSmooth = 0; iMG_CorrecSmooth < nMGLevels+1; iMG_CorrecSmooth++) {
          cout.width(6); cout << MG_CorrecSmooth[iMG_CorrecSmooth];
        }
        cout << endl;
      }

    }

    if ((Kind_Solver == RANS) || (Kind_Solver == DISC_ADJ_RANS))
      if (Kind_TimeIntScheme_Turb == EULER_IMPLICIT)
        cout << "Euler implicit time integration for the turbulence model." << endl;
  }

  if (val_software == SU2_CFD) {

    cout << endl <<"------------------------- Convergence Criteria --------------------------" << endl;

    cout << "Maximum number of iterations: " << nExtIter <<"."<< endl;

    if (ConvCriteria == CAUCHY) {
      if (!ContinuousAdjoint && !DiscreteAdjoint)
        switch (Cauchy_Func_Flow) {
          case LIFT_COEFFICIENT: cout << "Cauchy criteria for Lift using "
            << Cauchy_Elems << " elements and epsilon " <<Cauchy_Eps<< "."<< endl; break;
          case DRAG_COEFFICIENT: cout << "Cauchy criteria for Drag using "
            << Cauchy_Elems << " elements and epsilon " <<Cauchy_Eps<< "."<< endl; break;
        }

      if (ContinuousAdjoint || DiscreteAdjoint)
        switch (Cauchy_Func_AdjFlow) {
          case SENS_GEOMETRY: cout << "Cauchy criteria for geo. sensitivity using "
            << Cauchy_Elems << " elements and epsilon " <<Cauchy_Eps<< "."<< endl; break;
          case SENS_MACH: cout << "Cauchy criteria for Mach number sensitivity using "
            << Cauchy_Elems << " elements and epsilon " <<Cauchy_Eps<< "."<< endl; break;
        }

      cout << "Start convergence criteria at iteration " << StartConv_Iter<< "."<< endl;
      
    }


    if (ConvCriteria == RESIDUAL) {
      if (!ContinuousAdjoint && !DiscreteAdjoint) {
        cout << "Reduce the density residual " << OrderMagResidual << " orders of magnitude."<< endl;
        cout << "The minimum bound for the density residual is 10^(" << MinLogResidual<< ")."<< endl;
        cout << "Start convergence criteria at iteration " << StartConv_Iter<< "."<< endl;
      }

      if (ContinuousAdjoint || DiscreteAdjoint) {
        cout << "Reduce the adjoint density residual " << OrderMagResidual << " orders of magnitude."<< endl;
        cout << "The minimum value for the adjoint density residual is 10^(" << MinLogResidual<< ")."<< endl;
      }

    }

  }

  if (val_software == SU2_MSH) {
    cout << endl <<"----------------------- Grid adaptation strategy ------------------------" << endl;

    switch (Kind_Adaptation) {
      case NONE: break;
      case PERIODIC: cout << "Grid modification to run periodic bc problems." << endl; break;
      case FULL: cout << "Grid adaptation using a complete refinement." << endl; break;
      case WAKE: cout << "Grid adaptation of the wake." << endl; break;
      case FULL_FLOW: cout << "Flow grid adaptation using a complete refinement." << endl; break;
      case FULL_ADJOINT: cout << "Adjoint grid adaptation using a complete refinement." << endl; break;
      case GRAD_FLOW: cout << "Grid adaptation using gradient based strategy (density)." << endl; break;
      case GRAD_ADJOINT: cout << "Grid adaptation using gradient based strategy (adjoint density)." << endl; break;
      case GRAD_FLOW_ADJ: cout << "Grid adaptation using gradient based strategy (density and adjoint density)." << endl; break;
      case COMPUTABLE: cout << "Grid adaptation using computable correction."<< endl; break;
      case REMAINING: cout << "Grid adaptation using remaining error."<< endl; break;
      case SMOOTHING: cout << "Grid smoothing using an implicit method."<< endl; break;
      case SUPERSONIC_SHOCK: cout << "Grid adaptation for a supersonic shock at Mach: " << Mach <<"."<< endl; break;
    }

    switch (Kind_Adaptation) {
      case GRAD_FLOW: case GRAD_ADJOINT: case GRAD_FLOW_ADJ: case COMPUTABLE: case REMAINING:
        cout << "Power of the dual volume in the adaptation sensor: " << DualVol_Power << endl;
        cout << "Percentage of new elements in the adaptation process: " << New_Elem_Adapt << "."<< endl;
        break;
    }

    if (Analytical_Surface != NONE)
      cout << "Use analytical definition for including points in the surfaces." << endl;

  }

  cout << endl <<"-------------------------- Output Information ---------------------------" << endl;

  if (val_software == SU2_CFD) {

    if (Low_MemoryOutput) cout << "Writing output files with low memory RAM requirements."<< endl;
    cout << "Writing a flow solution every " << Wrt_Sol_Freq <<" iterations."<< endl;
    cout << "Writing the convergence history every " << Wrt_Con_Freq <<" iterations."<< endl;
    if ((Unsteady_Simulation == DT_STEPPING_1ST) || (Unsteady_Simulation == DT_STEPPING_2ND)) {
      cout << "Writing the dual time flow solution every " << Wrt_Sol_Freq_DualTime <<" iterations."<< endl;
      cout << "Writing the dual time convergence history every " << Wrt_Con_Freq_DualTime <<" iterations."<< endl;
    }

    switch (Output_FileFormat) {
      case PARAVIEW: cout << "The output file format is Paraview ASCII (.vtk)." << endl; break;
      case TECPLOT: cout << "The output file format is Tecplot ASCII (.dat)." << endl; break;
      case TECPLOT_BINARY: cout << "The output file format is Tecplot binary (.plt)." << endl; break;
      case FIELDVIEW: cout << "The output file format is FieldView ASCII (.uns)." << endl; break;
      case FIELDVIEW_BINARY: cout << "The output file format is FieldView binary (.uns)." << endl; break;
      case CGNS_SOL: cout << "The output file format is CGNS (.cgns)." << endl; break;
    }

    cout << "Convergence history file name: " << Conv_FileName << "." << endl;

    cout << "Forces breakdown file name: " << Breakdown_FileName << "." << endl;

    if ((Kind_Solver != FEM_ELASTICITY) && (Kind_Solver != ADJ_ELASTICITY) && (Kind_Solver != HEAT_EQUATION) && (Kind_Solver != WAVE_EQUATION)) {
      if (!ContinuousAdjoint && !DiscreteAdjoint) {
        cout << "Surface flow coefficients file name: " << SurfFlowCoeff_FileName << "." << endl;
        cout << "Flow variables file name: " << Flow_FileName << "." << endl;
        cout << "Restart flow file name: " << Restart_FlowFileName << "." << endl;
      }

      if (ContinuousAdjoint || DiscreteAdjoint) {
        cout << "Adjoint solution file name: " << Solution_AdjFileName << "." << endl;
        cout << "Restart adjoint file name: " << Restart_AdjFileName << "." << endl;
        cout << "Adjoint variables file name: " << Adj_FileName << "." << endl;
        cout << "Surface adjoint coefficients file name: " << SurfAdjCoeff_FileName << "." << endl;
      }
    }
    else {
      cout << "Surface structure coefficients file name: " << SurfStructure_FileName << "." << endl;
      cout << "Structure variables file name: " << Structure_FileName << "." << endl;
      cout << "Restart structure file name: " << Restart_FEMFileName << "." << endl;
    }

  }

  if (val_software == SU2_SOL) {
    if (Low_MemoryOutput) cout << "Writing output files with low memory RAM requirements."<< endl;
    switch (Output_FileFormat) {
      case PARAVIEW: cout << "The output file format is Paraview ASCII (.vtk)." << endl; break;
      case TECPLOT: cout << "The output file format is Tecplot ASCII (.dat)." << endl; break;
      case TECPLOT_BINARY: cout << "The output file format is Tecplot binary (.plt)." << endl; break;
      case FIELDVIEW: cout << "The output file format is FieldView ASCII (.uns)." << endl; break;
      case FIELDVIEW_BINARY: cout << "The output file format is FieldView binary (.uns)." << endl; break;
      case CGNS_SOL: cout << "The output file format is CGNS (.cgns)." << endl; break;
    }
    cout << "Flow variables file name: " << Flow_FileName << "." << endl;
  }

  if (val_software == SU2_DEF) {
    cout << "Output mesh file name: " << Mesh_Out_FileName << ". " << endl;
    if (Visualize_Deformation) cout << "A file will be created to visualize the deformation." << endl;
    else cout << "No file for visualizing the deformation." << endl;
    switch (GetDeform_Stiffness_Type()) {
      case INVERSE_VOLUME:
        cout << "Cell stiffness scaled by inverse of the cell volume." << endl;
        break;
      case WALL_DISTANCE:
        cout << "Cell stiffness scaled by distance from the deforming surface." << endl;
        break;
      case CONSTANT_STIFFNESS:
        cout << "Imposing constant cell stiffness (steel)." << endl;
        break;
    }
  }

  if (val_software == SU2_MSH) {
    cout << "Output mesh file name: " << Mesh_Out_FileName << ". " << endl;
  }

  if (val_software == SU2_DOT) {
    if (DiscreteAdjoint) {
      cout << "Output Volume Sensitivity file name: " << VolSens_FileName << ". " << endl;
      cout << "Output Surface Sensitivity file name: " << SurfSens_FileName << ". " << endl;
    }
    cout << "Output gradient file name: " << ObjFunc_Grad_FileName << ". " << endl;
  }

  if (val_software == SU2_MSH) {
    cout << "Output mesh file name: " << Mesh_Out_FileName << ". " << endl;
    cout << "Restart flow file name: " << Restart_FlowFileName << "." << endl;
    if ((Kind_Adaptation == FULL_ADJOINT) || (Kind_Adaptation == GRAD_ADJOINT) || (Kind_Adaptation == GRAD_FLOW_ADJ) ||
        (Kind_Adaptation == COMPUTABLE) || (Kind_Adaptation == REMAINING)) {
      if (Kind_ObjFunc[0] == DRAG_COEFFICIENT) cout << "Restart adjoint file name: " << Restart_AdjFileName << "." << endl;
      if (Kind_ObjFunc[0] == EQUIVALENT_AREA) cout << "Restart adjoint file name: " << Restart_AdjFileName << "." << endl;
      if (Kind_ObjFunc[0] == NEARFIELD_PRESSURE) cout << "Restart adjoint file name: " << Restart_AdjFileName << "." << endl;
      if (Kind_ObjFunc[0] == LIFT_COEFFICIENT) cout << "Restart adjoint file name: " << Restart_AdjFileName << "." << endl;
    }
  }

  cout << endl <<"------------------- Config File Boundary Information --------------------" << endl;

  if (nMarker_Euler != 0) {
    cout << "Euler wall boundary marker(s): ";
    for (iMarker_Euler = 0; iMarker_Euler < nMarker_Euler; iMarker_Euler++) {
      cout << Marker_Euler[iMarker_Euler];
      if (iMarker_Euler < nMarker_Euler-1) cout << ", ";
      else cout <<"."<< endl;
    }
  }

  if (nMarker_FarField != 0) {
    cout << "Far-field boundary marker(s): ";
    for (iMarker_FarField = 0; iMarker_FarField < nMarker_FarField; iMarker_FarField++) {
      cout << Marker_FarField[iMarker_FarField];
      if (iMarker_FarField < nMarker_FarField-1) cout << ", ";
      else cout <<"."<< endl;
    }
  }

  if (nMarker_SymWall != 0) {
    cout << "Symmetry plane boundary marker(s): ";
    for (iMarker_SymWall = 0; iMarker_SymWall < nMarker_SymWall; iMarker_SymWall++) {
      cout << Marker_SymWall[iMarker_SymWall];
      if (iMarker_SymWall < nMarker_SymWall-1) cout << ", ";
      else cout <<"."<< endl;
    }
  }

  if (nMarker_Pressure != 0) {
    cout << "Pressure boundary marker(s): ";
    for (iMarker_Pressure = 0; iMarker_Pressure < nMarker_Pressure; iMarker_Pressure++) {
      cout << Marker_Pressure[iMarker_Pressure];
      if (iMarker_Pressure < nMarker_Pressure-1) cout << ", ";
      else cout <<"."<< endl;
    }
  }

  if (nMarker_PerBound != 0) {
    cout << "Periodic boundary marker(s): ";
    for (iMarker_PerBound = 0; iMarker_PerBound < nMarker_PerBound; iMarker_PerBound++) {
      cout << Marker_PerBound[iMarker_PerBound];
      if (iMarker_PerBound < nMarker_PerBound-1) cout << ", ";
      else cout <<"."<< endl;
    }
  }

  if (nMarker_NearFieldBound != 0) {
    cout << "Near-field boundary marker(s): ";
    for (iMarker_NearFieldBound = 0; iMarker_NearFieldBound < nMarker_NearFieldBound; iMarker_NearFieldBound++) {
      cout << Marker_NearFieldBound[iMarker_NearFieldBound];
      if (iMarker_NearFieldBound < nMarker_NearFieldBound-1) cout << ", ";
      else cout <<"."<< endl;
    }
  }

  if (nMarker_InterfaceBound != 0) {
    cout << "Interface boundary marker(s): ";
    for (iMarker_InterfaceBound = 0; iMarker_InterfaceBound < nMarker_InterfaceBound; iMarker_InterfaceBound++) {
      cout << Marker_InterfaceBound[iMarker_InterfaceBound];
      if (iMarker_InterfaceBound < nMarker_InterfaceBound-1) cout << ", ";
      else cout <<"."<< endl;
    }
  }
  
  if (nMarker_Fluid_InterfaceBound != 0) {
    cout << "Fluid interface boundary marker(s): ";
    for (iMarker_Fluid_InterfaceBound = 0; iMarker_Fluid_InterfaceBound < nMarker_Fluid_InterfaceBound; iMarker_Fluid_InterfaceBound++) {
      cout << Marker_Fluid_InterfaceBound[iMarker_Fluid_InterfaceBound];
      if (iMarker_Fluid_InterfaceBound < nMarker_Fluid_InterfaceBound-1) cout << ", ";
      else cout <<"."<< endl;
    }
  }

  if (nMarker_Dirichlet != 0) {
    cout << "Dirichlet boundary marker(s): ";
    for (iMarker_Dirichlet = 0; iMarker_Dirichlet < nMarker_Dirichlet; iMarker_Dirichlet++) {
      cout << Marker_Dirichlet[iMarker_Dirichlet];
      if (iMarker_Dirichlet < nMarker_Dirichlet-1) cout << ", ";
      else cout <<"."<< endl;
    }
  }

  if (nMarker_FlowLoad != 0) {
    cout << "Flow Load boundary marker(s): ";
    for (iMarker_FlowLoad = 0; iMarker_FlowLoad < nMarker_FlowLoad; iMarker_FlowLoad++) {
      cout << Marker_FlowLoad[iMarker_FlowLoad];
      if (iMarker_FlowLoad < nMarker_FlowLoad-1) cout << ", ";
      else cout <<"."<< endl;
    }
  }
  
  if (nMarker_Internal != 0) {
    cout << "Internal boundary marker(s): ";
    for (iMarker_Internal = 0; iMarker_Internal < nMarker_Internal; iMarker_Internal++) {
      cout << Marker_Internal[iMarker_Internal];
      if (iMarker_Internal < nMarker_Internal-1) cout << ", ";
      else cout <<"."<< endl;
    }
  }

  if (nMarker_Inlet != 0) {
    cout << "Inlet boundary marker(s): ";
    for (iMarker_Inlet = 0; iMarker_Inlet < nMarker_Inlet; iMarker_Inlet++) {
      cout << Marker_Inlet[iMarker_Inlet];
      if (iMarker_Inlet < nMarker_Inlet-1) cout << ", ";
      else cout <<"."<< endl;
    }
  }

  if (nMarker_Riemann != 0) {
      cout << "Riemann boundary marker(s): ";
      for (iMarker_Riemann = 0; iMarker_Riemann < nMarker_Riemann; iMarker_Riemann++) {
        cout << Marker_Riemann[iMarker_Riemann];
        if (iMarker_Riemann < nMarker_Riemann-1) cout << ", ";
        else cout <<"."<< endl;
    }
  }
  
  if (nMarker_NRBC != 0) {
      cout << "NRBC boundary marker(s): ";
      for (iMarker_NRBC = 0; iMarker_NRBC < nMarker_NRBC; iMarker_NRBC++) {
        cout << Marker_NRBC[iMarker_NRBC];
        if (iMarker_NRBC < nMarker_NRBC-1) cout << ", ";
        else cout <<"."<< endl;
    }
  }

  if (nMarker_MixBound != 0) {
      cout << "MixingPlane boundary marker(s): ";
      for (iMarker_MixBound = 0; iMarker_MixBound < nMarker_MixBound; iMarker_MixBound++) {
        cout << Marker_MixBound[iMarker_MixBound];
        if (iMarker_MixBound < nMarker_MixBound-1) cout << ", ";
        else cout <<"."<< endl;
    }
  }

  if (nMarker_EngineInflow != 0) {
    cout << "Engine inflow boundary marker(s): ";
    for (iMarker_EngineInflow = 0; iMarker_EngineInflow < nMarker_EngineInflow; iMarker_EngineInflow++) {
      cout << Marker_EngineInflow[iMarker_EngineInflow];
      if (iMarker_EngineInflow < nMarker_EngineInflow-1) cout << ", ";
      else cout <<"."<< endl;
    }
  }

  if (nMarker_EngineExhaust != 0) {
    cout << "Engine exhaust boundary marker(s): ";
    for (iMarker_EngineExhaust = 0; iMarker_EngineExhaust < nMarker_EngineExhaust; iMarker_EngineExhaust++) {
      cout << Marker_EngineExhaust[iMarker_EngineExhaust];
      if (iMarker_EngineExhaust < nMarker_EngineExhaust-1) cout << ", ";
      else cout <<"."<< endl;
    }
  }

  if (nMarker_Supersonic_Inlet != 0) {
    cout << "Supersonic inlet boundary marker(s): ";
    for (iMarker_Supersonic_Inlet = 0; iMarker_Supersonic_Inlet < nMarker_Supersonic_Inlet; iMarker_Supersonic_Inlet++) {
      cout << Marker_Supersonic_Inlet[iMarker_Supersonic_Inlet];
      if (iMarker_Supersonic_Inlet < nMarker_Supersonic_Inlet-1) cout << ", ";
      else cout <<"."<< endl;
    }
  }
  
  if (nMarker_Supersonic_Outlet != 0) {
    cout << "Supersonic outlet boundary marker(s): ";
    for (iMarker_Supersonic_Outlet = 0; iMarker_Supersonic_Outlet < nMarker_Supersonic_Outlet; iMarker_Supersonic_Outlet++) {
      cout << Marker_Supersonic_Outlet[iMarker_Supersonic_Outlet];
      if (iMarker_Supersonic_Outlet < nMarker_Supersonic_Outlet-1) cout << ", ";
      else cout <<"."<< endl;
    }
  }

  if (nMarker_Outlet != 0) {
    cout << "Outlet boundary marker(s): ";
    for (iMarker_Outlet = 0; iMarker_Outlet < nMarker_Outlet; iMarker_Outlet++) {
      cout << Marker_Outlet[iMarker_Outlet];
      if (iMarker_Outlet < nMarker_Outlet-1) cout << ", ";
      else cout <<"."<< endl;
    }
  }

  if (nMarker_Isothermal != 0) {
    cout << "Isothermal wall boundary marker(s): ";
    for (iMarker_Isothermal = 0; iMarker_Isothermal < nMarker_Isothermal; iMarker_Isothermal++) {
      cout << Marker_Isothermal[iMarker_Isothermal];
      if (iMarker_Isothermal < nMarker_Isothermal-1) cout << ", ";
      else cout <<"."<< endl;
    }
  }

  if (nMarker_HeatFlux != 0) {
    cout << "Constant heat flux wall boundary marker(s): ";
    for (iMarker_HeatFlux = 0; iMarker_HeatFlux < nMarker_HeatFlux; iMarker_HeatFlux++) {
      cout << Marker_HeatFlux[iMarker_HeatFlux];
      if (iMarker_HeatFlux < nMarker_HeatFlux-1) cout << ", ";
      else cout <<"."<< endl;
    }
  }

  if (nMarker_Clamped != 0) {
    cout << "Clamped boundary marker(s): ";
    for (iMarker_Clamped = 0; iMarker_Clamped < nMarker_Clamped; iMarker_Clamped++) {
      cout << Marker_Clamped[iMarker_Clamped];
      if (iMarker_Clamped < nMarker_Clamped-1) cout << ", ";
      else cout <<"."<<endl;
    }
  }

  if (nMarker_Displacement != 0) {
    cout << "Displacement boundary marker(s): ";
    for (iMarker_Displacement = 0; iMarker_Displacement < nMarker_Displacement; iMarker_Displacement++) {
      cout << Marker_Displacement[iMarker_Displacement];
      if (iMarker_Displacement < nMarker_Displacement-1) cout << ", ";
      else cout <<"."<< endl;
    }
  }

  if (nMarker_Load != 0) {
    cout << "Normal load boundary marker(s): ";
    for (iMarker_Load = 0; iMarker_Load < nMarker_Load; iMarker_Load++) {
      cout << Marker_Load[iMarker_Load];
      if (iMarker_Load < nMarker_Load-1) cout << ", ";
      else cout <<"."<< endl;
    }
  }

  if (nMarker_Load_Dir != 0) {
    cout << "Load boundary marker(s) in cartesian coordinates: ";
    for (iMarker_Load_Dir = 0; iMarker_Load_Dir < nMarker_Load_Dir; iMarker_Load_Dir++) {
      cout << Marker_Load_Dir[iMarker_Load_Dir];
      if (iMarker_Load_Dir < nMarker_Load_Dir-1) cout << ", ";
      else cout <<"."<<endl;
    }
  }

  if (nMarker_Load_Sine != 0) {
    cout << "Sine-Wave Load boundary marker(s): ";
    for (iMarker_Load_Sine = 0; iMarker_Load_Sine < nMarker_Load_Sine; iMarker_Load_Sine++) {
      cout << Marker_Load_Sine[iMarker_Load_Sine];
      if (iMarker_Load_Sine < nMarker_Load_Sine-1) cout << ", ";
      else cout <<"."<<endl;
    }
  }

  if (nMarker_Neumann != 0) {
    cout << "Neumann boundary marker(s): ";
    for (iMarker_Neumann = 0; iMarker_Neumann < nMarker_Neumann; iMarker_Neumann++) {
      cout << Marker_Neumann[iMarker_Neumann];
      if (iMarker_Neumann < nMarker_Neumann-1) cout << ", ";
      else cout <<"."<< endl;
    }
  }

  if (nMarker_Custom != 0) {
    cout << "Custom boundary marker(s): ";
    for (iMarker_Custom = 0; iMarker_Custom < nMarker_Custom; iMarker_Custom++) {
      cout << Marker_Custom[iMarker_Custom];
      if (iMarker_Custom < nMarker_Custom-1) cout << ", ";
      else cout <<"."<< endl;
    }
  }

  if (nMarker_ActDiskInlet != 0) {
		cout << "Actuator disk (inlet) boundary marker(s): ";
		for (iMarker_ActDiskInlet = 0; iMarker_ActDiskInlet < nMarker_ActDiskInlet; iMarker_ActDiskInlet++) {
			cout << Marker_ActDiskInlet[iMarker_ActDiskInlet];
			if (iMarker_ActDiskInlet < nMarker_ActDiskInlet-1) cout << ", ";
			else cout <<"."<< endl;
		}
	}

  if (nMarker_ActDiskOutlet != 0) {
		cout << "Actuator disk (outlet) boundary marker(s): ";
		for (iMarker_ActDiskOutlet = 0; iMarker_ActDiskOutlet < nMarker_ActDiskOutlet; iMarker_ActDiskOutlet++) {
			cout << Marker_ActDiskOutlet[iMarker_ActDiskOutlet];
			if (iMarker_ActDiskOutlet < nMarker_ActDiskOutlet-1) cout << ", ";
			else cout <<"."<< endl;
		}
	}

}

bool CConfig::TokenizeString(string & str, string & option_name,
                             vector<string> & option_value) {
  const string delimiters(" ()[]{}:,\t\n\v\f\r");
  // check for comments or empty string
  string::size_type pos, last_pos;
  pos = str.find_first_of("%");
  if ( (str.length() == 0) || (pos == 0) ) {
    // str is empty or a comment line, so no option here
    return false;
  }
  if (pos != string::npos) {
    // remove comment at end if necessary
    str.erase(pos);
  }

  // look for line composed on only delimiters (usually whitespace)
  pos = str.find_first_not_of(delimiters);
  if (pos == string::npos) {
    return false;
  }

  // find the equals sign and split string
  string name_part, value_part;
  pos = str.find("=");
  if (pos == string::npos) {
    cerr << "Error in TokenizeString(): "
    << "line in the configuration file with no \"=\" sign."
    << endl;
    cout << "Look for: " << str << endl;
    cout << "str.length() = " << str.length() << endl;
    throw(-1);
  }
  name_part = str.substr(0, pos);
  value_part = str.substr(pos+1, string::npos);
  //cout << "name_part  = |" << name_part  << "|" << endl;
  //cout << "value_part = |" << value_part << "|" << endl;

  // the first_part should consist of one string with no interior delimiters
  last_pos = name_part.find_first_not_of(delimiters, 0);
  pos = name_part.find_first_of(delimiters, last_pos);
  if ( (name_part.length() == 0) || (last_pos == string::npos) ) {
    cerr << "Error in CConfig::TokenizeString(): "
    << "line in the configuration file with no name before the \"=\" sign."
    << endl;
    throw(-1);
  }
  if (pos == string::npos) pos = name_part.length();
  option_name = name_part.substr(last_pos, pos - last_pos);
  last_pos = name_part.find_first_not_of(delimiters, pos);
  if (last_pos != string::npos) {
    cerr << "Error in TokenizeString(): "
    << "two or more options before an \"=\" sign in the configuration file."
    << endl;
    throw(-1);
  }
  StringToUpperCase(option_name);

  //cout << "option_name = |" << option_name << "|" << endl;
  //cout << "pos = " << pos << ": last_pos = " << last_pos << endl;

  // now fill the option value vector
  option_value.clear();
  last_pos = value_part.find_first_not_of(delimiters, 0);
  pos = value_part.find_first_of(delimiters, last_pos);
  while (string::npos != pos || string::npos != last_pos) {
    // add token to the vector<string>
    option_value.push_back(value_part.substr(last_pos, pos - last_pos));
    // skip delimiters
    last_pos = value_part.find_first_not_of(delimiters, pos);
    // find next "non-delimiter"
    pos = value_part.find_first_of(delimiters, last_pos);
  }
  if (option_value.size() == 0) {
    cerr << "Error in TokenizeString(): "
    << "option " << option_name << " in configuration file with no value assigned."
    << endl;
    throw(-1);
  }

#if 0
  cout << "option value(s) = ";
  for (unsigned int i = 0; i < option_value.size(); i++)
    cout << option_value[i] << " ";
  cout << endl;
#endif

  // look for ';' DV delimiters attached to values
  vector<string>::iterator it;
  it = option_value.begin();
  while (it != option_value.end()) {
    if (it->compare(";") == 0) {
      it++;
      continue;
    }

    pos = it->find(';');
    if (pos != string::npos) {
      string before_semi = it->substr(0, pos);
      string after_semi= it->substr(pos+1, string::npos);
      if (before_semi.empty()) {
        *it = ";";
        it++;
        option_value.insert(it, after_semi);
      } else {
        *it = before_semi;
        it++;
        vector<string> to_insert;
        to_insert.push_back(";");
        if (!after_semi.empty())
          to_insert.push_back(after_semi);
        option_value.insert(it, to_insert.begin(), to_insert.end());
      }
      it = option_value.begin(); // go back to beginning; not efficient
      continue;
    } else {
      it++;
    }
  }
#if 0
  cout << "option value(s) = ";
  for (unsigned int i = 0; i < option_value.size(); i++)
    cout << option_value[i] << " ";
  cout << endl;
#endif
  // remove any consecutive ";"
  it = option_value.begin();
  bool semi_at_prev = false;
  while (it != option_value.end()) {
    if (semi_at_prev) {
      if (it->compare(";") == 0) {
        option_value.erase(it);
        it = option_value.begin();
        semi_at_prev = false;
        continue;
      }
    }
    if (it->compare(";") == 0) {
      semi_at_prev = true;
    } else {
      semi_at_prev = false;
    }
    it++;
  }

#if 0
  cout << "option value(s) = ";
  for (unsigned int i = 0; i < option_value.size(); i++)
    cout << option_value[i] << " ";
  cout << endl;
#endif
  return true;
}

unsigned short CConfig::GetMarker_CfgFile_TagBound(string val_marker) {

  unsigned short iMarker_CfgFile;

  for (iMarker_CfgFile = 0; iMarker_CfgFile < nMarker_CfgFile; iMarker_CfgFile++)
    if (Marker_CfgFile_TagBound[iMarker_CfgFile] == val_marker)
      return iMarker_CfgFile;

  cout <<"The configuration file doesn't have any definition for marker "<< val_marker <<"!!" << endl;
  exit(EXIT_FAILURE);
  
}

string CConfig::GetMarker_CfgFile_TagBound(unsigned short val_marker) {
  return Marker_CfgFile_TagBound[val_marker];
}

unsigned short CConfig::GetMarker_CfgFile_KindBC(string val_marker) {
  unsigned short iMarker_CfgFile;
  for (iMarker_CfgFile = 0; iMarker_CfgFile < nMarker_CfgFile; iMarker_CfgFile++)
    if (Marker_CfgFile_TagBound[iMarker_CfgFile] == val_marker) break;
  return Marker_CfgFile_KindBC[iMarker_CfgFile];
}

unsigned short CConfig::GetMarker_CfgFile_Monitoring(string val_marker) {
  unsigned short iMarker_CfgFile;
  for (iMarker_CfgFile = 0; iMarker_CfgFile < nMarker_CfgFile; iMarker_CfgFile++)
    if (Marker_CfgFile_TagBound[iMarker_CfgFile] == val_marker) break;
  return Marker_CfgFile_Monitoring[iMarker_CfgFile];
}

unsigned short CConfig::GetMarker_CfgFile_GeoEval(string val_marker) {
  unsigned short iMarker_CfgFile;
  for (iMarker_CfgFile = 0; iMarker_CfgFile < nMarker_CfgFile; iMarker_CfgFile++)
    if (Marker_CfgFile_TagBound[iMarker_CfgFile] == val_marker) break;
  return Marker_CfgFile_GeoEval[iMarker_CfgFile];
}

unsigned short CConfig::GetMarker_CfgFile_Designing(string val_marker) {
  unsigned short iMarker_CfgFile;
  for (iMarker_CfgFile = 0; iMarker_CfgFile < nMarker_CfgFile; iMarker_CfgFile++)
    if (Marker_CfgFile_TagBound[iMarker_CfgFile] == val_marker) break;
  return Marker_CfgFile_Designing[iMarker_CfgFile];
}

unsigned short CConfig::GetMarker_CfgFile_Plotting(string val_marker) {
  unsigned short iMarker_CfgFile;
  for (iMarker_CfgFile = 0; iMarker_CfgFile < nMarker_CfgFile; iMarker_CfgFile++)
    if (Marker_CfgFile_TagBound[iMarker_CfgFile] == val_marker) break;
  return Marker_CfgFile_Plotting[iMarker_CfgFile];
}

unsigned short CConfig::GetMarker_CfgFile_Analyze(string val_marker) {
  unsigned short iMarker_CfgFile;
  for (iMarker_CfgFile = 0; iMarker_CfgFile < nMarker_CfgFile; iMarker_CfgFile++)
    if (Marker_CfgFile_TagBound[iMarker_CfgFile] == val_marker) break;
  return Marker_CfgFile_Analyze[iMarker_CfgFile];
}


unsigned short CConfig::GetMarker_CfgFile_FSIinterface(string val_marker) {
  unsigned short iMarker_CfgFile;
  for (iMarker_CfgFile = 0; iMarker_CfgFile < nMarker_CfgFile; iMarker_CfgFile++)
    if (Marker_CfgFile_TagBound[iMarker_CfgFile] == val_marker) break;
  return Marker_CfgFile_FSIinterface[iMarker_CfgFile];
}

unsigned short CConfig::GetMarker_CfgFile_Out_1D(string val_marker) {
  unsigned short iMarker_CfgFile;
  for (iMarker_CfgFile = 0; iMarker_CfgFile < nMarker_CfgFile; iMarker_CfgFile++)
    if (Marker_CfgFile_TagBound[iMarker_CfgFile] == val_marker) break;
  return Marker_CfgFile_Out_1D[iMarker_CfgFile];
}

unsigned short CConfig::GetMarker_CfgFile_DV(string val_marker) {
  unsigned short iMarker_CfgFile;
  for (iMarker_CfgFile = 0; iMarker_CfgFile < nMarker_CfgFile; iMarker_CfgFile++)
    if (Marker_CfgFile_TagBound[iMarker_CfgFile] == val_marker) break;
  return Marker_CfgFile_DV[iMarker_CfgFile];
}

unsigned short CConfig::GetMarker_CfgFile_Moving(string val_marker) {
  unsigned short iMarker_CfgFile;
  for (iMarker_CfgFile = 0; iMarker_CfgFile < nMarker_CfgFile; iMarker_CfgFile++)
    if (Marker_CfgFile_TagBound[iMarker_CfgFile] == val_marker) break;
  return Marker_CfgFile_Moving[iMarker_CfgFile];
}

unsigned short CConfig::GetMarker_CfgFile_PerBound(string val_marker) {
  unsigned short iMarker_CfgFile;
  for (iMarker_CfgFile = 0; iMarker_CfgFile < nMarker_CfgFile; iMarker_CfgFile++)
    if (Marker_CfgFile_TagBound[iMarker_CfgFile] == val_marker) break;
  return Marker_CfgFile_PerBound[iMarker_CfgFile];
}

int CConfig::GetMarker_FSIinterface(string val_marker) {	
	  unsigned short iMarker_CfgFile;
	  for (iMarker_CfgFile = 0; iMarker_CfgFile < nMarker_CfgFile; iMarker_CfgFile++)
    
		  if (Marker_CfgFile_TagBound[iMarker_CfgFile] == val_marker)
				return  Marker_CfgFile_FSIinterface[iMarker_CfgFile];
    return 0;
}


CConfig::~CConfig(void) {
	
  unsigned long iDV, iMarker, iPeriodic, iFFD;

  /*--- Delete all of the option objects in the global option map ---*/
    
  for(map<string, COptionBase*>::iterator itr = option_map.begin(); itr != option_map.end(); itr++) {
    delete itr->second;
  }
 
  if (RK_Alpha_Step != NULL) delete [] RK_Alpha_Step;
  if (MG_PreSmooth  != NULL) delete [] MG_PreSmooth;
  if (MG_PostSmooth != NULL) delete [] MG_PostSmooth;
  
  /*--- Free memory for Aeroelastic problems. ---*/

  if (Grid_Movement && Aeroelastic_Simulation) {
    if (Aeroelastic_pitch  != NULL) delete[] Aeroelastic_pitch;
    if (Aeroelastic_plunge != NULL) delete[] Aeroelastic_plunge;
  }

  /*--- Free memory for unspecified grid motion parameters ---*/

 if (Kind_GridMovement != NULL) delete [] Kind_GridMovement;

  /*--- motion origin: ---*/
  
  if (Motion_Origin_X   != NULL) delete [] Motion_Origin_X;
  if (Motion_Origin_Y   != NULL) delete [] Motion_Origin_Y;
  if (Motion_Origin_Z   != NULL) delete [] Motion_Origin_Z;
  if (MoveMotion_Origin != NULL) delete [] MoveMotion_Origin;

  /*--- translation: ---*/
  
  if (Translation_Rate_X != NULL) delete [] Translation_Rate_X;
  if (Translation_Rate_Y != NULL) delete [] Translation_Rate_Y;
  if (Translation_Rate_Z != NULL) delete [] Translation_Rate_Z;

  /*--- rotation: ---*/
  
  if (Rotation_Rate_X != NULL) delete [] Rotation_Rate_X;
  if (Rotation_Rate_Y != NULL) delete [] Rotation_Rate_Y;
  if (Rotation_Rate_Z != NULL) delete [] Rotation_Rate_Z;

  /*--- pitching: ---*/
  
  if (Pitching_Omega_X != NULL) delete [] Pitching_Omega_X;
  if (Pitching_Omega_Y != NULL) delete [] Pitching_Omega_Y;
  if (Pitching_Omega_Z != NULL) delete [] Pitching_Omega_Z;

  /*--- pitching amplitude: ---*/
  
  if (Pitching_Ampl_X != NULL) delete [] Pitching_Ampl_X;
  if (Pitching_Ampl_Y != NULL) delete [] Pitching_Ampl_Y;
  if (Pitching_Ampl_Z != NULL) delete [] Pitching_Ampl_Z;

  /*--- pitching phase: ---*/
  
  if (Pitching_Phase_X != NULL) delete [] Pitching_Phase_X;
  if (Pitching_Phase_Y != NULL) delete [] Pitching_Phase_Y;
  if (Pitching_Phase_Z != NULL) delete [] Pitching_Phase_Z;

  /*--- plunging: ---*/
  
  if (Plunging_Omega_X != NULL) delete [] Plunging_Omega_X;
  if (Plunging_Omega_Y != NULL) delete [] Plunging_Omega_Y;
  if (Plunging_Omega_Z != NULL) delete [] Plunging_Omega_Z;

  /*--- plunging amplitude: ---*/
  
  if (Plunging_Ampl_X != NULL) delete [] Plunging_Ampl_X;
  if (Plunging_Ampl_Y != NULL) delete [] Plunging_Ampl_Y;
  if (Plunging_Ampl_Z != NULL) delete [] Plunging_Ampl_Z;

  /*--- reference origin for moments ---*/
  
  if (RefOriginMoment   != NULL) delete [] RefOriginMoment;
  if (RefOriginMoment_X != NULL) delete [] RefOriginMoment_X;
  if (RefOriginMoment_Y != NULL) delete [] RefOriginMoment_Y;
  if (RefOriginMoment_Z != NULL) delete [] RefOriginMoment_Z;

  /*--- Free memory for Harmonic Blance Frequency  pointer ---*/
    
  if (Omega_HB != NULL) delete [] Omega_HB;
    
  /*--- Marker pointers ---*/
  
  if (Marker_CfgFile_Out_1D != NULL) delete[] Marker_CfgFile_Out_1D;
  if (Marker_All_Out_1D     != NULL) delete[] Marker_All_Out_1D;
  
  if (Marker_CfgFile_GeoEval != NULL) delete[] Marker_CfgFile_GeoEval;
  if (Marker_All_GeoEval     != NULL) delete[] Marker_All_GeoEval;
  
  if (Marker_CfgFile_TagBound != NULL) delete[] Marker_CfgFile_TagBound;
  if (Marker_All_TagBound     != NULL) delete[] Marker_All_TagBound;
  
  if (Marker_CfgFile_KindBC != NULL) delete[] Marker_CfgFile_KindBC;
  if (Marker_All_KindBC     != NULL) delete[] Marker_All_KindBC;
  
  if (Marker_CfgFile_Monitoring != NULL) delete[] Marker_CfgFile_Monitoring;
  if (Marker_All_Monitoring     != NULL) delete[] Marker_All_Monitoring;
  
  if (Marker_CfgFile_Designing != NULL) delete[] Marker_CfgFile_Designing;
  if (Marker_All_Designing     != NULL) delete[] Marker_All_Designing;
  
  if (Marker_CfgFile_Plotting != NULL) delete[] Marker_CfgFile_Plotting;
  if (Marker_All_Plotting     != NULL) delete[] Marker_All_Plotting;
  
  if (Marker_CfgFile_Analyze != NULL) delete[] Marker_CfgFile_Analyze;
  if (Marker_All_Analyze  != NULL) delete[] Marker_All_Analyze;

  if (Marker_CfgFile_FSIinterface != NULL) delete[] Marker_CfgFile_FSIinterface;
  if (Marker_All_FSIinterface     != NULL) delete[] Marker_All_FSIinterface;
  
  if (Marker_CfgFile_DV != NULL) delete[] Marker_CfgFile_DV;
  if (Marker_All_DV     != NULL) delete[] Marker_All_DV;
  
  if (Marker_CfgFile_Moving != NULL) delete[] Marker_CfgFile_Moving;
  if (Marker_All_Moving     != NULL) delete[] Marker_All_Moving;
  
  if (Marker_CfgFile_PerBound != NULL) delete[] Marker_CfgFile_PerBound;
  if (Marker_All_PerBound     != NULL) delete[] Marker_All_PerBound;

  if (Marker_DV!= NULL)               delete[] Marker_DV;
  if (Marker_Moving != NULL)           delete[] Marker_Moving;
  if (Marker_Monitoring != NULL)      delete[] Marker_Monitoring;
  if (Marker_Designing != NULL)       delete[] Marker_Designing;
  if (Marker_GeoEval != NULL)         delete[] Marker_GeoEval;
  if (Marker_Plotting != NULL)        delete[] Marker_Plotting;
  if (Marker_Analyze != NULL)        delete[] Marker_Analyze;
  if (Marker_FSIinterface != NULL)        delete[] Marker_FSIinterface;
  if (Marker_All_SendRecv != NULL)    delete[] Marker_All_SendRecv;

  if (Kind_ObjFunc != NULL)      delete[] Kind_ObjFunc;
  if (Weight_ObjFunc != NULL)      delete[] Weight_ObjFunc;

  if (DV_Value != NULL) {
    for (iDV = 0; iDV < nDV; iDV++) delete[] DV_Value[iDV];
    delete [] DV_Value;
  }
  
  if (ParamDV != NULL) {
    for (iDV = 0; iDV < nDV; iDV++) delete[] ParamDV[iDV];
    delete [] ParamDV;
  }
  
  if (CoordFFDBox != NULL) {
    for (iFFD = 0; iFFD < nFFDBox; iFFD++) delete[] CoordFFDBox[iFFD];
    delete [] CoordFFDBox;
  }
  
  if (DegreeFFDBox != NULL) {
    for (iFFD = 0; iFFD < nFFDBox; iFFD++) delete[] DegreeFFDBox[iFFD];
    delete [] DegreeFFDBox;
  }
  
  if (Design_Variable != NULL)    delete[] Design_Variable;
  if (Dirichlet_Value != NULL)    delete[] Dirichlet_Value;
  
  if (Exhaust_Temperature_Target != NULL)    delete[]  Exhaust_Temperature_Target;
  if (Exhaust_Pressure_Target != NULL)    delete[]  Exhaust_Pressure_Target;
  if (Exhaust_Pressure != NULL)    delete[] Exhaust_Pressure;
  if (Exhaust_Temperature != NULL)    delete[] Exhaust_Temperature;
  if (Exhaust_MassFlow != NULL)    delete[] Exhaust_MassFlow;
  if (Exhaust_TotalPressure != NULL)    delete[] Exhaust_TotalPressure;
  if (Exhaust_TotalTemperature != NULL)    delete[] Exhaust_TotalTemperature;
  if (Exhaust_GrossThrust != NULL)    delete[] Exhaust_GrossThrust;
  if (Exhaust_Force != NULL)    delete[] Exhaust_Force;
  if (Exhaust_Power != NULL)    delete[] Exhaust_Power;

  if (Inflow_Mach != NULL)    delete[]  Inflow_Mach;
  if (Inflow_Pressure != NULL)    delete[] Inflow_Pressure;
  if (Inflow_MassFlow != NULL)    delete[] Inflow_MassFlow;
  if (Inflow_ReverseMassFlow != NULL)    delete[] Inflow_ReverseMassFlow;
  if (Inflow_TotalPressure != NULL)    delete[] Inflow_TotalPressure;
  if (Inflow_Temperature != NULL)    delete[] Inflow_Temperature;
  if (Inflow_TotalTemperature != NULL)    delete[] Inflow_TotalTemperature;
  if (Inflow_RamDrag != NULL)    delete[] Inflow_RamDrag;
  if (Inflow_Force != NULL)    delete[]  Inflow_Force;
  if (Inflow_Power != NULL)    delete[] Inflow_Power;

  if (Engine_Power != NULL)    delete[]  Engine_Power;
  if (Engine_Mach != NULL)    delete[]  Engine_Mach;
  if (Engine_Force != NULL)    delete[]  Engine_Force;
  if (Engine_NetThrust != NULL)    delete[]  Engine_NetThrust;
  if (Engine_GrossThrust != NULL)    delete[]  Engine_GrossThrust;
  if (Engine_Area != NULL)    delete[]  Engine_Area;
  if (EngineInflow_Target != NULL)    delete[] EngineInflow_Target;

  if (ActDiskInlet_MassFlow != NULL)    delete[]  ActDiskInlet_MassFlow;
  if (ActDiskInlet_Temperature != NULL)    delete[]  ActDiskInlet_Temperature;
  if (ActDiskInlet_TotalTemperature != NULL)    delete[]  ActDiskInlet_TotalTemperature;
  if (ActDiskInlet_Pressure != NULL)    delete[]  ActDiskInlet_Pressure;
  if (ActDiskInlet_TotalPressure != NULL)    delete[]  ActDiskInlet_TotalPressure;
  if (ActDiskInlet_RamDrag != NULL)    delete[]  ActDiskInlet_RamDrag;
  if (ActDiskInlet_Force != NULL)    delete[]  ActDiskInlet_Force;
  if (ActDiskInlet_Power != NULL)    delete[]  ActDiskInlet_Power;

  if (ActDiskOutlet_MassFlow != NULL)    delete[]  ActDiskOutlet_MassFlow;
  if (ActDiskOutlet_Temperature != NULL)    delete[]  ActDiskOutlet_Temperature;
  if (ActDiskOutlet_TotalTemperature != NULL)    delete[]  ActDiskOutlet_TotalTemperature;
  if (ActDiskOutlet_Pressure != NULL)    delete[]  ActDiskOutlet_Pressure;
  if (ActDiskOutlet_TotalPressure != NULL)    delete[]  ActDiskOutlet_TotalPressure;
  if (ActDiskOutlet_GrossThrust != NULL)    delete[]  ActDiskOutlet_GrossThrust;
  if (ActDiskOutlet_Force != NULL)    delete[]  ActDiskOutlet_Force;
  if (ActDiskOutlet_Power != NULL)    delete[]  ActDiskOutlet_Power;

  if (ActDisk_DeltaPress != NULL)    delete[]  ActDisk_DeltaPress;
  if (ActDisk_DeltaTemp != NULL)    delete[]  ActDisk_DeltaTemp;
  if (ActDisk_TotalPressRatio != NULL)    delete[]  ActDisk_TotalPressRatio;
  if (ActDisk_TotalTempRatio != NULL)    delete[]  ActDisk_TotalTempRatio;
  if (ActDisk_StaticPressRatio != NULL)    delete[]  ActDisk_StaticPressRatio;
  if (ActDisk_StaticTempRatio != NULL)    delete[]  ActDisk_StaticTempRatio;
  if (ActDisk_Power != NULL)    delete[]  ActDisk_Power;
  if (ActDisk_MassFlow != NULL)    delete[]  ActDisk_MassFlow;
  if (ActDisk_Mach != NULL)    delete[]  ActDisk_Mach;
  if (ActDisk_Force != NULL)    delete[]  ActDisk_Force;
  if (ActDisk_NetThrust != NULL)    delete[]  ActDisk_NetThrust;
  if (ActDisk_BCThrust != NULL)    delete[]  ActDisk_BCThrust;
  if (ActDisk_BCThrust_Old != NULL)    delete[]  ActDisk_BCThrust_Old;
  if (ActDisk_GrossThrust != NULL)    delete[]  ActDisk_GrossThrust;
  if (ActDisk_Area != NULL)    delete[]  ActDisk_Area;
  if (ActDisk_ReverseMassFlow != NULL)    delete[]  ActDisk_ReverseMassFlow;
  
  if (Surface_MassFlow != NULL)    delete[]  Surface_MassFlow;
  if (Surface_DC60 != NULL)    delete[]  Surface_DC60;
  if (Surface_IDC != NULL)    delete[]  Surface_IDC;
  if (Surface_IDC_Mach != NULL)    delete[]  Surface_IDC_Mach;
  if (Surface_IDR != NULL)    delete[]  Surface_IDR;

  if (Inlet_Ttotal != NULL) delete[]  Inlet_Ttotal;
  if (Inlet_Ptotal != NULL) delete[]  Inlet_Ptotal;
  if (Inlet_FlowDir != NULL) {
    for (iMarker = 0; iMarker < nMarker_Inlet; iMarker++)
      delete [] Inlet_FlowDir[iMarker];
    delete [] Inlet_FlowDir;
  }
  
  if (Inlet_Velocity != NULL) {
    for (iMarker = 0; iMarker < nMarker_Supersonic_Inlet; iMarker++)
      delete [] Inlet_Velocity[iMarker];
    delete [] Inlet_Velocity;
  }
  
  if (Riemann_FlowDir != NULL) {
    for (iMarker = 0; iMarker < nMarker_Riemann; iMarker++)
      delete [] Riemann_FlowDir[iMarker];
    delete [] Riemann_FlowDir;
  }
  
  if (NRBC_FlowDir != NULL) {
    for (iMarker = 0; iMarker < nMarker_NRBC; iMarker++)
      delete [] NRBC_FlowDir[iMarker];
    delete [] NRBC_FlowDir;
  }
  
  if (Load_Sine_Dir != NULL) {
    for (iMarker = 0; iMarker < nMarker_Load_Sine; iMarker++)
      delete [] Load_Sine_Dir[iMarker];
    delete [] Load_Sine_Dir;
  }
  
  if (Load_Dir != NULL) {
    for (iMarker = 0; iMarker < nMarker_Load_Dir; iMarker++)
      delete [] Load_Dir[iMarker];
    delete [] Load_Dir;
  }
  
  if (Inlet_Temperature != NULL)    delete[] Inlet_Temperature;
  if (Inlet_Pressure != NULL)    delete[] Inlet_Pressure;
  if (Outlet_Pressure != NULL)    delete[] Outlet_Pressure;
  if (Isothermal_Temperature != NULL)    delete[] Isothermal_Temperature;
  if (Heat_Flux != NULL)    delete[] Heat_Flux;
  if (Displ_Value != NULL)    delete[] Displ_Value;
  if (Load_Value != NULL)    delete[] Load_Value;
  if (Load_Dir_Multiplier != NULL)    delete[] Load_Dir_Multiplier;
  if (Load_Dir_Value != NULL)    delete[] Load_Dir_Value;
  if (Load_Sine_Amplitude != NULL)    delete[] Load_Sine_Amplitude;
  if (Load_Sine_Frequency != NULL)    delete[] Load_Sine_Frequency;
  if (FlowLoad_Value != NULL)    delete[] FlowLoad_Value;

  /*--- related to periodic boundary conditions ---*/
  
  for (iMarker = 0; iMarker < nMarker_PerBound; iMarker++) {
    if (Periodic_RotCenter   != NULL) delete [] Periodic_RotCenter[iMarker];
    if (Periodic_RotAngles   != NULL) delete [] Periodic_RotAngles[iMarker];
    if (Periodic_Translation != NULL) delete [] Periodic_Translation[iMarker];
  }
  if (Periodic_RotCenter   != NULL) delete[] Periodic_RotCenter;
  if (Periodic_RotAngles   != NULL) delete[] Periodic_RotAngles;
  if (Periodic_Translation != NULL) delete[] Periodic_Translation;

  for (iPeriodic = 0; iPeriodic < nPeriodic_Index; iPeriodic++) {
    if (Periodic_Center    != NULL) delete [] Periodic_Center[iPeriodic];
    if (Periodic_Rotation  != NULL) delete [] Periodic_Rotation[iPeriodic];
    if (Periodic_Translate != NULL) delete [] Periodic_Translate[iPeriodic];
  }
  if (Periodic_Center      != NULL) delete[] Periodic_Center;
  if (Periodic_Rotation    != NULL) delete[] Periodic_Rotation;
  if (Periodic_Translate   != NULL) delete[] Periodic_Translate;
  
  if (MG_CorrecSmooth != NULL)        delete[] MG_CorrecSmooth;
  if (PlaneTag != NULL)               delete[] PlaneTag;
  if (CFL!= NULL)                      delete[] CFL;
  
  /*--- String markers ---*/
  if (Marker_Euler != NULL )              delete[] Marker_Euler;
  if (Marker_FarField != NULL )           delete[] Marker_FarField;
  if (Marker_Custom != NULL )             delete[] Marker_Custom;
  if (Marker_SymWall != NULL )            delete[] Marker_SymWall;
  if (Marker_Pressure != NULL )           delete[] Marker_Pressure;
  if (Marker_PerBound != NULL )           delete[] Marker_PerBound;
  if (Marker_PerDonor != NULL )           delete[] Marker_PerDonor;
  if (Marker_NearFieldBound != NULL )     delete[] Marker_NearFieldBound;
  if (Marker_InterfaceBound != NULL )     delete[] Marker_InterfaceBound;
  if (Marker_Fluid_InterfaceBound != NULL )     delete[] Marker_Fluid_InterfaceBound;
  if (Marker_Dirichlet != NULL )          delete[] Marker_Dirichlet;
  if (Marker_Inlet != NULL )              delete[] Marker_Inlet;
  if (Marker_Supersonic_Inlet != NULL )   delete[] Marker_Supersonic_Inlet;
  if (Marker_Supersonic_Outlet != NULL )   delete[] Marker_Supersonic_Outlet;
  if (Marker_Outlet != NULL )             delete[] Marker_Outlet;
  if (Marker_Out_1D != NULL )             delete[] Marker_Out_1D;
  if (Marker_Isothermal != NULL )         delete[] Marker_Isothermal;
  if (Marker_EngineInflow != NULL )      delete[] Marker_EngineInflow;
  if (Marker_EngineExhaust != NULL )     delete[] Marker_EngineExhaust;
  if (Marker_Displacement != NULL )       delete[] Marker_Displacement;
  if (Marker_Load != NULL )               delete[] Marker_Load;
  if (Marker_Load_Dir != NULL )               delete[] Marker_Load_Dir;
  if (Marker_Load_Sine != NULL )               delete[] Marker_Load_Sine;
  if (Marker_FlowLoad != NULL )           delete[] Marker_FlowLoad;
  if (Marker_Neumann != NULL )            delete[] Marker_Neumann;
  if (Marker_Internal != NULL )            delete[] Marker_Internal;
  if (Marker_HeatFlux != NULL )               delete[] Marker_HeatFlux;

  if (Int_Coeffs != NULL) delete [] Int_Coeffs;
  
  /*--- Delete some arrays needed just for initializing options. ---*/
  
  if (default_vel_inf       != NULL) delete [] default_vel_inf;
  if (default_eng_box       != NULL) delete [] default_eng_box;
  if (default_eng_val       != NULL) delete [] default_eng_val;
  if (default_cfl_adapt     != NULL) delete [] default_cfl_adapt;
  if (default_ad_coeff_flow != NULL) delete [] default_ad_coeff_flow;
  if (default_ad_coeff_adj  != NULL) delete [] default_ad_coeff_adj;
  if (default_obj_coeff     != NULL) delete [] default_obj_coeff;
  if (default_geo_loc       != NULL) delete [] default_geo_loc;
  if (default_distortion    != NULL) delete [] default_distortion;
  if (default_ea_lim        != NULL) delete [] default_ea_lim;
  if (default_grid_fix      != NULL) delete [] default_grid_fix;
  if (default_inc_crit      != NULL) delete [] default_inc_crit;
 
  if (FFDTag != NULL) delete [] FFDTag;
  if (nDV_Value != NULL) delete [] nDV_Value;
  if (TagFFDBox != NULL) delete [] TagFFDBox;
  
  if (Kind_Data_Riemann != NULL) delete [] Kind_Data_Riemann;
  if (Riemann_Var1 != NULL) delete [] Riemann_Var1;
  if (Riemann_Var2 != NULL) delete [] Riemann_Var2;
  if (Kind_Data_NRBC != NULL) delete [] Kind_Data_NRBC;
  if (NRBC_Var1 != NULL) delete [] NRBC_Var1;
  if (NRBC_Var2 != NULL) delete [] NRBC_Var2;
  if (Marker_TurboBoundIn != NULL) delete [] Marker_TurboBoundIn;
  if (Marker_TurboBoundOut != NULL) delete [] Marker_TurboBoundOut;
  if (Kind_TurboPerformance != NULL) delete [] Kind_TurboPerformance;
  if (Marker_Riemann != NULL) delete [] Marker_Riemann;
  if (Marker_NRBC != NULL) delete [] Marker_NRBC;
 
}

string CConfig::GetUnsteady_FileName(string val_filename, int val_iter) {

  string UnstExt, UnstFilename = val_filename;
  char buffer[50];

  /*--- Check that a positive value iteration is requested (for now). ---*/
  
  if (val_iter < 0) {
    cout << "Requesting a negative iteration number for the restart file!!" << endl;
    exit(EXIT_FAILURE);
  }

  /*--- Append iteration number for unsteady cases ---*/

  if ((Wrt_Unsteady) || (Wrt_Dynamic)) {
    unsigned short lastindex = UnstFilename.find_last_of(".");
    UnstFilename = UnstFilename.substr(0, lastindex);
    if ((val_iter >= 0)    && (val_iter < 10))    SPRINTF (buffer, "_0000%d.dat", val_iter);
    if ((val_iter >= 10)   && (val_iter < 100))   SPRINTF (buffer, "_000%d.dat",  val_iter);
    if ((val_iter >= 100)  && (val_iter < 1000))  SPRINTF (buffer, "_00%d.dat",   val_iter);
    if ((val_iter >= 1000) && (val_iter < 10000)) SPRINTF (buffer, "_0%d.dat",    val_iter);
    if (val_iter >= 10000) SPRINTF (buffer, "_%d.dat", val_iter);
    string UnstExt = string(buffer);
    UnstFilename.append(UnstExt);
  }

  return UnstFilename;
}

string CConfig::GetMultizone_FileName(string val_filename, int val_iZone) {

    string multizone_filename = val_filename;
    char buffer[50];
    
    if (GetnZone() > 1 ) {
        unsigned short lastindex = multizone_filename.find_last_of(".");
        multizone_filename = multizone_filename.substr(0, lastindex);
        SPRINTF (buffer, "_%d.dat", SU2_TYPE::Int(val_iZone));
        multizone_filename.append(string(buffer));
    }
    
    return multizone_filename;
}

string CConfig::GetObjFunc_Extension(string val_filename) {

  string AdjExt, Filename = val_filename;

  if (ContinuousAdjoint || DiscreteAdjoint) {

    /*--- Remove filename extension (.dat) ---*/
    unsigned short lastindex = Filename.find_last_of(".");
    Filename = Filename.substr(0, lastindex);
    if (nObj==1) {
      switch (Kind_ObjFunc[0]) {
      case DRAG_COEFFICIENT:        AdjExt = "_cd";       break;
      case LIFT_COEFFICIENT:        AdjExt = "_cl";       break;
      case SIDEFORCE_COEFFICIENT:   AdjExt = "_csf";      break;
      case INVERSE_DESIGN_PRESSURE: AdjExt = "_invpress"; break;
      case INVERSE_DESIGN_HEATFLUX: AdjExt = "_invheat";  break;
      case MOMENT_X_COEFFICIENT:    AdjExt = "_cmx";      break;
      case MOMENT_Y_COEFFICIENT:    AdjExt = "_cmy";      break;
      case MOMENT_Z_COEFFICIENT:    AdjExt = "_cmz";      break;
      case EFFICIENCY:              AdjExt = "_eff";      break;
      case EQUIVALENT_AREA:         AdjExt = "_ea";       break;
      case NEARFIELD_PRESSURE:      AdjExt = "_nfp";      break;
      case FORCE_X_COEFFICIENT:     AdjExt = "_cfx";      break;
      case FORCE_Y_COEFFICIENT:     AdjExt = "_cfy";      break;
      case FORCE_Z_COEFFICIENT:     AdjExt = "_cfz";      break;
      case THRUST_COEFFICIENT:      AdjExt = "_ct";       break;
      case TORQUE_COEFFICIENT:      AdjExt = "_cq";       break;
      case TOTAL_HEATFLUX:          AdjExt = "_totheat";  break;
      case MAXIMUM_HEATFLUX:        AdjExt = "_maxheat";  break;
      case FIGURE_OF_MERIT:         AdjExt = "_merit";    break;
      case FREE_SURFACE:            AdjExt = "_fs";       break;
      case AVG_TOTAL_PRESSURE:      AdjExt = "_pt";       break;
      case AVG_OUTLET_PRESSURE:     AdjExt = "_pe";       break;
      case MASS_FLOW_RATE:          AdjExt = "_mfr";       break;
      case OUTFLOW_GENERALIZED:     AdjExt = "_chn";       break;
      }
    }
    else{
      AdjExt = "_combo";
    }
    Filename.append(AdjExt);

    /*--- Lastly, add the .dat extension ---*/
    Filename.append(".dat");

  }

  return Filename;
}

unsigned short CConfig::GetContainerPosition(unsigned short val_eqsystem) {

  switch (val_eqsystem) {
    case RUNTIME_FLOW_SYS:      return FLOW_SOL;
    case RUNTIME_TURB_SYS:      return TURB_SOL;
    case RUNTIME_TRANS_SYS:     return TRANS_SOL;
    case RUNTIME_POISSON_SYS:   return POISSON_SOL;
    case RUNTIME_WAVE_SYS:      return WAVE_SOL;
    case RUNTIME_HEAT_SYS:      return HEAT_SOL;
    case RUNTIME_FEA_SYS:       return FEA_SOL;
    case RUNTIME_ADJPOT_SYS:    return ADJFLOW_SOL;
    case RUNTIME_ADJFLOW_SYS:   return ADJFLOW_SOL;
    case RUNTIME_ADJTURB_SYS:   return ADJTURB_SOL;
    case RUNTIME_ADJFEA_SYS:    return ADJFEA_SOL;
    case RUNTIME_MULTIGRID_SYS: return 0;
  }
  return 0;
}

void CConfig::SetKind_ConvNumScheme(unsigned short val_kind_convnumscheme,
                                    unsigned short val_kind_centered, unsigned short val_kind_upwind,
                                    unsigned short val_kind_slopelimit, unsigned short val_order_spatial_int) {

  Kind_ConvNumScheme = val_kind_convnumscheme;
  Kind_Centered = val_kind_centered;
  Kind_Upwind = val_kind_upwind;
  Kind_SlopeLimit = val_kind_slopelimit;
  SpatialOrder = val_order_spatial_int;

}

void CConfig::SetGlobalParam(unsigned short val_solver,
                             unsigned short val_system,
                             unsigned long val_extiter) {

  /*--- Set the simulation global time ---*/
  Current_UnstTime = static_cast<su2double>(val_extiter)*Delta_UnstTime;
  Current_UnstTimeND = static_cast<su2double>(val_extiter)*Delta_UnstTimeND;

  /*--- Set the solver methods ---*/
  switch (val_solver) {
    case EULER:
      if (val_system == RUNTIME_FLOW_SYS) {
        SetKind_ConvNumScheme(Kind_ConvNumScheme_Flow, Kind_Centered_Flow,
                              Kind_Upwind_Flow, Kind_SlopeLimit_Flow,
                              SpatialOrder_Flow);
        SetKind_TimeIntScheme(Kind_TimeIntScheme_Flow);
      }
      break;
    case NAVIER_STOKES:
      if (val_system == RUNTIME_FLOW_SYS) {
        SetKind_ConvNumScheme(Kind_ConvNumScheme_Flow, Kind_Centered_Flow,
                              Kind_Upwind_Flow, Kind_SlopeLimit_Flow,
                              SpatialOrder_Flow);
        SetKind_TimeIntScheme(Kind_TimeIntScheme_Flow);
      }
      break;
    case RANS:
      if (val_system == RUNTIME_FLOW_SYS) {
        SetKind_ConvNumScheme(Kind_ConvNumScheme_Flow, Kind_Centered_Flow,
                              Kind_Upwind_Flow, Kind_SlopeLimit_Flow,
                              SpatialOrder_Flow);
        SetKind_TimeIntScheme(Kind_TimeIntScheme_Flow);
      }
      if (val_system == RUNTIME_TURB_SYS) {
        SetKind_ConvNumScheme(Kind_ConvNumScheme_Turb, Kind_Centered_Turb,
                              Kind_Upwind_Turb, Kind_SlopeLimit_Turb,
                              SpatialOrder_Turb);
        SetKind_TimeIntScheme(Kind_TimeIntScheme_Turb);
      }
      if (val_system == RUNTIME_TRANS_SYS) {
        SetKind_ConvNumScheme(Kind_ConvNumScheme_Turb, Kind_Centered_Turb,
                              Kind_Upwind_Turb, Kind_SlopeLimit_Turb,
                              SpatialOrder_Turb);
        SetKind_TimeIntScheme(Kind_TimeIntScheme_Turb);
      }
      break;
    case ADJ_EULER:
      if (val_system == RUNTIME_FLOW_SYS) {
        SetKind_ConvNumScheme(Kind_ConvNumScheme_Flow, Kind_Centered_Flow,
                              Kind_Upwind_Flow, Kind_SlopeLimit_Flow,
                              SpatialOrder_Flow);
        SetKind_TimeIntScheme(Kind_TimeIntScheme_Flow);
      }
      if (val_system == RUNTIME_ADJFLOW_SYS) {
        SetKind_ConvNumScheme(Kind_ConvNumScheme_AdjFlow, Kind_Centered_AdjFlow,
                              Kind_Upwind_AdjFlow, Kind_SlopeLimit_AdjFlow,
                              SpatialOrder_AdjFlow);
        SetKind_TimeIntScheme(Kind_TimeIntScheme_AdjFlow);
      }
      break;
    case ADJ_NAVIER_STOKES:
      if (val_system == RUNTIME_FLOW_SYS) {
        SetKind_ConvNumScheme(Kind_ConvNumScheme_Flow, Kind_Centered_Flow,
                              Kind_Upwind_Flow, Kind_SlopeLimit_Flow,
                              SpatialOrder_Flow);
        SetKind_TimeIntScheme(Kind_TimeIntScheme_Flow);
      }
      if (val_system == RUNTIME_ADJFLOW_SYS) {
        SetKind_ConvNumScheme(Kind_ConvNumScheme_AdjFlow, Kind_Centered_AdjFlow,
                              Kind_Upwind_AdjFlow, Kind_SlopeLimit_AdjFlow,
                              SpatialOrder_AdjFlow);
        SetKind_TimeIntScheme(Kind_TimeIntScheme_AdjFlow);
      }
      break;
    case ADJ_RANS:
      if (val_system == RUNTIME_FLOW_SYS) {
        SetKind_ConvNumScheme(Kind_ConvNumScheme_Flow, Kind_Centered_Flow,
                              Kind_Upwind_Flow, Kind_SlopeLimit_Flow,
                              SpatialOrder_Flow);
        SetKind_TimeIntScheme(Kind_TimeIntScheme_Flow);
      }
      if (val_system == RUNTIME_ADJFLOW_SYS) {
        SetKind_ConvNumScheme(Kind_ConvNumScheme_AdjFlow, Kind_Centered_AdjFlow,
                              Kind_Upwind_AdjFlow, Kind_SlopeLimit_AdjFlow,
                              SpatialOrder_AdjFlow);
        SetKind_TimeIntScheme(Kind_TimeIntScheme_AdjFlow);
      }
      if (val_system == RUNTIME_TURB_SYS) {
        SetKind_ConvNumScheme(Kind_ConvNumScheme_Turb, Kind_Centered_Turb,
                              Kind_Upwind_Turb, Kind_SlopeLimit_Turb,
                              SpatialOrder_Turb);
        SetKind_TimeIntScheme(Kind_TimeIntScheme_Turb);
      }
      if (val_system == RUNTIME_ADJTURB_SYS) {
        SetKind_ConvNumScheme(Kind_ConvNumScheme_AdjTurb, Kind_Centered_AdjTurb,
                              Kind_Upwind_AdjTurb, Kind_SlopeLimit_AdjTurb,
                              SpatialOrder_AdjTurb);
        SetKind_TimeIntScheme(Kind_TimeIntScheme_AdjTurb);
      }
      break;
    case POISSON_EQUATION:
      if (val_system == RUNTIME_POISSON_SYS) {
        SetKind_ConvNumScheme(NONE, NONE, NONE, NONE, NONE);
        SetKind_TimeIntScheme(Kind_TimeIntScheme_Poisson);
      }
      break;
    case WAVE_EQUATION:
      if (val_system == RUNTIME_WAVE_SYS) {
        SetKind_ConvNumScheme(NONE, NONE, NONE, NONE, NONE);
        SetKind_TimeIntScheme(Kind_TimeIntScheme_Wave);
      }
      break;
    case HEAT_EQUATION:
      if (val_system == RUNTIME_HEAT_SYS) {
        SetKind_ConvNumScheme(NONE, NONE, NONE, NONE, NONE);
        SetKind_TimeIntScheme(Kind_TimeIntScheme_Heat);
      }
      break;
    case FEM_ELASTICITY:

      Current_DynTime = static_cast<su2double>(val_extiter)*Delta_DynTime;

      if (val_system == RUNTIME_FEA_SYS) {
        SetKind_ConvNumScheme(NONE, NONE, NONE, NONE, NONE);
        SetKind_TimeIntScheme(Kind_TimeIntScheme_FEA);
      }
      break;
    case ADJ_ELASTICITY:

      Current_DynTime = static_cast<su2double>(val_extiter)*Delta_DynTime;

      if (val_system == RUNTIME_FEA_SYS) {
        SetKind_ConvNumScheme(NONE, NONE, NONE, NONE, NONE);
        SetKind_TimeIntScheme(Kind_TimeIntScheme_FEA);
      }
      break;
  }
}

su2double* CConfig::GetPeriodicRotCenter(string val_marker) {
  unsigned short iMarker_PerBound;
  for (iMarker_PerBound = 0; iMarker_PerBound < nMarker_PerBound; iMarker_PerBound++)
    if (Marker_PerBound[iMarker_PerBound] == val_marker) break;
  return Periodic_RotCenter[iMarker_PerBound];
}

su2double* CConfig::GetPeriodicRotAngles(string val_marker) {
  unsigned short iMarker_PerBound;
  for (iMarker_PerBound = 0; iMarker_PerBound < nMarker_PerBound; iMarker_PerBound++)
    if (Marker_PerBound[iMarker_PerBound] == val_marker) break;
  return Periodic_RotAngles[iMarker_PerBound];
}

su2double* CConfig::GetPeriodicTranslation(string val_marker) {
  unsigned short iMarker_PerBound;
  for (iMarker_PerBound = 0; iMarker_PerBound < nMarker_PerBound; iMarker_PerBound++)
    if (Marker_PerBound[iMarker_PerBound] == val_marker) break;
  return Periodic_Translation[iMarker_PerBound];
}

unsigned short CConfig::GetMarker_Periodic_Donor(string val_marker) {
  unsigned short iMarker_PerBound, jMarker_PerBound, kMarker_All;

  /*--- Find the marker for this periodic boundary. ---*/
  for (iMarker_PerBound = 0; iMarker_PerBound < nMarker_PerBound; iMarker_PerBound++)
    if (Marker_PerBound[iMarker_PerBound] == val_marker) break;

  /*--- Find corresponding donor. ---*/
  for (jMarker_PerBound = 0; jMarker_PerBound < nMarker_PerBound; jMarker_PerBound++)
    if (Marker_PerBound[jMarker_PerBound] == Marker_PerDonor[iMarker_PerBound]) break;

  /*--- Find and return global marker index for donor boundary. ---*/
  for (kMarker_All = 0; kMarker_All < nMarker_CfgFile; kMarker_All++)
    if (Marker_PerBound[jMarker_PerBound] == Marker_All_TagBound[kMarker_All]) break;

  return kMarker_All;
}

su2double CConfig::GetActDisk_NetThrust(string val_marker) {
  unsigned short iMarker_ActDisk;
  for (iMarker_ActDisk = 0; iMarker_ActDisk < nMarker_ActDiskInlet; iMarker_ActDisk++)
    if ((Marker_ActDiskInlet[iMarker_ActDisk] == val_marker) ||
        (Marker_ActDiskOutlet[iMarker_ActDisk] == val_marker)) break;
  return ActDisk_NetThrust[iMarker_ActDisk];
}

su2double CConfig::GetActDisk_Power(string val_marker) {
  unsigned short iMarker_ActDisk;
  for (iMarker_ActDisk = 0; iMarker_ActDisk < nMarker_ActDiskInlet; iMarker_ActDisk++)
    if ((Marker_ActDiskInlet[iMarker_ActDisk] == val_marker) ||
        (Marker_ActDiskOutlet[iMarker_ActDisk] == val_marker)) break;
  return ActDisk_Power[iMarker_ActDisk];
}

su2double CConfig::GetActDisk_MassFlow(string val_marker) {
  unsigned short iMarker_ActDisk;
  for (iMarker_ActDisk = 0; iMarker_ActDisk < nMarker_ActDiskInlet; iMarker_ActDisk++)
    if ((Marker_ActDiskInlet[iMarker_ActDisk] == val_marker) ||
        (Marker_ActDiskOutlet[iMarker_ActDisk] == val_marker)) break;
  return ActDisk_MassFlow[iMarker_ActDisk];
}

su2double CConfig::GetActDisk_Mach(string val_marker) {
  unsigned short iMarker_ActDisk;
  for (iMarker_ActDisk = 0; iMarker_ActDisk < nMarker_ActDiskInlet; iMarker_ActDisk++)
    if ((Marker_ActDiskInlet[iMarker_ActDisk] == val_marker) ||
        (Marker_ActDiskOutlet[iMarker_ActDisk] == val_marker)) break;
  return ActDisk_Mach[iMarker_ActDisk];
}

su2double CConfig::GetActDisk_Force(string val_marker) {
  unsigned short iMarker_ActDisk;
  for (iMarker_ActDisk = 0; iMarker_ActDisk < nMarker_ActDiskInlet; iMarker_ActDisk++)
    if ((Marker_ActDiskInlet[iMarker_ActDisk] == val_marker) ||
        (Marker_ActDiskOutlet[iMarker_ActDisk] == val_marker)) break;
  return ActDisk_Force[iMarker_ActDisk];
}

su2double CConfig::GetActDisk_BCThrust(string val_marker) {
  unsigned short iMarker_ActDisk;
  for (iMarker_ActDisk = 0; iMarker_ActDisk < nMarker_ActDiskInlet; iMarker_ActDisk++)
    if ((Marker_ActDiskInlet[iMarker_ActDisk] == val_marker) ||
        (Marker_ActDiskOutlet[iMarker_ActDisk] == val_marker)) break;
  return ActDisk_BCThrust[iMarker_ActDisk];
}

su2double CConfig::GetActDisk_BCThrust_Old(string val_marker) {
  unsigned short iMarker_ActDisk;
  for (iMarker_ActDisk = 0; iMarker_ActDisk < nMarker_ActDiskInlet; iMarker_ActDisk++)
    if ((Marker_ActDiskInlet[iMarker_ActDisk] == val_marker) ||
        (Marker_ActDiskOutlet[iMarker_ActDisk] == val_marker)) break;
  return ActDisk_BCThrust_Old[iMarker_ActDisk];
}

void CConfig::SetActDisk_BCThrust(string val_marker, su2double val_actdisk_bcthrust) {
  unsigned short iMarker_ActDisk;
  for (iMarker_ActDisk = 0; iMarker_ActDisk < nMarker_ActDiskInlet; iMarker_ActDisk++)
    if ((Marker_ActDiskInlet[iMarker_ActDisk] == val_marker) ||
        (Marker_ActDiskOutlet[iMarker_ActDisk] == val_marker)) break;
  ActDisk_BCThrust[iMarker_ActDisk] = val_actdisk_bcthrust;
}

void CConfig::SetActDisk_BCThrust_Old(string val_marker, su2double val_actdisk_bcthrust_old) {
  unsigned short iMarker_ActDisk;
  for (iMarker_ActDisk = 0; iMarker_ActDisk < nMarker_ActDiskInlet; iMarker_ActDisk++)
    if ((Marker_ActDiskInlet[iMarker_ActDisk] == val_marker) ||
        (Marker_ActDiskOutlet[iMarker_ActDisk] == val_marker)) break;
  ActDisk_BCThrust_Old[iMarker_ActDisk] = val_actdisk_bcthrust_old;
}

su2double CConfig::GetActDisk_Area(string val_marker) {
  unsigned short iMarker_ActDisk;
  for (iMarker_ActDisk = 0; iMarker_ActDisk < nMarker_ActDiskInlet; iMarker_ActDisk++)
    if ((Marker_ActDiskInlet[iMarker_ActDisk] == val_marker) ||
        (Marker_ActDiskOutlet[iMarker_ActDisk] == val_marker)) break;
  return ActDisk_Area[iMarker_ActDisk];
}

su2double CConfig::GetActDisk_ReverseMassFlow(string val_marker) {
  unsigned short iMarker_ActDisk;
  for (iMarker_ActDisk = 0; iMarker_ActDisk < nMarker_ActDiskInlet; iMarker_ActDisk++)
    if ((Marker_ActDiskInlet[iMarker_ActDisk] == val_marker) ||
        (Marker_ActDiskOutlet[iMarker_ActDisk] == val_marker)) break;
  return ActDisk_ReverseMassFlow[iMarker_ActDisk];
}

su2double CConfig::GetActDisk_PressJump(string val_marker, unsigned short val_value) {
  unsigned short iMarker_ActDisk;
  for (iMarker_ActDisk = 0; iMarker_ActDisk < nMarker_ActDiskInlet; iMarker_ActDisk++)
    if ((Marker_ActDiskInlet[iMarker_ActDisk] == val_marker) ||
        (Marker_ActDiskOutlet[iMarker_ActDisk] == val_marker)) break;
  return ActDisk_PressJump[iMarker_ActDisk][val_value];
}

su2double CConfig::GetActDisk_TempJump(string val_marker, unsigned short val_value) {
  unsigned short iMarker_ActDisk;
  for (iMarker_ActDisk = 0; iMarker_ActDisk < nMarker_ActDiskInlet; iMarker_ActDisk++)
    if ((Marker_ActDiskInlet[iMarker_ActDisk] == val_marker) ||
        (Marker_ActDiskOutlet[iMarker_ActDisk] == val_marker)) break;
  return ActDisk_TempJump[iMarker_ActDisk][val_value];;
}

su2double CConfig::GetActDisk_Omega(string val_marker, unsigned short val_value) {
  unsigned short iMarker_ActDisk;
  for (iMarker_ActDisk = 0; iMarker_ActDisk < nMarker_ActDiskInlet; iMarker_ActDisk++)
    if ((Marker_ActDiskInlet[iMarker_ActDisk] == val_marker) ||
        (Marker_ActDiskOutlet[iMarker_ActDisk] == val_marker)) break;
  return ActDisk_Omega[iMarker_ActDisk][val_value];;
}

unsigned short CConfig::GetMarker_CfgFile_ActDiskOutlet(string val_marker) {
  unsigned short iMarker_ActDisk, kMarker_All;
  
  /*--- Find the marker for this actuator disk inlet. ---*/
  
  for (iMarker_ActDisk = 0; iMarker_ActDisk < nMarker_ActDiskInlet; iMarker_ActDisk++)
    if (Marker_ActDiskInlet[iMarker_ActDisk] == val_marker) break;
  
  /*--- Find and return global marker index for the actuator disk outlet. ---*/
  
  for (kMarker_All = 0; kMarker_All < nMarker_CfgFile; kMarker_All++)
    if (Marker_ActDiskOutlet[iMarker_ActDisk] == Marker_CfgFile_TagBound[kMarker_All]) break;
  
  return kMarker_All;
}

unsigned short CConfig::GetMarker_CfgFile_EngineExhaust(string val_marker) {
  unsigned short iMarker_Engine, kMarker_All;
  
  /*--- Find the marker for this engine inflow. ---*/
  
  for (iMarker_Engine = 0; iMarker_Engine < nMarker_EngineInflow; iMarker_Engine++)
    if (Marker_EngineInflow[iMarker_Engine] == val_marker) break;
  
  /*--- Find and return global marker index for the engine exhaust. ---*/
  
  for (kMarker_All = 0; kMarker_All < nMarker_CfgFile; kMarker_All++)
    if (Marker_EngineExhaust[iMarker_Engine] == Marker_CfgFile_TagBound[kMarker_All]) break;
  
  return kMarker_All;
}

void CConfig::SetnPeriodicIndex(unsigned short val_index) {

  /*--- Store total number of transformations. ---*/
  nPeriodic_Index = val_index;

  /*--- Allocate memory for centers, angles, translations. ---*/
  Periodic_Center    = new su2double*[nPeriodic_Index];
  Periodic_Rotation  = new su2double*[nPeriodic_Index];
  Periodic_Translate = new su2double*[nPeriodic_Index];
  
  for (unsigned long i = 0; i < nPeriodic_Index; i++) {
    Periodic_Center[i]    = new su2double[3];
    Periodic_Rotation[i]  = new su2double[3];
    Periodic_Translate[i] = new su2double[3];
  }
  
}

unsigned short CConfig::GetMarker_Moving(string val_marker) {
  unsigned short iMarker_Moving;

  /*--- Find the marker for this moving boundary. ---*/
  for (iMarker_Moving = 0; iMarker_Moving < nMarker_Moving; iMarker_Moving++)
    if (Marker_Moving[iMarker_Moving] == val_marker) break;

  return iMarker_Moving;
}

su2double CConfig::GetDirichlet_Value(string val_marker) {
  unsigned short iMarker_Dirichlet;
  for (iMarker_Dirichlet = 0; iMarker_Dirichlet < nMarker_Dirichlet; iMarker_Dirichlet++)
    if (Marker_Dirichlet[iMarker_Dirichlet] == val_marker) break;
  return Dirichlet_Value[iMarker_Dirichlet];
}

bool CConfig::GetDirichlet_Boundary(string val_marker) {
  unsigned short iMarker_Dirichlet;
  bool Dirichlet = false;
  for (iMarker_Dirichlet = 0; iMarker_Dirichlet < nMarker_Dirichlet; iMarker_Dirichlet++)
    if (Marker_Dirichlet[iMarker_Dirichlet] == val_marker) {
      Dirichlet = true;
      break;
    }
  return Dirichlet;
}

su2double CConfig::GetExhaust_Temperature_Target(string val_marker) {
  unsigned short iMarker_EngineExhaust;
  for (iMarker_EngineExhaust = 0; iMarker_EngineExhaust < nMarker_EngineExhaust; iMarker_EngineExhaust++)
    if (Marker_EngineExhaust[iMarker_EngineExhaust] == val_marker) break;
  return Exhaust_Temperature_Target[iMarker_EngineExhaust];
}

su2double CConfig::GetExhaust_Pressure_Target(string val_marker) {
  unsigned short iMarker_EngineExhaust;
  for (iMarker_EngineExhaust = 0; iMarker_EngineExhaust < nMarker_EngineExhaust; iMarker_EngineExhaust++)
    if (Marker_EngineExhaust[iMarker_EngineExhaust] == val_marker) break;
  return Exhaust_Pressure_Target[iMarker_EngineExhaust];
}

su2double CConfig::GetInlet_Ttotal(string val_marker) {
  unsigned short iMarker_Inlet;
  for (iMarker_Inlet = 0; iMarker_Inlet < nMarker_Inlet; iMarker_Inlet++)
    if (Marker_Inlet[iMarker_Inlet] == val_marker) break;
  return Inlet_Ttotal[iMarker_Inlet];
}

su2double CConfig::GetInlet_Ptotal(string val_marker) {
  unsigned short iMarker_Inlet;
  for (iMarker_Inlet = 0; iMarker_Inlet < nMarker_Inlet; iMarker_Inlet++)
    if (Marker_Inlet[iMarker_Inlet] == val_marker) break;
  return Inlet_Ptotal[iMarker_Inlet];
}

su2double* CConfig::GetInlet_FlowDir(string val_marker) {
  unsigned short iMarker_Inlet;
  for (iMarker_Inlet = 0; iMarker_Inlet < nMarker_Inlet; iMarker_Inlet++)
    if (Marker_Inlet[iMarker_Inlet] == val_marker) break;
  return Inlet_FlowDir[iMarker_Inlet];
}

su2double CConfig::GetInlet_Temperature(string val_marker) {
  unsigned short iMarker_Supersonic_Inlet;
  for (iMarker_Supersonic_Inlet = 0; iMarker_Supersonic_Inlet < nMarker_Supersonic_Inlet; iMarker_Supersonic_Inlet++)
    if (Marker_Supersonic_Inlet[iMarker_Supersonic_Inlet] == val_marker) break;
  return Inlet_Temperature[iMarker_Supersonic_Inlet];
}

su2double CConfig::GetInlet_Pressure(string val_marker) {
  unsigned short iMarker_Supersonic_Inlet;
  for (iMarker_Supersonic_Inlet = 0; iMarker_Supersonic_Inlet < nMarker_Supersonic_Inlet; iMarker_Supersonic_Inlet++)
    if (Marker_Supersonic_Inlet[iMarker_Supersonic_Inlet] == val_marker) break;
  return Inlet_Pressure[iMarker_Supersonic_Inlet];
}

su2double* CConfig::GetInlet_Velocity(string val_marker) {
  unsigned short iMarker_Supersonic_Inlet;
  for (iMarker_Supersonic_Inlet = 0; iMarker_Supersonic_Inlet < nMarker_Supersonic_Inlet; iMarker_Supersonic_Inlet++)
    if (Marker_Supersonic_Inlet[iMarker_Supersonic_Inlet] == val_marker) break;
  return Inlet_Velocity[iMarker_Supersonic_Inlet];
}

su2double CConfig::GetOutlet_Pressure(string val_marker) {
  unsigned short iMarker_Outlet;
  for (iMarker_Outlet = 0; iMarker_Outlet < nMarker_Outlet; iMarker_Outlet++)
    if (Marker_Outlet[iMarker_Outlet] == val_marker) break;
  return Outlet_Pressure[iMarker_Outlet];
}

su2double CConfig::GetRiemann_Var1(string val_marker) {
  unsigned short iMarker_Riemann;
  for (iMarker_Riemann = 0; iMarker_Riemann < nMarker_Riemann; iMarker_Riemann++)
    if (Marker_Riemann[iMarker_Riemann] == val_marker) break;
  return Riemann_Var1[iMarker_Riemann];
}

su2double CConfig::GetRiemann_Var2(string val_marker) {
  unsigned short iMarker_Riemann;
  for (iMarker_Riemann = 0; iMarker_Riemann < nMarker_Riemann; iMarker_Riemann++)
    if (Marker_Riemann[iMarker_Riemann] == val_marker) break;
  return Riemann_Var2[iMarker_Riemann];
}

su2double* CConfig::GetRiemann_FlowDir(string val_marker) {
  unsigned short iMarker_Riemann;
  for (iMarker_Riemann = 0; iMarker_Riemann < nMarker_Riemann; iMarker_Riemann++)
    if (Marker_Riemann[iMarker_Riemann] == val_marker) break;
  return Riemann_FlowDir[iMarker_Riemann];
}

unsigned short CConfig::GetKind_Data_Riemann(string val_marker) {
  unsigned short iMarker_Riemann;
  for (iMarker_Riemann = 0; iMarker_Riemann < nMarker_Riemann; iMarker_Riemann++)
    if (Marker_Riemann[iMarker_Riemann] == val_marker) break;
  return Kind_Data_Riemann[iMarker_Riemann];
}


su2double CConfig::GetNRBC_Var1(string val_marker) {
  unsigned short iMarker_NRBC;
  for (iMarker_NRBC = 0; iMarker_NRBC < nMarker_NRBC; iMarker_NRBC++)
    if (Marker_NRBC[iMarker_NRBC] == val_marker) break;
  return NRBC_Var1[iMarker_NRBC];
}

su2double CConfig::GetNRBC_Var2(string val_marker) {
  unsigned short iMarker_NRBC;
  for (iMarker_NRBC = 0; iMarker_NRBC < nMarker_NRBC; iMarker_NRBC++)
    if (Marker_NRBC[iMarker_NRBC] == val_marker) break;
  return NRBC_Var2[iMarker_NRBC];
}

su2double* CConfig::GetNRBC_FlowDir(string val_marker) {
  unsigned short iMarker_NRBC;
  for (iMarker_NRBC = 0; iMarker_NRBC < nMarker_NRBC; iMarker_NRBC++)
    if (Marker_NRBC[iMarker_NRBC] == val_marker) break;
  return NRBC_FlowDir[iMarker_NRBC];
}

unsigned short CConfig::GetKind_Data_NRBC(string val_marker) {
  unsigned short iMarker_NRBC;
  for (iMarker_NRBC = 0; iMarker_NRBC < nMarker_NRBC; iMarker_NRBC++)
    if (Marker_NRBC[iMarker_NRBC] == val_marker) break;
  return Kind_Data_NRBC[iMarker_NRBC];
}


su2double CConfig::GetIsothermal_Temperature(string val_marker) {

  unsigned short iMarker_Isothermal = 0;

  if (nMarker_Isothermal > 0) {
    for (iMarker_Isothermal = 0; iMarker_Isothermal < nMarker_Isothermal; iMarker_Isothermal++)
      if (Marker_Isothermal[iMarker_Isothermal] == val_marker) break;
  }

  return Isothermal_Temperature[iMarker_Isothermal];
}

su2double CConfig::GetWall_HeatFlux(string val_marker) {
  unsigned short iMarker_HeatFlux = 0;

  if (nMarker_HeatFlux > 0) {
  for (iMarker_HeatFlux = 0; iMarker_HeatFlux < nMarker_HeatFlux; iMarker_HeatFlux++)
    if (Marker_HeatFlux[iMarker_HeatFlux] == val_marker) break;
  }

  return Heat_Flux[iMarker_HeatFlux];
}

su2double CConfig::GetEngineInflow_Target(string val_marker) {
  unsigned short iMarker_EngineInflow;
  for (iMarker_EngineInflow = 0; iMarker_EngineInflow < nMarker_EngineInflow; iMarker_EngineInflow++)
    if (Marker_EngineInflow[iMarker_EngineInflow] == val_marker) break;
  return EngineInflow_Target[iMarker_EngineInflow];
}

su2double CConfig::GetInflow_Pressure(string val_marker) {
  unsigned short iMarker_EngineInflow;
  for (iMarker_EngineInflow = 0; iMarker_EngineInflow < nMarker_EngineInflow; iMarker_EngineInflow++)
    if (Marker_EngineInflow[iMarker_EngineInflow] == val_marker) break;
  return Inflow_Pressure[iMarker_EngineInflow];
}

su2double CConfig::GetInflow_MassFlow(string val_marker) {
  unsigned short iMarker_EngineInflow;
  for (iMarker_EngineInflow = 0; iMarker_EngineInflow < nMarker_EngineInflow; iMarker_EngineInflow++)
    if (Marker_EngineInflow[iMarker_EngineInflow] == val_marker) break;
  return Inflow_MassFlow[iMarker_EngineInflow];
}

su2double CConfig::GetInflow_ReverseMassFlow(string val_marker) {
  unsigned short iMarker_EngineInflow;
  for (iMarker_EngineInflow = 0; iMarker_EngineInflow < nMarker_EngineInflow; iMarker_EngineInflow++)
    if (Marker_EngineInflow[iMarker_EngineInflow] == val_marker) break;
  return Inflow_ReverseMassFlow[iMarker_EngineInflow];
}

su2double CConfig::GetInflow_TotalPressure(string val_marker) {
  unsigned short iMarker_EngineInflow;
  for (iMarker_EngineInflow = 0; iMarker_EngineInflow < nMarker_EngineInflow; iMarker_EngineInflow++)
    if (Marker_EngineInflow[iMarker_EngineInflow] == val_marker) break;
  return Inflow_TotalPressure[iMarker_EngineInflow];
}

su2double CConfig::GetInflow_Temperature(string val_marker) {
  unsigned short iMarker_EngineInflow;
  for (iMarker_EngineInflow = 0; iMarker_EngineInflow < nMarker_EngineInflow; iMarker_EngineInflow++)
    if (Marker_EngineInflow[iMarker_EngineInflow] == val_marker) break;
  return Inflow_Temperature[iMarker_EngineInflow];
}

su2double CConfig::GetInflow_TotalTemperature(string val_marker) {
  unsigned short iMarker_EngineInflow;
  for (iMarker_EngineInflow = 0; iMarker_EngineInflow < nMarker_EngineInflow; iMarker_EngineInflow++)
    if (Marker_EngineInflow[iMarker_EngineInflow] == val_marker) break;
  return Inflow_TotalTemperature[iMarker_EngineInflow];
}

su2double CConfig::GetInflow_RamDrag(string val_marker) {
  unsigned short iMarker_EngineInflow;
  for (iMarker_EngineInflow = 0; iMarker_EngineInflow < nMarker_EngineInflow; iMarker_EngineInflow++)
    if (Marker_EngineInflow[iMarker_EngineInflow] == val_marker) break;
  return Inflow_RamDrag[iMarker_EngineInflow];
}

su2double CConfig::GetInflow_Force(string val_marker) {
  unsigned short iMarker_EngineInflow;
  for (iMarker_EngineInflow = 0; iMarker_EngineInflow < nMarker_EngineInflow; iMarker_EngineInflow++)
    if (Marker_EngineInflow[iMarker_EngineInflow] == val_marker) break;
  return Inflow_Force[iMarker_EngineInflow];
}

su2double CConfig::GetInflow_Power(string val_marker) {
  unsigned short iMarker_EngineInflow;
  for (iMarker_EngineInflow = 0; iMarker_EngineInflow < nMarker_EngineInflow; iMarker_EngineInflow++)
    if (Marker_EngineInflow[iMarker_EngineInflow] == val_marker) break;
  return Inflow_Power[iMarker_EngineInflow];
}

su2double CConfig::GetInflow_Mach(string val_marker) {
  unsigned short iMarker_EngineInflow;
  for (iMarker_EngineInflow = 0; iMarker_EngineInflow < nMarker_EngineInflow; iMarker_EngineInflow++)
    if (Marker_EngineInflow[iMarker_EngineInflow] == val_marker) break;
  return Inflow_Mach[iMarker_EngineInflow];
}

su2double CConfig::GetExhaust_Pressure(string val_marker) {
  unsigned short iMarker_EngineExhaust;
  for (iMarker_EngineExhaust = 0; iMarker_EngineExhaust < nMarker_EngineExhaust; iMarker_EngineExhaust++)
    if (Marker_EngineExhaust[iMarker_EngineExhaust] == val_marker) break;
  return Exhaust_Pressure[iMarker_EngineExhaust];
}

su2double CConfig::GetExhaust_Temperature(string val_marker) {
  unsigned short iMarker_EngineExhaust;
  for (iMarker_EngineExhaust = 0; iMarker_EngineExhaust < nMarker_EngineExhaust; iMarker_EngineExhaust++)
    if (Marker_EngineExhaust[iMarker_EngineExhaust] == val_marker) break;
  return Exhaust_Temperature[iMarker_EngineExhaust];
}

su2double CConfig::GetExhaust_MassFlow(string val_marker) {
  unsigned short iMarker_EngineExhaust;
  for (iMarker_EngineExhaust = 0; iMarker_EngineExhaust < nMarker_EngineExhaust; iMarker_EngineExhaust++)
    if (Marker_EngineExhaust[iMarker_EngineExhaust] == val_marker) break;
  return Exhaust_MassFlow[iMarker_EngineExhaust];
}

su2double CConfig::GetExhaust_TotalPressure(string val_marker) {
  unsigned short iMarker_EngineExhaust;
  for (iMarker_EngineExhaust = 0; iMarker_EngineExhaust < nMarker_EngineExhaust; iMarker_EngineExhaust++)
    if (Marker_EngineExhaust[iMarker_EngineExhaust] == val_marker) break;
  return Exhaust_TotalPressure[iMarker_EngineExhaust];
}

su2double CConfig::GetExhaust_TotalTemperature(string val_marker) {
  unsigned short iMarker_EngineExhaust;
  for (iMarker_EngineExhaust = 0; iMarker_EngineExhaust < nMarker_EngineExhaust; iMarker_EngineExhaust++)
    if (Marker_EngineExhaust[iMarker_EngineExhaust] == val_marker) break;
  return Exhaust_TotalTemperature[iMarker_EngineExhaust];
}

su2double CConfig::GetExhaust_GrossThrust(string val_marker) {
  unsigned short iMarker_EngineExhaust;
  for (iMarker_EngineExhaust = 0; iMarker_EngineExhaust < nMarker_EngineExhaust; iMarker_EngineExhaust++)
    if (Marker_EngineExhaust[iMarker_EngineExhaust] == val_marker) break;
  return Exhaust_GrossThrust[iMarker_EngineExhaust];
}

su2double CConfig::GetExhaust_Force(string val_marker) {
  unsigned short iMarker_EngineExhaust;
  for (iMarker_EngineExhaust = 0; iMarker_EngineExhaust < nMarker_EngineExhaust; iMarker_EngineExhaust++)
    if (Marker_EngineExhaust[iMarker_EngineExhaust] == val_marker) break;
  return Exhaust_Force[iMarker_EngineExhaust];
}

su2double CConfig::GetExhaust_Power(string val_marker) {
  unsigned short iMarker_EngineExhaust;
  for (iMarker_EngineExhaust = 0; iMarker_EngineExhaust < nMarker_EngineExhaust; iMarker_EngineExhaust++)
    if (Marker_EngineExhaust[iMarker_EngineExhaust] == val_marker) break;
  return Exhaust_Power[iMarker_EngineExhaust];
}

su2double CConfig::GetActDiskInlet_Pressure(string val_marker) {
  unsigned short iMarker_ActDiskInlet;
  for (iMarker_ActDiskInlet = 0; iMarker_ActDiskInlet < nMarker_ActDiskInlet; iMarker_ActDiskInlet++)
    if (Marker_ActDiskInlet[iMarker_ActDiskInlet] == val_marker) break;
  return ActDiskInlet_Pressure[iMarker_ActDiskInlet];
}

su2double CConfig::GetActDiskInlet_TotalPressure(string val_marker) {
  unsigned short iMarker_ActDiskInlet;
  for (iMarker_ActDiskInlet = 0; iMarker_ActDiskInlet < nMarker_ActDiskInlet; iMarker_ActDiskInlet++)
    if (Marker_ActDiskInlet[iMarker_ActDiskInlet] == val_marker) break;
  return ActDiskInlet_TotalPressure[iMarker_ActDiskInlet];
}

su2double CConfig::GetActDiskInlet_RamDrag(string val_marker) {
  unsigned short iMarker_ActDiskInlet;
  for (iMarker_ActDiskInlet = 0; iMarker_ActDiskInlet < nMarker_ActDiskInlet; iMarker_ActDiskInlet++)
    if (Marker_ActDiskInlet[iMarker_ActDiskInlet] == val_marker) break;
  return ActDiskInlet_RamDrag[iMarker_ActDiskInlet];
}

su2double CConfig::GetActDiskInlet_Force(string val_marker) {
  unsigned short iMarker_ActDiskInlet;
  for (iMarker_ActDiskInlet = 0; iMarker_ActDiskInlet < nMarker_ActDiskInlet; iMarker_ActDiskInlet++)
    if (Marker_ActDiskInlet[iMarker_ActDiskInlet] == val_marker) break;
  return ActDiskInlet_Force[iMarker_ActDiskInlet];
}

su2double CConfig::GetActDiskInlet_Power(string val_marker) {
  unsigned short iMarker_ActDiskInlet;
  for (iMarker_ActDiskInlet = 0; iMarker_ActDiskInlet < nMarker_ActDiskInlet; iMarker_ActDiskInlet++)
    if (Marker_ActDiskInlet[iMarker_ActDiskInlet] == val_marker) break;
  return ActDiskInlet_Power[iMarker_ActDiskInlet];
}

su2double CConfig::GetActDiskOutlet_Pressure(string val_marker) {
  unsigned short iMarker_ActDiskOutlet;
  for (iMarker_ActDiskOutlet = 0; iMarker_ActDiskOutlet < nMarker_ActDiskOutlet; iMarker_ActDiskOutlet++)
    if (Marker_ActDiskOutlet[iMarker_ActDiskOutlet] == val_marker) break;
  return ActDiskOutlet_Pressure[iMarker_ActDiskOutlet];
}

su2double CConfig::GetActDiskOutlet_TotalPressure(string val_marker) {
  unsigned short iMarker_ActDiskOutlet;
  for (iMarker_ActDiskOutlet = 0; iMarker_ActDiskOutlet < nMarker_ActDiskOutlet; iMarker_ActDiskOutlet++)
    if (Marker_ActDiskOutlet[iMarker_ActDiskOutlet] == val_marker) break;
  return ActDiskOutlet_TotalPressure[iMarker_ActDiskOutlet];
}

su2double CConfig::GetActDiskOutlet_GrossThrust(string val_marker) {
  unsigned short iMarker_ActDiskOutlet;
  for (iMarker_ActDiskOutlet = 0; iMarker_ActDiskOutlet < nMarker_ActDiskOutlet; iMarker_ActDiskOutlet++)
    if (Marker_ActDiskOutlet[iMarker_ActDiskOutlet] == val_marker) break;
  return ActDiskOutlet_GrossThrust[iMarker_ActDiskOutlet];
}

su2double CConfig::GetActDiskOutlet_Force(string val_marker) {
  unsigned short iMarker_ActDiskOutlet;
  for (iMarker_ActDiskOutlet = 0; iMarker_ActDiskOutlet < nMarker_ActDiskOutlet; iMarker_ActDiskOutlet++)
    if (Marker_ActDiskOutlet[iMarker_ActDiskOutlet] == val_marker) break;
  return ActDiskOutlet_Force[iMarker_ActDiskOutlet];
}

su2double CConfig::GetActDiskOutlet_Power(string val_marker) {
  unsigned short iMarker_ActDiskOutlet;
  for (iMarker_ActDiskOutlet = 0; iMarker_ActDiskOutlet < nMarker_ActDiskOutlet; iMarker_ActDiskOutlet++)
    if (Marker_ActDiskOutlet[iMarker_ActDiskOutlet] == val_marker) break;
  return ActDiskOutlet_Power[iMarker_ActDiskOutlet];
}

su2double CConfig::GetActDiskInlet_Temperature(string val_marker) {
  unsigned short iMarker_ActDiskInlet;
  for (iMarker_ActDiskInlet = 0; iMarker_ActDiskInlet < nMarker_ActDiskInlet; iMarker_ActDiskInlet++)
    if (Marker_ActDiskInlet[iMarker_ActDiskInlet] == val_marker) break;
  return ActDiskInlet_Temperature[iMarker_ActDiskInlet];
}

su2double CConfig::GetActDiskInlet_TotalTemperature(string val_marker) {
  unsigned short iMarker_ActDiskInlet;
  for (iMarker_ActDiskInlet = 0; iMarker_ActDiskInlet < nMarker_ActDiskInlet; iMarker_ActDiskInlet++)
    if (Marker_ActDiskInlet[iMarker_ActDiskInlet] == val_marker) break;
  return ActDiskInlet_TotalTemperature[iMarker_ActDiskInlet];
}

su2double CConfig::GetActDiskOutlet_Temperature(string val_marker) {
  unsigned short iMarker_ActDiskOutlet;
  for (iMarker_ActDiskOutlet = 0; iMarker_ActDiskOutlet < nMarker_ActDiskOutlet; iMarker_ActDiskOutlet++)
    if (Marker_ActDiskOutlet[iMarker_ActDiskOutlet] == val_marker) break;
  return ActDiskOutlet_Temperature[iMarker_ActDiskOutlet];
}

su2double CConfig::GetActDiskOutlet_TotalTemperature(string val_marker) {
  unsigned short iMarker_ActDiskOutlet;
  for (iMarker_ActDiskOutlet = 0; iMarker_ActDiskOutlet < nMarker_ActDiskOutlet; iMarker_ActDiskOutlet++)
    if (Marker_ActDiskOutlet[iMarker_ActDiskOutlet] == val_marker) break;
  return ActDiskOutlet_TotalTemperature[iMarker_ActDiskOutlet];
}

su2double CConfig::GetActDiskInlet_MassFlow(string val_marker) {
  unsigned short iMarker_ActDiskInlet;
  for (iMarker_ActDiskInlet = 0; iMarker_ActDiskInlet < nMarker_ActDiskInlet; iMarker_ActDiskInlet++)
    if (Marker_ActDiskInlet[iMarker_ActDiskInlet] == val_marker) break;
  return ActDiskInlet_MassFlow[iMarker_ActDiskInlet];
}

su2double CConfig::GetActDiskOutlet_MassFlow(string val_marker) {
  unsigned short iMarker_ActDiskOutlet;
  for (iMarker_ActDiskOutlet = 0; iMarker_ActDiskOutlet < nMarker_ActDiskOutlet; iMarker_ActDiskOutlet++)
    if (Marker_ActDiskOutlet[iMarker_ActDiskOutlet] == val_marker) break;
  return ActDiskOutlet_MassFlow[iMarker_ActDiskOutlet];
}

su2double CConfig::GetDispl_Value(string val_marker) {
  unsigned short iMarker_Displacement;
  for (iMarker_Displacement = 0; iMarker_Displacement < nMarker_Displacement; iMarker_Displacement++)
    if (Marker_Displacement[iMarker_Displacement] == val_marker) break;
  return Displ_Value[iMarker_Displacement];
}

su2double CConfig::GetLoad_Value(string val_marker) {
  unsigned short iMarker_Load;
  for (iMarker_Load = 0; iMarker_Load < nMarker_Load; iMarker_Load++)
    if (Marker_Load[iMarker_Load] == val_marker) break;
  return Load_Value[iMarker_Load];
}

su2double CConfig::GetLoad_Dir_Value(string val_marker) {
  unsigned short iMarker_Load_Dir;
  for (iMarker_Load_Dir = 0; iMarker_Load_Dir < nMarker_Load_Dir; iMarker_Load_Dir++)
    if (Marker_Load_Dir[iMarker_Load_Dir] == val_marker) break;
  return Load_Dir_Value[iMarker_Load_Dir];
}

su2double CConfig::GetLoad_Dir_Multiplier(string val_marker) {
  unsigned short iMarker_Load_Dir;
  for (iMarker_Load_Dir = 0; iMarker_Load_Dir < nMarker_Load_Dir; iMarker_Load_Dir++)
    if (Marker_Load_Dir[iMarker_Load_Dir] == val_marker) break;
  return Load_Dir_Multiplier[iMarker_Load_Dir];
}

su2double* CConfig::GetLoad_Dir(string val_marker) {
  unsigned short iMarker_Load_Dir;
  for (iMarker_Load_Dir = 0; iMarker_Load_Dir < nMarker_Load_Dir; iMarker_Load_Dir++)
    if (Marker_Load_Dir[iMarker_Load_Dir] == val_marker) break;
  return Load_Dir[iMarker_Load_Dir];
}


su2double CConfig::GetLoad_Sine_Amplitude(string val_marker) {
  unsigned short iMarker_Load_Sine;
  for (iMarker_Load_Sine = 0; iMarker_Load_Sine < nMarker_Load_Sine; iMarker_Load_Sine++)
    if (Marker_Load_Sine[iMarker_Load_Sine] == val_marker) break;
  return Load_Sine_Amplitude[iMarker_Load_Sine];
}

su2double CConfig::GetLoad_Sine_Frequency(string val_marker) {
  unsigned short iMarker_Load_Sine;
  for (iMarker_Load_Sine = 0; iMarker_Load_Sine < nMarker_Load_Sine; iMarker_Load_Sine++)
    if (Marker_Load_Sine[iMarker_Load_Sine] == val_marker) break;
  return Load_Sine_Frequency[iMarker_Load_Sine];
}

su2double* CConfig::GetLoad_Sine_Dir(string val_marker) {
  unsigned short iMarker_Load_Sine;
  for (iMarker_Load_Sine = 0; iMarker_Load_Sine < nMarker_Load_Sine; iMarker_Load_Sine++)
    if (Marker_Load_Sine[iMarker_Load_Sine] == val_marker) break;
  return Load_Sine_Dir[iMarker_Load_Sine];
}

su2double CConfig::GetFlowLoad_Value(string val_marker) {
  unsigned short iMarker_FlowLoad;
  for (iMarker_FlowLoad = 0; iMarker_FlowLoad < nMarker_FlowLoad; iMarker_FlowLoad++)
    if (Marker_FlowLoad[iMarker_FlowLoad] == val_marker) break;
  return FlowLoad_Value[iMarker_FlowLoad];
}

void CConfig::SetSpline(vector<su2double> &x, vector<su2double> &y, unsigned long n, su2double yp1, su2double ypn, vector<su2double> &y2) {
  unsigned long i, k;
  su2double p, qn, sig, un, *u;

  u = new su2double [n];

  if (yp1 > 0.99e30)			// The lower boundary condition is set either to be "nat
    y2[0]=u[0]=0.0;			  // -ural"
  else {									// or else to have a specified first derivative.
    y2[0] = -0.5;
    u[0]=(3.0/(x[1]-x[0]))*((y[1]-y[0])/(x[1]-x[0])-yp1);
  }

  for (i=2; i<=n-1; i++) {									//  This is the decomposition loop of the tridiagonal al-
    sig=(x[i-1]-x[i-2])/(x[i]-x[i-2]);		//	gorithm. y2 and u are used for tem-
    p=sig*y2[i-2]+2.0;										//	porary storage of the decomposed
    y2[i-1]=(sig-1.0)/p;										//	factors.
    u[i-1]=(y[i]-y[i-1])/(x[i]-x[i-1]) - (y[i-1]-y[i-2])/(x[i-1]-x[i-2]);
    u[i-1]=(6.0*u[i-1]/(x[i]-x[i-2])-sig*u[i-2])/p;
  }

  if (ypn > 0.99e30)						// The upper boundary condition is set either to be
    qn=un=0.0;									// "natural"
  else {												// or else to have a specified first derivative.
    qn=0.5;
    un=(3.0/(x[n-1]-x[n-2]))*(ypn-(y[n-1]-y[n-2])/(x[n-1]-x[n-2]));
  }
  y2[n-1]=(un-qn*u[n-2])/(qn*y2[n-2]+1.0);
  for (k=n-1; k>=1; k--)					// This is the backsubstitution loop of the tridiagonal
    y2[k-1]=y2[k-1]*y2[k]+u[k-1];	  // algorithm.

  delete[] u;

}

su2double CConfig::GetSpline(vector<su2double>&xa, vector<su2double>&ya, vector<su2double>&y2a, unsigned long n, su2double x) {
  unsigned long klo, khi, k;
  su2double h, b, a, y;

  klo=1;										// We will find the right place in the table by means of
  khi=n;										// bisection. This is optimal if sequential calls to this
  while (khi-klo > 1) {			// routine are at random values of x. If sequential calls
    k=(khi+klo) >> 1;				// are in order, and closely spaced, one would do better
    if (xa[k-1] > x) khi=k;		// to store previous values of klo and khi and test if
    else klo=k;							// they remain appropriate on the next call.
  }								// klo and khi now bracket the input value of x
  h=xa[khi-1]-xa[klo-1];
  if (h == 0.0) cout << "Bad xa input to routine splint" << endl;	// The xa’s must be dis-
  a=(xa[khi-1]-x)/h;																					      // tinct.
  b=(x-xa[klo-1])/h;				// Cubic spline polynomial is now evaluated.
  y=a*ya[klo-1]+b*ya[khi-1]+((a*a*a-a)*y2a[klo-1]+(b*b*b-b)*y2a[khi-1])*(h*h)/6.0;

  return y;
}<|MERGE_RESOLUTION|>--- conflicted
+++ resolved
@@ -337,13 +337,6 @@
   Periodic_Translate   = NULL;   Periodic_Rotation  = NULL;   Periodic_Center    = NULL;
   Periodic_Translation = NULL;   Periodic_RotAngles = NULL;   Periodic_RotCenter = NULL;
 
-<<<<<<< HEAD
-  Load_Dir = NULL;	          Load_Dir_Value = NULL;          Load_Dir_Multiplier = NULL;
-  Load_Sine_Dir = NULL;	      Load_Sine_Amplitude = NULL;     Load_Sine_Frequency = NULL;
-  Electric_Field_Mod = NULL;  Electric_Field_Dir = NULL;      Electric_Field_Max = NULL;
-  Electric_Field_Min = NULL;  Electric_Field_Del = NULL;
-  DV_Del_X = NULL;        DV_Del_Y = NULL;            DV_Del_Z = NULL;
-=======
   Dirichlet_Value           = NULL;     Exhaust_Temperature_Target	= NULL;	    Exhaust_Temperature   = NULL;
   Exhaust_Pressure_Target   = NULL;		Inlet_Ttotal                = NULL;	    Inlet_Ptotal          = NULL;
   Inlet_FlowDir             = NULL;     Inlet_Temperature           = NULL;     Inlet_Pressure        = NULL;
@@ -354,9 +347,11 @@
   Periodic_Translation      = NULL;     Periodic_Center             = NULL;     Periodic_Rotation     = NULL;
   Periodic_Translate        = NULL;
 
-  Load_Dir            = NULL;    Load_Dir_Value      = NULL;    Load_Dir_Multiplier = NULL;
-  Load_Sine_Dir       = NULL;    Load_Sine_Amplitude = NULL;    Load_Sine_Frequency = NULL;
->>>>>>> dc5937ad
+  Load_Dir = NULL;	          Load_Dir_Value = NULL;          Load_Dir_Multiplier = NULL;
+  Load_Sine_Dir = NULL;	      Load_Sine_Amplitude = NULL;     Load_Sine_Frequency = NULL;
+  Electric_Field_Mod = NULL;  Electric_Field_Dir = NULL;      Electric_Field_Max = NULL;
+  Electric_Field_Min = NULL;  Electric_Field_Del = NULL;
+  DV_Del_X = NULL;        DV_Del_Y = NULL;            DV_Del_Z = NULL;
 
   /*--- Actuator Disk Boundary Condition settings ---*/
   
