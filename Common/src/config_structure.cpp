--- conflicted
+++ resolved
@@ -853,25 +853,18 @@
   /*!\par CONFIG_CATEGORY: Problem Definition \ingroup Config */
   /*--- Options related to problem definition and partitioning ---*/
 
-<<<<<<< HEAD
-  /*!\brief REGIME_TYPE \n  DESCRIPTION: Regime type \n OPTIONS: see \link Regime_Map \endlink \ingroup Config*/
-  addEnumOption("REGIME_TYPE", Kind_Regime, Regime_Map, COMPRESSIBLE);
-   /*!\brief REGIME_TYPE \n  DESCRIPTION: Regime type \n OPTIONS: see \link Regime_Map \endlink \ingroup Config*/
-  addEnumOption("KIND_INCOMP_SYSTEM", Kind_Incomp_System, Incomp_Map, DENSITY_BASED);
-   /*!\brief REGIME_TYPE \n  DESCRIPTION: Regime type \n OPTIONS: see \link Regime_Map \endlink \ingroup Config*/
-  addEnumOption("KIND_PB_ITER", Kind_PBIter, PBIter_Map, SIMPLE);
-  /*!\brief PHYSICAL_PROBLEM \n DESCRIPTION: Physical governing equations \n Options: see \link Solver_Map \endlink \n DEFAULT: NO_SOLVER \ingroup Config*/
-  addEnumOption("PHYSICAL_PROBLEM", Kind_Solver, Solver_Map, NO_SOLVER);
-=======
   /*!\brief SOLVER \n DESCRIPTION: Type of solver \n Options: see \link Solver_Map \endlink \n DEFAULT: NO_SOLVER \ingroup Config*/
   addEnumOption("SOLVER", Kind_Solver, Solver_Map, NO_SOLVER);
->>>>>>> c99a955b
   /*!\brief MULTIZONE \n DESCRIPTION: Enable multizone mode \ingroup Config*/  
   addBoolOption("MULTIZONE", Multizone_Problem, NO);
   /*!\brief PHYSICAL_PROBLEM \n DESCRIPTION: Physical governing equations \n Options: see \link Solver_Map \endlink \n DEFAULT: NO_SOLVER \ingroup Config*/
   addEnumOption("MULTIZONE_SOLVER", Kind_MZSolver, Multizone_Map, MZ_BLOCK_GAUSS_SEIDEL);
   /*!\brief MATH_PROBLEM  \n DESCRIPTION: Mathematical problem \n  Options: DIRECT, ADJOINT \ingroup Config*/
   addMathProblemOption("MATH_PROBLEM", ContinuousAdjoint, false, DiscreteAdjoint, false, Restart_Flow, false);
+  /*!\brief KIND_INCOMP_SYSTEM \n  DESCRIPTION: Incomp Type \n OPTIONS: see \link Incomp_Map \endlink \ingroup Config*/
+  addEnumOption("KIND_INCOMP_SYSTEM", Kind_Incomp_System, Incomp_Map, DENSITY_BASED);
+   /*!\brief KIND_PB_ITER \n  DESCRIPTION: Kind_PBIter \n OPTIONS: see \link PBIter_Map \endlink \ingroup Config*/
+  addEnumOption("KIND_PB_ITER", Kind_PBIter, PBIter_Map, SIMPLE);
   /*!\brief KIND_TURB_MODEL \n DESCRIPTION: Specify turbulence model \n Options: see \link Turb_Model_Map \endlink \n DEFAULT: NO_TURB_MODEL \ingroup Config*/
   addEnumOption("KIND_TURB_MODEL", Kind_Turb_Model, Turb_Model_Map, NO_TURB_MODEL);
   /*!\brief KIND_TRANS_MODEL \n DESCRIPTION: Specify transition model OPTIONS: see \link Trans_Model_Map \endlink \n DEFAULT: NO_TRANS_MODEL \ingroup Config*/
