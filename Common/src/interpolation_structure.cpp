/*!
 * \file interpolation_structure.cpp
 * \brief Main subroutines used by SU2_FSI
 * \author H. Kline
 * \version 6.1.0 "Falcon"
 *
 * The current SU2 release has been coordinated by the
 * SU2 International Developers Society <www.su2devsociety.org>
 * with selected contributions from the open-source community.
 *
 * The main research teams contributing to the current release are:
 *  - Prof. Juan J. Alonso's group at Stanford University.
 *  - Prof. Piero Colonna's group at Delft University of Technology.
 *  - Prof. Nicolas R. Gauger's group at Kaiserslautern University of Technology.
 *  - Prof. Alberto Guardone's group at Polytechnic University of Milan.
 *  - Prof. Rafael Palacios' group at Imperial College London.
 *  - Prof. Vincent Terrapon's group at the University of Liege.
 *  - Prof. Edwin van der Weide's group at the University of Twente.
 *  - Lab. of New Concepts in Aeronautics at Tech. Institute of Aeronautics.
 *
 * Copyright 2012-2018, Francisco D. Palacios, Thomas D. Economon,
 *                      Tim Albring, and the SU2 contributors.
 *
 * SU2 is free software; you can redistribute it and/or
 * modify it under the terms of the GNU Lesser General Public
 * License as published by the Free Software Foundation; either
 * version 2.1 of the License, or (at your option) any later version.
 *
 * SU2 is distributed in the hope that it will be useful,
 * but WITHOUT ANY WARRANTY; without even the implied warranty of
 * MERCHANTABILITY or FITNESS FOR A PARTICULAR PURPOSE. See the GNU
 * Lesser General Public License for more details.
 *
 * You should have received a copy of the GNU Lesser General Public
 * License along with SU2. If not, see <http://www.gnu.org/licenses/>.
 */

#include "../include/interpolation_structure.hpp"

CInterpolator::CInterpolator(void) {

  size = SU2_MPI::GetSize();
  rank = SU2_MPI::GetRank();

  nZone = 0;
  Geometry = NULL;

  donor_geometry  = NULL;
  target_geometry = NULL;

  donorZone  = 0;
  targetZone = 0;

  Buffer_Receive_nVertex_Donor     = NULL;
  Buffer_Receive_nFace_Donor       = NULL;
  Buffer_Receive_nFaceNodes_Donor  = NULL;
  Buffer_Send_nVertex_Donor        = NULL;
  Buffer_Send_nFace_Donor          = NULL;
  Buffer_Send_nFaceNodes_Donor     = NULL;
  Buffer_Receive_GlobalPoint       = NULL;
  Buffer_Send_GlobalPoint          = NULL;
  Buffer_Send_FaceIndex            = NULL;
  Buffer_Receive_FaceIndex         = NULL;
  Buffer_Send_FaceNodes            = NULL;
  Buffer_Receive_FaceNodes         = NULL;
  Buffer_Send_FaceProc             = NULL;
  Buffer_Receive_FaceProc          = NULL;

  Buffer_Send_Coord                = NULL;
  Buffer_Send_Normal               = NULL;
  Buffer_Receive_Coord             = NULL;
  Buffer_Receive_Normal            = NULL;

  Receive_GlobalPoint              = NULL;
  Buffer_Receive_nLinkedNodes      = NULL;
  Buffer_Receive_LinkedNodes       = NULL;
  Buffer_Receive_StartLinkedNodes  = NULL;
  Buffer_Receive_Proc              = NULL;

}

CInterpolator::~CInterpolator(void) {

  //if (Buffer_Receive_nVertex_Donor!= NULL) delete[] Buffer_Receive_nVertex_Donor;
}


CInterpolator::CInterpolator(CGeometry ****geometry_container, CConfig **config, unsigned int iZone, unsigned int jZone) {

  size = SU2_MPI::GetSize();
  rank = SU2_MPI::GetRank();

  /* Store pointers*/
  Geometry = geometry_container;

  donorZone  = iZone;
  targetZone = jZone;

  donor_geometry  = geometry_container[donorZone][INST_0][MESH_0];
  target_geometry = geometry_container[targetZone][INST_0][MESH_0];

  /*--- Initialize transfer coefficients between the zones ---*/
    /* Since this is a virtual function, call it in the child class constructor  */
  //Set_TransferCoeff(targetZone,donorZone,config);
  /*--- Initialize transfer coefficients between the zones ---*/
  //Set_TransferCoeff(Zones,config);

  //Buffer_Receive_nVertex_Donor = NULL;

}

inline void CInterpolator::Set_TransferCoeff(CConfig **config) { }

void CInterpolator::Determine_ArraySize(bool faces, int markDonor, int markTarget, unsigned long nVertexDonor, unsigned short nDim) {
  unsigned long nLocalVertex_Donor = 0, nLocalFaceNodes_Donor=0, nLocalFace_Donor=0;
  unsigned long iVertex, iPointDonor = 0;
  /* Only needed if face data is also collected */
  unsigned long inode;
  unsigned long donor_elem, jElem, jPoint;
  unsigned short iDonor;
  unsigned int nFaces=0, iFace, nNodes=0;
  bool face_on_marker = true;

  for (iVertex = 0; iVertex < nVertexDonor; iVertex++) {
    iPointDonor = donor_geometry->vertex[markDonor][iVertex]->GetNode();
    if (donor_geometry->node[iPointDonor]->GetDomain()) {
      nLocalVertex_Donor++;
      if (faces) {
        /*--- On Donor geometry also communicate face info ---*/
        if (nDim==3) {
          for (jElem=0; jElem<donor_geometry->node[iPointDonor]->GetnElem(); jElem++) {
            donor_elem = donor_geometry->node[iPointDonor]->GetElem(jElem);
            nFaces = donor_geometry->elem[donor_elem]->GetnFaces();
            for (iFace=0; iFace<nFaces; iFace++) {
              face_on_marker=true;
              nNodes = donor_geometry->elem[donor_elem]->GetnNodesFace(iFace);
              for (iDonor=0; iDonor<nNodes; iDonor++) {
                /*--- Local index of the node on face --*/
                inode = donor_geometry->elem[donor_elem]->GetFaces(iFace, iDonor);
                jPoint = donor_geometry->elem[donor_elem]->GetNode(inode);
                face_on_marker = (face_on_marker && (donor_geometry->node[jPoint]->GetVertex(markDonor) !=-1));
              }
              if (face_on_marker ) {
                nLocalFace_Donor++;
                nLocalFaceNodes_Donor+=nNodes;
              }
            }
          }
        }
        else {
          /*--- in 2D we use the edges ---*/
          nNodes=2;
          nFaces = donor_geometry->node[iPointDonor]->GetnPoint();
          for (iFace=0; iFace<nFaces; iFace++) {
            face_on_marker=true;
            for (iDonor=0; iDonor<nNodes; iDonor++) {
              inode = donor_geometry->node[iPointDonor]->GetEdge(iFace);
              jPoint = donor_geometry->edge[inode]->GetNode(iDonor);
              face_on_marker = (face_on_marker && (donor_geometry->node[jPoint]->GetVertex(markDonor) !=-1));
            }
            if (face_on_marker ) {
              nLocalFace_Donor++;
              nLocalFaceNodes_Donor+=nNodes;
            }
          }
        }
      }
    }
  }

  Buffer_Send_nVertex_Donor[0] = nLocalVertex_Donor;
  if (faces) {
    Buffer_Send_nFace_Donor[0] = nLocalFace_Donor;
    Buffer_Send_nFaceNodes_Donor[0] = nLocalFaceNodes_Donor;
  }

  /*--- Send Interface vertex information --*/
#ifdef HAVE_MPI
  SU2_MPI::Allreduce(&nLocalVertex_Donor, &MaxLocalVertex_Donor, 1, MPI_UNSIGNED_LONG, MPI_MAX, MPI_COMM_WORLD);
  SU2_MPI::Allgather(Buffer_Send_nVertex_Donor, 1, MPI_UNSIGNED_LONG, Buffer_Receive_nVertex_Donor, 1, MPI_UNSIGNED_LONG, MPI_COMM_WORLD);
  if (faces) {
    SU2_MPI::Allreduce(&nLocalFace_Donor, &nGlobalFace_Donor, 1, MPI_UNSIGNED_LONG, MPI_SUM, MPI_COMM_WORLD);
    SU2_MPI::Allreduce(&nLocalFace_Donor, &MaxFace_Donor, 1, MPI_UNSIGNED_LONG, MPI_MAX, MPI_COMM_WORLD);
    SU2_MPI::Allreduce(&nLocalFaceNodes_Donor, &nGlobalFaceNodes_Donor, 1, MPI_UNSIGNED_LONG, MPI_SUM, MPI_COMM_WORLD);
    SU2_MPI::Allreduce(&nLocalFaceNodes_Donor, &MaxFaceNodes_Donor, 1, MPI_UNSIGNED_LONG, MPI_MAX, MPI_COMM_WORLD);
    SU2_MPI::Allgather(Buffer_Send_nFace_Donor, 1, MPI_UNSIGNED_LONG, Buffer_Receive_nFace_Donor, 1, MPI_UNSIGNED_LONG, MPI_COMM_WORLD);
    SU2_MPI::Allgather(Buffer_Send_nFaceNodes_Donor, 1, MPI_UNSIGNED_LONG, Buffer_Receive_nFaceNodes_Donor, 1, MPI_UNSIGNED_LONG, MPI_COMM_WORLD);
    MaxFace_Donor++;
  }
#else
  MaxLocalVertex_Donor    = nLocalVertex_Donor;
  Buffer_Receive_nVertex_Donor[0] = Buffer_Send_nVertex_Donor[0];
  if (faces) {
    nGlobalFace_Donor       = nLocalFace_Donor;
    nGlobalFaceNodes_Donor  = nLocalFaceNodes_Donor;
    MaxFaceNodes_Donor      = nLocalFaceNodes_Donor;
    MaxFace_Donor           = nLocalFace_Donor+1;
    Buffer_Receive_nFace_Donor[0] = Buffer_Send_nFace_Donor[0];
    Buffer_Receive_nFaceNodes_Donor[0] = Buffer_Send_nFaceNodes_Donor[0];
  }
#endif

}

void CInterpolator::Collect_VertexInfo(bool faces, int markDonor, int markTarget, unsigned long nVertexDonor, unsigned short nDim)
{
  unsigned long iVertex, iPointDonor = 0, iVertexDonor, nBuffer_Coord, nBuffer_Point, nLocalVertex_Donor;
  unsigned short iDim;

  /* Only needed if face data is also collected */
  su2double  *Normal;

  for (iVertex = 0; iVertex < MaxLocalVertex_Donor; iVertex++) {
    Buffer_Send_GlobalPoint[iVertex] = 0;
    for (iDim = 0; iDim < nDim; iDim++) {
      Buffer_Send_Coord[iVertex*nDim+iDim] = 0.0;
      if (faces)
        Buffer_Send_Normal[iVertex*nDim+iDim] = 0.0;
    }
  }

  /*--- Copy coordinates and point to the auxiliar vector --*/
  nLocalVertex_Donor = 0;

  for (iVertexDonor = 0; iVertexDonor < nVertexDonor; iVertexDonor++) {
    iPointDonor = donor_geometry->vertex[markDonor][iVertexDonor]->GetNode();
    if (donor_geometry->node[iPointDonor]->GetDomain()) {
      Buffer_Send_GlobalPoint[nLocalVertex_Donor] = donor_geometry->node[iPointDonor]->GetGlobalIndex();
      for (iDim = 0; iDim < nDim; iDim++)
        Buffer_Send_Coord[nLocalVertex_Donor*nDim+iDim] = donor_geometry->node[iPointDonor]->GetCoord(iDim);

      if (faces) {
        Normal =  donor_geometry->vertex[markDonor][iVertexDonor]->GetNormal();
        for (iDim = 0; iDim < nDim; iDim++)
          Buffer_Send_Normal[nLocalVertex_Donor*nDim+iDim] = Normal[iDim];
      }
      nLocalVertex_Donor++;
    }
  }
  nBuffer_Coord = MaxLocalVertex_Donor*nDim;
  nBuffer_Point = MaxLocalVertex_Donor;

#ifdef HAVE_MPI
  SU2_MPI::Allgather(Buffer_Send_Coord, nBuffer_Coord, MPI_DOUBLE, Buffer_Receive_Coord, nBuffer_Coord, MPI_DOUBLE, MPI_COMM_WORLD);
  SU2_MPI::Allgather(Buffer_Send_GlobalPoint, nBuffer_Point, MPI_UNSIGNED_LONG, Buffer_Receive_GlobalPoint, nBuffer_Point, MPI_UNSIGNED_LONG, MPI_COMM_WORLD);
  if (faces) {
    SU2_MPI::Allgather(Buffer_Send_Normal, nBuffer_Coord, MPI_DOUBLE, Buffer_Receive_Normal, nBuffer_Coord, MPI_DOUBLE, MPI_COMM_WORLD);
  }
#else
  for (iVertex = 0; iVertex < nBuffer_Coord; iVertex++)
    Buffer_Receive_Coord[iVertex] = Buffer_Send_Coord[iVertex];

  for (iVertex = 0; iVertex < nBuffer_Point; iVertex++)
    Buffer_Receive_GlobalPoint[iVertex] = Buffer_Send_GlobalPoint[iVertex];

  if (faces) {
    for (iVertex = 0; iVertex < nBuffer_Coord; iVertex++)
      Buffer_Receive_Normal[iVertex] = Buffer_Send_Normal[iVertex];
  }
#endif
}

int CInterpolator::Find_InterfaceMarker(CConfig *config, unsigned short val_marker_interface) {

  unsigned short nMarker = config->GetnMarker_All();
  unsigned short iMarker;

  for (iMarker = 0; iMarker < nMarker; iMarker++) {

    /*--- If the tag GetMarker_All_ZoneInterface(iMarker) equals the index we are looping at ---*/
    if (config->GetMarker_All_ZoneInterface(iMarker) == val_marker_interface ) {

      /*--- We have identified the identifier for the interface marker ---*/
      return iMarker;
    }
  }

  return -1;
}


void CInterpolator::ReconstructBoundary(unsigned long val_zone, int val_marker){

  CGeometry *geom = Geometry[val_zone][INST_0][MESH_0];

  unsigned long iVertex, jVertex, kVertex;

  unsigned long count, iTmp, *uptr, dPoint, EdgeIndex, jEdge, nEdges, nNodes, nVertex, iDim, nDim, iPoint;

  unsigned long nGlobalLinkedNodes, nLocalVertex, nLocalLinkedNodes;

  nDim = geom->GetnDim();

  if( val_marker != -1 )
    nVertex  = geom->GetnVertex(  val_marker  );
  else
    nVertex  = 0;


  su2double *Buffer_Send_Coord           = new su2double     [ nVertex * nDim ];
  unsigned long *Buffer_Send_GlobalPoint = new unsigned long [ nVertex ];

  unsigned long *Buffer_Send_nLinkedNodes       = new unsigned long [ nVertex ];
  unsigned long *Buffer_Send_StartLinkedNodes   = new unsigned long [ nVertex ];
  unsigned long **Aux_Send_Map                  = new unsigned long*[ nVertex ];

#ifdef HAVE_MPI
  int nProcessor = size, iRank;
  unsigned long iTmp2, tmp_index, tmp_index_2;
#endif

  /*--- Copy coordinates and point to the auxiliar vector ---*/

  nGlobalVertex     = 0;
  nLocalVertex      = 0;
  nLocalLinkedNodes = 0;

  for (iVertex = 0; iVertex < nVertex; iVertex++) {

    Buffer_Send_nLinkedNodes[iVertex] = 0;
    Aux_Send_Map[iVertex]             = NULL;

    iPoint = geom->vertex[val_marker][iVertex]->GetNode();

    if (geom->node[iPoint]->GetDomain()) {
      Buffer_Send_GlobalPoint[nLocalVertex] = geom->node[iPoint]->GetGlobalIndex();

      for (iDim = 0; iDim < nDim; iDim++)
        Buffer_Send_Coord[nLocalVertex*nDim+iDim] = geom->node[iPoint]->GetCoord(iDim);

      nNodes = 0;
      nEdges = geom->node[iPoint]->GetnPoint();

      for (jEdge = 0; jEdge < nEdges; jEdge++){
        EdgeIndex = geom->node[iPoint]->GetEdge(jEdge);

        if( iPoint == geom->edge[EdgeIndex]->GetNode(0) )
          dPoint = geom->edge[EdgeIndex]->GetNode(1);
        else
          dPoint = geom->edge[EdgeIndex]->GetNode(0);

        if ( geom->node[dPoint]->GetVertex(val_marker) != -1 )
          nNodes++;
      }

      Buffer_Send_StartLinkedNodes[nLocalVertex] = nLocalLinkedNodes;
      Buffer_Send_nLinkedNodes[nLocalVertex]     = nNodes;

      nLocalLinkedNodes += nNodes;

      Aux_Send_Map[nLocalVertex] = new unsigned long[ nNodes ];
      nNodes = 0;

      for (jEdge = 0; jEdge < nEdges; jEdge++){
        EdgeIndex = geom->node[iPoint]->GetEdge(jEdge);

        if( iPoint == geom->edge[EdgeIndex]->GetNode(0) )
          dPoint = geom->edge[EdgeIndex]->GetNode(1);
        else
          dPoint = geom->edge[EdgeIndex]->GetNode(0);

        if ( geom->node[dPoint]->GetVertex(val_marker) != -1 ){
          Aux_Send_Map[nLocalVertex][nNodes] = geom->node[dPoint]->GetGlobalIndex();
          nNodes++;
        }
      }
      nLocalVertex++;
    }
  }

  unsigned long *Buffer_Send_LinkedNodes = new unsigned long [ nLocalLinkedNodes ];

  nLocalLinkedNodes = 0;

  for (iVertex = 0; iVertex < nLocalVertex; iVertex++){
    for (jEdge = 0; jEdge < Buffer_Send_nLinkedNodes[iVertex]; jEdge++){
      Buffer_Send_LinkedNodes[nLocalLinkedNodes] = Aux_Send_Map[iVertex][jEdge];
      nLocalLinkedNodes++;
    }
  }

 for (iVertex = 0; iVertex < nVertex; iVertex++){
    if( Aux_Send_Map[iVertex] != NULL )
      delete [] Aux_Send_Map[iVertex];
  }
  delete [] Aux_Send_Map; Aux_Send_Map = NULL;

  /*--- Reconstruct  boundary by gathering data from all ranks ---*/

#ifdef HAVE_MPI
  SU2_MPI::Allreduce(     &nLocalVertex,      &nGlobalVertex, 1, MPI_UNSIGNED_LONG, MPI_SUM, MPI_COMM_WORLD);
  SU2_MPI::Allreduce(&nLocalLinkedNodes, &nGlobalLinkedNodes, 1, MPI_UNSIGNED_LONG, MPI_SUM, MPI_COMM_WORLD);
#else
  nGlobalVertex      = nLocalVertex;
  nGlobalLinkedNodes = nLocalLinkedNodes;
#endif

  Buffer_Receive_Coord       = new su2double    [ nGlobalVertex * nDim ];
  Buffer_Receive_GlobalPoint = new unsigned long[ nGlobalVertex ];
  Buffer_Receive_Proc        = new unsigned long[ nGlobalVertex ];

  Buffer_Receive_nLinkedNodes     = new unsigned long[ nGlobalVertex ];
  Buffer_Receive_LinkedNodes      = new unsigned long[ nGlobalLinkedNodes   ];
  Buffer_Receive_StartLinkedNodes = new unsigned long[ nGlobalVertex ];

#ifdef HAVE_MPI
  if (rank == MASTER_NODE){

    for (iVertex = 0; iVertex < nDim*nLocalVertex; iVertex++)
      Buffer_Receive_Coord[iVertex]  = Buffer_Send_Coord[iVertex];

    for (iVertex = 0; iVertex < nLocalVertex; iVertex++){
      Buffer_Receive_GlobalPoint[iVertex]      = Buffer_Send_GlobalPoint[iVertex];
      Buffer_Receive_Proc[iVertex]             = MASTER_NODE;
      Buffer_Receive_nLinkedNodes[iVertex]     = Buffer_Send_nLinkedNodes[iVertex];
      Buffer_Receive_StartLinkedNodes[iVertex] = Buffer_Send_StartLinkedNodes[iVertex];
    }

    for (iVertex = 0; iVertex < nLocalLinkedNodes; iVertex++)
      Buffer_Receive_LinkedNodes[iVertex] = Buffer_Send_LinkedNodes[iVertex];

    tmp_index   = nLocalVertex;
    tmp_index_2 = nLocalLinkedNodes;

    for(iRank = 1; iRank < nProcessor; iRank++){

      SU2_MPI::Recv(                           &iTmp2,     1, MPI_UNSIGNED_LONG, iRank, 0, MPI_COMM_WORLD, MPI_STATUS_IGNORE);
      SU2_MPI::Recv(&Buffer_Receive_LinkedNodes[tmp_index_2], iTmp2, MPI_UNSIGNED_LONG, iRank, 1, MPI_COMM_WORLD, MPI_STATUS_IGNORE);

      SU2_MPI::Recv(                         &iTmp,         1, MPI_UNSIGNED_LONG, iRank, 0, MPI_COMM_WORLD, MPI_STATUS_IGNORE);
      SU2_MPI::Recv(&Buffer_Receive_Coord[tmp_index*nDim], nDim*iTmp,        MPI_DOUBLE, iRank, 1, MPI_COMM_WORLD, MPI_STATUS_IGNORE);

      SU2_MPI::Recv(     &Buffer_Receive_GlobalPoint[tmp_index], iTmp, MPI_UNSIGNED_LONG, iRank, 1, MPI_COMM_WORLD, MPI_STATUS_IGNORE);
      SU2_MPI::Recv(    &Buffer_Receive_nLinkedNodes[tmp_index], iTmp, MPI_UNSIGNED_LONG, iRank, 1, MPI_COMM_WORLD, MPI_STATUS_IGNORE);
      SU2_MPI::Recv(&Buffer_Receive_StartLinkedNodes[tmp_index], iTmp, MPI_UNSIGNED_LONG, iRank, 1, MPI_COMM_WORLD, MPI_STATUS_IGNORE);

      for (iVertex = 0; iVertex < iTmp; iVertex++){
        Buffer_Receive_Proc[ tmp_index + iVertex ] = iRank;
        Buffer_Receive_StartLinkedNodes[ tmp_index + iVertex ] += tmp_index_2;
      }

      tmp_index   += iTmp;
      tmp_index_2 += iTmp2;
    }
  }
  else{
    SU2_MPI::Send(     &nLocalLinkedNodes,                 1, MPI_UNSIGNED_LONG, 0, 0, MPI_COMM_WORLD);
    SU2_MPI::Send(Buffer_Send_LinkedNodes, nLocalLinkedNodes, MPI_UNSIGNED_LONG, 0, 1, MPI_COMM_WORLD);

    SU2_MPI::Send(    &nLocalVertex,                   1, MPI_UNSIGNED_LONG, 0, 0, MPI_COMM_WORLD);
    SU2_MPI::Send(Buffer_Send_Coord, nDim * nLocalVertex,        MPI_DOUBLE, 0, 1, MPI_COMM_WORLD);

    SU2_MPI::Send(     Buffer_Send_GlobalPoint, nLocalVertex, MPI_UNSIGNED_LONG, 0, 1, MPI_COMM_WORLD);
    SU2_MPI::Send(    Buffer_Send_nLinkedNodes, nLocalVertex, MPI_UNSIGNED_LONG, 0, 1, MPI_COMM_WORLD);
    SU2_MPI::Send(Buffer_Send_StartLinkedNodes, nLocalVertex, MPI_UNSIGNED_LONG, 0, 1, MPI_COMM_WORLD);
  }
#else
  for (iVertex = 0; iVertex < nDim * nGlobalVertex; iVertex++)
    Buffer_Receive_Coord[iVertex] = Buffer_Send_Coord[iVertex];

  for (iVertex = 0; iVertex < nGlobalVertex; iVertex++){
    Buffer_Receive_GlobalPoint[iVertex]      = Buffer_Send_GlobalPoint[iVertex];
    Buffer_Receive_Proc[iVertex]             = MASTER_NODE;
    Buffer_Receive_nLinkedNodes[iVertex]     = Buffer_Send_nLinkedNodes[iVertex];
    Buffer_Receive_StartLinkedNodes[iVertex] = Buffer_Send_StartLinkedNodes[iVertex];
  }

  for (iVertex = 0; iVertex < nGlobalLinkedNodes; iVertex++)
    Buffer_Receive_LinkedNodes[iVertex] = Buffer_Send_LinkedNodes[iVertex];
#endif

  if (rank == MASTER_NODE){
    for (iVertex = 0; iVertex < nGlobalVertex; iVertex++){
      count = 0;
      uptr = &Buffer_Receive_LinkedNodes[ Buffer_Receive_StartLinkedNodes[iVertex] ];

      for (jVertex = 0; jVertex < Buffer_Receive_nLinkedNodes[iVertex]; jVertex++){
        iTmp = uptr[ jVertex ];
        for (kVertex = 0; kVertex < nGlobalVertex; kVertex++){
          if( Buffer_Receive_GlobalPoint[kVertex] == iTmp ){
            uptr[ jVertex ] = kVertex;
            count++;
            break;
          }
        }

        if( count != (jVertex+1) ){
          for (kVertex = jVertex; kVertex < Buffer_Receive_nLinkedNodes[iVertex]-1; kVertex++){
            uptr[ kVertex ] = uptr[ kVertex + 1];
          }
          Buffer_Receive_nLinkedNodes[iVertex]--;
          jVertex--;
        }
      }
    }
  }

#ifdef HAVE_MPI
  SU2_MPI::Bcast(      Buffer_Receive_Coord, nGlobalVertex * nDim,        MPI_DOUBLE, 0, MPI_COMM_WORLD);
  SU2_MPI::Bcast(Buffer_Receive_GlobalPoint, nGlobalVertex,        MPI_UNSIGNED_LONG, 0, MPI_COMM_WORLD);
  SU2_MPI::Bcast(      Buffer_Receive_Proc, nGlobalVertex,        MPI_UNSIGNED_LONG, 0, MPI_COMM_WORLD );

  SU2_MPI::Bcast(    Buffer_Receive_nLinkedNodes,      nGlobalVertex, MPI_UNSIGNED_LONG, 0, MPI_COMM_WORLD);
  SU2_MPI::Bcast(Buffer_Receive_StartLinkedNodes,      nGlobalVertex, MPI_UNSIGNED_LONG, 0, MPI_COMM_WORLD);
  SU2_MPI::Bcast(     Buffer_Receive_LinkedNodes, nGlobalLinkedNodes, MPI_UNSIGNED_LONG, 0, MPI_COMM_WORLD);
#endif

  if( Buffer_Send_Coord              != NULL) {delete [] Buffer_Send_Coord;            Buffer_Send_Coord            = NULL;}
  if( Buffer_Send_GlobalPoint        != NULL) {delete [] Buffer_Send_GlobalPoint;      Buffer_Send_GlobalPoint      = NULL;}
  if( Buffer_Send_LinkedNodes        != NULL) {delete [] Buffer_Send_LinkedNodes;      Buffer_Send_LinkedNodes      = NULL;}
  if( Buffer_Send_nLinkedNodes       != NULL) {delete [] Buffer_Send_nLinkedNodes;     Buffer_Send_nLinkedNodes     = NULL;}
  if( Buffer_Send_StartLinkedNodes   != NULL) {delete [] Buffer_Send_StartLinkedNodes; Buffer_Send_StartLinkedNodes = NULL;}
}

bool CInterpolator::CheckInterfaceBoundary(int markDonor, int markTarget){

  int Donor_check, Target_check;

  #ifdef HAVE_MPI

  int *Buffer_Recv_mark = NULL;
  int iRank, nProcessor = size;

  if (rank == MASTER_NODE)
    Buffer_Recv_mark = new int[nProcessor];

  Donor_check  = -1;
  Target_check = -1;

  /*--- We gather a vector in MASTER_NODE to determine whether the boundary is not on the processor because of the partition or because the zone does not include it ---*/

  SU2_MPI::Gather(&markDonor , 1, MPI_INT, Buffer_Recv_mark, 1, MPI_INT, MASTER_NODE, MPI_COMM_WORLD);

  if (rank == MASTER_NODE)
    for (iRank = 0; iRank < nProcessor; iRank++)
      if( Buffer_Recv_mark[iRank] != -1 ){
        Donor_check = Buffer_Recv_mark[iRank];
        break;
      }

  SU2_MPI::Bcast(&Donor_check , 1, MPI_INT, MASTER_NODE, MPI_COMM_WORLD);


  SU2_MPI::Gather(&markTarget, 1, MPI_INT, Buffer_Recv_mark, 1, MPI_INT, MASTER_NODE, MPI_COMM_WORLD);

  if (rank == MASTER_NODE)
    for (iRank = 0; iRank < nProcessor; iRank++)
      if( Buffer_Recv_mark[iRank] != -1 ){
        Target_check = Buffer_Recv_mark[iRank];
        break;
      }


  SU2_MPI::Bcast(&Target_check, 1, MPI_INT, MASTER_NODE, MPI_COMM_WORLD);

  if (rank == MASTER_NODE)
    delete [] Buffer_Recv_mark;

#else
  Donor_check  = markDonor;
  Target_check = markTarget;
#endif

  if(Target_check == -1 || Donor_check == -1)
    return false;
  else
    return true;
}

su2double CInterpolator::PointsDistance(su2double *point_i, su2double *point_j){

  /*--- Compute distance between 2 points ---*/

  unsigned short iDim, nDim = donor_geometry->GetnDim();
  su2double m;

  m = 0 ;
  for(iDim = 0; iDim < nDim; iDim++)
    m += (point_j[iDim] - point_i[iDim])*(point_j[iDim] - point_i[iDim]);

  return sqrt(m);
}

/* Nearest Neighbor Interpolator */
CNearestNeighbor::CNearestNeighbor(void):  CInterpolator() { }

CNearestNeighbor::CNearestNeighbor(CGeometry ****geometry_container, CConfig **config,  unsigned int iZone, unsigned int jZone) :  CInterpolator(geometry_container, config, iZone, jZone) {

  /*--- Initialize transfer coefficients between the zones ---*/
  Set_TransferCoeff(config);
}

CNearestNeighbor::~CNearestNeighbor() {}

void CNearestNeighbor::Set_TransferCoeff(CConfig **config) {

  int iProcessor, pProcessor, nProcessor = size;
  int markDonor, markTarget;

  unsigned short nDim, iMarkerInt, nMarkerInt, iDonor;

  unsigned long nVertexDonor, nVertexTarget, Point_Target, jVertex, iVertexTarget;
  unsigned long Global_Point_Donor, pGlobalPoint=0;

  su2double *Coord_i, *Coord_j, dist, mindist, maxdist;

  /*--- Initialize variables --- */

  nMarkerInt = (int) ( config[donorZone]->GetMarker_n_ZoneInterface() / 2 );

  nDim = donor_geometry->GetnDim();

  iDonor = 0;

  Buffer_Receive_nVertex_Donor = new unsigned long [nProcessor];


  /*--- Cycle over nMarkersInt interface to determine communication pattern ---*/

  for (iMarkerInt = 1; iMarkerInt <= nMarkerInt; iMarkerInt++) {


    /*--- On the donor side: find the tag of the boundary sharing the interface ---*/
    markDonor  = Find_InterfaceMarker(config[donorZone],  iMarkerInt);

    /*--- On the target side: find the tag of the boundary sharing the interface ---*/
    markTarget = Find_InterfaceMarker(config[targetZone], iMarkerInt);

    /*--- Checks if the zone contains the interface, if not continue to the next step ---*/
    if( !CheckInterfaceBoundary(markDonor, markTarget) )
      continue;

    if(markDonor != -1)
      nVertexDonor  = donor_geometry->GetnVertex( markDonor );
    else
      nVertexDonor  = 0;

    if(markTarget != -1)
      nVertexTarget = target_geometry->GetnVertex( markTarget );
    else
      nVertexTarget  = 0;

    Buffer_Send_nVertex_Donor  = new unsigned long [ 1 ];

    /* Sets MaxLocalVertex_Donor, Buffer_Receive_nVertex_Donor */
    Determine_ArraySize(false, markDonor, markTarget, nVertexDonor, nDim);

    Buffer_Send_Coord          = new su2double     [ MaxLocalVertex_Donor * nDim ];
    Buffer_Send_GlobalPoint    = new unsigned long [ MaxLocalVertex_Donor ];
    Buffer_Receive_Coord       = new su2double     [ nProcessor * MaxLocalVertex_Donor * nDim ];
    Buffer_Receive_GlobalPoint = new unsigned long [ nProcessor * MaxLocalVertex_Donor ];

    /*-- Collect coordinates, global points, and normal vectors ---*/
    Collect_VertexInfo( false, markDonor, markTarget, nVertexDonor, nDim );

    /*--- Compute the closest point to a Near-Field boundary point ---*/
    maxdist = 0.0;

    for (iVertexTarget = 0; iVertexTarget < nVertexTarget; iVertexTarget++) {

      Point_Target = target_geometry->vertex[markTarget][iVertexTarget]->GetNode();

      if ( target_geometry->node[Point_Target]->GetDomain() ) {

        target_geometry->vertex[markTarget][iVertexTarget]->SetnDonorPoints(1);
        target_geometry->vertex[markTarget][iVertexTarget]->Allocate_DonorInfo(); // Possible meme leak?

        /*--- Coordinates of the boundary point ---*/
        Coord_i = target_geometry->node[Point_Target]->GetCoord();

        mindist    = 1E6;
        pProcessor = 0;

        /*--- Loop over all the boundaries to find the pair ---*/

        for (iProcessor = 0; iProcessor < nProcessor; iProcessor++) {
          for (jVertex = 0; jVertex < MaxLocalVertex_Donor; jVertex++) {
            Global_Point_Donor = iProcessor*MaxLocalVertex_Donor+jVertex;

            Coord_j = &Buffer_Receive_Coord[ Global_Point_Donor*nDim];

            dist = PointsDistance(Coord_i, Coord_j);

            if (dist < mindist) {
              mindist = dist; pProcessor = iProcessor; pGlobalPoint = Buffer_Receive_GlobalPoint[Global_Point_Donor];
            }

            if (dist == 0.0) break;
          }

        }

        /*--- Store the value of the pair ---*/
        maxdist = max(maxdist, mindist);
        target_geometry->vertex[markTarget][iVertexTarget]->SetInterpDonorPoint(iDonor, pGlobalPoint);
        target_geometry->vertex[markTarget][iVertexTarget]->SetInterpDonorProcessor(iDonor, pProcessor);
        target_geometry->vertex[markTarget][iVertexTarget]->SetDonorCoeff(iDonor, 1.0);
      }
    }

    delete[] Buffer_Send_Coord;
    delete[] Buffer_Send_GlobalPoint;

    delete[] Buffer_Receive_Coord;
    delete[] Buffer_Receive_GlobalPoint;

    delete[] Buffer_Send_nVertex_Donor;

  }

  delete[] Buffer_Receive_nVertex_Donor;
}



CIsoparametric::CIsoparametric(CGeometry ****geometry_container, CConfig **config, unsigned int iZone, unsigned int jZone)  :  CInterpolator(geometry_container, config, iZone, jZone) {

  /*--- Initialize transfer coefficients between the zones ---*/
  Set_TransferCoeff(config);

  /*--- For fluid-structure interaction data interpolated with have nDim dimensions ---*/
 // InitializeData(Zones,nDim);
}

CIsoparametric::~CIsoparametric() {}

void CIsoparametric::Set_TransferCoeff(CConfig **config) {
  unsigned long iVertex, jVertex;
  unsigned long  dPoint, inode, jElem, nElem;
  unsigned short iDim, iDonor=0, iFace;

  unsigned short nDim = donor_geometry->GetnDim();

  unsigned short nMarkerInt;
  unsigned short iMarkerInt;

  int markDonor=0, markTarget=0;

  long donor_elem=0, temp_donor=0;
  unsigned int nNodes=0;
  /*--- Restricted to 2-zone for now ---*/
  unsigned int nFaces=1; //For 2D cases, we want to look at edges, not faces, as the 'interface'
  bool face_on_marker=true;

  unsigned long nVertexDonor = 0, nVertexTarget= 0;
  unsigned long Point_Target = 0;

  unsigned long iVertexDonor, iPointDonor = 0;
  unsigned long jGlobalPoint = 0;
  int iProcessor;

  unsigned long nLocalFace_Donor = 0, nLocalFaceNodes_Donor=0;

  unsigned long faceindex;

  su2double dist = 0.0, mindist=1E6, *Coord, *Coord_i;
  su2double myCoeff[10]; // Maximum # of donor points
  su2double  *Normal;
  su2double *projected_point = new su2double[nDim];
  su2double tmp, tmp2;
  su2double storeCoeff[10];
  unsigned long storeGlobal[10];
  int storeProc[10];

  int nProcessor = size;
  Coord = new su2double[nDim];
  Normal = new su2double[nDim];

  nMarkerInt = (config[donorZone]->GetMarker_n_ZoneInterface())/2;

  /*--- For the number of markers on the interface... ---*/
  for (iMarkerInt=1; iMarkerInt <= nMarkerInt; iMarkerInt++) {
    /*--- Procedure:
    * -Loop through vertices of the aero grid
    * -Find nearest element and allocate enough space in the aero grid donor point info
    *    -set the transfer coefficient values
    */

    /*--- On the donor side: find the tag of the boundary sharing the interface ---*/
    markDonor  = Find_InterfaceMarker(config[donorZone],  iMarkerInt);

    /*--- On the target side: find the tag of the boundary sharing the interface ---*/
    markTarget = Find_InterfaceMarker(config[targetZone], iMarkerInt);

    /*--- Checks if the zone contains the interface, if not continue to the next step ---*/
    if( !CheckInterfaceBoundary(markDonor, markTarget) )
      continue;

    if(markDonor != -1)
      nVertexDonor  = donor_geometry->GetnVertex( markDonor );
    else
      nVertexDonor  = 0;

    if(markTarget != -1)
      nVertexTarget = target_geometry->GetnVertex( markTarget );
    else
      nVertexTarget  = 0;

    Buffer_Send_nVertex_Donor    = new unsigned long [1];
    Buffer_Send_nFace_Donor      = new unsigned long [1];
    Buffer_Send_nFaceNodes_Donor = new unsigned long [1];

    Buffer_Receive_nVertex_Donor    = new unsigned long [nProcessor];
    Buffer_Receive_nFace_Donor      = new unsigned long [nProcessor];
    Buffer_Receive_nFaceNodes_Donor = new unsigned long [nProcessor];

    /* Sets MaxLocalVertex_Donor, Buffer_Receive_nVertex_Donor */
    Determine_ArraySize(true, markDonor, markTarget, nVertexDonor, nDim);

    Buffer_Send_Coord       = new su2double [MaxLocalVertex_Donor*nDim];
    Buffer_Send_Normal      = new su2double [MaxLocalVertex_Donor*nDim];
    Buffer_Send_GlobalPoint = new unsigned long [MaxLocalVertex_Donor];

    Buffer_Receive_Coord       = new su2double [nProcessor*MaxLocalVertex_Donor*nDim];
    Buffer_Receive_Normal      = new su2double [nProcessor*MaxLocalVertex_Donor*nDim];
    Buffer_Receive_GlobalPoint = new unsigned long [nProcessor*MaxLocalVertex_Donor];

    /*-- Collect coordinates, global points, and normal vectors ---*/
    Collect_VertexInfo(true, markDonor,markTarget,nVertexDonor,nDim);

    Buffer_Send_FaceIndex    = new unsigned long[MaxFace_Donor];
    Buffer_Send_FaceNodes    = new unsigned long[MaxFaceNodes_Donor];
    Buffer_Send_FaceProc     = new unsigned long[MaxFaceNodes_Donor];

    Buffer_Receive_FaceIndex = new unsigned long[MaxFace_Donor*nProcessor];
    Buffer_Receive_FaceNodes = new unsigned long[MaxFaceNodes_Donor*nProcessor];
    Buffer_Receive_FaceProc  = new unsigned long[MaxFaceNodes_Donor*nProcessor];

    nLocalFace_Donor=0;
    nLocalFaceNodes_Donor=0;

    /*--- Collect Face info ---*/

    for (iVertex = 0; iVertex < MaxFace_Donor; iVertex++) {
      Buffer_Send_FaceIndex[iVertex] = 0;
    }
    for (iVertex=0; iVertex<MaxFaceNodes_Donor; iVertex++) {
      Buffer_Send_FaceNodes[iVertex] = 0;
      Buffer_Send_FaceProc[iVertex]  = 0;
    }

    Buffer_Send_FaceIndex[0] = rank * MaxFaceNodes_Donor;

    if (nDim==2) nNodes=2;

    for (iVertexDonor = 0; iVertexDonor < nVertexDonor; iVertexDonor++) {
      iPointDonor = donor_geometry->vertex[markDonor][iVertexDonor]->GetNode();

      if (donor_geometry->node[iPointDonor]->GetDomain()) {

    if (nDim==3)  nElem = donor_geometry->node[iPointDonor]->GetnElem();
    else          nElem =donor_geometry->node[iPointDonor]->GetnPoint();

    for (jElem=0; jElem < nElem; jElem++) {
      if (nDim==3) {
        temp_donor = donor_geometry->node[iPointDonor]->GetElem(jElem);
        nFaces = donor_geometry->elem[temp_donor]->GetnFaces();
        for (iFace=0; iFace<nFaces; iFace++) {
          /*-- Determine whether this face/edge is on the marker --*/
          face_on_marker=true;
          nNodes = donor_geometry->elem[temp_donor]->GetnNodesFace(iFace);
          for (iDonor=0; iDonor<nNodes; iDonor++) {
            inode = donor_geometry->elem[temp_donor]->GetFaces(iFace, iDonor);
            dPoint = donor_geometry->elem[temp_donor]->GetNode(inode);
            face_on_marker = (face_on_marker && (donor_geometry->node[dPoint]->GetVertex(markDonor) !=-1));
          }

          if (face_on_marker ) {
            for (iDonor=0; iDonor<nNodes; iDonor++) {
              inode = donor_geometry->elem[temp_donor]->GetFaces(iFace, iDonor);
              dPoint = donor_geometry->elem[temp_donor]->GetNode(inode);
              // Match node on the face to the correct global index
              jGlobalPoint=donor_geometry->node[dPoint]->GetGlobalIndex();
              for (iProcessor = 0; iProcessor < nProcessor; iProcessor++) {
                for (jVertex = 0; jVertex < Buffer_Receive_nVertex_Donor[iProcessor]; jVertex++) {
                  if (jGlobalPoint ==Buffer_Receive_GlobalPoint[MaxLocalVertex_Donor*iProcessor+jVertex]) {
                    Buffer_Send_FaceNodes[nLocalFaceNodes_Donor]=MaxLocalVertex_Donor*iProcessor+jVertex;
                    Buffer_Send_FaceProc[nLocalFaceNodes_Donor]=iProcessor;
                  }
                }
              }
              nLocalFaceNodes_Donor++; // Increment total number of face-nodes / processor
            }
            /* Store the indices */
            Buffer_Send_FaceIndex[nLocalFace_Donor+1] = Buffer_Send_FaceIndex[nLocalFace_Donor]+nNodes;
            nLocalFace_Donor++; // Increment number of faces / processor
          }
        }
      }
      else {
        /*-- Determine whether this face/edge is on the marker --*/
        face_on_marker=true;
        for (iDonor=0; iDonor<nNodes; iDonor++) {
          inode = donor_geometry->node[iPointDonor]->GetEdge(jElem);
          dPoint = donor_geometry->edge[inode]->GetNode(iDonor);
          face_on_marker = (face_on_marker && (donor_geometry->node[dPoint]->GetVertex(markDonor) !=-1));
        }
        if (face_on_marker ) {
          for (iDonor=0; iDonor<nNodes; iDonor++) {
            inode = donor_geometry->node[iPointDonor]->GetEdge(jElem);
            dPoint = donor_geometry->edge[inode]->GetNode(iDonor);
            // Match node on the face to the correct global index
            jGlobalPoint=donor_geometry->node[dPoint]->GetGlobalIndex();
            for (iProcessor = 0; iProcessor < nProcessor; iProcessor++) {
              for (jVertex = 0; jVertex < Buffer_Receive_nVertex_Donor[iProcessor]; jVertex++) {
                if (jGlobalPoint ==Buffer_Receive_GlobalPoint[MaxLocalVertex_Donor*iProcessor+jVertex]) {
                  Buffer_Send_FaceNodes[nLocalFaceNodes_Donor]=MaxLocalVertex_Donor*iProcessor+jVertex;
                  Buffer_Send_FaceProc[nLocalFaceNodes_Donor]=iProcessor;
                }
              }
            }
            nLocalFaceNodes_Donor++; // Increment total number of face-nodes / processor
          }
          /* Store the indices */
          Buffer_Send_FaceIndex[nLocalFace_Donor+1] = Buffer_Send_FaceIndex[nLocalFace_Donor]+nNodes;
          nLocalFace_Donor++; // Increment number of faces / processor
        }
      }
    }
      }
    }

    //Buffer_Send_FaceIndex[nLocalFace_Donor+1] = MaxFaceNodes_Donor*rank+nLocalFaceNodes_Donor;
#ifdef HAVE_MPI
    SU2_MPI::Allgather(Buffer_Send_FaceNodes, MaxFaceNodes_Donor, MPI_UNSIGNED_LONG, Buffer_Receive_FaceNodes, MaxFaceNodes_Donor, MPI_UNSIGNED_LONG, MPI_COMM_WORLD);
    SU2_MPI::Allgather(Buffer_Send_FaceProc, MaxFaceNodes_Donor, MPI_UNSIGNED_LONG, Buffer_Receive_FaceProc, MaxFaceNodes_Donor, MPI_UNSIGNED_LONG, MPI_COMM_WORLD);
    SU2_MPI::Allgather(Buffer_Send_FaceIndex, MaxFace_Donor, MPI_UNSIGNED_LONG, Buffer_Receive_FaceIndex, MaxFace_Donor, MPI_UNSIGNED_LONG, MPI_COMM_WORLD);
#else
    for (iFace=0; iFace<MaxFace_Donor; iFace++) {
      Buffer_Receive_FaceIndex[iFace] = Buffer_Send_FaceIndex[iFace];
    }
    for (iVertex = 0; iVertex < MaxFaceNodes_Donor; iVertex++)
      Buffer_Receive_FaceNodes[iVertex] = Buffer_Send_FaceNodes[iVertex];
    for (iVertex = 0; iVertex < MaxFaceNodes_Donor; iVertex++)
      Buffer_Receive_FaceProc[iVertex] = Buffer_Send_FaceProc[iVertex];
#endif

    /*--- Loop over the vertices on the target Marker ---*/
    for (iVertex = 0; iVertex<nVertexTarget; iVertex++) {
      mindist=1E6;
      for (unsigned short iCoeff=0; iCoeff<10; iCoeff++) {
    storeCoeff[iCoeff]=0;
      }
      Point_Target = target_geometry->vertex[markTarget][iVertex]->GetNode();

      if (target_geometry->node[Point_Target]->GetDomain()) {

    Coord_i = target_geometry->node[Point_Target]->GetCoord();
    /*---Loop over the faces previously communicated/stored ---*/
    for (iProcessor = 0; iProcessor < nProcessor; iProcessor++) {

      nFaces = (unsigned int)Buffer_Receive_nFace_Donor[iProcessor];

      for (iFace = 0; iFace< nFaces; iFace++) {
        /*--- ---*/

        nNodes = (unsigned int)Buffer_Receive_FaceIndex[iProcessor*MaxFace_Donor+iFace+1] -
                (unsigned int)Buffer_Receive_FaceIndex[iProcessor*MaxFace_Donor+iFace];

        su2double *X = new su2double[nNodes*nDim];
        faceindex = Buffer_Receive_FaceIndex[iProcessor*MaxFace_Donor+iFace]; // first index of this face
        for (iDonor=0; iDonor<nNodes; iDonor++) {
          jVertex = Buffer_Receive_FaceNodes[iDonor+faceindex]; // index which points to the stored coordinates, global points
          for (iDim=0; iDim<nDim; iDim++) {
            X[iDim*nNodes+iDonor]=
                Buffer_Receive_Coord[jVertex*nDim+iDim];
          }
        }
        jVertex = Buffer_Receive_FaceNodes[faceindex];

        for (iDim=0; iDim<nDim; iDim++) {
          Normal[iDim] = Buffer_Receive_Normal[jVertex*nDim+iDim];
        }

        /* Project point used for case where surfaces are not exactly coincident, where
         * the point is assumed connected by a rigid rod normal to the surface.
         */
        tmp = 0;
        tmp2=0;
        for (iDim=0; iDim<nDim; iDim++) {
          tmp+=Normal[iDim]*Normal[iDim];
          tmp2+=Normal[iDim]*(Coord_i[iDim]-X[iDim*nNodes]);
        }
        tmp = 1/tmp;
        tmp2 = tmp2*sqrt(tmp);
        for (iDim=0; iDim<nDim; iDim++) {
          // projection of \vec{q} onto plane defined by \vec{n} and \vec{p}:
          // \vec{q} - \vec{n} ( (\vec{q}-\vec{p} ) \cdot \vec{n})
          // tmp2 = ( (\vec{q}-\vec{p} ) \cdot \vec{N})
          // \vec{n} = \vec{N}/(|N|), tmp = 1/|N|^2
          projected_point[iDim]=Coord_i[iDim] + Normal[iDim]*tmp2*tmp;
        }

        Isoparameters(nDim, nNodes, X, projected_point,myCoeff);

        /*--- Find distance to the interpolated point ---*/
        dist = 0.0;
        for (iDim=0; iDim<nDim; iDim++) {
          Coord[iDim] = Coord_i[iDim];
          for(iDonor=0; iDonor< nNodes; iDonor++) {
            Coord[iDim]-=myCoeff[iDonor]*X[iDim*nNodes+iDonor];
          }
          dist+=pow(Coord[iDim],2.0);
        }

        /*--- If the dist is shorter than last closest (and nonzero nodes are on the boundary), update ---*/
        if (dist<mindist ) {
          /*--- update last dist ---*/
          mindist = dist;
          /*--- Store info ---*/
          donor_elem = temp_donor;
          target_geometry->vertex[markTarget][iVertex]->SetDonorElem(donor_elem); // in 2D is nearest neighbor
          target_geometry->vertex[markTarget][iVertex]->SetnDonorPoints(nNodes);
          for (iDonor=0; iDonor<nNodes; iDonor++) {
            storeCoeff[iDonor] = myCoeff[iDonor];
            jVertex = Buffer_Receive_FaceNodes[faceindex+iDonor];
            storeGlobal[iDonor] =Buffer_Receive_GlobalPoint[jVertex];
            storeProc[iDonor] = (int)Buffer_Receive_FaceProc[faceindex+iDonor];
          }
        }

        delete [] X;
      }
    }
    /*--- Set the appropriate amount of memory and fill ---*/
    nNodes =target_geometry->vertex[markTarget][iVertex]->GetnDonorPoints();
    target_geometry->vertex[markTarget][iVertex]->Allocate_DonorInfo();

    for (iDonor=0; iDonor<nNodes; iDonor++) {
      target_geometry->vertex[markTarget][iVertex]->SetInterpDonorPoint(iDonor,storeGlobal[iDonor]);
      //cout <<rank << " Global Point " << Global_Point<<" iDonor " << iDonor <<" coeff " << coeff <<" gp " << pGlobalPoint << endl;
      target_geometry->vertex[markTarget][iVertex]->SetDonorCoeff(iDonor,storeCoeff[iDonor]);
      target_geometry->vertex[markTarget][iVertex]->SetInterpDonorProcessor(iDonor, storeProc[iDonor]);
    }
      }
    }

    delete[] Buffer_Send_nVertex_Donor;
    delete[] Buffer_Send_nFace_Donor;
    delete[] Buffer_Send_nFaceNodes_Donor;

    delete[] Buffer_Receive_nVertex_Donor;
    delete[] Buffer_Receive_nFace_Donor;
    delete[] Buffer_Receive_nFaceNodes_Donor;

    delete[] Buffer_Send_Coord;
    delete[] Buffer_Send_Normal;
    delete[] Buffer_Send_GlobalPoint;

    delete[] Buffer_Receive_Coord;
    delete[] Buffer_Receive_Normal;
    delete[] Buffer_Receive_GlobalPoint;

    delete[] Buffer_Send_FaceIndex;
    delete[] Buffer_Send_FaceNodes;
    delete[] Buffer_Send_FaceProc;

    delete[] Buffer_Receive_FaceIndex;
    delete[] Buffer_Receive_FaceNodes;
    delete[] Buffer_Receive_FaceProc;
  }
  delete [] Coord;
  delete [] Normal;

  delete [] projected_point;
}

void CIsoparametric::Isoparameters(unsigned short nDim, unsigned short nDonor,
    su2double *X, su2double *xj, su2double *isoparams) {
  short iDonor,iDim,k; // indices
  su2double tmp, tmp2;

  su2double *x     = new su2double[nDim+1];
  su2double *x_tmp = new su2double[nDim+1];
  su2double *Q     = new su2double[nDonor*nDonor];
  su2double *R     = new su2double[nDonor*nDonor];
  su2double *A     = new su2double[nDim+1*nDonor];
  su2double *A2    = NULL;
  su2double *x2    = new su2double[nDim+1];

  bool *test  = new bool[nDim+1];
  bool *testi = new bool[nDim+1];

  su2double eps = 1E-10;

  short n = nDim+1;

  if (nDonor>2) {
    /*--- Create Matrix A: 1st row all 1's, 2nd row x coordinates, 3rd row y coordinates, etc ---*/
    /*--- Right hand side is [1, \vec{x}']'---*/
    for (iDonor=0; iDonor<nDonor; iDonor++) {
      isoparams[iDonor]=0;
      A[iDonor] = 1.0;
      for (iDim=0; iDim<n; iDim++)
        A[(iDim+1)*nDonor+iDonor]=X[iDim*nDonor+iDonor];
    }

    x[0] = 1.0;
    for (iDim=0; iDim<nDim; iDim++)
      x[iDim+1]=xj[iDim];

    /*--- Eliminate degenerate rows:
     * for example, if z constant including the z values will make the system degenerate
     * TODO: improve efficiency of this loop---*/
    test[0]=true; // always keep the 1st row
    for (iDim=1; iDim<nDim+1; iDim++) {
      // Test this row against all previous
      test[iDim]=true; // Assume that it is not degenerate
      for (k=0; k<iDim; k++) {
        tmp=0; tmp2=0;
        for (iDonor=0;iDonor<nDonor;iDonor++) {
          tmp+= A[iDim*nDonor+iDonor]*A[iDim*nDonor+iDonor];
          tmp2+=A[k*nDonor+iDonor]*A[k*nDonor+iDonor];
        }
        tmp  = pow(tmp,0.5);
        tmp2 = pow(tmp2,0.5);
        testi[k]=false;
        for (iDonor=0; iDonor<nDonor; iDonor++) {
          // If at least one ratio is non-matching row iDim is not degenerate w/ row k
          if (A[iDim*nDonor+iDonor]/tmp != A[k*nDonor+iDonor]/tmp2)
            testi[k]=true;
        }
        // If any of testi (k<iDim) are false, row iDim is degenerate
        test[iDim]=(test[iDim] && testi[k]);
      }
      if (!test[iDim]) n--;
    }

    /*--- Initialize A2 now that we might have a smaller system --*/
    A2 = new su2double[n*nDonor];
    iDim=0;
    /*--- Copy only the rows that are non-degenerate ---*/
    for (k=0; k<nDim+1; k++) {
      if (test[k]) {
        for (iDonor=0;iDonor<nDonor;iDonor++ ) {
          A2[nDonor*iDim+iDonor]=A[nDonor*k+iDonor];
        }
        x2[iDim]=x[k];
        iDim++;
      }
    }
    /*--- Initialize Q,R to 0 --*/
    for (k=0; k<nDonor*nDonor; k++) {
      Q[k]=0;
      R[k]=0;
    }
    /*--- TODO: make this loop more efficient ---*/
    /*--- Solve for rectangular Q1 R1 ---*/
    for (iDonor=0; iDonor<nDonor; iDonor++) {
      tmp=0;
      for (iDim=0; iDim<n; iDim++)
        tmp += (A2[iDim*nDonor+iDonor])*(A2[iDim*nDonor+iDonor]);

      R[iDonor*nDonor+iDonor]= pow(tmp,0.5);
      if (tmp>eps && iDonor<n) {
        for (iDim=0; iDim<n; iDim++)
          Q[iDim*nDonor+iDonor]=A2[iDim*nDonor+iDonor]/R[iDonor*nDonor+iDonor];
      }
      else if (tmp!=0) {
        for (iDim=0; iDim<n; iDim++)
          Q[iDim*nDonor+iDonor]=A2[iDim*nDonor+iDonor]/tmp;
      }
      for (iDim=iDonor+1; iDim<nDonor; iDim++) {
        tmp=0;
        for (k=0; k<n; k++)
          tmp+=A2[k*nDonor+iDim]*Q[k*nDonor+iDonor];

        R[iDonor*nDonor+iDim]=tmp;

        for (k=0; k<n; k++)
          A2[k*nDonor+iDim]=A2[k*nDonor+iDim]-Q[k*nDonor+iDonor]*R[iDonor*nDonor+iDim];
      }
    }
    /*--- x_tmp = Q^T * x2 ---*/
    for (iDonor=0; iDonor<nDonor; iDonor++)
      x_tmp[iDonor]=0.0;
    for (iDonor=0; iDonor<nDonor; iDonor++) {
      for (iDim=0; iDim<n; iDim++)
        x_tmp[iDonor]+=Q[iDim*nDonor+iDonor]*x2[iDim];
    }

    /*--- solve x_tmp = R*isoparams for isoparams: upper triangular system ---*/
    for (iDonor = n-1; iDonor>=0; iDonor--) {
      if (R[iDonor*nDonor+iDonor]>eps)
        isoparams[iDonor]=x_tmp[iDonor]/R[iDonor*nDonor+iDonor];
      else
        isoparams[iDonor]=0;
      for (k=0; k<iDonor; k++)
        x_tmp[k]=x_tmp[k]-R[k*nDonor+iDonor]*isoparams[iDonor];
    }
  }
  else {
    /*-- For 2-donors (lines) it is simpler: */
    tmp =  pow(X[0*nDonor+0]- X[0*nDonor+1],2.0);
    tmp += pow(X[1*nDonor+0]- X[1*nDonor+1],2.0);
    tmp = sqrt(tmp);

    tmp2 = pow(X[0*nDonor+0] - xj[0],2.0);
    tmp2 += pow(X[1*nDonor+0] - xj[1],2.0);
    tmp2 = sqrt(tmp2);
    isoparams[1] = tmp2/tmp;

    tmp2 = pow(X[0*nDonor+1] - xj[0],2.0);
    tmp2 += pow(X[1*nDonor+1] - xj[1],2.0);
    tmp2 = sqrt(tmp2);
    isoparams[0] = tmp2/tmp;
  }

  /*--- Isoparametric coefficients have been calculated. Run checks to eliminate outside-element issues ---*/
  if (nDonor==4) {
    /*-- Bilinear coordinates, bounded by [-1,1] ---*/
    su2double xi, eta;
    xi = (1.0-isoparams[0]/isoparams[1])/(1.0+isoparams[0]/isoparams[1]);
    eta = 1- isoparams[2]*4/(1+xi);
    if (xi>1.0) xi=1.0;
    if (xi<-1.0) xi=-1.0;
    if (eta>1.0) eta=1.0;
    if (eta<-1.0) eta=-1.0;
    isoparams[0]=0.25*(1-xi)*(1-eta);
    isoparams[1]=0.25*(1+xi)*(1-eta);
    isoparams[2]=0.25*(1+xi)*(1+eta);
    isoparams[3]=0.25*(1-xi)*(1+eta);

  }
  if (nDonor<4) {
    tmp = 0.0; // value for normalization
    tmp2=0; // check for maximum value, to be used to id nearest neighbor if necessary
    k=0; // index for maximum value
    for (iDonor=0; iDonor< nDonor; iDonor++) {
      if (isoparams[iDonor]>tmp2) {
        k=iDonor;
        tmp2=isoparams[iDonor];
      }
      // [0,1]
      if (isoparams[iDonor]<0) isoparams[iDonor]=0;
      if (isoparams[iDonor]>1) isoparams[iDonor] = 1;
      tmp +=isoparams[iDonor];
    }
    if (tmp>0)
      for (iDonor=0; iDonor< nDonor; iDonor++)
        isoparams[iDonor]=isoparams[iDonor]/tmp;
    else {
      isoparams[k] = 1.0;
    }
  }

  delete [] x;
  delete [] x_tmp;
  delete [] Q;
  delete [] R;
  delete [] A;
  if (A2 != NULL) delete [] A2;
  delete [] x2;

  delete [] test;
  delete [] testi;

}


/* Mirror Interpolator */
CMirror::CMirror(CGeometry ****geometry_container, CConfig **config,  unsigned int iZone, unsigned int jZone) :  CInterpolator(geometry_container, config, iZone, jZone) {

  /*--- Initialize transfer coefficients between the zones ---*/
  Set_TransferCoeff(config);

}

CMirror::~CMirror() {}

void CMirror::Set_TransferCoeff(CConfig **config) {
  unsigned long iVertex, jVertex;
  unsigned long iPoint;
  unsigned short iDonor=0, iFace=0, iTarget=0;

  unsigned short nMarkerInt;
  unsigned short iMarkerInt;

  int markDonor=0, markTarget=0;

  unsigned int nNodes=0, iNodes=0;
  unsigned long nVertexDonor = 0, nVertexTarget= 0;
  unsigned long Point_Donor = 0;
  unsigned long Global_Point = 0;
  unsigned long pGlobalPoint = 0;
  int iProcessor;

  unsigned long nLocalFace_Donor = 0, nLocalFaceNodes_Donor=0;

  unsigned long faceindex;

  int nProcessor = size;

  su2double *Buffer_Send_Coeff, *Buffer_Receive_Coeff;
  su2double coeff;

  /*--- Number of markers on the interface ---*/
  nMarkerInt = (config[targetZone]->GetMarker_n_ZoneInterface())/2;

  /*--- For the number of markers on the interface... ---*/
  for (iMarkerInt=1; iMarkerInt <= nMarkerInt; iMarkerInt++) {
   /*--- Procedure:
    * -Loop through vertices of the aero grid
    * -Find nearest element and allocate enough space in the aero grid donor point info
    *    -set the transfer coefficient values
    */

    /*--- On the donor side: find the tag of the boundary sharing the interface ---*/
    markDonor  = Find_InterfaceMarker(config[donorZone],  iMarkerInt);

    /*--- On the target side: find the tag of the boundary sharing the interface ---*/
    markTarget = Find_InterfaceMarker(config[targetZone], iMarkerInt);

    /*--- Checks if the zone contains the interface, if not continue to the next step ---*/
    if( !CheckInterfaceBoundary(markDonor, markTarget) )
      continue;

    if(markDonor != -1)
      nVertexDonor  = donor_geometry->GetnVertex( markDonor );
    else
      nVertexDonor  = 0;

    if(markTarget != -1)
      nVertexTarget = target_geometry->GetnVertex( markTarget );
    else
      nVertexTarget  = 0;

    /*-- Collect the number of donor nodes: re-use 'Face' containers --*/
    nLocalFace_Donor=0;
    nLocalFaceNodes_Donor=0;
    for (jVertex = 0; jVertex<nVertexDonor; jVertex++) {
      Point_Donor =donor_geometry->vertex[markDonor][jVertex]->GetNode(); // Local index of jVertex

      if (donor_geometry->node[Point_Donor]->GetDomain()) {
        nNodes = donor_geometry->vertex[markDonor][jVertex]->GetnDonorPoints();
        nLocalFaceNodes_Donor+=nNodes;
        nLocalFace_Donor++;
      }
    }
    Buffer_Send_nFace_Donor= new unsigned long [1];
    Buffer_Send_nFaceNodes_Donor= new unsigned long [1];

    Buffer_Receive_nFace_Donor = new unsigned long [nProcessor];
    Buffer_Receive_nFaceNodes_Donor = new unsigned long [nProcessor];

    Buffer_Send_nFace_Donor[0] = nLocalFace_Donor;
    Buffer_Send_nFaceNodes_Donor[0] = nLocalFaceNodes_Donor;

    /*--- Send Interface vertex information --*/
#ifdef HAVE_MPI
    SU2_MPI::Allreduce(&nLocalFaceNodes_Donor, &MaxFaceNodes_Donor, 1, MPI_UNSIGNED_LONG, MPI_MAX, MPI_COMM_WORLD);
    SU2_MPI::Allreduce(&nLocalFace_Donor, &MaxFace_Donor, 1, MPI_UNSIGNED_LONG, MPI_MAX, MPI_COMM_WORLD);
    SU2_MPI::Allgather(Buffer_Send_nFace_Donor, 1, MPI_UNSIGNED_LONG, Buffer_Receive_nFace_Donor, 1, MPI_UNSIGNED_LONG, MPI_COMM_WORLD);
    SU2_MPI::Allgather(Buffer_Send_nFaceNodes_Donor, 1, MPI_UNSIGNED_LONG, Buffer_Receive_nFaceNodes_Donor, 1, MPI_UNSIGNED_LONG, MPI_COMM_WORLD);
    MaxFace_Donor++;
#else
    nGlobalFace_Donor       = nLocalFace_Donor;
    nGlobalFaceNodes_Donor  = nLocalFaceNodes_Donor;
    MaxFaceNodes_Donor      = nLocalFaceNodes_Donor;
    MaxFace_Donor           = nLocalFace_Donor+1;
    Buffer_Receive_nFace_Donor[0] = Buffer_Send_nFace_Donor[0];
    Buffer_Receive_nFaceNodes_Donor[0] = Buffer_Send_nFaceNodes_Donor[0];
#endif

    /*-- Send donor info --*/
    Buffer_Send_FaceIndex   = new unsigned long[MaxFace_Donor];
    Buffer_Send_FaceNodes   = new unsigned long[MaxFaceNodes_Donor];
    //Buffer_Send_FaceProc    = new unsigned long[MaxFaceNodes_Donor];
    Buffer_Send_GlobalPoint = new unsigned long[MaxFaceNodes_Donor];
    Buffer_Send_Coeff       = new su2double[MaxFaceNodes_Donor];

    Buffer_Receive_FaceIndex= new unsigned long[MaxFace_Donor*nProcessor];
    Buffer_Receive_FaceNodes= new unsigned long[MaxFaceNodes_Donor*nProcessor];
    //Buffer_Receive_FaceProc = new unsigned long[MaxFaceNodes_Donor*nProcessor];
    Buffer_Receive_GlobalPoint = new unsigned long[MaxFaceNodes_Donor*nProcessor];
    Buffer_Receive_Coeff    = new su2double[MaxFaceNodes_Donor*nProcessor];

    for (iVertex=0; iVertex<MaxFace_Donor; iVertex++) {
      Buffer_Send_FaceIndex[iVertex]=0;
    }
    for (iVertex=0; iVertex<MaxFaceNodes_Donor; iVertex++) {
      Buffer_Send_FaceNodes[iVertex]=0;
      //Buffer_Send_FaceProc[iVertex]=0;
      Buffer_Send_GlobalPoint[iVertex]=0;
      Buffer_Send_Coeff[iVertex]=0.0;
    }
    for (iVertex=0; iVertex<MaxFace_Donor; iVertex++) {
      Buffer_Send_FaceIndex[iVertex]=0;
    }

    Buffer_Send_FaceIndex[0]=rank*MaxFaceNodes_Donor;
    nLocalFace_Donor=0;
    nLocalFaceNodes_Donor=0;

    for (jVertex = 0; jVertex<nVertexDonor; jVertex++) {

      Point_Donor =donor_geometry->vertex[markDonor][jVertex]->GetNode(); // Local index of jVertex
      if (donor_geometry->node[Point_Donor]->GetDomain()) {
        nNodes = donor_geometry->vertex[markDonor][jVertex]->GetnDonorPoints();
        for (iDonor=0; iDonor<nNodes; iDonor++) {
          Buffer_Send_FaceNodes[nLocalFaceNodes_Donor] = donor_geometry->node[Point_Donor]->GetGlobalIndex();
          Buffer_Send_GlobalPoint[nLocalFaceNodes_Donor] =
              donor_geometry->vertex[markDonor][jVertex]->GetInterpDonorPoint(iDonor);
          Buffer_Send_Coeff[nLocalFaceNodes_Donor] =
              donor_geometry->vertex[markDonor][jVertex]->GetDonorCoeff(iDonor);
          nLocalFaceNodes_Donor++;
        }
        Buffer_Send_FaceIndex[nLocalFace_Donor+1] =Buffer_Send_FaceIndex[nLocalFace_Donor]+nNodes;
        nLocalFace_Donor++;
      }
    }

#ifdef HAVE_MPI
    SU2_MPI::Allgather(Buffer_Send_FaceNodes, MaxFaceNodes_Donor, MPI_UNSIGNED_LONG, Buffer_Receive_FaceNodes, MaxFaceNodes_Donor, MPI_UNSIGNED_LONG, MPI_COMM_WORLD);
    SU2_MPI::Allgather(Buffer_Send_GlobalPoint, MaxFaceNodes_Donor, MPI_UNSIGNED_LONG,Buffer_Receive_GlobalPoint, MaxFaceNodes_Donor, MPI_UNSIGNED_LONG, MPI_COMM_WORLD);
    SU2_MPI::Allgather(Buffer_Send_Coeff, MaxFaceNodes_Donor, MPI_DOUBLE,Buffer_Receive_Coeff, MaxFaceNodes_Donor, MPI_DOUBLE, MPI_COMM_WORLD);
    SU2_MPI::Allgather(Buffer_Send_FaceIndex, MaxFace_Donor, MPI_UNSIGNED_LONG, Buffer_Receive_FaceIndex, MaxFace_Donor, MPI_UNSIGNED_LONG, MPI_COMM_WORLD);
#else
    for (iFace=0; iFace<MaxFace_Donor; iFace++) {
      Buffer_Receive_FaceIndex[iFace] = Buffer_Send_FaceIndex[iFace];
    }
    for (iVertex = 0; iVertex < MaxFaceNodes_Donor; iVertex++) {
      Buffer_Receive_FaceNodes[iVertex] = Buffer_Send_FaceNodes[iVertex];
      Buffer_Receive_GlobalPoint[iVertex] = Buffer_Send_GlobalPoint[iVertex];
      Buffer_Receive_Coeff[iVertex] = Buffer_Send_Coeff[iVertex];
    }
#endif
    /*--- Loop over the vertices on the target Marker ---*/
    for (iVertex = 0; iVertex<nVertexTarget; iVertex++) {

      iPoint = target_geometry->vertex[markTarget][iVertex]->GetNode();
      if (target_geometry->node[iPoint]->GetDomain()) {
        Global_Point = target_geometry->node[iPoint]->GetGlobalIndex();
        nNodes = 0;
        for (iProcessor = 0; iProcessor < nProcessor; iProcessor++) {
          for (iFace = 0; iFace < Buffer_Receive_nFace_Donor[iProcessor]; iFace++) {
            faceindex = Buffer_Receive_FaceIndex[iProcessor*MaxFace_Donor+iFace]; // first index of this face
            iNodes = (unsigned int)Buffer_Receive_FaceIndex[iProcessor*MaxFace_Donor+iFace+1]- (unsigned int)faceindex;
            for (iTarget=0; iTarget<iNodes; iTarget++) {
              if (Global_Point == Buffer_Receive_GlobalPoint[faceindex+iTarget])
                nNodes++;
              //coeff =Buffer_Receive_Coeff[faceindex+iDonor];
            }
          }
        }

        target_geometry->vertex[markTarget][iVertex]->SetnDonorPoints(nNodes);
        target_geometry->vertex[markTarget][iVertex]->Allocate_DonorInfo();

        iDonor = 0;
        for (iProcessor = 0; iProcessor < nProcessor; iProcessor++) {
          for (iFace = 0; iFace < Buffer_Receive_nFace_Donor[iProcessor]; iFace++) {

            faceindex = Buffer_Receive_FaceIndex[iProcessor*MaxFace_Donor+iFace]; // first index of this face
            iNodes = (unsigned int)Buffer_Receive_FaceIndex[iProcessor*MaxFace_Donor+iFace+1]- (unsigned int)faceindex;
            for (iTarget=0; iTarget<iNodes; iTarget++) {
              if (Global_Point == Buffer_Receive_GlobalPoint[faceindex+iTarget]) {
                coeff =Buffer_Receive_Coeff[faceindex+iTarget];
                pGlobalPoint = Buffer_Receive_FaceNodes[faceindex+iTarget];
                target_geometry->vertex[markTarget][iVertex]->SetInterpDonorPoint(iDonor,pGlobalPoint);
                target_geometry->vertex[markTarget][iVertex]->SetDonorCoeff(iDonor,coeff);
                target_geometry->vertex[markTarget][iVertex]->SetInterpDonorProcessor(iDonor, iProcessor);
                //cout <<rank << " Global Point " << Global_Point<<" iDonor " << iDonor <<" coeff " << coeff <<" gp " << pGlobalPoint << endl;
                iDonor++;
              }
            }
          }
        }
      }
    }
    delete[] Buffer_Send_nFace_Donor;
    delete[] Buffer_Send_nFaceNodes_Donor;

    delete[] Buffer_Receive_nFace_Donor;
    delete[] Buffer_Receive_nFaceNodes_Donor;

    delete[] Buffer_Send_FaceIndex;
    delete[] Buffer_Send_FaceNodes;
    delete[] Buffer_Send_GlobalPoint;
    delete[] Buffer_Send_Coeff;

    delete[] Buffer_Receive_FaceIndex;
    delete[] Buffer_Receive_FaceNodes;
    delete[] Buffer_Receive_GlobalPoint;
    delete[] Buffer_Receive_Coeff;

  }
}

CSlidingMesh::CSlidingMesh(CGeometry ****geometry_container, CConfig **config, unsigned int iZone, unsigned int jZone)  :  CInterpolator(geometry_container, config, iZone, jZone){

  /*--- Initialize transfer coefficients between the zones ---*/
  Set_TransferCoeff(config);

  /*--- For fluid-structure interaction data interpolated with have nDim dimensions ---*/
 // InitializeData(Zones,nDim);
}

CSlidingMesh::~CSlidingMesh(){}

void CSlidingMesh::Set_TransferCoeff(CConfig **config){

  /* --- This routine sets the transfer coefficient for sliding mesh approach --- */

  /*
   * The algorithm is based on Rinaldi et al. "Flux-conserving treatment of non-conformal interfaces
   * for finite-volume discritization of conservaation laws" 2015, Comp. Fluids, 120, pp 126-139
   */

  /*  0 - Variable declaration - */

  /* --- General variables --- */

  bool check;

  unsigned short iDim, nDim;

  unsigned long ii, jj, *uptr;
  unsigned long vPoint, dPoint;
  unsigned long iEdgeVisited, nEdgeVisited, iNodeVisited;
  unsigned long nAlreadyVisited, nToVisit, StartVisited;

  unsigned long *alreadyVisitedDonor, *ToVisit, *tmpVect;
  unsigned long *storeProc, *tmp_storeProc;

  su2double dTMP;
  su2double *Coeff_Vect, *tmp_Coeff_Vect;

  /* --- Geometrical variables --- */

  su2double *Coord_i, *Coord_j, dist, mindist, *Normal;
  su2double Area, Area_old, tmp_Area;
  su2double LineIntersectionLength, *Direction, length;


  /* --- Markers Variables --- */

  unsigned short iMarkerInt, nMarkerInt;

  unsigned long iVertex, nVertexTarget;

  int markDonor, markTarget;

  /* --- Target variables --- */

  unsigned long target_iPoint, jVertexTarget;
  unsigned long nEdges_target, nNode_target;

  unsigned long *Target_nLinkedNodes, *Target_LinkedNodes, *Target_StartLinkedNodes, *target_segment;
  unsigned long *Target_GlobalPoint, *Target_Proc;

  su2double *TargetPoint_Coord, *target_iMidEdge_point, *target_jMidEdge_point, **target_element;

  /* --- Donor variables --- */

  unsigned long donor_StartIndex, donor_forward_point, donor_backward_point, donor_iPoint, donor_OldiPoint;
  unsigned long nEdges_donor, nNode_donor, nGlobalVertex_Donor;

  unsigned long nDonorPoints, iDonor;
  unsigned long *Donor_Vect, *tmp_Donor_Vect;
  unsigned long *Donor_nLinkedNodes, *Donor_LinkedNodes, *Donor_StartLinkedNodes;
  unsigned long *Donor_GlobalPoint, *Donor_Proc;

  su2double *donor_iMidEdge_point, *donor_jMidEdge_point;
  su2double **donor_element, *DonorPoint_Coord;

  /*  1 - Variable pre-processing - */

  nDim = donor_geometry->GetnDim();

  /*--- Setting up auxiliary vectors ---*/

  Donor_Vect = NULL;
  Coeff_Vect = NULL;
  storeProc  = NULL;

  tmp_Donor_Vect = NULL;
  tmp_Coeff_Vect = NULL;
  tmp_storeProc  = NULL;

  Normal    = new su2double[nDim];
  Direction = new su2double[nDim];


  /* 2 - Find boundary tag between touching grids */

  /*--- Number of markers on the FSI interface ---*/
  nMarkerInt    = (int)( config[ donorZone ]->GetMarker_n_ZoneInterface() ) / 2;

  /*--- For the number of markers on the interface... ---*/
  for ( iMarkerInt = 1; iMarkerInt <= nMarkerInt; iMarkerInt++ ){

    /*--- On the donor side: find the tag of the boundary sharing the interface ---*/
    markDonor  = Find_InterfaceMarker(config[donorZone],  iMarkerInt);

    /*--- On the target side: find the tag of the boundary sharing the interface ---*/
    markTarget = Find_InterfaceMarker(config[targetZone], iMarkerInt);

    /*--- Checks if the zone contains the interface, if not continue to the next step ---*/
    if( !CheckInterfaceBoundary(markDonor, markTarget) )
      continue;

    if(markTarget != -1)
      nVertexTarget = target_geometry->GetnVertex( markTarget );
    else
      nVertexTarget  = 0;

    /*
    3 -Reconstruct the boundaries from parallel partitioning
    */

    /*--- Target boundary ---*/
    ReconstructBoundary(targetZone, markTarget);

    nGlobalVertex_Target = nGlobalVertex;

    TargetPoint_Coord       = Buffer_Receive_Coord;
    Target_GlobalPoint      = Buffer_Receive_GlobalPoint;
    Target_nLinkedNodes     = Buffer_Receive_nLinkedNodes;
    Target_StartLinkedNodes = Buffer_Receive_StartLinkedNodes;
    Target_LinkedNodes      = Buffer_Receive_LinkedNodes;
    Target_Proc             = Buffer_Receive_Proc;

    /*--- Donor boundary ---*/
    ReconstructBoundary(donorZone, markDonor);

    nGlobalVertex_Donor = nGlobalVertex;

    DonorPoint_Coord       = Buffer_Receive_Coord;
    Donor_GlobalPoint      = Buffer_Receive_GlobalPoint;
    Donor_nLinkedNodes     = Buffer_Receive_nLinkedNodes;
    Donor_StartLinkedNodes = Buffer_Receive_StartLinkedNodes;
    Donor_LinkedNodes      = Buffer_Receive_LinkedNodes;
    Donor_Proc             = Buffer_Receive_Proc;

    /*--- Starts building the supermesh layer (2D or 3D) ---*/
    /* - For each target node, it first finds the closest donor point
     * - Then it creates the supermesh in the close proximity of the target point:
     * - Starting from the closest donor node, it expands the supermesh by including
     * donor elements neighboring the initial one, until the overall target area is fully covered.
     */

    if(nDim == 2){

      target_iMidEdge_point = new su2double[nDim];
      target_jMidEdge_point = new su2double[nDim];

      donor_iMidEdge_point = new su2double[nDim];
      donor_jMidEdge_point = new su2double[nDim];

      /*--- Starts with supermesh reconstruction ---*/

      target_segment = new unsigned long[2];

      for (iVertex = 0; iVertex < nVertexTarget; iVertex++) {

        nDonorPoints = 0;

        /*--- Stores coordinates of the target node ---*/

        target_iPoint = target_geometry->vertex[markTarget][iVertex]->GetNode();

        if (target_geometry->node[target_iPoint]->GetDomain()){

          Coord_i = target_geometry->node[target_iPoint]->GetCoord();

          /*--- Brute force to find the closest donor_node ---*/

          mindist = 1E6;
          donor_StartIndex = 0;

          for (donor_iPoint = 0; donor_iPoint < nGlobalVertex_Donor; donor_iPoint++) {

            Coord_j = &DonorPoint_Coord[ donor_iPoint * nDim ];

            dist = PointsDistance(Coord_i, Coord_j);

            if (dist < mindist) {
              mindist = dist;
              donor_StartIndex = donor_iPoint;
            }

            if (dist == 0.0){
              donor_StartIndex = donor_iPoint;
              break;
            }
          }

          donor_iPoint    = donor_StartIndex;
          donor_OldiPoint = donor_iPoint;

          /*--- Contruct information regarding the target cell ---*/

          dPoint = target_geometry->node[target_iPoint]->GetGlobalIndex();
          for (jVertexTarget = 0; jVertexTarget < nGlobalVertex_Target; jVertexTarget++)
            if( dPoint == Target_GlobalPoint[jVertexTarget] )
              break;

          if ( Target_nLinkedNodes[jVertexTarget] == 1 ){
            target_segment[0] = Target_LinkedNodes[ Target_StartLinkedNodes[jVertexTarget] ];
            target_segment[1] = jVertexTarget;
          }
          else{
            target_segment[0] = Target_LinkedNodes[ Target_StartLinkedNodes[jVertexTarget] ];
            target_segment[1] = Target_LinkedNodes[ Target_StartLinkedNodes[jVertexTarget] + 1];
          }

          dTMP = 0;
          for(iDim = 0; iDim < nDim; iDim++){
            target_iMidEdge_point[iDim] = ( TargetPoint_Coord[ nDim * target_segment[0] + iDim ] + target_geometry->node[ target_iPoint ]->GetCoord(iDim) ) / 2;
            target_jMidEdge_point[iDim] = ( TargetPoint_Coord[ nDim * target_segment[1] + iDim ] + target_geometry->node[ target_iPoint ]->GetCoord(iDim) ) / 2;

            Direction[iDim] = target_jMidEdge_point[iDim] - target_iMidEdge_point[iDim];
            dTMP += Direction[iDim] * Direction[iDim];
          }

          dTMP = sqrt(dTMP);
          for(iDim = 0; iDim < nDim; iDim++)
            Direction[iDim] /= dTMP;

          length = PointsDistance(target_iMidEdge_point, target_jMidEdge_point);

          check = false;

          /*--- Proceeds along the forward direction (depending on which connected boundary node is found first) ---*/

          while( !check ){

            /*--- Proceeds until the value of the intersection area is null ---*/

            if ( Donor_nLinkedNodes[donor_iPoint] == 1 ){
              donor_forward_point  = Donor_LinkedNodes[ Donor_StartLinkedNodes[donor_iPoint] ];
              donor_backward_point = donor_iPoint;
            }
            else{
              uptr = &Donor_LinkedNodes[ Donor_StartLinkedNodes[donor_iPoint] ];

              if( donor_OldiPoint != uptr[0] ){
                donor_forward_point  = uptr[0];
                donor_backward_point = uptr[1];
              }
              else{
                donor_forward_point  = uptr[1];
                donor_backward_point = uptr[0];
              }
            }

            if(donor_iPoint >= nGlobalVertex_Donor){
              check = true;
              continue;
            }

            for(iDim = 0; iDim < nDim; iDim++){
              donor_iMidEdge_point[iDim] = ( DonorPoint_Coord[ donor_forward_point  * nDim + iDim] + DonorPoint_Coord[ donor_iPoint * nDim + iDim] ) / 2;
              donor_jMidEdge_point[iDim] = ( DonorPoint_Coord[ donor_backward_point * nDim + iDim] + DonorPoint_Coord[ donor_iPoint * nDim + iDim] ) / 2;
            }

            LineIntersectionLength = ComputeLineIntersectionLength(target_iMidEdge_point, target_jMidEdge_point, donor_iMidEdge_point, donor_jMidEdge_point, Direction);

            if ( LineIntersectionLength == 0.0 ){
              check = true;
              continue;
            }

            /*--- In case the element intersects the target cell, update the auxiliary communication data structure ---*/

            tmp_Coeff_Vect = new     su2double[ nDonorPoints + 1 ];
            tmp_Donor_Vect = new unsigned long[ nDonorPoints + 1 ];
            tmp_storeProc  = new unsigned long[ nDonorPoints + 1 ];

            for( iDonor = 0; iDonor < nDonorPoints; iDonor++){
              tmp_Donor_Vect[iDonor] = Donor_Vect[iDonor];
              tmp_Coeff_Vect[iDonor] = Coeff_Vect[iDonor];
              tmp_storeProc[iDonor]  = storeProc[iDonor];
            }

            tmp_Donor_Vect[ nDonorPoints ] = donor_iPoint;
            tmp_Coeff_Vect[ nDonorPoints ] = LineIntersectionLength / length;
            tmp_storeProc[  nDonorPoints ] = Donor_Proc[donor_iPoint];

            if (Donor_Vect != NULL) delete [] Donor_Vect;
            if (Coeff_Vect != NULL) delete [] Coeff_Vect;
            if (storeProc  != NULL) delete [] storeProc;

            Donor_Vect = tmp_Donor_Vect;
            Coeff_Vect = tmp_Coeff_Vect;
            storeProc  = tmp_storeProc;

            donor_OldiPoint = donor_iPoint;
            donor_iPoint    = donor_forward_point;

            nDonorPoints++;
          }

          if ( Donor_nLinkedNodes[donor_StartIndex] == 2 ){
            check = false;

            uptr = &Donor_LinkedNodes[ Donor_StartLinkedNodes[donor_StartIndex] ];

            donor_iPoint = uptr[1];
            donor_OldiPoint = donor_StartIndex;
          }
          else
            check = true;

          /*--- Proceeds along the backward direction (depending on which connected boundary node is found first) ---*/

          while( !check ){

            /*--- Proceeds until the value of the intersection length is null ---*/
            if ( Donor_nLinkedNodes[donor_iPoint] == 1 ){
              donor_forward_point  = donor_OldiPoint;
              donor_backward_point = donor_iPoint;
            }
            else{
              uptr = &Donor_LinkedNodes[ Donor_StartLinkedNodes[donor_iPoint] ];

              if( donor_OldiPoint != uptr[0] ){
                donor_forward_point  = uptr[0];
                donor_backward_point = uptr[1];
              }
              else{
                donor_forward_point  = uptr[1];
                donor_backward_point = uptr[0];
              }
            }

            if(donor_iPoint >= nGlobalVertex_Donor){
              check = true;
              continue;
            }

            for(iDim = 0; iDim < nDim; iDim++){
              donor_iMidEdge_point[iDim] = ( DonorPoint_Coord[ donor_forward_point  * nDim + iDim] + DonorPoint_Coord[ donor_iPoint * nDim + iDim] ) / 2;
              donor_jMidEdge_point[iDim] = ( DonorPoint_Coord[ donor_backward_point * nDim + iDim] + DonorPoint_Coord[ donor_iPoint * nDim + iDim] ) / 2;
            }

            LineIntersectionLength = ComputeLineIntersectionLength(target_iMidEdge_point, target_jMidEdge_point, donor_iMidEdge_point, donor_jMidEdge_point, Direction);

            if ( LineIntersectionLength == 0.0 ){
              check = true;
              continue;
            }

            /*--- In case the element intersects the target cell, update the auxiliary communication data structure ---*/

            tmp_Coeff_Vect = new     su2double[ nDonorPoints + 1 ];
            tmp_Donor_Vect = new unsigned long[ nDonorPoints + 1 ];
            tmp_storeProc  = new unsigned long[ nDonorPoints + 1 ];

            for( iDonor = 0; iDonor < nDonorPoints; iDonor++){
              tmp_Donor_Vect[iDonor] = Donor_Vect[iDonor];
              tmp_Coeff_Vect[iDonor] = Coeff_Vect[iDonor];
              tmp_storeProc[iDonor]  = storeProc[iDonor];
            }

            tmp_Coeff_Vect[ nDonorPoints ] = LineIntersectionLength / length;
            tmp_Donor_Vect[ nDonorPoints ] = donor_iPoint;
            tmp_storeProc[  nDonorPoints ] = Donor_Proc[donor_iPoint];

            if (Donor_Vect != NULL) delete [] Donor_Vect;
            if (Coeff_Vect != NULL) delete [] Coeff_Vect;
            if (storeProc  != NULL) delete [] storeProc;

            Donor_Vect = tmp_Donor_Vect;
            Coeff_Vect = tmp_Coeff_Vect;
            storeProc  = tmp_storeProc;

            donor_OldiPoint = donor_iPoint;
            donor_iPoint    = donor_forward_point;

            nDonorPoints++;
          }

          /*--- Set the communication data structure and copy data from the auxiliary vectors ---*/

          target_geometry->vertex[markTarget][iVertex]->SetnDonorPoints(nDonorPoints);

          target_geometry->vertex[markTarget][iVertex]->Allocate_DonorInfo();

          for ( iDonor = 0; iDonor < nDonorPoints; iDonor++ ){
            target_geometry->vertex[markTarget][iVertex]->SetDonorCoeff(          iDonor, Coeff_Vect[iDonor]);
            target_geometry->vertex[markTarget][iVertex]->SetInterpDonorPoint(    iDonor, Donor_GlobalPoint[ Donor_Vect[iDonor] ]);
            target_geometry->vertex[markTarget][iVertex]->SetInterpDonorProcessor(iDonor, storeProc[iDonor]);
          }
        }
      }

      delete [] target_segment;

      delete [] target_iMidEdge_point;
      delete [] target_jMidEdge_point;

      delete [] donor_iMidEdge_point;
      delete [] donor_jMidEdge_point;
    }
    else{
      /* --- 3D geometry, creates a superficial super-mesh --- */

      for (iVertex = 0; iVertex < nVertexTarget; iVertex++) {

        nDonorPoints = 0;

        /*--- Stores coordinates of the target node ---*/

        target_iPoint = target_geometry->vertex[markTarget][iVertex]->GetNode();

        if (target_geometry->node[target_iPoint]->GetDomain()){

          Coord_i = target_geometry->node[target_iPoint]->GetCoord();

          target_geometry->vertex[markTarget][iVertex]->GetNormal(Normal);

          /*--- The value of Area computed here includes also portion of boundary belonging to different marker ---*/
          Area = 0.0;
          for (iDim = 0; iDim < nDim; iDim++)
            Area += Normal[iDim]*Normal[iDim];
          Area = sqrt(Area);

          for (iDim = 0; iDim < nDim; iDim++)
            Normal[iDim] /= Area;

          for (iDim = 0; iDim < nDim; iDim++)
            Coord_i[iDim] = target_geometry->node[target_iPoint]->GetCoord(iDim);

          dPoint = target_geometry->node[target_iPoint]->GetGlobalIndex();
          for (target_iPoint = 0; target_iPoint < nGlobalVertex_Target; target_iPoint++){
            if( dPoint == Target_GlobalPoint[target_iPoint] )
              break;
          }

          /*--- Build local surface dual mesh for target element ---*/

          nEdges_target = Target_nLinkedNodes[target_iPoint];

          nNode_target = 2*(nEdges_target + 1);

          target_element = new su2double*[nNode_target];
          for (ii = 0; ii < nNode_target; ii++)
            target_element[ii] = new su2double[nDim];

          nNode_target = Build_3D_surface_element(Target_LinkedNodes, Target_StartLinkedNodes, Target_nLinkedNodes, TargetPoint_Coord, target_iPoint, target_element);

          /*--- Brute force to find the closest donor_node ---*/

          mindist = 1E6;
          donor_StartIndex = 0;

          for (donor_iPoint = 0; donor_iPoint < nGlobalVertex_Donor; donor_iPoint++) {

            Coord_j = &DonorPoint_Coord[ donor_iPoint * nDim ];

            dist = PointsDistance(Coord_i, Coord_j);

            if (dist < mindist) {
              mindist = dist;
              donor_StartIndex = donor_iPoint;
            }

            if (dist == 0.0){
              donor_StartIndex = donor_iPoint;
              break;
            }
          }

          donor_iPoint = donor_StartIndex;

          nEdges_donor = Donor_nLinkedNodes[donor_iPoint];

          donor_element = new su2double*[ 2*nEdges_donor + 2 ];
          for (ii = 0; ii < 2*nEdges_donor + 2; ii++)
            donor_element[ii] = new su2double[nDim];

          nNode_donor = Build_3D_surface_element(Donor_LinkedNodes, Donor_StartLinkedNodes, Donor_nLinkedNodes, DonorPoint_Coord, donor_iPoint, donor_element);

          Area = 0;
          for (ii = 1; ii < nNode_target-1; ii++){
            for (jj = 1; jj < nNode_donor-1; jj++){
              Area += Compute_Triangle_Intersection(target_element[0], target_element[ii], target_element[ii+1], donor_element[0], donor_element[jj], donor_element[jj+1], Normal);
              //cout << Compute_Triangle_Intersection(target_element[0], target_element[ii], target_element[ii+1], donor_element[0], donor_element[jj], donor_element[jj+1], Normal) << endl;
            }
          }

          for (ii = 0; ii < 2*nEdges_donor + 2; ii++)
            delete [] donor_element[ii];
          delete [] donor_element;

          nDonorPoints = 1;

          /*--- In case the element intersect the target cell update the auxiliary communication data structure ---*/

          Coeff_Vect = new     su2double[ nDonorPoints ];
          Donor_Vect = new unsigned long[ nDonorPoints ];
          storeProc  = new unsigned long[ nDonorPoints ];

          Coeff_Vect[0] = Area;
          Donor_Vect[0] = donor_iPoint;
          storeProc[0]  = Donor_Proc[donor_iPoint];

          alreadyVisitedDonor = new unsigned long[1];

          alreadyVisitedDonor[0] = donor_iPoint;
          nAlreadyVisited = 1;
          StartVisited = 0;

          Area_old = -1;

          while( Area > Area_old ){

            /*
             * - Starting from the closest donor_point, it expands the supermesh by a countour search pattern.
             * - The closest donor element becomes the core, at each iteration a new layer of elements around the core is taken into account
             */

            Area_old = Area;

            ToVisit = NULL;
            nToVisit = 0;

            for( iNodeVisited = StartVisited; iNodeVisited < nAlreadyVisited; iNodeVisited++ ){

              vPoint = alreadyVisitedDonor[ iNodeVisited ];

              nEdgeVisited = Donor_nLinkedNodes[vPoint];

              for (iEdgeVisited = 0; iEdgeVisited < nEdgeVisited; iEdgeVisited++){

                donor_iPoint = Donor_LinkedNodes[ Donor_StartLinkedNodes[vPoint] + iEdgeVisited];

                /*--- Check if the node to visit is already listed in the data structure to avoid double visits ---*/

                check = 0;

                for( jj = 0; jj < nAlreadyVisited; jj++ ){
                  if( donor_iPoint == alreadyVisitedDonor[jj] ){
                    check = 1;
                    break;
                  }
                }

                if( check == 0 && ToVisit != NULL){
                  for( jj = 0; jj < nToVisit; jj++ )
                    if( donor_iPoint == ToVisit[jj] ){
                      check = 1;
                      break;
                    }
                }

                if( check == 0 ){
                  /*--- If the node was not already visited, visit it and list it into data structure ---*/

                  tmpVect = new unsigned long[ nToVisit + 1 ];

                  for( jj = 0; jj < nToVisit; jj++ )
                    tmpVect[jj] = ToVisit[jj];
                  tmpVect[nToVisit] = donor_iPoint;

                  if( ToVisit != NULL )
                    delete [] ToVisit;

                  ToVisit = tmpVect;
                  tmpVect = NULL;

                  nToVisit++;

                  /*--- Find the value of the intersection area between the current donor element and the target element --- */

                  nEdges_donor = Donor_nLinkedNodes[donor_iPoint];

                  donor_element = new su2double*[ 2*nEdges_donor + 2 ];
                  for (ii = 0; ii < 2*nEdges_donor + 2; ii++)
                    donor_element[ii] = new su2double[nDim];

                  nNode_donor = Build_3D_surface_element(Donor_LinkedNodes, Donor_StartLinkedNodes, Donor_nLinkedNodes, DonorPoint_Coord, donor_iPoint, donor_element);

                  tmp_Area = 0;
                  for (ii = 1; ii < nNode_target-1; ii++)
                    for (jj = 1; jj < nNode_donor-1; jj++)
                      tmp_Area += Compute_Triangle_Intersection(target_element[0], target_element[ii], target_element[ii+1], donor_element[0], donor_element[jj], donor_element[jj+1], Normal);

                  for (ii = 0; ii < 2*nEdges_donor + 2; ii++)
                    delete [] donor_element[ii];
                  delete [] donor_element;

                  /*--- In case the element intersect the target cell update the auxiliary communication data structure ---*/

                  tmp_Coeff_Vect = new     su2double[ nDonorPoints + 1 ];
                  tmp_Donor_Vect = new unsigned long[ nDonorPoints + 1 ];
                  tmp_storeProc  = new unsigned long[ nDonorPoints + 1 ];

                  for( iDonor = 0; iDonor < nDonorPoints; iDonor++){
                    tmp_Donor_Vect[iDonor] = Donor_Vect[iDonor];
                    tmp_Coeff_Vect[iDonor] = Coeff_Vect[iDonor];
                    tmp_storeProc[iDonor]  = storeProc[iDonor];
                  }

                  tmp_Coeff_Vect[ nDonorPoints ] = tmp_Area;
                  tmp_Donor_Vect[ nDonorPoints ] = donor_iPoint;
                  tmp_storeProc[  nDonorPoints ] = Donor_Proc[donor_iPoint];

                  if (Donor_Vect != NULL) {delete [] Donor_Vect; }
                  if (Coeff_Vect != NULL) {delete [] Coeff_Vect; }
                  if (storeProc  != NULL) {delete [] storeProc;  }

                  Donor_Vect = tmp_Donor_Vect;
                  Coeff_Vect = tmp_Coeff_Vect;
                  storeProc  = tmp_storeProc;

                  tmp_Coeff_Vect = NULL;
                  tmp_Donor_Vect = NULL;
                  tmp_storeProc  = NULL;

                  nDonorPoints++;

                  Area += tmp_Area;
                }
              }
            }

            /*--- Update auxiliary data structure ---*/

            StartVisited = nAlreadyVisited;

            tmpVect = new unsigned long[ nAlreadyVisited + nToVisit ];

            for( jj = 0; jj < nAlreadyVisited; jj++ )
              tmpVect[jj] = alreadyVisitedDonor[jj];

            for( jj = 0; jj < nToVisit; jj++ )
              tmpVect[ nAlreadyVisited + jj ] = ToVisit[jj];

            if( alreadyVisitedDonor != NULL )
              delete [] alreadyVisitedDonor;

            alreadyVisitedDonor = tmpVect;

            nAlreadyVisited += nToVisit;

            delete [] ToVisit;
          }

          delete [] alreadyVisitedDonor;

          /*--- Set the communication data structure and copy data from the auxiliary vectors ---*/

          target_geometry->vertex[markTarget][iVertex]->SetnDonorPoints(nDonorPoints);
          target_geometry->vertex[markTarget][iVertex]->Allocate_DonorInfo();

          for ( iDonor = 0; iDonor < nDonorPoints; iDonor++ ){
            target_geometry->vertex[markTarget][iVertex]->SetDonorCoeff(iDonor, Coeff_Vect[iDonor]/Area);
            target_geometry->vertex[markTarget][iVertex]->SetInterpDonorPoint( iDonor, Donor_GlobalPoint[ Donor_Vect[iDonor] ] );
            target_geometry->vertex[markTarget][iVertex]->SetInterpDonorProcessor(iDonor, storeProc[iDonor]);
            //cout <<rank << " Global Point " << Global_Point<<" iDonor " << iDonor <<" coeff " << coeff <<" gp " << pGlobalPoint << endl;
          }

          for (ii = 0; ii < 2*nEdges_target + 2; ii++)
            delete [] target_element[ii];
          delete [] target_element;

          if (Donor_Vect != NULL) {delete [] Donor_Vect; Donor_Vect = NULL;}
          if (Coeff_Vect != NULL) {delete [] Coeff_Vect; Coeff_Vect = NULL;}
          if (storeProc  != NULL) {delete [] storeProc;  storeProc  = NULL;}
        }
      }
    }


    delete [] TargetPoint_Coord;
    delete [] Target_GlobalPoint;
    delete [] Target_Proc;
    delete [] Target_nLinkedNodes;
    delete [] Target_LinkedNodes;
    delete [] Target_StartLinkedNodes;

    delete [] DonorPoint_Coord;
    delete [] Donor_GlobalPoint;
    delete [] Donor_Proc;
    delete [] Donor_nLinkedNodes;
    delete [] Donor_StartLinkedNodes;
    delete [] Donor_LinkedNodes;

  }

  delete [] Normal;
  delete [] Direction;

  if (Donor_Vect != NULL) delete [] Donor_Vect;
  if (Coeff_Vect != NULL) delete [] Coeff_Vect;
  if (storeProc  != NULL) delete [] storeProc;
}

int CSlidingMesh::Build_3D_surface_element(unsigned long *map, unsigned long *startIndex, unsigned long* nNeighbor, su2double *coord, unsigned long centralNode, su2double** element){

  /*--- Given a node "centralNode", this routines reconstruct the vertex centered surface element around the node and store it into "element" ---*/
  /*--- Returns the number of points included in the element ---*/

  unsigned long iNode, jNode, kNode, iElementNode, iPoint, jPoint, nOuterNodes;

  unsigned short nDim = 3, iDim, nTmp;

  int NextNode, **OuterNodesNeighbour, CurrentNode, StartIndex, count;
  unsigned long *OuterNodes, *ptr;

  /* --- Store central node as element first point --- */

  for (iDim = 0; iDim < nDim; iDim++)
    element[0][iDim] = coord[centralNode * nDim + iDim];

  nOuterNodes = nNeighbor[centralNode];

  OuterNodes = &map[ startIndex[centralNode] ];

  /* --- Allocate auxiliary structure, vectors are longer than needed but this avoid further re-allocations due to length variation --- */

  OuterNodesNeighbour = new int*[nOuterNodes];
  for ( iNode = 0; iNode < nOuterNodes; iNode++ )
    OuterNodesNeighbour[ iNode ] = new int[2];

  /* --- Finds which and how many nodes belong to the specified marker, initialize some variables --- */

  for ( iNode = 0; iNode < nOuterNodes; iNode++ ){
    OuterNodesNeighbour[ iNode ][0] = -1;
    OuterNodesNeighbour[ iNode ][1] = -1;
  }

  /* --- For each outer node, the program finds the two neighbouring outer nodes --- */

  StartIndex = 0;
  for( iNode = 0; iNode < nOuterNodes; iNode++ ){

  count = 0;
  iPoint = OuterNodes[ iNode ];
  ptr = &map[ startIndex[iPoint] ];
  nTmp = nNeighbor[iPoint];

  for ( jNode = 0; jNode < nTmp; jNode++ ){
    jPoint = ptr[jNode];
    for( kNode = 0; kNode < nOuterNodes; kNode++ ){
      if ( jPoint == OuterNodes[ kNode ] && jPoint != centralNode){
        OuterNodesNeighbour[iNode][count] = (int)kNode;
        count++;
        break;
      }
    }
  }

  // If the central node belongs to two different markers, ie at corners, makes this outer node the starting point for reconstructing the element
  if( count == 1 )
    StartIndex = (int)iNode;
  }

  /* --- Build element, starts from one outer node and loops along the external edges until the element is reconstructed --- */

  CurrentNode = StartIndex;
  NextNode    = OuterNodesNeighbour[ CurrentNode ][0];
  iElementNode = 1;

  while( NextNode != -1 ){

    for (iDim = 0; iDim < nDim; iDim++)
      element[ iElementNode ][iDim] = ( element[0][iDim] + coord[ OuterNodes[ CurrentNode ] * nDim + iDim ])/2;

    iElementNode++;

    for (iDim = 0; iDim < nDim; iDim++)
      element[ iElementNode ][iDim] = ( element[0][iDim] + coord[ OuterNodes[ CurrentNode ] * nDim + iDim] + coord[ OuterNodes[ NextNode ] * nDim + iDim] )/3;

    iElementNode++;

    if( OuterNodesNeighbour[ NextNode ][0] == CurrentNode){
      CurrentNode = NextNode;
      NextNode = OuterNodesNeighbour[ NextNode ][1];
    }
    else{
      CurrentNode = NextNode;
      NextNode = OuterNodesNeighbour[ NextNode ][0];
    }

    if (CurrentNode == StartIndex)
      break;
    }

    if( CurrentNode == StartIndex ){ // This is a closed element, so add again element 1 to the end of the structure, useful later

    for (iDim = 0; iDim < nDim; iDim++)
      element[ iElementNode ][iDim] = element[1][iDim];
    iElementNode++;
  }
  else{
    for (iDim = 0; iDim < nDim; iDim++)
    element[ iElementNode ][iDim] = ( element[0][iDim] + coord[ OuterNodes[ CurrentNode ] * nDim + iDim] )/2;
    iElementNode++;
  }

  for ( iNode = 0; iNode < nOuterNodes; iNode++ )
    delete [] OuterNodesNeighbour[ iNode ];
  delete [] OuterNodesNeighbour;

  return (int)iElementNode;

}

su2double CSlidingMesh::ComputeLineIntersectionLength(su2double* A1, su2double* A2, su2double* B1, su2double* B2, su2double* Direction){

  /*--- Given 2 segments, each defined by 2 points, it projects them along a given direction and it computes the length of the segment resulting from their intersection ---*/
  /*--- The algorithm works for both 2D and 3D problems ---*/

  unsigned short iDim;
  unsigned short nDim = donor_geometry->GetnDim();

  su2double dotA2, dotB1, dotB2;

  dotA2 = 0;
  for(iDim = 0; iDim < nDim; iDim++)
    dotA2 += ( A2[iDim] - A1[iDim] ) * Direction[iDim];

  if( dotA2 >= 0 ){
    dotB1 = 0;
    dotB2 = 0;
    for(iDim = 0; iDim < nDim; iDim++){
      dotB1 += ( B1[iDim] - A1[iDim] ) * Direction[iDim];
      dotB2 += ( B2[iDim] - A1[iDim] ) * Direction[iDim];
    }
  }
  else{
    dotA2 *= -1;

    dotB1 = 0;
    dotB2 = 0;
    for(iDim = 0; iDim < nDim; iDim++){
      dotB1 -= ( B1[iDim] - A1[iDim] ) * Direction[iDim];
      dotB2 -= ( B2[iDim] - A1[iDim] ) * Direction[iDim];
    }
  }

  if( dotB1 >= 0 && dotB1 <= dotA2 ){
    if ( dotB2 < 0 )
      return fabs( dotB1 );
    if ( dotB2 > dotA2 )
      return fabs( dotA2 - dotB1 );

    return fabs( dotB1 - dotB2 );
  }

  if( dotB2 >= 0 && dotB2 <= dotA2 ){
    if ( dotB1 < 0 )
      return fabs(dotB2);
    if ( dotB1 > dotA2 )
      return fabs( dotA2 - dotB2 );
  }

  if( ( dotB1 <= 0 && dotA2 <= dotB2 ) || ( dotB2 <= 0 && dotA2 <= dotB1 ) )
    return fabs( dotA2 );

  return 0.0;
}

su2double CSlidingMesh::Compute_Triangle_Intersection(su2double* A1, su2double* A2, su2double* A3, su2double* B1, su2double* B2, su2double* B3, su2double* Direction){

  /* --- This routine is ONLY for 3D grids --- */
  /* --- Projects triangle points onto a plane, specified by its normal "Direction", and calls the ComputeIntersectionArea routine --- */

  unsigned short iDim;
  unsigned short nDim = 3;

  su2double I[3], J[3], K[3];
  su2double a1[3], a2[3], a3[3];
  su2double b1[3], b2[3], b3[3];
  su2double m1, m2;

  /* --- Reference frame is determined by: x = A1A2 y = x ^ ( -Direction ) --- */

  for(iDim = 0; iDim < 3; iDim++){
    a1[iDim] = 0;
    a2[iDim] = 0;
    a3[iDim] = 0;

    b1[iDim] = 0;
    b2[iDim] = 0;
    b3[iDim] = 0;
  }

  m1 = 0;
  for(iDim = 0; iDim < nDim; iDim++){
    K[iDim] = Direction[iDim];

    m1 += K[iDim] * K[iDim];
  }

  for(iDim = 0; iDim < nDim; iDim++)
    K[iDim] /= sqrt(m1);

  m2 = 0;
  for(iDim = 0; iDim < nDim; iDim++)
    m2 += (A2[iDim] - A1[iDim]) * K[iDim];

  m1 = 0;
  for(iDim = 0; iDim < nDim; iDim++){
    I[iDim] = (A2[iDim] - A1[iDim]) - m2 * K[iDim];
    m1 += I[iDim] * I[iDim];
  }

  for(iDim = 0; iDim < nDim; iDim++)
    I[iDim] /= sqrt(m1);

  // Cross product to find Y
  J[0] =   K[1]*I[2] - K[2]*I[1];
  J[1] = -(K[0]*I[2] - K[2]*I[0]);
  J[2] =   K[0]*I[1] - K[1]*I[0];

  /* --- Project all points on the plane specified by Direction and change their reference frame taking A1 as origin --- */

  for(iDim = 0; iDim < nDim; iDim++){
    a2[0] += (A2[iDim] - A1[iDim]) * I[iDim];
    a2[1] += (A2[iDim] - A1[iDim]) * J[iDim];
    a2[2] += (A2[iDim] - A1[iDim]) * K[iDim];

    a3[0] += (A3[iDim] - A1[iDim]) * I[iDim];
    a3[1] += (A3[iDim] - A1[iDim]) * J[iDim];
    a3[2] += (A3[iDim] - A1[iDim]) * K[iDim];

    b1[0] += (B1[iDim] - A1[iDim]) * I[iDim];
    b1[1] += (B1[iDim] - A1[iDim]) * J[iDim];
    b1[2] += (B1[iDim] - A1[iDim]) * K[iDim];

    b2[0] += (B2[iDim] - A1[iDim]) * I[iDim];
    b2[1] += (B2[iDim] - A1[iDim]) * J[iDim];
    b2[2] += (B2[iDim] - A1[iDim]) * K[iDim];

    b3[0] += (B3[iDim] - A1[iDim]) * I[iDim];
    b3[1] += (B3[iDim] - A1[iDim]) * J[iDim];
    b3[2] += (B3[iDim] - A1[iDim]) * K[iDim];
  }

  /* --- Compute intersection area --- */

  return ComputeIntersectionArea( a1, a2, a3, b1, b2, b3 );
}

su2double CSlidingMesh::ComputeIntersectionArea( su2double* P1, su2double* P2, su2double* P3, su2double* Q1, su2double* Q2, su2double* Q3 ){

  /* --- This routines computes the area of the polygonal element generated by the superimposition of 2 planar triangle --- */
  /* --- The 2 triangle must lie on the same plane --- */

  unsigned short iDim, nPoints, i, j, k;
  unsigned short nDim, min_theta_index;

  su2double points[16][2], IntersectionPoint[2], theta[6];
  su2double TriangleP[4][2], TriangleQ[4][2];
  su2double Area, det, dot1, dot2, dtmp, min_theta;

  nDim    = 2;
  nPoints = 0;

  for(iDim = 0; iDim < nDim; iDim++){
    TriangleP[0][iDim] = 0;
    TriangleP[1][iDim] = P2[iDim] - P1[iDim];
    TriangleP[2][iDim] = P3[iDim] - P1[iDim];
    TriangleP[3][iDim] = 0;

    TriangleQ[0][iDim] = Q1[iDim] - P1[iDim];
    TriangleQ[1][iDim] = Q2[iDim] - P1[iDim];
    TriangleQ[2][iDim] = Q3[iDim] - P1[iDim];
    TriangleQ[3][iDim] = Q1[iDim] - P1[iDim];
  }


  for( j = 0; j < 3; j++){
    if( CheckPointInsideTriangle(TriangleP[j], TriangleQ[0], TriangleQ[1], TriangleQ[2]) ){

      // Then P1 is also inside triangle Q, so store it
      for(iDim = 0; iDim < nDim; iDim++)
        points[nPoints][iDim] = TriangleP[j][iDim];

      nPoints++;
    }
  }

  for( j = 0; j < 3; j++){
    if( CheckPointInsideTriangle(TriangleQ[j], TriangleP[0], TriangleP[1], TriangleP[2]) ){

      // Then Q1 is also inside triangle P, so store it
      for(iDim = 0; iDim < nDim; iDim++)
        points[nPoints][iDim] = TriangleQ[j][iDim];

      nPoints++;
    }
  }


  // Compute all edge intersections

  for( j = 0; j < 3; j++){
    for( i = 0; i < 3; i++){

      det = (TriangleP[j][0] - TriangleP[j+1][0]) * ( TriangleQ[i][1] - TriangleQ[i+1][1] ) - (TriangleP[j][1] - TriangleP[j+1][1]) * (TriangleQ[i][0] - TriangleQ[i+1][0]);

      if ( det != 0.0 ){
        ComputeLineIntersectionPoint( TriangleP[j], TriangleP[j+1], TriangleQ[i], TriangleQ[i+1], IntersectionPoint );

        dot1 = 0;
        dot2 = 0;
        for(iDim = 0; iDim < nDim; iDim++){
          dot1 += ( TriangleP[j][iDim] - IntersectionPoint[iDim] ) * ( TriangleP[j+1][iDim] - IntersectionPoint[iDim] );
          dot2 += ( TriangleQ[i][iDim] - IntersectionPoint[iDim] ) * ( TriangleQ[i+1][iDim] - IntersectionPoint[iDim] );
        }

       if( dot1 <= 0 && dot2 <= 0 ){ // It found one intersection

         // Store temporarily the intersection point

         for(iDim = 0; iDim < nDim; iDim++)
           points[nPoints][iDim] = IntersectionPoint[iDim];

         nPoints++;
       }
     }
   }
 }

  // Remove double points, if any

  for( i = 0; i < nPoints; i++){
    for( j = i+1; j < nPoints; j++){
      if(points[j][0] == points[i][0] && points[j][1] == points[i][1]){
        for( k = j; k < nPoints-1; k++){
          points[k][0] = points[k+1][0];
          points[k][1] = points[k+1][1];
        }
        nPoints--;
        j--;
      }
    }
  }

  // Re-order nodes

  for( i = 1; i < nPoints; i++){ // Change again reference frame
    for(iDim = 0; iDim < nDim; iDim++)
      points[i][iDim] -= points[0][iDim];

    // Compute polar azimuth for each node but the first
    theta[i] = atan2(points[i][1], points[i][0]);
  }

  for(iDim = 0; iDim < nDim; iDim++)
    points[0][iDim] = 0;

  for( i = 1; i < nPoints; i++){

    min_theta = theta[i];
    min_theta_index = 0;

    for( j = i + 1; j < nPoints; j++){

      if( theta[j] < min_theta ){
        min_theta = theta[j];
        min_theta_index = j;
      }
    }

    if( min_theta_index != 0 ){
      dtmp = theta[i];
      theta[i] = theta[min_theta_index];
      theta[min_theta_index] = dtmp;

      dtmp = points[i][0];
      points[i][0] = points[min_theta_index][0];
      points[min_theta_index][0] = dtmp;

      dtmp = points[i][1];
      points[i][1] = points[min_theta_index][1];
      points[min_theta_index][1] = dtmp;
    }
  }

  // compute area using cross product rule, points position are referred to the 2-dimensional, local, reference frame centered in points[0]

  Area = 0;

  if (nPoints > 2){
    for( i = 1; i < nPoints-1; i++ ){

      // Ax*By
      Area += ( points[i][0] - points[0][0] ) * ( points[i+1][1] - points[0][1] );

      // Ay*Bx
      Area -= ( points[i][1] - points[0][1] ) * ( points[i+1][0] - points[0][0] );
    }
  }

  return fabs(Area)/2;
}

void CSlidingMesh::ComputeLineIntersectionPoint( su2double* A1, su2double* A2, su2double* B1, su2double* B2, su2double* IntersectionPoint ){

  /* --- Uses determinant rule to compute the intersection point between 2 straight segments --- */
  /* This works only for lines on a 2D plane, A1, A2 and B1, B2 are respectively the head and the tail points of each segment,
   * since they're on a 2D plane they are defined by a 2-elements array containing their coordinates */

  su2double det;

  det = (A1[0] - A2[0]) * (B1[1] - B2[1]) - (A1[1] - A2[1]) * (B1[0] - B2[0]);

  if ( det != 0.0 ){ // else there is no intersection point
    IntersectionPoint[0] = ( ( A1[0]*A2[1] - A1[1]*A2[0] ) * ( B1[0] - B2[0] ) - ( B1[0]*B2[1] - B1[1]*B2[0] ) * ( A1[0] - A2[0] ) ) / det;
    IntersectionPoint[1] = ( ( A1[0]*A2[1] - A1[1]*A2[0] ) * ( B1[1] - B2[1] ) - ( B1[0]*B2[1] - B1[1]*B2[0] ) * ( A1[1] - A2[1] ) ) / det;
  }

  return;
}

bool CSlidingMesh::CheckPointInsideTriangle(su2double* Point, su2double* T1, su2double* T2, su2double* T3){

  /* --- Check whether a point "Point" lies inside or outside a triangle defined by 3 points "T1", "T2", "T3" --- */
  /* For each edge it checks on which side the point lies:
   * - Computes the unit vector pointing at the internal side of the edge
   * - Comutes the vector that connects the point to a point along the edge
   * - If the dot product is positive it means that the point is on the internal side of the edge
   * - If the check is positive for all the 3 edges, then the point lies within the triangle
   */

  unsigned short iDim, nDim, check;

  su2double vect1[2], vect2[2], r[2];
  su2double dot;

  check = 0;
  nDim  = 2;

  /* --- Check first edge --- */

  dot = 0;
  for(iDim = 0; iDim < nDim; iDim++){
    vect1[iDim] = T3[iDim] - T1[iDim]; // vec 1 is aligned to the edge
    vect2[iDim] = T2[iDim] - T1[iDim]; // vect 2 is the vector connecting one edge point to the third triangle vertex

    r[iDim] = Point[iDim] - T1[iDim];  // Connects point to vertex T1

    dot += vect2[iDim] * vect2[iDim];
  }
  dot = sqrt(dot);

  for(iDim = 0; iDim < nDim; iDim++)
    vect2[iDim] /= dot;

  dot = 0;
  for(iDim = 0; iDim < nDim; iDim++)
    dot += vect1[iDim] * vect2[iDim];

  for(iDim = 0; iDim < nDim; iDim++)
    vect1[iDim] = T3[iDim] - (T1[iDim] + dot * vect2[iDim]); // Computes the inward unit vector

  dot = 0;
  for(iDim = 0; iDim < nDim; iDim++)  // Checs that the point lies on the internal plane
    dot += vect1[iDim] * r[iDim];

  if (dot >= 0)
    check++;

  /* --- Check second edge --- */

  dot = 0;
  for(iDim = 0; iDim < nDim; iDim++){
    vect1[iDim] = T1[iDim] - T2[iDim];
    vect2[iDim] = T3[iDim] - T2[iDim];

    r[iDim] = Point[iDim] - T2[iDim];

    dot += vect2[iDim] * vect2[iDim];
  }
  dot = sqrt(dot);

  for(iDim = 0; iDim < nDim; iDim++)
    vect2[iDim] /= dot;

  dot = 0;
  for(iDim = 0; iDim < nDim; iDim++)
    dot += vect1[iDim] * vect2[iDim];

  for(iDim = 0; iDim < nDim; iDim++)
    vect1[iDim] = T1[iDim] - (T2[iDim] + dot * vect2[iDim]);

  dot = 0;
  for(iDim = 0; iDim < nDim; iDim++)
    dot += vect1[iDim] * r[iDim];

  if (dot >= 0)
    check++;

  /* --- Check third edge --- */

  dot = 0;
  for(iDim = 0; iDim < nDim; iDim++){
    vect1[iDim] = T2[iDim] - T3[iDim];
    vect2[iDim] = T1[iDim] - T3[iDim];

    r[iDim] = Point[iDim] - T3[iDim];

    dot += vect2[iDim] * vect2[iDim];
  }
  dot = sqrt(dot);

  for(iDim = 0; iDim < nDim; iDim++)
    vect2[iDim] /= dot;

  dot = 0;
  for(iDim = 0; iDim < nDim; iDim++)
    dot += vect1[iDim] * vect2[iDim];

  for(iDim = 0; iDim < nDim; iDim++)
    vect1[iDim] = T2[iDim] - (T3[iDim] + dot * vect2[iDim]);

  dot = 0;
  for(iDim = 0; iDim < nDim; iDim++)
    dot += vect1[iDim] * r[iDim];

  if (dot >= 0)
    check++;

<<<<<<< HEAD
  return (check == 3);
=======
  return (check == 3);     
}

/*--- Radial Basis Function Interpolator ---*/
CRadialBasisFunction::CRadialBasisFunction(void):  CInterpolator() { }

CRadialBasisFunction::CRadialBasisFunction(CGeometry ****geometry_container, CConfig **config,  unsigned int iZone, unsigned int jZone) :  CInterpolator(geometry_container, config, iZone, jZone) {

  /*--- Initialize transfer coefficients between the zones ---*/
  Set_TransferCoeff(config);

}

CRadialBasisFunction::~CRadialBasisFunction() {}

void CRadialBasisFunction::Set_TransferCoeff(CConfig **config) {

  int iProcessor, nProcessor = size;
  int nPolynomial = 0;
  int mark_donor, mark_target, target_check, donor_check;
  int *skip_row = NULL, *calc_polynomial_check;

  unsigned short iDim, nDim, iMarkerInt, nMarkerInt;    

  unsigned long iVertexDonor, jVertexDonor, iVertexTarget, iCount, jCount;
  unsigned long nVertexDonor, nVertexTarget, nVertexDonorInDomain;
  unsigned long nGlobalVertexDonor, iGlobalVertexDonor_end, nLocalM;
  unsigned long point_donor, point_target;
  unsigned long *nLocalM_arr;
  
  su2double val_i, val_j;
  su2double interface_coord_tol=1e6*numeric_limits<double>::epsilon();
  su2double *Coord_i, *Coord_j;
  su2double *local_M;
  su2double *P = NULL;
  su2double *C_inv_trunc = NULL, *C_tmp = NULL;
  su2double *target_vec, *coeff_vec;
  
  CSymmetricMatrix *global_M = NULL, *Mp = NULL;

#ifdef HAVE_MPI
  unsigned long iLocalM;
  su2double *global_M_val_arr = NULL, *Buffer_recv_local_M;
  int *Buffer_Recv_mark = new int[nProcessor], iRank;
#endif

  /*--- Initialize variables --- */
  
  nMarkerInt = (int) ( config[donorZone]->GetMarker_n_ZoneInterface() / 2 );
  
  nDim = donor_geometry->GetnDim();

  
  Buffer_Receive_nVertex_Donor = new unsigned long [nProcessor];


  /*--- Cycle over nMarkersInt interface to determine communication pattern ---*/

  for (iMarkerInt = 1; iMarkerInt <= nMarkerInt; iMarkerInt++) {

    /*--- On the donor side: find the tag of the boundary sharing the interface ---*/
    mark_donor  = Find_InterfaceMarker(config[donorZone],  iMarkerInt);
      
    /*--- On the target side: find the tag of the boundary sharing the interface ---*/
    mark_target = Find_InterfaceMarker(config[targetZone], iMarkerInt);

#ifdef HAVE_MPI

    donor_check  = -1;
    target_check = -1;
        
    /*--- We gather a vector in MASTER_NODE to determines whether the boundary is not on the processor because of the partition or because the zone does not include it ---*/
    
    SU2_MPI::Gather(&mark_donor , 1, MPI_INT, Buffer_Recv_mark, 1, MPI_INT, MASTER_NODE, MPI_COMM_WORLD);
    
    if (rank == MASTER_NODE)
      for (iRank = 0; iRank < nProcessor; iRank++)
        if( Buffer_Recv_mark[iRank] != -1 ) {
          donor_check = Buffer_Recv_mark[iRank];
          break;
        }
    
    SU2_MPI::Bcast(&donor_check , 1, MPI_INT, MASTER_NODE, MPI_COMM_WORLD);
    
    
    SU2_MPI::Gather(&mark_target, 1, MPI_INT, Buffer_Recv_mark, 1, MPI_INT, MASTER_NODE, MPI_COMM_WORLD);
    
    if (rank == MASTER_NODE)
      for (iRank = 0; iRank < nProcessor; iRank++)
        if( Buffer_Recv_mark[iRank] != -1 ) {
          target_check = Buffer_Recv_mark[iRank];
          break;
        }

    SU2_MPI::Bcast(&target_check, 1, MPI_INT, MASTER_NODE, MPI_COMM_WORLD);
        
#else
    donor_check  = mark_donor;
    target_check = mark_target;  
#endif
    
    /*--- Checks if the zone contains the interface, if not continue to the next step ---*/
    if(target_check == -1 || donor_check == -1)
      continue;

    if(mark_donor != -1)
      nVertexDonor  = donor_geometry->GetnVertex( mark_donor );
    else
      nVertexDonor  = 0;
    
    if(mark_target != -1)
      nVertexTarget = target_geometry->GetnVertex( mark_target );
    else
      nVertexTarget  = 0;
    
    Buffer_Send_nVertex_Donor  = new unsigned long [ 1 ];

    /*--- Sets MaxLocalVertex_Donor, Buffer_Receive_nVertex_Donor ---*/
    Determine_ArraySize(false, mark_donor, mark_target, nVertexDonor, nDim);
    
    /*--- Collect information about number of donor vertices in domain.
          Calculate total number of donor vertices across all ranks and
          number of vertices on boundary prior to current rank. ---*/
    nVertexDonorInDomain = Buffer_Send_nVertex_Donor[0];
    iGlobalVertexDonor_end = nGlobalVertexDonor = 0;
    for (iProcessor = 0; iProcessor < nProcessor; iProcessor++)
    {
      nGlobalVertexDonor += Buffer_Receive_nVertex_Donor[iProcessor];
      if (iProcessor<=rank) iGlobalVertexDonor_end += Buffer_Receive_nVertex_Donor[iProcessor];
    }

    /*-- Collect coordinates, global points, and normal vectors ---*/
    Buffer_Send_Coord          = new su2double     [ MaxLocalVertex_Donor * nDim ];
    Buffer_Send_GlobalPoint    = new unsigned long [ MaxLocalVertex_Donor ];
    Buffer_Receive_Coord       = new su2double     [ nProcessor * MaxLocalVertex_Donor * nDim ];
    Buffer_Receive_GlobalPoint = new unsigned long [ nProcessor * MaxLocalVertex_Donor ];

    Collect_VertexInfo( false, mark_donor, mark_target, nVertexDonor, nDim);

    /*--- Send information about size of local_M array ---*/
    nLocalM = nVertexDonorInDomain*(nVertexDonorInDomain+1)/2 \
		    + nVertexDonorInDomain*(nGlobalVertexDonor-iGlobalVertexDonor_end);
		
    nLocalM_arr = new unsigned long [nProcessor];
#ifdef HAVE_MPI
    SU2_MPI::Allgather(&nLocalM, 1, MPI_UNSIGNED_LONG, nLocalM_arr, 1, MPI_UNSIGNED_LONG, MPI_COMM_WORLD);
#else
    nLocalM_arr[MASTER_NODE] = nLocalM;
#endif
    
    /*--- Initialize local M array and calculate values ---*/
    local_M = new su2double [nLocalM];  
    Coord_i = new su2double [nDim];
    Coord_j = new su2double [nDim];
    iCount=0;
    for (iVertexDonor=0; iVertexDonor<nVertexDonorInDomain; iVertexDonor++)
    {
      for (iDim=0; iDim<nDim; iDim++)
        Coord_i[iDim] = Buffer_Send_Coord[iVertexDonor*nDim + iDim];

      for (jVertexDonor=iVertexDonor; jVertexDonor<nVertexDonorInDomain; jVertexDonor++)
      { 
        for (iDim=0; iDim<nDim; iDim++)
          Coord_j[iDim] = Buffer_Send_Coord[jVertexDonor*nDim + iDim];

        local_M[iCount++] = Get_RadialBasisValue(config[donorZone]->GetKindRadialBasisFunction(),
                                                 config[donorZone]->GetRadialBasisFunctionParameter(),
                                                 PointsDistance(Coord_i, Coord_j));
      }

      for (iProcessor=rank+1; iProcessor<nProcessor; iProcessor++)
      {
        for (jVertexDonor=0; jVertexDonor<Buffer_Receive_nVertex_Donor[iProcessor]; jVertexDonor++)
        {
          for (iDim=0; iDim<nDim; iDim++)
            Coord_j[iDim] = Buffer_Receive_Coord[(iProcessor*MaxLocalVertex_Donor+jVertexDonor)*nDim + iDim];

          local_M[iCount++] = Get_RadialBasisValue(config[donorZone]->GetKindRadialBasisFunction(),
                                                   config[donorZone]->GetRadialBasisFunctionParameter(),
                                                   PointsDistance(Coord_i, Coord_j));
        }
      }
    }
    
#ifdef HAVE_MPI
    if (rank != MASTER_NODE) {
    	SU2_MPI::Send(local_M, nLocalM, MPI_DOUBLE, MASTER_NODE, 0, MPI_COMM_WORLD);
    }
    
    /*--- Assemble global_M ---*/
    if (rank == MASTER_NODE) {
      global_M_val_arr = new su2double [nGlobalVertexDonor*(nGlobalVertexDonor+1)/2];
    	
      /*--- Copy master node local_M to global_M ---*/
      iCount = 0;
      for (iLocalM=0; iLocalM<nLocalM; iLocalM++) {
        global_M_val_arr[iCount] = local_M[iLocalM];
        iCount++;
      }
    	
      /*--- Receive local_M from other processors ---*/
      if (nProcessor > SINGLE_NODE) {
        for (iProcessor=1; iProcessor<nProcessor; iProcessor++) {
          Buffer_recv_local_M = new su2double[nLocalM_arr[iProcessor]];
          SU2_MPI::Recv(Buffer_recv_local_M, nLocalM_arr[iProcessor], MPI_DOUBLE, iProcessor, 0, MPI_COMM_WORLD, MPI_STATUS_IGNORE);

          /*--- Copy processor's local_M to global_M ---*/
          for (iLocalM=0; iLocalM<nLocalM_arr[iProcessor]; iLocalM++) {
            global_M_val_arr[iCount] = Buffer_recv_local_M[iLocalM];
            iCount++;
          }
          delete [] Buffer_recv_local_M;
        }
      }
    	
      /*--- Initialize global_M ---*/
      global_M = new CSymmetricMatrix;
      global_M->Initialize(nGlobalVertexDonor, global_M_val_arr);
    }
    
#else
    global_M = new CSymmetricMatrix;
    global_M->Initialize((int)nVertexDonorInDomain, local_M);
#endif
    
    /*--- Invert M matrix ---*/
    if (rank == MASTER_NODE) {
      switch (config[donorZone]->GetKindRadialBasisFunction())
      {
        /*--- Basis functions that make M positive definite ---*/
        case WENDLAND_C2:
        case INV_MULTI_QUADRIC:
        case GAUSSIAN:
          global_M->Invert(true);
          break;

        case THIN_PLATE_SPLINE:
        case MULTI_QUADRIC:
          global_M->Invert(false);
          break;
      }
    }
    
    calc_polynomial_check = new int [nDim];
    
    /*--- Calculate C_inv_trunc ---*/
    if (rank == MASTER_NODE) {
		
      if ( config[donorZone]->GetRadialBasisFunctionPolynomialOption() ) {
			  
        /*--- Fill P matrix and get minimum and maximum values ---*/
        P = new su2double [nGlobalVertexDonor*(nDim+1)];
        iCount = 0;
        for (iProcessor=MASTER_NODE; iProcessor<nProcessor; iProcessor++) {
          for (iVertexDonor=0; iVertexDonor<Buffer_Receive_nVertex_Donor[iProcessor]; iVertexDonor++) {
            P[iCount*(nDim+1)] = 1;
            for (iDim=0; iDim<nDim; iDim++) {
              P[iCount*(nDim+1)+iDim+1] = Buffer_Receive_Coord[(iProcessor*MaxLocalVertex_Donor+iVertexDonor)*nDim + iDim];
            }
            iCount++;
          }
        }

        skip_row = new int [nDim+1];
        skip_row[0] = 1;
        for (int i=1; i<nDim+1; i++) skip_row[i] = 0;

        Check_PolynomialTerms(nDim+1, nGlobalVertexDonor, skip_row, interface_coord_tol, calc_polynomial_check, nPolynomial, P);

        /*--- Calculate Mp ---*/
        Mp = new CSymmetricMatrix;
        Mp->Initialize(nPolynomial+1);
        for (int m=0; m<nPolynomial+1; m++) {
          for (int n=m; n<nPolynomial+1; n++) {
            val_i = 0;
            for (iVertexDonor=0; iVertexDonor<nGlobalVertexDonor; iVertexDonor++) {
              val_j = 0;
              for (jVertexDonor=0; jVertexDonor<nGlobalVertexDonor; jVertexDonor++) {
                val_j += global_M->Read((int)iVertexDonor, (int)jVertexDonor)*P[jVertexDonor*(nPolynomial+1)+n];
              }
              val_i += val_j*P[iVertexDonor*(nPolynomial+1)+m];
            }
            Mp->Write(m, n, val_i);
          }
        }
        Mp->Invert(false);

        /*--- Calculate M_p*P*M_inv ---*/
        C_inv_trunc = new su2double [(nGlobalVertexDonor+nPolynomial+1)*nGlobalVertexDonor];
      	for (int m=0; m<nPolynomial+1; m++) {
          for (iVertexDonor=0; iVertexDonor<nGlobalVertexDonor; iVertexDonor++) {
            val_i = 0;
            for (int n=0; n<nPolynomial+1; n++) {
              val_j = 0;
              for (jVertexDonor=0; jVertexDonor<nGlobalVertexDonor; jVertexDonor++) {
                val_j += P[jVertexDonor*(nPolynomial+1)+n]*global_M->Read((int)jVertexDonor, (int)iVertexDonor);
              }
              val_i += val_j*Mp->Read(m, n);
            }
            /*--- Save in row major order ---*/
            C_inv_trunc[m*nGlobalVertexDonor+iVertexDonor] = val_i;
          }  		
      	}

        /*--- Calculate (I - P'*M_p*P*M_inv) ---*/
        C_tmp = new su2double [nGlobalVertexDonor*nGlobalVertexDonor];
        for (iVertexDonor=0; iVertexDonor<nGlobalVertexDonor; iVertexDonor++) {
          for (jVertexDonor=0; jVertexDonor<nGlobalVertexDonor; jVertexDonor++) {
            val_i = 0;
            for (int m=0; m<nPolynomial+1; m++) {
              val_i += P[iVertexDonor*(nPolynomial+1)+m]*C_inv_trunc[m*nGlobalVertexDonor+jVertexDonor];
            }
            /*--- Save in row major order ---*/
            C_tmp[iVertexDonor*(nGlobalVertexDonor)+jVertexDonor] = -val_i;

            if (jVertexDonor==iVertexDonor) { C_tmp[iVertexDonor*(nGlobalVertexDonor)+jVertexDonor] += 1; }
          }
        }

        /*--- Calculate M_inv*(I - P'*M_p*P*M_inv) ---*/
        global_M->MatMatMult(true, C_tmp, (int)nGlobalVertexDonor);

        /*--- Write to C_inv_trunc matrix ---*/
        for (iVertexDonor=0; iVertexDonor<nGlobalVertexDonor; iVertexDonor++)
      	  for (jVertexDonor=0; jVertexDonor<nGlobalVertexDonor; jVertexDonor++)
            C_inv_trunc[(iVertexDonor+nPolynomial+1)*(nGlobalVertexDonor)+jVertexDonor] = C_tmp[iVertexDonor*(nGlobalVertexDonor)+jVertexDonor];

      } else { // no polynomial term used in the interpolation

        C_inv_trunc = new su2double [nGlobalVertexDonor*nGlobalVertexDonor];
        for (iVertexDonor=0; iVertexDonor<nGlobalVertexDonor; iVertexDonor++)
          for (jVertexDonor=0; jVertexDonor<nGlobalVertexDonor; jVertexDonor++)
      		C_inv_trunc[iVertexDonor*nGlobalVertexDonor+jVertexDonor] = global_M->Read((int)iVertexDonor, (int)jVertexDonor);
      
      } // endif GetRadialBasisFunctionPolynomialOption
    } // endif (rank == MASTER_NODE)
    
#ifdef HAVE_MPI
    SU2_MPI::Bcast(&nPolynomial, 1, MPI_INT, MASTER_NODE, MPI_COMM_WORLD);
    SU2_MPI::Bcast(calc_polynomial_check, nDim, MPI_INT, MASTER_NODE, MPI_COMM_WORLD);
    
    if (rank != MASTER_NODE) {
      C_inv_trunc = new su2double [(nGlobalVertexDonor+nPolynomial+1)*nGlobalVertexDonor];
    }

  	SU2_MPI::Bcast(C_inv_trunc, (nGlobalVertexDonor+nPolynomial+1)*nGlobalVertexDonor, MPI_DOUBLE, MASTER_NODE, MPI_COMM_WORLD);
#endif
    
    /*--- Calculate H matrix ---*/
    if (config[donorZone]->GetRadialBasisFunctionPolynomialOption())
      target_vec = new su2double [nGlobalVertexDonor+nPolynomial+1];
    else
      target_vec = new su2double [nGlobalVertexDonor];
    
    coeff_vec = new su2double [nGlobalVertexDonor];
    
    for (iVertexTarget = 0; iVertexTarget < nVertexTarget; iVertexTarget++) {

      point_target = target_geometry->vertex[mark_target][iVertexTarget]->GetNode();
    
      if ( target_geometry->node[point_target]->GetDomain() ) {
        iCount = 0;
        if (config[donorZone]->GetRadialBasisFunctionPolynomialOption()) {
          target_vec[iCount] = 1;
          iCount++;
        }
        
        for (iDim=0; iDim<nDim; iDim++) {
          Coord_i[iDim] = target_geometry->node[point_target]->GetCoord(iDim);
          if (config[donorZone]->GetRadialBasisFunctionPolynomialOption()) {
            if (calc_polynomial_check[iDim] == 1) {
              target_vec[iCount] = Coord_i[iDim];
              iCount++;
            }
          }
        }
				
        for (iProcessor=0; iProcessor<nProcessor; iProcessor++) {
          for (iVertexDonor=0; iVertexDonor<Buffer_Receive_nVertex_Donor[iProcessor]; iVertexDonor++) {
            for (iDim=0; iDim<nDim; iDim++)
              Coord_j[iDim] = Buffer_Receive_Coord[(iProcessor*MaxLocalVertex_Donor+iVertexDonor)*nDim + iDim];  		

            target_vec[iCount++] = Get_RadialBasisValue(config[donorZone]->GetKindRadialBasisFunction(),
                                                        config[donorZone]->GetRadialBasisFunctionParameter(),
                                                        PointsDistance(Coord_i, Coord_j));
          }
        }
		  	
        for (iVertexDonor=0; iVertexDonor<nGlobalVertexDonor; iVertexDonor++) {
          coeff_vec[iVertexDonor] = 0;
          for (jVertexDonor=0; jVertexDonor<iCount; jVertexDonor++) // May have error here, original loop ends at: jVertexDonor < nGlobalVertexDonor+nPolynomial+1
            coeff_vec[iVertexDonor] += target_vec[jVertexDonor]*C_inv_trunc[jVertexDonor*nGlobalVertexDonor+iVertexDonor];
        }

        iCount = 0;
        for (iVertexDonor=0; iVertexDonor<nGlobalVertexDonor; iVertexDonor++) {
          if ( coeff_vec[iVertexDonor] != 0 ) {
            iCount++;
          }
        }
        target_geometry->vertex[mark_target][iVertexTarget]->SetnDonorPoints(iCount);
        target_geometry->vertex[mark_target][iVertexTarget]->Allocate_DonorInfo();

        iCount = 0;
        jCount = 0;
        for (iProcessor=0; iProcessor<nProcessor; iProcessor++) {
          for (iVertexDonor=0; iVertexDonor<Buffer_Receive_nVertex_Donor[iProcessor]; iVertexDonor++) {
            if ( coeff_vec[iCount] != 0 ) {
              point_donor = Buffer_Receive_GlobalPoint[iProcessor*MaxLocalVertex_Donor+iVertexDonor];
              target_geometry->vertex[mark_target][iVertexTarget]->SetInterpDonorPoint(jCount, point_donor);
              target_geometry->vertex[mark_target][iVertexTarget]->SetInterpDonorProcessor(jCount, iProcessor);	
              target_geometry->vertex[mark_target][iVertexTarget]->SetDonorCoeff(jCount, coeff_vec[iCount]);
              jCount++;
            }
            iCount++;
          }
        }
      } // endif
    } // endfor
    
    /*--- Memory management ---*/
    delete [] nLocalM_arr;
    delete [] local_M;
    delete [] Coord_i;
    delete [] Coord_j;
    delete [] calc_polynomial_check;
    delete [] C_inv_trunc;
    delete [] target_vec;
    delete [] coeff_vec;   
    
    if ( rank == MASTER_NODE ) {
      delete global_M;
      
      if ( config[donorZone]->GetRadialBasisFunctionPolynomialOption() ) {
        delete [] skip_row;
        delete [] P;
        delete Mp;
        delete [] C_tmp;
      }
    }
    
    delete[] Buffer_Send_Coord;
    delete[] Buffer_Send_GlobalPoint;
    
    delete[] Buffer_Receive_Coord;
    delete[] Buffer_Receive_GlobalPoint;

    delete[] Buffer_Send_nVertex_Donor;
    
#ifdef HAVE_MPI
    if (rank == MASTER_NODE)
      delete [] global_M_val_arr;
#endif
  } // end loop over markers

  delete[] Buffer_Receive_nVertex_Donor;

#ifdef HAVE_MPI
  if (rank == MASTER_NODE) 
    delete [] Buffer_Recv_mark;
#endif
}

void CRadialBasisFunction::Check_PolynomialTerms(int m, unsigned long n, const int *skip_row, su2double max_diff_tol_in, int *keep_row, int &n_polynomial, su2double *P)
{
  /*--- This routine keeps the AD information in P but the calculations are done in passivedouble as their purpose
  is to decide which (if any) row of P to remove, and that process is not differentiable anyway. ---*/

  int *write_row = NULL;
  unsigned long iCount, jCount, n_rows;
  passivedouble sum, max_diff, max_coeff, *coeff = NULL, max_diff_tol = SU2_TYPE::GetValue(max_diff_tol_in);
  CSymmetricMatrix *PPT;
  su2double *P_tmp = NULL;

  n_rows = 0;
  for (int i=0; i<m; i++) {
    if (skip_row[i] == 0) { n_rows++; }
  }
  
  /*--- Fit a plane through the points in P ---*/
  
  /*--- Compute P times its transpose ---*/
  PPT = new CSymmetricMatrix;
  PPT->Initialize((int)n_rows);

  iCount = 0;
  for (int i = 0; i < m; i ++) {
    if (skip_row[i] == 0) {
    
      jCount = 0;
      for (int j = 0; j < m; j ++){
        if (skip_row[j] == 0) {
        
          sum = 0.0;
          for (unsigned long k = 0; k < n; k ++)
          {
            sum += SU2_TYPE::GetValue(P[k*m+i]*P[k*m+j]);
          }
          PPT->Write((int)iCount, (int)jCount, sum);
          
          jCount++;
        }
      }
      
      iCount++;
    }
  }
  
  PPT->Invert(true);

  /*--- RHS for the least squares fit (vector of ones times P) ---*/
  coeff = new passivedouble [n_rows];
  iCount = 0;
  for (int i = 0; i < m; i ++) {
    if (skip_row[i] == 0) {
      coeff[iCount] = 0;
      for (unsigned long j = 0; j < n; j += 1)
      {
        coeff[iCount] += SU2_TYPE::GetValue(P[j*m+i]);
      }
      iCount++;
    }
  } 
  
  /*--- Multiply the RHS by the inverse thus obtaining the coefficients ---*/
  PPT->MatVecMult(coeff);
  
  /*--- Determine the maximum deviation of the points from the fitted plane ---*/
  max_diff = 0;
  for (unsigned long i = 0; i < n; i ++)
  {
    sum = 0;
    iCount = 0;
    for (int j = 0; j < m; j ++)
    {
      if (skip_row[j] == 0) {
        sum += coeff[iCount]*SU2_TYPE::GetValue(P[i*m+j]);
        iCount++;
      }
    }
    /*--- 1.0 is the arbitrary constant we are assuming when fitting the plane ---*/
    max_diff = max(abs(1.0-sum), max_diff);
  }
  
  for (unsigned long i=0; i<n_rows; i++) {
    if (max_diff < max_diff_tol) { keep_row[i] = 0; } // it is a plane! assume none will be kept
    else {keep_row[i] = 1;} // not a plane, keep all
  }
  
  /*--- If points lie on plane remove row associated with the maximum coefficient ---*/
  if (max_diff < max_diff_tol)
  {
    /*--- find the max coeff and mark the corresponding row for removal ---*/
    iCount = 0;
    for (unsigned long i=1; i<n_rows; i++) {
      max_coeff = abs(coeff[iCount]);
      if(abs(coeff[i]) > max_coeff) iCount = i;
    }

    for (unsigned long i=0; i<n_rows; i++)
      keep_row[i] = int(i != iCount);
    
    /*--- form the truncated P... ---*/
    n_polynomial = (int)n_rows - 1;
    
    write_row = new int [m];
    iCount = 0;
    jCount = 0;
    for (int i=0; i<m; i++) {
      if (skip_row[i] == 1) {
        write_row[i] = 1;
        jCount++;
      }
      else if (keep_row[iCount] == 1) {
        write_row[i] = 1;
        iCount++;
        jCount++;
      }
      else {iCount++;}
    }
    
    P_tmp = new su2double [jCount*n];
    iCount = 0;
    
    for (unsigned long i=0; i<n; i++) {
      for (int j=0; j<m; j++) {
        if (write_row[j] == 1) {
          P_tmp[iCount] = P[i*m+j];
          iCount++;
        }
      }
    }
    
    /*--- ...write over the original. ---*/
    for (unsigned long i=0; i<jCount*n; i++) P[i] = P_tmp[i];
  }
  /*--- Not a plane after all ---*/
  else {
    n_polynomial = (int)n_rows;
  }
  
  delete PPT;
  delete [] coeff;
  if (max_diff<max_diff_tol) {
    delete [] write_row;
    delete [] P_tmp;    
  }
  
}

su2double CRadialBasisFunction::Get_RadialBasisValue(const short unsigned int type, const su2double &radius, const su2double &dist)
{
  su2double rbf = dist/radius;

  switch (type) {

    case WENDLAND_C2:
      if(rbf < 1) rbf = pow((1-rbf),4)*(4*rbf+1);
      else        rbf = 0.0;
      break;

    case GAUSSIAN:
      rbf = exp(-rbf*rbf);
      break;

    case THIN_PLATE_SPLINE:
      if(rbf < numeric_limits<float>::min()) rbf = 0.0;
      else rbf *= rbf*log(rbf);
      break;

    case MULTI_QUADRIC:
    case INV_MULTI_QUADRIC:
      rbf = sqrt(1.0+rbf*rbf);
      if(type == INV_MULTI_QUADRIC) rbf = 1.0/rbf;
      break;
  }

  return rbf;
}

/*--- Symmetric matrix class definitions ---*/
CSymmetricMatrix::CSymmetricMatrix()
{
  initialized = false;
  inversed    = false;
  decomposed  = none;

  val_vec       = NULL;
  decompose_vec = NULL;
  inv_val_vec   = NULL;
  perm_vec      = NULL;
}

CSymmetricMatrix::~CSymmetricMatrix()
{
  if(val_vec)       {delete [] val_vec;}
  if(decompose_vec) {delete [] decompose_vec;}
  if(inv_val_vec)   {delete [] inv_val_vec;}
  if(perm_vec)      {delete [] perm_vec;}
}

void CSymmetricMatrix::Initialize(int N)
{
  int i;

  sz = N;
  num_val = sz*(sz+1)/2;
  val_vec = new passivedouble [num_val];
  for (i=0; i<num_val; i++) {val_vec[i] = 0.0;}

  initialized = true;
}

void CSymmetricMatrix::Initialize(int N, su2double *formed_val_vec)
{
  sz = N;	
  num_val = sz*(sz+1)/2;

  val_vec = new passivedouble [num_val];
  for (int i=0; i<num_val; i++) {val_vec[i] = SU2_TYPE::GetValue(formed_val_vec[i]);}

  initialized = true;
}

inline int CSymmetricMatrix::CalcIdx(int i, int j)
{	
  return max(i, j) + (2*sz-min(i, j)-1)*min(i, j)/2;
}

inline int CSymmetricMatrix::CalcIdxFull(int i, int j)
{
  return i*sz + j;
}

inline int CSymmetricMatrix::GetSize()
{
  return sz;
}

void CSymmetricMatrix::CholeskyDecompose(bool overwrite)
{
#ifndef HAVE_LAPACK
  int i, j, k;
  passivedouble *vec, sum;
	
  if (!initialized) {
    throw invalid_argument("Matrix not initialized.");
  }

  /*--- Point to correct vector ---*/
  if (overwrite) {
    vec = val_vec;
  }
  else {
    decompose_vec = new passivedouble [num_val];
    for (i=0; i<num_val; i++){decompose_vec[i] = val_vec[i];}
    vec = decompose_vec;
  }

  /*--- Decompose matrix ---*/
  for (j=0; j<sz; j++) {
    for (i=j; i<sz; i++) {
      sum = 0.0;
      for (k=0; k<j; k++) sum += vec[CalcIdx(i, k)]*vec[CalcIdx(j, k)];
			
      if (i==j) vec[CalcIdx(i, i)] = sqrt(vec[CalcIdx(i, i)] - sum);
      else      vec[CalcIdx(i, j)] = (vec[CalcIdx(i, j)] - sum)/vec[CalcIdx(j, j)];
    }
  }
  
  decomposed = cholesky;
#endif
}

void CSymmetricMatrix::LUDecompose()
{
#ifndef HAVE_LAPACK
  bool interchange_row;
  int i, j, k, pivot_idx, tmp_perm_idx;
  passivedouble pivot, *tmp_row;

  if (! initialized) {
    throw invalid_argument("Matrix not initialized.");
  }

  /*--- Copy matrix values to LU matrix ---*/
  decompose_vec = new passivedouble [sz*sz];
  perm_vec = new int [sz];
  for (i=0; i<sz; i++) {
    for (j=i; j<sz; j++) {
      decompose_vec[CalcIdxFull(i, j)] = val_vec[CalcIdx(i, j)];
      decompose_vec[CalcIdxFull(j, i)] = decompose_vec[CalcIdxFull(i, j)];
    }
    perm_vec[i] = i;
  }

  /*--- Decompose LU matrix ---*/
  tmp_row = new passivedouble [sz];
  for (j=0; j<sz-1; j++) {

    /*--- Search for pivot and interchange rows ---*/
    interchange_row = false;
    pivot = decompose_vec[CalcIdxFull(j, j)];
    pivot_idx = j;
    for ( i=j+1; i<sz; i++ ) {
      if ( abs(decompose_vec[CalcIdxFull(i, j)]) > abs(pivot) ) {
        pivot = decompose_vec[CalcIdxFull(i, j)];
        pivot_idx = i;
        interchange_row = true;
      }
    }

    if ( interchange_row ) {
      for ( k=0; k<sz; k++ ) {
        tmp_row[k] = decompose_vec[CalcIdxFull(j, k)];
        decompose_vec[CalcIdxFull(j, k)] = decompose_vec[CalcIdxFull(pivot_idx, k)];
        decompose_vec[CalcIdxFull(pivot_idx, k)] = tmp_row[k];
      }

      tmp_perm_idx = perm_vec[j];
      perm_vec[j] = perm_vec[pivot_idx];
      perm_vec[pivot_idx] = tmp_perm_idx;
    }
		
    /*--- Perform elimination ---*/
    for ( k=j+1; k<sz; k++ ) decompose_vec[CalcIdxFull(k, j)] /= pivot;
		
    for ( k=j+1; k<sz; k++ )
      for ( i=j+1; i<sz; i++ )
        decompose_vec[CalcIdxFull(i, k)] -= decompose_vec[CalcIdxFull(j, k)]*decompose_vec[CalcIdxFull(i, j)];

  }
  delete [] tmp_row;

  decomposed = lu;
#endif
}

void CSymmetricMatrix::CalcInv(bool overwrite)
{
#ifndef HAVE_LAPACK
  int i, j, k;
  passivedouble *vec, sum, *write_vec;

  if ( ! initialized ) {
    throw invalid_argument("Matrix not initialized.");
  }

  /*--- Decompose matrix if not already done ---*/
  if ( decomposed == none ) { LUDecompose(); }

  /*--- Calculate inverse from decomposed matrices ---*/
  switch ( decomposed ) {

    case cholesky:
      /*--- Point to correct vector ---*/
      if ( decompose_vec ) { vec = decompose_vec; }
      else { vec = val_vec; }
	
      /*--- Initialize inverse matrix ---*/
      inv_val_vec = new passivedouble [num_val];
      for (i=0; i<num_val; i++){inv_val_vec[i] = 0.0;}	
	
      /*---        Calculate L inverse       ---*/
      /*--- Solve smaller and smaller system ---*/
      for (j=0; j<sz; j++) { 

        inv_val_vec[CalcIdx(j, j)] = 1.0;

        /*--- Forward substitution ---*/
        for (i=j; i<sz; i++) {

          if (i==j) {
            inv_val_vec[CalcIdx(i, i)] = 1/ReadL(i, i);
          }
          else {
            sum = 0.0;
            for (k=j; k<i; k++) {
              sum += vec[CalcIdx(i, k)]*inv_val_vec[CalcIdx(k, j)];
            }
            inv_val_vec[CalcIdx(i, j)] = -sum/ReadL(i, i);
          }
        }

      } // L inverse in inv_val_vec
	
      /*--- Multiply inversed matrices ---*/
      for (j=0; j<sz; j++) {
        for (i=j; i<sz; i++) {
          sum = 0.0;
          for (k=i; k<sz; k++) {
            sum += inv_val_vec[CalcIdx(k, i)]*inv_val_vec[CalcIdx(k, j)];
          }
          vec[CalcIdx(i, j)] = sum;
        }
      } // Inverse values in vec
	
      /*--- Memory management ---*/
      delete [] inv_val_vec;
      inv_val_vec = NULL;
	
      if (decompose_vec && ! overwrite) {
        inv_val_vec = decompose_vec;
      }
      else if (decompose_vec && overwrite) {
        delete [] val_vec;
        val_vec = decompose_vec;
      }
      
      break;

    case lu:
      /*--- Point to correct vector ---*/
      vec = decompose_vec;

      /*--- Initialize inverse matrix ---*/
      inv_val_vec = new passivedouble [sz*sz];

      /*--- Invert L and U matrices in place ---*/
      for ( j=0; j<sz; j++ ) {
        inv_val_vec[CalcIdxFull(j, j)] = 1/vec[CalcIdxFull(j, j)];
        for ( i=j+1; i<sz; i++ ) {
          inv_val_vec[CalcIdxFull(i, j)] = -vec[CalcIdxFull(i, j)];
          inv_val_vec[CalcIdxFull(j, i)] = -vec[CalcIdxFull(j, i)]*inv_val_vec[CalcIdxFull(j, j)];
					
          if (j+1 <= i) {
            for ( k=j+1; k<i; k++ ) {
              inv_val_vec[CalcIdxFull(i, j)] -= vec[CalcIdxFull(i, k)]*inv_val_vec[CalcIdxFull(k, j)];
              inv_val_vec[CalcIdxFull(j, i)] -= vec[CalcIdxFull(k, i)]*inv_val_vec[CalcIdxFull(j, k)];
            }
            inv_val_vec[CalcIdxFull(j, i)] /= vec[CalcIdxFull(i, i)];
          }
        }
      }

      /*--- Multiple U_inv with L_inv ---*/
      for ( i=0; i<sz; i++ ) {
        for ( j=0; j<sz; j++ ) {
          vec[CalcIdxFull(i, j)] = 0.0;
          for ( k=max(i, j); k<sz; k++ ) {
            vec[CalcIdxFull(i, j)] += inv_val_vec[CalcIdxFull(i, k)]*( (k==j) ? 1 : inv_val_vec[CalcIdxFull(k, j)] );
          }
        }
      } // Permuted inverse matrix in vec (equal to decompose_vec, which is a full matrix for LU decomposition)
			
      /*--- Get correct vector to write to ---*/
      delete [] inv_val_vec;
      if ( overwrite ) {
        write_vec = val_vec;
        inv_val_vec = NULL;
      }
      else { 
        inv_val_vec = new passivedouble [num_val];
        write_vec = inv_val_vec;
      }

      /*--- Permutate multiplied matrix to recover A_inv ---*/
      for (j=0; j<sz; j++) {
        k = perm_vec[j];
        for ( i=k; i<sz; i++ ) {
          write_vec[CalcIdx(i, k)] = vec[CalcIdxFull(i, j)];
        }
      }
      write_vec = NULL;

      /*--- Memory management ---*/
      vec = NULL;
      delete [] decompose_vec;

      break;
    
    default:
      throw invalid_argument("Default (LU) decomposition failed.");
  }

  decompose_vec = NULL;
  decomposed = none;
  inversed = true;
#endif
}

void CSymmetricMatrix::CalcInv_sptri()
{
#ifdef HAVE_LAPACK
  char uplo = 'L';
  int info, *ipiv = new int [sz];
  passivedouble *work = new passivedouble [sz];

  dsptrf_(&uplo, &sz, val_vec, ipiv, &info);
  dsptri_(&uplo, &sz, val_vec, ipiv, work, &info);

  delete [] ipiv;
  delete [] work;

  if(decompose_vec) delete[] decompose_vec;
  decompose_vec = NULL;
  decomposed    = none;
  inversed      = true;
#endif
}

void CSymmetricMatrix::Invert(const bool is_spd)
{
#ifdef HAVE_LAPACK
  CalcInv_sptri();
#else
  if(!is_spd) LUDecompose();
  else CholeskyDecompose(true);
  CalcInv(true);
#endif // HAVE_LAPACK
}

void CSymmetricMatrix::MatVecMult(passivedouble *v)
{
  passivedouble *tmp_res = new passivedouble [sz];

  for (int i=0; i<sz; i++) {
    tmp_res[i] = 0.0;
      for (int k=0; k<sz; k++) tmp_res[i] += v[k]*Read(i, k);
  }

  for (int i=0; i<sz; i++) v[i] = tmp_res[i];

  delete [] tmp_res;
}

void CSymmetricMatrix::MatMatMult(bool left_side, su2double *mat_vec_in, int N)
{
  passivedouble *tmp_res, *mat_vec;

  tmp_res = new passivedouble [sz*N];

  /*--- For compatibility with LAPACK in AD a copy of the input matrix is made
  demoting su2double to double. The interpolation weights are only differentiated
  for unsteady fluid adjoint so in all other cases there is no loss of accuracy. ---*/
  mat_vec = new passivedouble [sz*N];
  for(int i=0; i<sz*N; ++i)
    mat_vec[i] = SU2_TYPE::GetValue(mat_vec_in[i]);

  if ( ! left_side ) {
    throw invalid_argument("Matrix right multiply not implemented yet.");
  }

#ifdef HAVE_LAPACK
  
  char side[1]={'R'}, uplo[1]={'L'}; // Right side because mat_vec in row major order
  passivedouble *val_full, alpha=1, beta=0;
  
  /*--- Copy packed storage to full storage to use BLAS level 3 routine ---*/
  val_full = new passivedouble [sz*sz];
  for (int i=0; i<sz; i++) {
    for (int j=i; j<sz; j++) {
      val_full[i+sz*j] = val_vec[CalcIdx(i, j)]; // val_full in column major storage
      if (i != j) {
        val_full[j+sz*i] = val_full[i+sz*j];
      }
    }
  }

  dsymm_(side, uplo, &N, &sz, &alpha, val_full, &sz, mat_vec, &N, &beta, tmp_res, &N);
  
  delete [] val_full;
  
#else

  for (int i=0; i<sz; i++) {
    for (int j=0; j<N; j++) {
      tmp_res[i*N+j] = 0;
      for (int k=0; k<sz; k++) {
        tmp_res[i*N+j] += val_vec[CalcIdx(i, k)]*mat_vec[k*N+j];
      }
    }
  }

#endif

  for (int i=0; i<sz*N; i++) {mat_vec_in[i] = tmp_res[i];}

  delete [] tmp_res;
  delete [] mat_vec;
}

inline void CSymmetricMatrix::CheckBounds(int i, int j)
{
  if (!initialized) {
    throw invalid_argument("Matrix not initialized.");
  }
  else if (i<0 || i>=sz || j<0 || j>=sz) {
    throw out_of_range("Index to access matrix out of bounds.");
  }
}

void CSymmetricMatrix::Write(int i, int j, const su2double& val)
{
  CheckBounds(i,j);
  val_vec[CalcIdx(i, j)] = SU2_TYPE::GetValue(val);
}

passivedouble CSymmetricMatrix::Read(int i, int j)
{
  CheckBounds(i,j);
  return val_vec[CalcIdx(i, j)];
}

passivedouble CSymmetricMatrix::ReadL(int i, int j)
{
  passivedouble *p = NULL;

  CheckBounds(i,j);

  if (decompose_vec) { p = decompose_vec; }
  else { p = val_vec; }

  switch (decomposed) {
    case cholesky:
      if (i>=j) return p[CalcIdx(i, j)];
      else      return 0.0;
			
    case lu:
      if (i>j)  return p[CalcIdxFull(i, j)];
      else      return passivedouble(i==j);
      
    default:
      throw invalid_argument("Matrix not decomposed yet or results have been deleted.");
	}
}

passivedouble CSymmetricMatrix::ReadU(int i, int j)
{
  passivedouble *p = NULL;

  CheckBounds(i,j);
	
  if (decompose_vec){ p = decompose_vec; }
  else {p = val_vec;}
	
  switch (decomposed) {
    case cholesky:
      return 0.0;
			
    case lu:
      if (j>=i) return p[CalcIdxFull(j, i)];
      else      return 0.0;

    default:
      throw invalid_argument("Matrix not decomposed yet or results have been deleted.");
	}
}

double CSymmetricMatrix::ReadInv(int i, int j)
{
  passivedouble *p = NULL;

  CheckBounds(i,j);

  if (inversed) {
    if (inv_val_vec) { p = inv_val_vec; }
    else { p = val_vec; }
		
    return p[CalcIdx(i, j)];
  }
  else {
    throw invalid_argument("Matrix inverse not calculated yet.");
  }
>>>>>>> 6a111778
}<|MERGE_RESOLUTION|>--- conflicted
+++ resolved
@@ -2718,10 +2718,7 @@
   if (dot >= 0)
     check++;
 
-<<<<<<< HEAD
   return (check == 3);
-=======
-  return (check == 3);     
 }
 
 /*--- Radial Basis Function Interpolator ---*/
@@ -3845,5 +3842,4 @@
   else {
     throw invalid_argument("Matrix inverse not calculated yet.");
   }
->>>>>>> 6a111778
 }