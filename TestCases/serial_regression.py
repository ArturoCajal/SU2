#!/usr/bin/env python

## \file serial_regression.py
#  \brief Python script for automated regression testing of SU2 examples
#  \author A. Aranake, A. Campos, T. Economon, T. Lukaczyk, S. Padron
#  \version 7.0.7 "Blackbird"
#
# SU2 Project Website: https://su2code.github.io
#
# The SU2 Project is maintained by the SU2 Foundation
# (http://su2foundation.org)
#
# Copyright 2012-2020, SU2 Contributors (cf. AUTHORS.md)
#
# SU2 is free software; you can redistribute it and/or
# modify it under the terms of the GNU Lesser General Public
# License as published by the Free Software Foundation; either
# version 2.1 of the License, or (at your option) any later version.
#
# SU2 is distributed in the hope that it will be useful,
# but WITHOUT ANY WARRANTY; without even the implied warranty of
# MERCHANTABILITY or FITNESS FOR A PARTICULAR PURPOSE. See the GNU
# Lesser General Public License for more details.
#
# You should have received a copy of the GNU Lesser General Public
# License along with SU2. If not, see <http://www.gnu.org/licenses/>.

from __future__ import print_function, division, absolute_import
import sys
from TestCase import TestCase

def main():
    '''This program runs SU2 and ensures that the output matches specified values.
       This will be used to do checks when code is pushed to github
       to make sure nothing is broken. '''

    test_list = []

    #########################
    ## NEMO solver ###
    #########################

    # Adiabatic thermal bath
    thermalbath           = TestCase('thermalbath')
    thermalbath.cfg_dir   = "nonequilibrium/thermalbath/finitechemistry"
    thermalbath.cfg_file  = "thermalbath.cfg"
    thermalbath.test_iter = 10
    thermalbath.test_vals = [2.473627,    2.473627,  -12.033039,  -11.945257,  -32.000000,   10.804939] #last 4 columns
    thermalbath.su2_exec  = "SU2_CFD"
    thermalbath.timeout   = 1600
    thermalbath.new_output = True
    thermalbath.tol       = 0.00001
    test_list.append(thermalbath)

    # Adiabatic frozen thermal bath
    thermalbath_frozen           = TestCase('thermalbath_frozen')
    thermalbath_frozen.cfg_dir   = "nonequilibrium/thermalbath/frozen"
    thermalbath_frozen.cfg_file  = "thermalbath_frozen.cfg"
    thermalbath_frozen.test_iter = 10
    thermalbath_frozen.test_vals = [-32.000000,  -32.000000,  -11.953727,  -12.066776,  -32.000000,   10.813864] #last 4 columns
    thermalbath_frozen.su2_exec  = "SU2_CFD"
    thermalbath_frozen.timeout   = 1600
    thermalbath_frozen.new_output = True
    thermalbath_frozen.tol       = 0.00001
    test_list.append(thermalbath_frozen)

    # Inviscid single wedge
    invwedge           = TestCase('invwedge')
    invwedge.cfg_dir   = "nonequilibrium/invwedge"
    invwedge.cfg_file  = "invwedge.cfg"
    invwedge.test_iter = 10
    invwedge.test_vals = [  -0.954130,   -1.478893,  -16.737310,  -17.063693,  -17.010416,    2.374072,    1.733626,    5.401966,    0.955538] #last 4 columns
    invwedge.su2_exec  = "SU2_CFD"
    invwedge.timeout   = 1600
    invwedge.new_output = False
    invwedge.tol       = 0.00001
    test_list.append(invwedge)

    # Viscous single wedge
    viscwedge           = TestCase('viscwedge')
    viscwedge.cfg_dir   = "nonequilibrium/viscwedge"
    viscwedge.cfg_file  = "viscwedge.cfg"
    viscwedge.test_iter = 10
    viscwedge.test_vals = [-5.204061,   -5.728824,  -20.259919,  -20.213137,  -20.252642,   -1.781679,   -2.150885,    1.724447,   -2.861733]
    viscwedge.su2_exec  = "SU2_CFD"
    viscwedge.timeout   = 1600
    viscwedge.new_output = False
    viscwedge.tol       = 0.00001
    test_list.append(viscwedge)    
    
    #########################
    ## Compressible Euler ###
    #########################

    # Dry run test Euler
    channel_d           = TestCase('dry run Euler')
    channel_d.cfg_dir   = "euler/channel"
    channel_d.cfg_file  = "inv_channel_RK.cfg"
    channel_d.su2_exec  = "SU2_CFD -d"
    channel_d.timeout   = 1600
    test_list.append(channel_d)

    # Channel
    channel           = TestCase('channel')
    channel.cfg_dir   = "euler/channel"
    channel.cfg_file  = "inv_channel_RK.cfg"
    channel.test_iter = 10
    channel.test_vals = [-2.475874, 3.046368, -0.203968, 0.036020] #last 4 columns
    channel.su2_exec  = "SU2_CFD"
    channel.timeout   = 1600
    channel.new_output = True
    channel.tol       = 0.00001
    test_list.append(channel)

    # NACA0012
    naca0012           = TestCase('naca0012')
    naca0012.cfg_dir   = "euler/naca0012"
    naca0012.cfg_file  = "inv_NACA0012_Roe.cfg"
    naca0012.test_iter = 20
    naca0012.test_vals = [-4.023999, -3.515034, 0.339426, 0.022217] #last 4 columns
    naca0012.su2_exec  = "SU2_CFD"
    naca0012.timeout   = 1600
    naca0012.new_output= True
    naca0012.tol       = 0.00001
    test_list.append(naca0012)

    # Supersonic wedge
    wedge           = TestCase('wedge')
    wedge.cfg_dir   = "euler/wedge"
    wedge.cfg_file  = "inv_wedge_HLLC.cfg"
    wedge.test_iter = 20
    wedge.test_vals = [-0.942862, 4.784581, -0.208106, 0.036665] #last 4 columns
    wedge.su2_exec  = "SU2_CFD"
    wedge.timeout   = 1600
    wedge.new_output= True
    wedge.tol       = 0.00001
    test_list.append(wedge)

    # ONERA M6 Wing
    oneram6           = TestCase('oneram6')
    oneram6.cfg_dir   = "euler/oneram6"
    oneram6.cfg_file  = "inv_ONERAM6.cfg"
    oneram6.test_iter = 10
    oneram6.test_vals = [-10.200724, -9.619291, 0.281704, 0.011821] #last 4 columns
    oneram6.su2_exec  = "SU2_CFD"
    oneram6.timeout   = 9600
    oneram6.new_output = True
    oneram6.tol       = 0.00001
    test_list.append(oneram6)

    # Fixed CL NACA0012
    fixedCL_naca0012           = TestCase('fixedcl_naca0012')
    fixedCL_naca0012.cfg_dir   = "fixed_cl/naca0012"
    fixedCL_naca0012.cfg_file  = "inv_NACA0012.cfg"
    fixedCL_naca0012.test_iter = 10
    fixedCL_naca0012.test_vals = [-12.128275, -6.700329, 0.300000, 0.019470] #last 4 columns
    fixedCL_naca0012.su2_exec  = "SU2_CFD"
    fixedCL_naca0012.new_output = True
    fixedCL_naca0012.timeout   = 1600
    fixedCL_naca0012.tol       = 0.00001
    test_list.append(fixedCL_naca0012)

    # Polar sweep of the inviscid NACA0012
    polar_naca0012           = TestCase('polar_naca0012')
    polar_naca0012.cfg_dir   = "polar/naca0012"
    polar_naca0012.cfg_file  = "inv_NACA0012.cfg"
    polar_naca0012.polar     = True
    polar_naca0012.new_output= True
    polar_naca0012.test_iter = 10
    polar_naca0012.test_vals = [-1.244014, 4.220468, 0.016275, 0.015988] #last 4 columns
    polar_naca0012.su2_exec  = "compute_polar.py -n 1 -i 11"
    polar_naca0012.timeout   = 1600
    polar_naca0012.tol       = 0.00001
    test_list.append(polar_naca0012)

    # HYPERSONIC FLOW PAST BLUNT BODY
    bluntbody           = TestCase('bluntbody')
    bluntbody.cfg_dir   = "euler/bluntbody"
    bluntbody.cfg_file  = "blunt.cfg"
    bluntbody.new_output = True
    bluntbody.test_iter = 20
    bluntbody.test_vals = [0.540009, 6.916653, -0.000000, 1.868975] #last 4 columns
    bluntbody.su2_exec  = "SU2_CFD"
    bluntbody.timeout   = 1600
    bluntbody.tol       = 0.00001
    test_list.append(bluntbody)

    ##########################
    ###  Compressible N-S  ###
    ##########################

    # Dry run test NS
    flatplate_d           = TestCase('dry run NS')
    flatplate_d.cfg_dir   = "navierstokes/flatplate"
    flatplate_d.cfg_file  = "lam_flatplate.cfg"
    flatplate_d.su2_exec  = "SU2_CFD -d"
    flatplate_d.timeout   = 1600
    test_list.append(flatplate_d)

    # Laminar flat plate
    flatplate           = TestCase('flatplate')
    flatplate.cfg_dir   = "navierstokes/flatplate"
    flatplate.cfg_file  = "lam_flatplate.cfg"
    flatplate.test_iter = 20
    flatplate.test_vals = [-4.680777, 0.781234, -0.135957, 0.022977] #last 4 columns
    flatplate.su2_exec  = "SU2_CFD"
    flatplate.new_output = True
    flatplate.timeout   = 1600
    flatplate.tol       = 0.00001
    test_list.append(flatplate)

    # Laminar cylinder (steady)
    cylinder           = TestCase('cylinder')
    cylinder.cfg_dir   = "navierstokes/cylinder"
    cylinder.cfg_file  = "lam_cylinder.cfg"
    cylinder.test_iter = 25
    cylinder.test_vals = [-6.765430, -1.297426, 0.019508, 0.310015] #last 4 columns
    cylinder.su2_exec  = "SU2_CFD"
    cylinder.new_output = True
    cylinder.timeout   = 1600
    cylinder.tol       = 0.00001
    test_list.append(cylinder)

    # Laminar cylinder (low Mach correction)
    cylinder_lowmach           = TestCase('cylinder_lowmach')
    cylinder_lowmach.cfg_dir   = "navierstokes/cylinder"
    cylinder_lowmach.cfg_file  = "cylinder_lowmach.cfg"
    cylinder_lowmach.test_iter = 25
    cylinder_lowmach.test_vals = [-6.850123, -1.388088, -0.056090, 108.140177] #last 4 columns
    cylinder_lowmach.su2_exec  = "SU2_CFD"
    cylinder_lowmach.new_output = True
    cylinder_lowmach.timeout   = 1600
    cylinder_lowmach.tol       = 0.00001
    test_list.append(cylinder_lowmach)

    # 2D Poiseuille flow (body force driven with periodic inlet / outlet)
    poiseuille           = TestCase('poiseuille')
    poiseuille.cfg_dir   = "navierstokes/poiseuille"
    poiseuille.cfg_file  = "lam_poiseuille.cfg"
    poiseuille.test_iter = 10
    poiseuille.test_vals = [-5.050732, 0.648355, 0.012273, 13.643219] #last 4 columns
    poiseuille.su2_exec  = "SU2_CFD"
    poiseuille.new_output = True
    poiseuille.timeout   = 1600
    poiseuille.tol       = 0.00001
    test_list.append(poiseuille)

    # 2D Poiseuille flow (inlet profile file)
    poiseuille_profile           = TestCase('poiseuille_profile')
    poiseuille_profile.cfg_dir   = "navierstokes/poiseuille"
    poiseuille_profile.cfg_file  = "profile_poiseuille.cfg"
    poiseuille_profile.test_iter = 10
    poiseuille_profile.test_vals = [-12.494705, -7.711759, -0.000000, 2.085796] #last 4 columns
    poiseuille_profile.su2_exec  = "SU2_CFD"
    poiseuille_profile.new_output = True
    poiseuille_profile.timeout   = 1600
    poiseuille_profile.tol       = 0.00001
    test_list.append(poiseuille_profile)

    ##########################
    ### Compressible RANS  ###
    ##########################

    # Dry run RANS
    rae2822_sa_d           = TestCase('dry run RANS')
    rae2822_sa_d .cfg_dir   = "rans/rae2822"
    rae2822_sa_d .cfg_file  = "turb_SA_RAE2822.cfg"
    rae2822_sa_d .su2_exec  = "SU2_CFD -d"
    rae2822_sa_d .timeout   = 1600
    test_list.append(rae2822_sa_d)

    # RAE2822 SA
    rae2822_sa           = TestCase('rae2822_sa')
    rae2822_sa.cfg_dir   = "rans/rae2822"
    rae2822_sa.cfg_file  = "turb_SA_RAE2822.cfg"
    rae2822_sa.test_iter = 20
    rae2822_sa.test_vals = [-2.021224, -5.268445, 0.807582, 0.060731] #last 4 columns
    rae2822_sa.su2_exec  = "SU2_CFD"
    rae2822_sa.timeout   = 1600
    rae2822_sa.new_output = True
    rae2822_sa.tol       = 0.00001
    test_list.append(rae2822_sa)

    # RAE2822 SST
    rae2822_sst           = TestCase('rae2822_sst')
    rae2822_sst.cfg_dir   = "rans/rae2822"
    rae2822_sst.cfg_file  = "turb_SST_RAE2822.cfg"
    rae2822_sst.test_iter = 20
    rae2822_sst.test_vals = [-0.510641, 4.877423, 0.813358, 0.061455] #last 4 columns
    rae2822_sst.su2_exec  = "SU2_CFD"
    rae2822_sst.new_output = True
    rae2822_sst.timeout   = 1600
    rae2822_sst.tol       = 0.00001
    test_list.append(rae2822_sst)

    # RAE2822 SST_SUST
    rae2822_sst_sust           = TestCase('rae2822_sst_sust')
    rae2822_sst_sust.cfg_dir   = "rans/rae2822"
    rae2822_sst_sust.cfg_file  = "turb_SST_SUST_RAE2822.cfg"
    rae2822_sst_sust.test_iter = 20
    rae2822_sst_sust.test_vals = [-2.430811, 4.877422, 0.813358, 0.061455] #last 4 columns
    rae2822_sst_sust.su2_exec  = "SU2_CFD"
    rae2822_sst_sust.timeout   = 1600
    rae2822_sst_sust.tol       = 0.00001
    test_list.append(rae2822_sst_sust)

    # Flat plate
    turb_flatplate           = TestCase('turb_flatplate')
    turb_flatplate.cfg_dir   = "rans/flatplate"
    turb_flatplate.cfg_file  = "turb_SA_flatplate.cfg"
    turb_flatplate.test_iter = 20
    turb_flatplate.test_vals = [-4.157169, -6.737133, -0.176253, 0.057446] #last 4 columns
    turb_flatplate.su2_exec  = "SU2_CFD"
    turb_flatplate.new_output  = True
    turb_flatplate.timeout   = 1600
    turb_flatplate.tol       = 0.00001
    test_list.append(turb_flatplate)

    # ONERA M6 Wing
    turb_oneram6           = TestCase('turb_oneram6')
    turb_oneram6.cfg_dir   = "rans/oneram6"
    turb_oneram6.cfg_file  = "turb_ONERAM6.cfg"
    turb_oneram6.test_iter = 10
    turb_oneram6.test_vals = [-2.388855, -6.689341, 0.230322, 0.157649]#last 4 columns
    turb_oneram6.su2_exec  = "SU2_CFD"
    turb_oneram6.new_output = True
    turb_oneram6.timeout   = 3200
    turb_oneram6.tol       = 0.00001
    test_list.append(turb_oneram6)

    # NACA0012 (SA, FUN3D results for finest grid: CL=1.0983, CD=0.01242)
    turb_naca0012_sa           = TestCase('turb_naca0012_sa')
    turb_naca0012_sa.cfg_dir   = "rans/naca0012"
    turb_naca0012_sa.cfg_file  = "turb_NACA0012_sa.cfg"
    turb_naca0012_sa.test_iter = 10
    turb_naca0012_sa.test_vals = [-11.141831, -14.498856, 1.064330, 0.019756] #last 4 columns
    turb_naca0012_sa.su2_exec  = "SU2_CFD"
    turb_naca0012_sa.new_output = True
    turb_naca0012_sa.timeout   = 3200
    turb_naca0012_sa.tol       = 0.00001
    test_list.append(turb_naca0012_sa)

    # NACA0012 (SST, FUN3D results for finest grid: CL=1.0840, CD=0.01253)
    turb_naca0012_sst           = TestCase('turb_naca0012_sst')
    turb_naca0012_sst.cfg_dir   = "rans/naca0012"
    turb_naca0012_sst.cfg_file  = "turb_NACA0012_sst.cfg"
    turb_naca0012_sst.test_iter = 10
    turb_naca0012_sst.test_vals = [-12.797476, -5.873045, 1.049989, 0.019163] #last 4 columns
    turb_naca0012_sst.su2_exec  = "SU2_CFD"
    turb_naca0012_sst.new_output  = True
    turb_naca0012_sst.timeout   = 3200
    turb_naca0012_sst.tol       = 0.00001
    test_list.append(turb_naca0012_sst)

    # NACA0012 (SST_SUST, FUN3D results for finest grid: CL=1.0840, CD=0.01253)
    turb_naca0012_sst_sust           = TestCase('turb_naca0012_sst_sust')
    turb_naca0012_sst_sust.cfg_dir   = "rans/naca0012"
    turb_naca0012_sst_sust.cfg_file  = "turb_NACA0012_sst_sust.cfg"
    turb_naca0012_sst_sust.test_iter = 10
    turb_naca0012_sst_sust.test_vals = [-12.640277, -5.752224, 1.005233, 0.019017] #last 4 columns
    turb_naca0012_sst_sust.su2_exec  = "SU2_CFD"
    turb_naca0012_sst_sust.timeout   = 3200
    turb_naca0012_sst_sust.tol       = 0.00001
    test_list.append(turb_naca0012_sst_sust)

    # PROPELLER
    propeller           = TestCase('propeller')
    propeller.cfg_dir   = "rans/propeller"
    propeller.cfg_file  = "propeller.cfg"
    propeller.test_iter = 10
    propeller.test_vals = [-3.389575, -8.409529, 0.000048, 0.056329] #last 4 columns
    propeller.su2_exec  = "SU2_CFD"
    propeller.new_output = True
    propeller.timeout   = 3200
    propeller.tol       = 0.00001
    test_list.append(propeller)

    # PROPELLER VARIBLE LOAD
    propeller_var_load            = TestCase('propeller_variable_load')
    propeller_var_load.cfg_dir    = "rans/actuatordisk_variable_load"
    propeller_var_load.cfg_file   = "propeller_variable_load.cfg"
    propeller_var_load.test_iter  = 20
    propeller_var_load.test_vals  = [-1.824944, -4.535272, -0.000008, 0.172071] #last 4 columns
    propeller_var_load.su2_exec   = "SU2_CFD"
    propeller_var_load.new_output = True
    propeller_var_load.timeout    = 3200
    propeller_var_load.tol        = 0.00001
    test_list.append(propeller_var_load)

    #################################
    ## Compressible RANS Restart  ###
    #################################

    # NACA0012 SST Multigrid restart
    turb_naca0012_sst_restart_mg           = TestCase('turb_naca0012_sst_restart_mg')
    turb_naca0012_sst_restart_mg.cfg_dir   = "rans/naca0012"
    turb_naca0012_sst_restart_mg.cfg_file  = "turb_NACA0012_sst_multigrid_restart.cfg"
    turb_naca0012_sst_restart_mg.test_iter = 50
    turb_naca0012_sst_restart_mg.ntest_vals = 5
    turb_naca0012_sst_restart_mg.test_vals = [-7.653492, -7.729550, -1.981855, -0.000015, 0.079062] #last 5 columns
    turb_naca0012_sst_restart_mg.su2_exec  = "SU2_CFD"
    turb_naca0012_sst_restart_mg.new_output  = True
    turb_naca0012_sst_restart_mg.timeout   = 3200
    turb_naca0012_sst_restart_mg.tol       = 0.000001
    test_list.append(turb_naca0012_sst_restart_mg)

    #############################
    ### Incompressible Euler  ###
    #############################

    # Dry run Inc Euler
    inc_euler_naca0012_d           = TestCase('dry run Inc Euler')
    inc_euler_naca0012_d.cfg_dir   = "incomp_euler/naca0012"
    inc_euler_naca0012_d.cfg_file  = "incomp_NACA0012.cfg"
    inc_euler_naca0012_d.su2_exec  = "SU2_CFD -d"
    inc_euler_naca0012_d.timeout   = 1600
    test_list.append(inc_euler_naca0012_d)

    # NACA0012 Hydrofoil
    inc_euler_naca0012           = TestCase('inc_euler_naca0012')
    inc_euler_naca0012.cfg_dir   = "incomp_euler/naca0012"
    inc_euler_naca0012.cfg_file  = "incomp_NACA0012.cfg"
    inc_euler_naca0012.test_iter = 20
    inc_euler_naca0012.test_vals = [-4.858287, -3.810487, 0.491850, 0.007002] #last 4 columns
    inc_euler_naca0012.su2_exec  = "SU2_CFD"
    inc_euler_naca0012.new_output = True
    inc_euler_naca0012.timeout   = 1600
    inc_euler_naca0012.tol       = 0.00001
    test_list.append(inc_euler_naca0012)

    # C-D nozzle with pressure inlet and mass flow outlet
    inc_nozzle           = TestCase('inc_nozzle')
    inc_nozzle.cfg_dir   = "incomp_euler/nozzle"
    inc_nozzle.cfg_file  = "inv_nozzle.cfg"
    inc_nozzle.test_iter = 20
    inc_nozzle.test_vals = [-5.971283, -4.911145, -0.000201, 0.121631] #last 4 columns
    inc_nozzle.su2_exec  = "SU2_CFD"
    inc_nozzle.new_output = True
    inc_nozzle.timeout   = 1600
    inc_nozzle.tol       = 0.00001
    test_list.append(inc_nozzle)

    #############################
    ### Incompressible N-S    ###
    #############################

    # Dry Run Inc. NS
    inc_lam_cylinder_d          = TestCase('dry run Inc. NS')
    inc_lam_cylinder_d.cfg_dir   = "incomp_navierstokes/cylinder"
    inc_lam_cylinder_d.cfg_file  = "incomp_cylinder.cfg"
    inc_lam_cylinder_d.su2_exec  = "SU2_CFD -d"
    inc_lam_cylinder_d.timeout   = 1600
    test_list.append(inc_lam_cylinder_d)

    # Laminar cylinder
    inc_lam_cylinder          = TestCase('inc_lam_cylinder')
    inc_lam_cylinder.cfg_dir   = "incomp_navierstokes/cylinder"
    inc_lam_cylinder.cfg_file  = "incomp_cylinder.cfg"
    inc_lam_cylinder.test_iter = 10
    inc_lam_cylinder.test_vals = [-4.004277, -3.227956, 0.003852, 7.626578] #last 4 columns
    inc_lam_cylinder.new_output  = True
    inc_lam_cylinder.su2_exec  = "SU2_CFD"
    inc_lam_cylinder.timeout   = 1600
    inc_lam_cylinder.tol       = 0.00001
    test_list.append(inc_lam_cylinder)

    # Buoyancy-driven cavity
    inc_buoyancy          = TestCase('inc_buoyancy')
    inc_buoyancy.cfg_dir   = "incomp_navierstokes/buoyancy_cavity"
    inc_buoyancy.cfg_file  = "lam_buoyancy_cavity.cfg"
    inc_buoyancy.test_iter = 20
    inc_buoyancy.test_vals = [-4.436657, 0.507847, 0.000000, 0.000000] #last 4 columns
    inc_buoyancy.new_output  = True
    inc_buoyancy.su2_exec  = "SU2_CFD"
    inc_buoyancy.timeout   = 1600
    inc_buoyancy.tol       = 0.00001
    test_list.append(inc_buoyancy)

    # Laminar heated cylinder with polynomial fluid model
    inc_poly_cylinder          = TestCase('inc_poly_cylinder')
    inc_poly_cylinder.cfg_dir   = "incomp_navierstokes/cylinder"
    inc_poly_cylinder.cfg_file  = "poly_cylinder.cfg"
    inc_poly_cylinder.test_iter = 20
    inc_poly_cylinder.test_vals = [-8.108218, -2.158606, 0.019142, 1.902461] #last 4 columns
    inc_poly_cylinder.new_output  = True
    inc_poly_cylinder.su2_exec  = "SU2_CFD"
    inc_poly_cylinder.timeout   = 1600
    inc_poly_cylinder.tol       = 0.00001
    test_list.append(inc_poly_cylinder)

    # X-coarse laminar bend as a mixed element CGNS test
    inc_lam_bend          = TestCase('inc_lam_bend')
    inc_lam_bend.cfg_dir   = "incomp_navierstokes/bend"
    inc_lam_bend.cfg_file  = "lam_bend.cfg"
    inc_lam_bend.test_iter = 10
    inc_lam_bend.test_vals = [-3.450879, -3.083720, -0.020699, -0.168420] #last 4 columns
    inc_lam_bend.su2_exec  = "SU2_CFD"
    inc_lam_bend.timeout   = 1600
    inc_lam_bend.tol       = 0.00001
    test_list.append(inc_lam_bend)

    ############################
    ### Incompressible RANS  ###
    ############################

    # Dry run Inc. RANS
    inc_turb_naca0012_d           = TestCase('dry run Inc. RANS')
    inc_turb_naca0012_d.cfg_dir   = "incomp_rans/naca0012"
    inc_turb_naca0012_d.cfg_file  = "naca0012.cfg"
    inc_turb_naca0012_d.su2_exec  = "SU2_CFD -d"
    inc_turb_naca0012_d.timeout   = 1600
    test_list.append(inc_turb_naca0012_d)

    # NACA0012, SA
    inc_turb_naca0012           = TestCase('inc_turb_naca0012')
    inc_turb_naca0012.cfg_dir   = "incomp_rans/naca0012"
    inc_turb_naca0012.cfg_file  = "naca0012.cfg"
    inc_turb_naca0012.test_iter = 20
    inc_turb_naca0012.test_vals = [-4.788495, -11.040511, 0.000023, 0.309503] #last 4 columns
    inc_turb_naca0012.new_output  = True
    inc_turb_naca0012.su2_exec  = "SU2_CFD"
    inc_turb_naca0012.timeout   = 1600
    inc_turb_naca0012.tol       = 0.00001
    test_list.append(inc_turb_naca0012)

    # NACA0012, SST_SUST
    inc_turb_naca0012_sst_sust           = TestCase('inc_turb_naca0012_sst_sust')
    inc_turb_naca0012_sst_sust.cfg_dir   = "incomp_rans/naca0012"
    inc_turb_naca0012_sst_sust.cfg_file  = "naca0012_SST_SUST.cfg"
    inc_turb_naca0012_sst_sust.test_iter = 20
    inc_turb_naca0012_sst_sust.test_vals = [-7.276273, 0.145895, 0.000021, 0.312004] #last 4 columns
    inc_turb_naca0012_sst_sust.su2_exec  = "SU2_CFD"
    inc_turb_naca0012_sst_sust.timeout   = 1600
    inc_turb_naca0012_sst_sust.tol       = 0.00001
    test_list.append(inc_turb_naca0012_sst_sust)

    ####################
    ### DG-FEM Euler ###
    ####################

    # Dry run DG Euler
    fem_euler_naca0012_d           = TestCase('dry run DG Euler')
    fem_euler_naca0012_d.cfg_dir   = "hom_euler/NACA0012_5thOrder"
    fem_euler_naca0012_d.cfg_file  = "fem_NACA0012_reg.cfg"
    fem_euler_naca0012_d.su2_exec  = "SU2_CFD -d"
    fem_euler_naca0012_d.timeout   = 1600
    test_list.append(fem_euler_naca0012_d)

    # NACA0012
    fem_euler_naca0012           = TestCase('fem_euler_naca0012')
    fem_euler_naca0012.cfg_dir   = "hom_euler/NACA0012_5thOrder"
    fem_euler_naca0012.cfg_file  = "fem_NACA0012_reg.cfg"
    fem_euler_naca0012.test_iter = 10
    fem_euler_naca0012.test_vals = [-6.519946,-5.976944,0.255551,0.000028] #last 4 columns
    fem_euler_naca0012.su2_exec  = "SU2_CFD"
    fem_euler_naca0012.new_output = True
    fem_euler_naca0012.timeout   = 1600
    fem_euler_naca0012.tol       = 0.00001
    test_list.append(fem_euler_naca0012)

    ############################
    ### DG-FEM Navier-Stokes ###
    ############################

    # Dry run DG NS
    fem_ns_flatplate_d           = TestCase('dry run DG NS')
    fem_ns_flatplate_d.cfg_dir   = "hom_navierstokes/FlatPlate/nPoly4"
    fem_ns_flatplate_d.cfg_file  = "lam_flatplate_reg.cfg"
    fem_ns_flatplate_d.su2_exec  = "SU2_CFD -d"
    fem_ns_flatplate_d.timeout   = 1600
    test_list.append(fem_ns_flatplate_d)

    # Flat plate
    fem_ns_flatplate           = TestCase('fem_ns_flatplate')
    fem_ns_flatplate.cfg_dir   = "hom_navierstokes/FlatPlate/nPoly4"
    fem_ns_flatplate.cfg_file  = "lam_flatplate_reg.cfg"
    fem_ns_flatplate.test_iter = 25
    fem_ns_flatplate.test_vals = [1.383727,3.175247,0.058387,0.257951] #last 4 columns
    fem_ns_flatplate.su2_exec  = "SU2_CFD"
    fem_ns_flatplate.new_output = True
    fem_ns_flatplate.timeout   = 1600
    fem_ns_flatplate.tol       = 0.00001
    test_list.append(fem_ns_flatplate)

    # Steady cylinder
    fem_ns_cylinder           = TestCase('fem_ns_cylinder')
    fem_ns_cylinder.cfg_dir   = "hom_navierstokes/CylinderViscous/nPoly3"
    fem_ns_cylinder.cfg_file  = "fem_Cylinder_reg.cfg"
    fem_ns_cylinder.test_iter = 10
    fem_ns_cylinder.test_vals = [0.454960,0.979123,-0.000028,79.984799] #last 4 columns
    fem_ns_cylinder.su2_exec  = "SU2_CFD"
    fem_ns_cylinder.new_output  = True
    fem_ns_cylinder.timeout   = 1600
    fem_ns_cylinder.tol       = 0.00001
    test_list.append(fem_ns_cylinder)

    # Steady sphere
    fem_ns_sphere           = TestCase('fem_ns_sphere')
    fem_ns_sphere.cfg_dir   = "hom_navierstokes/SphereViscous/nPoly3_QuadDominant"
    fem_ns_sphere.cfg_file  = "fem_Sphere_reg.cfg"
    fem_ns_sphere.test_iter = 10
    fem_ns_sphere.test_vals = [-0.288121,0.240324,0.000258,21.797363] #last 4 columns
    fem_ns_sphere.su2_exec  = "SU2_CFD"
    fem_ns_sphere.new_output = True
    fem_ns_sphere.timeout   = 1600
    fem_ns_sphere.tol       = 0.00001
    test_list.append(fem_ns_sphere)

    # Unsteady sphere ADER
    fem_ns_sphere_ader           = TestCase('fem_ns_sphere_ader')
    fem_ns_sphere_ader.cfg_dir   = "hom_navierstokes/SphereViscous/nPoly3_QuadDominant"
    fem_ns_sphere_ader.cfg_file  = "fem_Sphere_reg_ADER.cfg"
    fem_ns_sphere_ader.test_iter = 10
    fem_ns_sphere_ader.test_vals = [-35.000000,-35.000000,0.000047,31.110911] #last 4 columns
    fem_ns_sphere_ader.su2_exec  = "SU2_CFD"
    fem_ns_sphere_ader.new_output = True
    fem_ns_sphere_ader.unsteady   = True
    fem_ns_sphere_ader.timeout   = 1600
    fem_ns_sphere_ader.tol       = 0.00001
    test_list.append(fem_ns_sphere_ader)

    # Unsteady cylinder
    fem_ns_unsteady_cylinder           = TestCase('fem_ns_unsteady_cylinder')
    fem_ns_unsteady_cylinder.cfg_dir   = "hom_navierstokes/UnsteadyCylinder/nPoly4"
    fem_ns_unsteady_cylinder.cfg_file  = "fem_unst_cylinder.cfg"
    fem_ns_unsteady_cylinder.test_iter = 11
    fem_ns_unsteady_cylinder.test_vals = [-3.558582,-3.014464,-0.038927,1.383983] #last 4 columns
    fem_ns_unsteady_cylinder.su2_exec  = "SU2_CFD"
    fem_ns_unsteady_cylinder.new_output = True
    fem_ns_unsteady_cylinder.unsteady   = True
    fem_ns_unsteady_cylinder.timeout   = 1600
    fem_ns_unsteady_cylinder.tol       = 0.00001
    test_list.append(fem_ns_unsteady_cylinder)

    # Unsteady cylinder ADER
    fem_ns_unsteady_cylinder_ader           = TestCase('fem_ns_unsteady_cylinder_ader')
    fem_ns_unsteady_cylinder_ader.cfg_dir   = "hom_navierstokes/UnsteadyCylinder/nPoly4"
    fem_ns_unsteady_cylinder_ader.cfg_file  = "fem_unst_cylinder_ADER.cfg"
    fem_ns_unsteady_cylinder_ader.test_iter = 11
    fem_ns_unsteady_cylinder_ader.test_vals = [-35.000000,-35.000000,-0.041003,1.391339] #last 4 columns
    fem_ns_unsteady_cylinder_ader.su2_exec  = "SU2_CFD"
    fem_ns_unsteady_cylinder_ader.new_output = True
    fem_ns_unsteady_cylinder_ader.unsteady   = True
    fem_ns_unsteady_cylinder_ader.timeout   = 1600
    fem_ns_unsteady_cylinder_ader.tol       = 0.00001
    test_list.append(fem_ns_unsteady_cylinder_ader)

    #########################
    ###    Transition     ###
    #########################

    # Schubauer-Klebanoff Natural Transition
    schubauer_klebanoff_transition              = TestCase('Schubauer_Klebanoff')
    schubauer_klebanoff_transition.cfg_dir      = "transition/Schubauer_Klebanoff"
    schubauer_klebanoff_transition.cfg_file     = "transitional_BC_model_ConfigFile.cfg"
    schubauer_klebanoff_transition.test_iter    = 10
    schubauer_klebanoff_transition.new_output   = True
    schubauer_klebanoff_transition.test_vals    = [-8.029786, -14.268351, 0.000053, 0.007986] #last 4 columns
    schubauer_klebanoff_transition.su2_exec     = "SU2_CFD"
    schubauer_klebanoff_transition.timeout      = 1600
    schubauer_klebanoff_transition.tol          = 0.00001
    test_list.append(schubauer_klebanoff_transition)

    #####################################
    ### Cont. adj. compressible Euler ###
    #####################################

    # Dry run Cont. Adj. Euler
    contadj_naca0012_d           = TestCase('dry run Cont. Adj. Euler')
    contadj_naca0012_d.cfg_dir   = "cont_adj_euler/naca0012"
    contadj_naca0012_d.cfg_file  = "inv_NACA0012.cfg"
    contadj_naca0012_d.su2_exec  = "SU2_CFD -d"
    contadj_naca0012_d.timeout   = 1600
    test_list.append(contadj_naca0012_d)

    # Inviscid NACA0012
    contadj_naca0012           = TestCase('contadj_naca0012')
    contadj_naca0012.cfg_dir   = "cont_adj_euler/naca0012"
    contadj_naca0012.cfg_file  = "inv_NACA0012.cfg"
    contadj_naca0012.test_iter = 5
    contadj_naca0012.test_vals = [-9.289565, -14.563861, 0.300920, 0.019552] #last 4 columns
    contadj_naca0012.su2_exec  = "SU2_CFD"
    contadj_naca0012.new_output = True
    contadj_naca0012.timeout   = 1600
    contadj_naca0012.tol       = 0.001
    test_list.append(contadj_naca0012)

    # Inviscid ONERA M6
    contadj_oneram6           = TestCase('contadj_oneram6')
    contadj_oneram6.cfg_dir   = "cont_adj_euler/oneram6"
    contadj_oneram6.cfg_file  = "inv_ONERAM6.cfg"
    contadj_oneram6.test_iter = 10
    contadj_oneram6.test_vals = [-12.133160, -12.706697, 0.685900, 0.007594] #last 4 columns
    contadj_oneram6.su2_exec  = "SU2_CFD"
    contadj_oneram6.new_output = True
    contadj_oneram6.timeout   = 1600
    contadj_oneram6.tol       = 0.00001
    test_list.append(contadj_oneram6)

    # Inviscid WEDGE: tests averaged outflow total pressure adjoint
    contadj_wedge             = TestCase('contadj_wedge')
    contadj_wedge.cfg_dir   = "cont_adj_euler/wedge"
    contadj_wedge.cfg_file  = "inv_wedge_ROE.cfg"
    contadj_wedge.test_iter = 10
    contadj_wedge.test_vals = [2.872691, -2.755572, 853000.000000, 0.000000] #last 4 columns
    contadj_wedge.su2_exec  = "SU2_CFD"
    contadj_wedge.new_output = True
    contadj_wedge.timeout   = 1600
    contadj_wedge.tol       = 0.00001
    test_list.append(contadj_wedge)

    # Inviscid fixed CL NACA0012
    contadj_fixedCL_naca0012           = TestCase('contadj_fixedcl_naca0012')
    contadj_fixedCL_naca0012.cfg_dir   = "fixed_cl/naca0012"
    contadj_fixedCL_naca0012.cfg_file  = "inv_NACA0012_ContAdj.cfg"
    contadj_fixedCL_naca0012.test_iter = 100
    contadj_fixedCL_naca0012.test_vals = [0.293257, -5.201691, 0.360610, -0.000021] #last 4 columns
    contadj_fixedCL_naca0012.su2_exec  = "SU2_CFD"
    contadj_fixedCL_naca0012.new_output= True
    contadj_fixedCL_naca0012.timeout   = 1600
    contadj_fixedCL_naca0012.tol       = 0.00001
    test_list.append(contadj_fixedCL_naca0012)

    ###################################
    ### Cont. adj. compressible N-S ###
    ###################################

    # Dry run Cont. Adj. NS
    contadj_ns_cylinder_d           = TestCase('dry run Cont. Adj. NS')
    contadj_ns_cylinder_d.cfg_dir   = "cont_adj_navierstokes/cylinder"
    contadj_ns_cylinder_d.cfg_file  = "lam_cylinder.cfg"
    contadj_ns_cylinder_d.su2_exec  = "SU2_CFD -d"
    contadj_ns_cylinder_d.timeout   = 1600
    test_list.append(contadj_ns_cylinder_d)

    # Adjoint laminar cylinder
    contadj_ns_cylinder           = TestCase('contadj_ns_cylinder')
    contadj_ns_cylinder.cfg_dir   = "cont_adj_navierstokes/cylinder"
    contadj_ns_cylinder.cfg_file  = "lam_cylinder.cfg"
    contadj_ns_cylinder.test_iter = 20
    contadj_ns_cylinder.test_vals = [ -3.665848, -9.132055, 2.056700, -0.000000] #last 4 columns
    contadj_ns_cylinder.su2_exec  = "SU2_CFD"
    contadj_ns_cylinder.new_output = True
    contadj_ns_cylinder.timeout   = 1600
    contadj_ns_cylinder.tol       = 0.00001
    test_list.append(contadj_ns_cylinder)

    # Adjoint laminar naca0012 subsonic
    contadj_ns_naca0012_sub           = TestCase('contadj_ns_naca0012_sub')
    contadj_ns_naca0012_sub.cfg_dir   = "cont_adj_navierstokes/naca0012_sub"
    contadj_ns_naca0012_sub.cfg_file  = "lam_NACA0012.cfg"
    contadj_ns_naca0012_sub.test_iter = 20
    contadj_ns_naca0012_sub.test_vals = [-2.743268, -8.215193, 0.518810, 0.001210] #last 4 columns
    contadj_ns_naca0012_sub.su2_exec  = "SU2_CFD"
    contadj_ns_naca0012_sub.new_output =True
    contadj_ns_naca0012_sub.timeout   = 1600
    contadj_ns_naca0012_sub.tol       = 0.00001
    test_list.append(contadj_ns_naca0012_sub)

    # Adjoint laminar naca0012 transonic
    contadj_ns_naca0012_trans           = TestCase('contadj_ns_naca0012_trans')
    contadj_ns_naca0012_trans.cfg_dir   = "cont_adj_navierstokes/naca0012_trans"
    contadj_ns_naca0012_trans.cfg_file  = "lam_NACA0012.cfg"
    contadj_ns_naca0012_trans.test_iter = 20
    contadj_ns_naca0012_trans.test_vals = [-1.039664, -6.575019, 1.772300, 0.012495] #last 4 columns
    contadj_ns_naca0012_trans.su2_exec  = "SU2_CFD"
    contadj_ns_naca0012_trans.new_output = True
    contadj_ns_naca0012_trans.timeout   = 1600
    contadj_ns_naca0012_trans.tol       = 0.00001
    test_list.append(contadj_ns_naca0012_trans)

    #######################################################
    ### Cont. adj. compressible RANS (frozen viscosity) ###
    #######################################################

    # Adjoint turbulent NACA0012
    contadj_rans_naca0012           = TestCase('contadj_rans_naca0012')
    contadj_rans_naca0012.cfg_dir   = "cont_adj_rans/naca0012"
    contadj_rans_naca0012.cfg_file  = "turb_nasa.cfg"
    contadj_rans_naca0012.test_iter = 20
    contadj_rans_naca0012.test_vals = [ -0.794162, -5.761722, 19.214000, -0.000000] #last 4 columns
    contadj_rans_naca0012.su2_exec  = "SU2_CFD"
    contadj_rans_naca0012.new_output = True
    contadj_rans_naca0012.timeout   = 1600
    contadj_rans_naca0012.tol       = 0.00001
    test_list.append(contadj_rans_naca0012)

    # Adjoint turbulent NACA0012 with binary restarts
    contadj_rans_naca0012_bin           = TestCase('contadj_rans_naca0012_bin')
    contadj_rans_naca0012_bin.cfg_dir   = "cont_adj_rans/naca0012"
    contadj_rans_naca0012_bin.cfg_file  = "turb_nasa_binary.cfg"
    contadj_rans_naca0012_bin.test_iter = 18
    contadj_rans_naca0012_bin.test_vals = [-0.794169, -5.761671, 19.214000, -0.000000] #last 4 columns
    contadj_rans_naca0012_bin.su2_exec  = "SU2_CFD"
    contadj_rans_naca0012_bin.new_output = True
    contadj_rans_naca0012_bin.timeout   = 1600
    contadj_rans_naca0012_bin.tol       = 0.00001
    test_list.append(contadj_rans_naca0012_bin)

    # Adjoint turbulent RAE2822
    contadj_rans_rae2822           = TestCase('contadj_rans_rae2822')
    contadj_rans_rae2822.cfg_dir   = "cont_adj_rans/rae2822"
    contadj_rans_rae2822.cfg_file  = "turb_SA_RAE2822.cfg"
    contadj_rans_rae2822.test_iter = 20
    contadj_rans_rae2822.test_vals = [-5.369688, -10.872209, -0.212470, 0.005448] #last 4 columns
    contadj_rans_rae2822.su2_exec  = "SU2_CFD"
    contadj_rans_rae2822.new_output = True
    contadj_rans_rae2822.timeout   = 1600
    contadj_rans_rae2822.tol       = 0.00001
    test_list.append(contadj_rans_rae2822)

    #############################
    ### Compressibele RANS UQ ###
    #############################

    # NACA0012 1c
    turb_naca0012_1c           = TestCase('turb_naca0012_1c')
    turb_naca0012_1c.cfg_dir   = "rans_uq/naca0012"
    turb_naca0012_1c.cfg_file  = "turb_NACA0012_uq_1c.cfg"
    turb_naca0012_1c.test_iter = 10
    turb_naca0012_1c.test_vals = [-4.978069, 1.139128, 0.807062, 0.064726] #last 4 columns
    turb_naca0012_1c.su2_exec  = "SU2_CFD"
    turb_naca0012_1c.new_output = True
    turb_naca0012_1c.timeout   = 1600
    turb_naca0012_1c.tol       = 0.00001
    test_list.append(turb_naca0012_1c)

    # NACA0012 2c
    turb_naca0012_2c           = TestCase('turb_naca0012_2c')
    turb_naca0012_2c.cfg_dir   = "rans_uq/naca0012"
    turb_naca0012_2c.cfg_file  = "turb_NACA0012_uq_2c.cfg"
    turb_naca0012_2c.test_iter = 10
    turb_naca0012_2c.test_vals = [-5.484279, 0.967025, 0.823201, 0.070866] #last 4 columns
    turb_naca0012_2c.su2_exec  = "SU2_CFD"
    turb_naca0012_2c.new_output = True
    turb_naca0012_2c.timeout   = 1600
    turb_naca0012_2c.tol       = 0.00001
    test_list.append(turb_naca0012_2c)

    # NACA0012 3c
    turb_naca0012_3c           = TestCase('turb_naca0012_3c')
    turb_naca0012_3c.cfg_dir   = "rans_uq/naca0012"
    turb_naca0012_3c.cfg_file  = "turb_NACA0012_uq_3c.cfg"
    turb_naca0012_3c.test_iter = 10
    turb_naca0012_3c.test_vals = [-5.587068, 0.929125, 0.877611, 0.090894] #last 4 columns
    turb_naca0012_3c.su2_exec  = "SU2_CFD"
    turb_naca0012_3c.new_output = True
    turb_naca0012_3c.timeout   = 1600
    turb_naca0012_3c.tol       = 0.00001
    test_list.append(turb_naca0012_3c)

    # NACA0012 p1c1
    turb_naca0012_p1c1           = TestCase('turb_naca0012_p1c1')
    turb_naca0012_p1c1.cfg_dir   = "rans_uq/naca0012"
    turb_naca0012_p1c1.cfg_file  = "turb_NACA0012_uq_p1c1.cfg"
    turb_naca0012_p1c1.test_iter = 10
    turb_naca0012_p1c1.test_vals = [-5.126796, 1.076577, 0.783116, 0.055988] #last 4 columns
    turb_naca0012_p1c1.su2_exec  = "SU2_CFD"
    turb_naca0012_p1c1.new_output = True
    turb_naca0012_p1c1.timeout   = 1600
    turb_naca0012_p1c1.tol       = 0.00001
    test_list.append(turb_naca0012_p1c1)

    # NACA0012 p1c2
    turb_naca0012_p1c2           = TestCase('turb_naca0012_p1c2')
    turb_naca0012_p1c2.cfg_dir   = "rans_uq/naca0012"
    turb_naca0012_p1c2.cfg_file  = "turb_NACA0012_uq_p1c2.cfg"
    turb_naca0012_p1c2.test_iter = 10
    turb_naca0012_p1c2.test_vals = [-5.556585, 0.941677, 0.796006, 0.060817] #last 4 columns
    turb_naca0012_p1c2.su2_exec  = "SU2_CFD"
    turb_naca0012_p1c2.new_output = True
    turb_naca0012_p1c2.timeout   = 1600
    turb_naca0012_p1c2.tol       = 0.00001
    test_list.append(turb_naca0012_p1c2)

    ######################################
    ### Harmonic Balance               ###
    ######################################

    # Description of the regression test
    harmonic_balance           = TestCase('harmonic_balance')
    harmonic_balance.cfg_dir   = "harmonic_balance"
    harmonic_balance.cfg_file  = "HB.cfg"
    harmonic_balance.test_iter = 25
    harmonic_balance.test_vals = [-1.589755, 3.922208, 0.006724, 0.099454] #last 4 columns
    harmonic_balance.su2_exec  = "SU2_CFD"
    harmonic_balance.new_output = False
    harmonic_balance.timeout   = 1600
    harmonic_balance.tol       = 0.00001
    test_list.append(harmonic_balance)

    # Turbulent pitching NACA 64a010 airfoil
    hb_rans_preconditioning           = TestCase('hb_rans_preconditioning')
    hb_rans_preconditioning.cfg_dir   = "harmonic_balance/hb_rans_preconditioning"
    hb_rans_preconditioning.cfg_file  = "davis.cfg"
    hb_rans_preconditioning.test_iter = 25
    hb_rans_preconditioning.test_vals = [-1.902362, -5.950093, 0.007786, 0.128110] #last 4 columns
    hb_rans_preconditioning.su2_exec  = "SU2_CFD"
    hb_rans_preconditioning.new_output= False
    hb_rans_preconditioning.timeout   = 1600
    hb_rans_preconditioning.tol       = 0.00001
    test_list.append(hb_rans_preconditioning)

    ######################################
    ### Moving Wall                    ###
    ######################################

    # Rotating NACA 0012
    rot_naca0012           = TestCase('rot_naca0012')
    rot_naca0012.cfg_dir   = "rotating/naca0012"
    rot_naca0012.cfg_file  = "rot_NACA0012.cfg"
    rot_naca0012.test_iter = 25
    rot_naca0012.test_vals = [-2.657250, 2.889308, -0.079043, 0.002261] #last 4 columns
    rot_naca0012.su2_exec  = "SU2_CFD"
    rot_naca0012.timeout   = 1600
    rot_naca0012.tol       = 0.00001
    test_list.append(rot_naca0012)

    # Lid-driven cavity
    cavity           = TestCase('cavity')
    cavity.cfg_dir   = "moving_wall/cavity"
    cavity.cfg_file  = "lam_cavity.cfg"
    cavity.test_iter = 25
    cavity.test_vals = [-5.627934, -0.164470, 0.051972, 2.547034] #last 4 columns
    cavity.su2_exec  = "SU2_CFD"
    cavity.new_output = True
    cavity.timeout   = 1600
    cavity.tol       = 0.00001
    test_list.append(cavity)

    # Spinning cylinder
    spinning_cylinder           = TestCase('spinning_cylinder')
    spinning_cylinder.cfg_dir   = "moving_wall/spinning_cylinder"
    spinning_cylinder.cfg_file  = "spinning_cylinder.cfg"
    spinning_cylinder.test_iter = 25
    spinning_cylinder.test_vals = [-7.889994, -2.469385, 1.708162, 1.670039] #last 4 columns
    spinning_cylinder.su2_exec  = "SU2_CFD"
    spinning_cylinder.new_output = True
    spinning_cylinder.timeout   = 1600
    spinning_cylinder.tol       = 0.00001
    test_list.append(spinning_cylinder)

    ######################################
    ### Unsteady                       ###
    ######################################

    # Square cylinder
    square_cylinder           = TestCase('square_cylinder')
    square_cylinder.cfg_dir   = "unsteady/square_cylinder"
    square_cylinder.cfg_file  = "turb_square.cfg"
    square_cylinder.test_iter = 3
    square_cylinder.test_vals = [-1.162561, 0.066414, 1.399788, 2.220411] #last 4 columns
    square_cylinder.su2_exec  = "SU2_CFD"
    square_cylinder.timeout   = 1600
    square_cylinder.tol       = 0.00001
    square_cylinder.unsteady  = True
    square_cylinder.new_output = True
    test_list.append(square_cylinder)

    # Gust
    sine_gust           = TestCase('sine_gust')
    sine_gust.cfg_dir   = "gust"
    sine_gust.cfg_file  = "inv_gust_NACA0012.cfg"
    sine_gust.test_iter = 5
    sine_gust.test_vals = [-1.977520, 3.481804, -0.012277, -0.007308] #last 4 columns
    sine_gust.su2_exec  = "SU2_CFD"
    sine_gust.timeout   = 1600
    sine_gust.tol       = 0.00001
    sine_gust.unsteady  = True
    sine_gust.new_output = True
    test_list.append(sine_gust)

    # Aeroelastic
    aeroelastic         = TestCase('aeroelastic')
    aeroelastic.cfg_dir   = "aeroelastic"
    aeroelastic.cfg_file  = "aeroelastic_NACA64A010.cfg"
    aeroelastic.test_iter = 2
    aeroelastic.test_vals = [0.074885, 0.033116, -0.001650, -0.000127] #last 4 columns
    aeroelastic.su2_exec  = "SU2_CFD"
    aeroelastic.timeout   = 1600
    aeroelastic.tol       = 0.00001
    aeroelastic.unsteady  = True
    aeroelastic.new_output = True
    test_list.append(aeroelastic)

    # Delayed Detached Eddy Simulation
    ddes_flatplate        = TestCase('ddes_flatplate')
    ddes_flatplate.cfg_dir   = "ddes/flatplate"
    ddes_flatplate.cfg_file  = "ddes_flatplate.cfg"
    ddes_flatplate.test_iter = 10
    ddes_flatplate.test_vals = [-2.714758, -5.883004, -0.215005, 0.023783] #last 4 columns
    ddes_flatplate.su2_exec  = "SU2_CFD"
    ddes_flatplate.timeout   = 1600
    ddes_flatplate.tol       = 0.00001
    ddes_flatplate.unsteady  = True
    ddes_flatplate.new_output = True
    test_list.append(ddes_flatplate)

    # unsteady pitching NACA0015, SA
    unst_inc_turb_naca0015_sa           = TestCase('unst_inc_turb_naca0015_sa')
    unst_inc_turb_naca0015_sa.cfg_dir   = "unsteady/pitching_naca0015_rans_inc"
    unst_inc_turb_naca0015_sa.cfg_file  = "config_incomp_turb_sa.cfg"
    unst_inc_turb_naca0015_sa.test_iter = 1
    unst_inc_turb_naca0015_sa.test_vals = [-3.007635, -6.879789, 1.445300, 0.419281] #last 4 columns
    unst_inc_turb_naca0015_sa.su2_exec  = "SU2_CFD"
    unst_inc_turb_naca0015_sa.timeout   = 1600
    unst_inc_turb_naca0015_sa.tol       = 0.00001
    unst_inc_turb_naca0015_sa.unsteady  = True
    test_list.append(unst_inc_turb_naca0015_sa)

    # unsteady pitching NACA0012, Euler, Deforming
    unst_deforming_naca0012           = TestCase('unst_deforming_naca0012')
    unst_deforming_naca0012.cfg_dir   = "disc_adj_euler/naca0012_pitching_def"
    unst_deforming_naca0012.cfg_file  = "inv_NACA0012_pitching_deform.cfg"
    unst_deforming_naca0012.test_iter = 5
    unst_deforming_naca0012.test_vals = [-3.665128, -3.793593, -3.716506, -3.148308] #last 4 columns
    unst_deforming_naca0012.su2_exec  = "SU2_CFD"
    unst_deforming_naca0012.timeout   = 1600
    unst_deforming_naca0012.tol       = 0.00001
    unst_deforming_naca0012.unsteady  = True
    test_list.append(unst_deforming_naca0012)

    ######################################
    ### NICFD                          ###
    ######################################

    # ls89_sa
    ls89_sa           = TestCase('ls89_sa')
    ls89_sa.cfg_dir   = "nicf/LS89"
    ls89_sa.cfg_file  = "turb_SA_PR.cfg"
    ls89_sa.test_iter = 20
    ls89_sa.test_vals = [-5.050483, -13.389547, 0.174939, 0.430757] #last 4 columns
    ls89_sa.su2_exec  = "SU2_CFD"
    ls89_sa.new_output= True
    ls89_sa.timeout   = 1600
    ls89_sa.tol       = 0.00001
    test_list.append(ls89_sa)

    # Rarefaction shock wave edge_VW
    edge_VW           = TestCase('edge_VW')
    edge_VW.cfg_dir   = "nicf/edge"
    edge_VW.cfg_file  = "edge_VW.cfg"
    edge_VW.test_iter = 20
    edge_VW.test_vals = [-0.711552, 5.490479, -0.000975, 0.000000] #last 4 columns
    edge_VW.su2_exec  = "SU2_CFD"
    edge_VW.new_output = True
    edge_VW.timeout   = 1600
    edge_VW.tol       = 0.00001
    test_list.append(edge_VW)

    # Rarefaction shock wave edge_PPR
    edge_PPR           = TestCase('edge_PPR')
    edge_PPR.cfg_dir   = "nicf/edge"
    edge_PPR.cfg_file  = "edge_PPR.cfg"
    edge_PPR.test_iter = 20
    edge_PPR.test_vals = [-1.670439, 4.522842, 0.001027, 0.000000] #last 4 columns
    edge_PPR.su2_exec  = "SU2_CFD"
    edge_PPR.new_output = True
    edge_PPR.timeout   = 1600
    edge_PPR.tol       = 0.00001
    test_list.append(edge_PPR)


    ######################################
    ### turbomachinery                 ###
    ######################################

    # Jones APU Turbocharger
    Jones_tc           = TestCase('jones_turbocharger')
    Jones_tc.cfg_dir   = "turbomachinery/APU_turbocharger"
    Jones_tc.cfg_file  = "Jones.cfg"
    Jones_tc.test_iter = 5
    Jones_tc.test_vals = [-5.280323, 0.379653, 72.207240, 1.277670] #last 4 columns
    Jones_tc.su2_exec  = "SU2_CFD"
    Jones_tc.new_output = False
    Jones_tc.timeout   = 1600
    Jones_tc.tol       = 0.00001
    test_list.append(Jones_tc)

    # Jones APU Turbocharger restart
    Jones_tc_rst           = TestCase('jones_turbocharger_restart')
    Jones_tc_rst.cfg_dir   = "turbomachinery/APU_turbocharger"
    Jones_tc_rst.cfg_file  = "Jones_rst.cfg"
    Jones_tc_rst.test_iter = 5
    Jones_tc_rst.test_vals = [-4.625264, -1.568823, 33.995150, 10.181610] #last 4 columns
    Jones_tc_rst.su2_exec  = "SU2_CFD"
    Jones_tc_rst.new_output = False
    Jones_tc_rst.timeout   = 1600
    Jones_tc_rst.tol       = 0.0001
    test_list.append(Jones_tc_rst)

    # 2D axial stage
    axial_stage2D           = TestCase('axial_stage2D')
    axial_stage2D.cfg_dir   = "turbomachinery/axial_stage_2D"
    axial_stage2D.cfg_file  = "Axial_stage2D.cfg"
    axial_stage2D.test_iter = 20
    axial_stage2D.test_vals = [-1.933219, 5.379598, 73.357940, 0.925875] #last 4 columns
    axial_stage2D.su2_exec  = "SU2_CFD"
    axial_stage2D.new_output  = False
    axial_stage2D.timeout   = 1600
    axial_stage2D.tol       = 0.00001
    test_list.append(axial_stage2D)

    # 2D transonic stator
    transonic_stator           = TestCase('transonic_stator')
    transonic_stator.cfg_dir   = "turbomachinery/transonic_stator_2D"
    transonic_stator.cfg_file  = "transonic_stator.cfg"
    transonic_stator.test_iter = 20
    transonic_stator.test_vals = [-0.563318, 5.833490, 96.257510, 0.062597] #last 4 columns
    transonic_stator.su2_exec  = "SU2_CFD"
    transonic_stator.new_output  = False
    transonic_stator.timeout   = 1600
    transonic_stator.tol       = 0.00001
    test_list.append(transonic_stator)

    # 2D transonic stator restart
    transonic_stator_rst           = TestCase('transonic_stator_restart')
    transonic_stator_rst.cfg_dir   = "turbomachinery/transonic_stator_2D"
    transonic_stator_rst.cfg_file  = "transonic_stator_rst.cfg"
    transonic_stator_rst.test_iter = 20
    transonic_stator_rst.test_vals = [-6.601169, -0.619939, 5.002986, 0.002951] #last 4 columns
    transonic_stator_rst.su2_exec  = "SU2_CFD"
    transonic_stator_rst.new_output  = False
    transonic_stator_rst.timeout   = 1600
    transonic_stator_rst.tol       = 0.00001
    test_list.append(transonic_stator_rst)


    ######################################
    ### Sliding Mesh                   ###
    ######################################

    # Dry run Multizone
    uniform_flow_d         = TestCase('dry run Multizone')
    uniform_flow_d.cfg_dir   = "sliding_interface/uniform_flow"
    uniform_flow_d.cfg_file  = "uniform_NN.cfg"
    uniform_flow_d.su2_exec  = "SU2_CFD -d"
    uniform_flow_d.timeout   = 1600
    test_list.append(uniform_flow_d)

    # Uniform flow
    uniform_flow         = TestCase('uniform_flow')
    uniform_flow.cfg_dir   = "sliding_interface/uniform_flow"
    uniform_flow.cfg_file  = "uniform_NN.cfg"
    uniform_flow.test_iter = 2
    uniform_flow.test_vals = [2.000000, 0.000000, -0.205134, -13.250256] #last 4 columns
    uniform_flow.su2_exec  = "SU2_CFD"
    uniform_flow.timeout   = 1600
    uniform_flow.tol       = 0.000001
    uniform_flow.unsteady  = True
    uniform_flow.multizone = True
    test_list.append(uniform_flow)

   # Channel_2D
    channel_2D           = TestCase('channel_2D')
    channel_2D.cfg_dir   = "sliding_interface/channel_2D"
    channel_2D.cfg_file  = "channel_2D_WA.cfg"
    channel_2D.test_iter = 2
    channel_2D.test_vals = [2.000000, 0.000000, 0.397985, 0.352786, 0.405475] #last 4 columns
    channel_2D.su2_exec  = "SU2_CFD"
    channel_2D.timeout   = 100
    channel_2D.tol       = 0.00001
    channel_2D.unsteady  = True
    channel_2D.multizone = True
    test_list.append(channel_2D)

    # Channel_3D
    channel_3D           = TestCase('channel_3D')
    channel_3D.cfg_dir   = "sliding_interface/channel_3D"
    channel_3D.cfg_file  = "channel_3D_WA.cfg"
    channel_3D.test_iter = 1
    channel_3D.test_vals = [1.000000, 0.000000, 0.661408, 0.769920, 0.696040] #last 5 columns
    channel_3D.su2_exec  = "SU2_CFD"
    channel_3D.timeout   = 1600
    channel_3D.tol       = 0.00001
    channel_3D.unsteady  = True
    channel_3D.multizone = True
    test_list.append(channel_3D)

    # Pipe
    pipe           = TestCase('pipe')
    pipe.cfg_dir   = "sliding_interface/pipe"
    pipe.cfg_file  = "pipe_NN.cfg"
    pipe.test_iter = 2
    pipe.test_vals = [0.491954, 0.677756, 0.963981, 1.006936] #last 4 columns
    pipe.su2_exec  = "SU2_CFD"
    pipe.timeout   = 1600
    pipe.tol       = 0.00001
    pipe.unsteady  = True
    pipe.multizone = True
    test_list.append(pipe)

    # Rotating cylinders
    rotating_cylinders           = TestCase('rotating_cylinders')
    rotating_cylinders.cfg_dir   = "sliding_interface/rotating_cylinders"
    rotating_cylinders.cfg_file  = "rot_cylinders_WA.cfg"
    rotating_cylinders.test_iter = 3
    rotating_cylinders.test_vals = [3.000000, 0.000000, 0.777574, 1.134794, 1.224127] #last 4 columns
    rotating_cylinders.su2_exec  = "SU2_CFD"
    rotating_cylinders.timeout   = 1600
    rotating_cylinders.tol       = 0.00001
    rotating_cylinders.unsteady  = True
    rotating_cylinders.multizone = True
    test_list.append(rotating_cylinders)

    # Supersonic vortex shedding
    supersonic_vortex_shedding           = TestCase('supersonic_vortex_shedding')
    supersonic_vortex_shedding.cfg_dir   = "sliding_interface/supersonic_vortex_shedding"
    supersonic_vortex_shedding.cfg_file  = "sup_vor_shed_WA.cfg"
    supersonic_vortex_shedding.test_iter = 5
    supersonic_vortex_shedding.test_vals = [5.000000, 0.000000, 1.227921, 1.638901] #last 4 columns
    supersonic_vortex_shedding.su2_exec  = "SU2_CFD"
    supersonic_vortex_shedding.timeout   = 1600
    supersonic_vortex_shedding.tol       = 0.00001
    supersonic_vortex_shedding.unsteady  = True
    supersonic_vortex_shedding.multizone = True
    test_list.append(supersonic_vortex_shedding)

    # Bars_SST_2D
    bars_SST_2D           = TestCase('bars_SST_2D')
    bars_SST_2D.cfg_dir   = "sliding_interface/bars_SST_2D"
    bars_SST_2D.cfg_file  = "bars.cfg"
    bars_SST_2D.test_iter = 13
    bars_SST_2D.test_vals = [13.000000, -0.619179, -1.564701] #last 3 columns
    bars_SST_2D.su2_exec  = "SU2_CFD"
    bars_SST_2D.timeout   = 1600
    bars_SST_2D.tol       = 0.00001
    bars_SST_2D.multizone = True
    test_list.append(bars_SST_2D)

    # Sliding mesh with incompressible flows (steady)
    slinc_steady           = TestCase('slinc_steady')
    slinc_steady.cfg_dir   = "sliding_interface/incompressible_steady"
    slinc_steady.cfg_file  = "config.cfg"
    slinc_steady.test_iter = 19
    slinc_steady.test_vals = [19.000000, -1.766116, -2.206522] #last 3 columns
    slinc_steady.su2_exec  = "SU2_CFD"
    slinc_steady.timeout   = 100
    slinc_steady.tol       = 0.00001
    slinc_steady.multizone = True
    test_list.append(slinc_steady)

    # Sliding mesh with incompressible flows (unsteady)
    # slinc_unsteady           = TestCase('slinc_unsteady')
    # slinc_unsteady.cfg_dir   = "sliding_interface/incompressible_unsteady"
    # slinc_unsteady.cfg_file  = "config.cfg"
    # slinc_unsteady.test_iter = 19
    # slinc_unsteady.test_vals = [-3.515218,1.930028,0.000000,0.000000] #last 4 columns
    # slinc_unsteady.su2_exec  = "SU2_CFD"
    # slinc_unsteady.timeout   = 100
    # slinc_unsteady.tol       = 0.00001
    # slinc_unsteady.unsteady  = True
    # test_list.append(slinc_unsteady)

    ##########################
    ### FEA - FSI          ###
    ##########################

    # Dry run FEA
    statbeam3d_d           = TestCase('dry run FEA')
    statbeam3d_d.cfg_dir   = "fea_fsi/StatBeam_3d"
    statbeam3d_d.cfg_file  = "configBeam_3d.cfg"
    statbeam3d_d.su2_exec  = "SU2_CFD -d"
    statbeam3d_d.timeout   = 1600
    test_list.append(statbeam3d_d)

    # Static beam, 3d
    statbeam3d           = TestCase('statbeam3d')
    statbeam3d.cfg_dir   = "fea_fsi/StatBeam_3d"
    statbeam3d.cfg_file  = "configBeam_3d.cfg"
    statbeam3d.new_output= True
    statbeam3d.test_iter = 0
    statbeam3d.test_vals = [-8.498245, -8.230816, -8.123810, 64095.0] #last 4 columns
    statbeam3d.su2_exec  = "SU2_CFD"
    statbeam3d.timeout   = 1600
    statbeam3d.tol       = 0.00001
    test_list.append(statbeam3d)

    # Mix elem, 3d beam, Knowles
    knowlesbeam           = TestCase('mixelemknowles')
    knowlesbeam.cfg_dir   = "fea_fsi/MixElemsKnowles"
    knowlesbeam.cfg_file  = "config.cfg"
    knowlesbeam.test_iter = 0
    knowlesbeam.test_vals = [-14.51360, -13.57735, -28.12642, 0.44503, 9.7306] #last 5 columns
    knowlesbeam.su2_exec  = "SU2_CFD"
    knowlesbeam.timeout   = 1600
    knowlesbeam.tol       = 0.0001
    test_list.append(knowlesbeam)

    # Dynamic beam, 2d
    dynbeam2d           = TestCase('dynbeam2d')
    dynbeam2d.cfg_dir   = "fea_fsi/DynBeam_2d"
    dynbeam2d.cfg_file  = "configBeam_2d.cfg"
    dynbeam2d.unsteady  = True
    dynbeam2d.new_output= True
    dynbeam2d.test_iter = 6
    dynbeam2d.test_vals = [-3.240015, 2.895057, -0.353146, 6.6127e+04] #last 4 columns
    dynbeam2d.su2_exec  = "SU2_CFD"
    dynbeam2d.timeout   = 1600
    dynbeam2d.tol       = 0.00001
    test_list.append(dynbeam2d)

    # # FSI, 2d
    fsi2d           = TestCase('fsi2d')
    fsi2d.cfg_dir   = "fea_fsi/WallChannel_2d"
    fsi2d.cfg_file  = "configFSI.cfg"
    fsi2d.test_iter = 4
    fsi2d.test_vals = [4, 0, -3.764077, -4.081143] #last 4 columns
    fsi2d.su2_exec  = "SU2_CFD"
    fsi2d.timeout   = 1600
    fsi2d.multizone = True
    fsi2d.unsteady  = True
    fsi2d.tol       = 0.00001
    test_list.append(fsi2d)

    # FSI, Static, 2D, new mesh solver
    stat_fsi           = TestCase('stat_fsi')
    stat_fsi.cfg_dir   = "fea_fsi/stat_fsi"
    stat_fsi.cfg_file  = "config.cfg"
    stat_fsi.test_iter = 7
    stat_fsi.test_vals = [-3.326934, -4.981505, 0.000000, 7.000000] #last 5 columns
    stat_fsi.su2_exec  = "SU2_CFD"
    stat_fsi.timeout   = 1600
    stat_fsi.multizone = True
    stat_fsi.tol       = 0.00001
    test_list.append(stat_fsi)

    # FSI, Static, 2D, new mesh solver, restart
    stat_fsi_restart           = TestCase('stat_fsi_restart')
    stat_fsi_restart.cfg_dir   = "fea_fsi/stat_fsi"
    stat_fsi_restart.cfg_file  = "config_restart.cfg"
    stat_fsi_restart.test_iter = 1
    stat_fsi_restart.test_vals = [-3.407486, -4.339837, 0.000000, 27.000000] #last 5 columns
    stat_fsi_restart.multizone = True
    stat_fsi_restart.su2_exec  = "SU2_CFD"
    stat_fsi_restart.timeout   = 1600
    stat_fsi_restart.tol       = 0.00001
    test_list.append(stat_fsi_restart)

    # FSI, Dynamic, 2D, new mesh solver
    dyn_fsi           = TestCase('dyn_fsi')
    dyn_fsi.cfg_dir   = "fea_fsi/dyn_fsi"
    dyn_fsi.cfg_file  = "config.cfg"
    dyn_fsi.test_iter = 4
    dyn_fsi.test_vals = [-4.379829, -4.005994, 0.000000, 0.000000] #last 5 columns
    dyn_fsi.multizone = True
    dyn_fsi.unsteady  = True
    dyn_fsi.su2_exec  = "SU2_CFD"
    dyn_fsi.timeout   = 1600
    dyn_fsi.tol       = 0.00001
    test_list.append(dyn_fsi)

    # FSI, 2D airfoil with RBF interpolation
    airfoilRBF           = TestCase('airfoil_fsi_rbf')
    airfoilRBF.cfg_dir   = "fea_fsi/Airfoil_RBF"
    airfoilRBF.cfg_file  = "config.cfg"
    airfoilRBF.test_iter = 1
    airfoilRBF.test_vals = [1.000000, -2.791154, -4.961536]
    airfoilRBF.su2_exec  = "SU2_CFD"
    airfoilRBF.timeout   = 1600
    airfoilRBF.multizone = True
    airfoilRBF.tol       = 0.00001
    test_list.append(airfoilRBF)

    # ###############################
    # ### Radiative Heat Transfer ###
    # ###############################

    # Radiative heat transfer
    p1rad           = TestCase('p1rad')
    p1rad.cfg_dir   = "radiation/p1model"
    p1rad.cfg_file  = "configp1.cfg"
    p1rad.new_output= True
    p1rad.test_iter = 100
    p1rad.test_vals = [-7.751309, -7.923059, -2.119084, 0.091733] #last 4 columns
    p1rad.su2_exec  = "SU2_CFD"
    p1rad.timeout   = 1600
    p1rad.tol       = 0.00001
    test_list.append(p1rad)

    # ###############################
    # ### Conjugate heat transfer ###
    # ###############################

    # Dry run CHT
    cht_incompressible_d           = TestCase('dry run CHT')
    cht_incompressible_d.cfg_dir   = "coupled_cht/incomp_2d"
    cht_incompressible_d.cfg_file  = "cht_2d_3cylinders.cfg"
    cht_incompressible_d.su2_exec  = "SU2_CFD -d"
    cht_incompressible_d.timeout   = 1600
    test_list.append(cht_incompressible_d)

    # CHT incompressible
    cht_incompressible           = TestCase('cht_incompressible')
    cht_incompressible.cfg_dir   = "coupled_cht/incomp_2d"
    cht_incompressible.cfg_file  = "cht_2d_3cylinders.cfg"
    cht_incompressible.test_iter = 10
    cht_incompressible.test_vals = [-2.128826, -0.588813, -0.588813, -0.588813] #last 4 columns
    cht_incompressible.su2_exec  = "SU2_CFD"
    cht_incompressible.timeout   = 1600
    cht_incompressible.multizone = True
    cht_incompressible.tol       = 0.00001
    test_list.append(cht_incompressible)

    # CHT incompressible unsteady
    cht_incompressible_unsteady           = TestCase('cht_incompressible_unsteady')
    cht_incompressible_unsteady.cfg_dir   = "coupled_cht/incomp_2d_unsteady"
    cht_incompressible_unsteady.cfg_file  = "cht_2d_3cylinders.cfg"
    cht_incompressible_unsteady.test_iter = 2
<<<<<<< HEAD
    cht_incompressible_unsteady.test_vals = [-1.307266, -0.080333, -0.080352, -0.080358] #last 4 columns
=======
    cht_incompressible_unsteady.test_vals = [-1.348104, -0.080392, -0.080391, -0.080391] #last 4 columns
>>>>>>> 78363e1d
    cht_incompressible_unsteady.su2_exec  = "SU2_CFD"
    cht_incompressible_unsteady.timeout   = 1600
    cht_incompressible_unsteady.multizone = True
    cht_incompressible_unsteady.unsteady  = True
    cht_incompressible_unsteady.tol       = 0.00001
    test_list.append(cht_incompressible_unsteady)

     # CHT compressible
    cht_incompressible           = TestCase('cht_compressible')
    cht_incompressible.cfg_dir   = "coupled_cht/comp_2d"
    cht_incompressible.cfg_file  = "cht_2d_3cylinders.cfg"
    cht_incompressible.test_iter = 10
    cht_incompressible.test_vals = [-4.256303, -0.532538, -0.532538, -0.532537] #last 4 columns
    cht_incompressible.su2_exec  = "SU2_CFD"
    cht_incompressible.timeout   = 1600
    cht_incompressible.multizone = True
    cht_incompressible.tol       = 0.00001
    test_list.append(cht_incompressible)

    ##############################################
    ### Method of Manufactured Solutions (MMS) ###
    ##############################################

    # FVM, compressible, laminar N-S
    mms_fvm_ns           = TestCase('mms_fvm_ns')
    mms_fvm_ns.cfg_dir   = "mms/fvm_navierstokes"
    mms_fvm_ns.cfg_file  = "lam_mms_roe.cfg"
    mms_fvm_ns.test_iter = 20
    mms_fvm_ns.test_vals = [-2.851428, 2.192348, 0.000000, 0.000000] #last 4 columns
    mms_fvm_ns.su2_exec  = "SU2_CFD"
    mms_fvm_ns.timeout   = 1600
    mms_fvm_ns.tol       = 0.0001
    test_list.append(mms_fvm_ns)

    # FVM, incompressible, euler
    mms_fvm_inc_euler           = TestCase('mms_fvm_inc_euler')
    mms_fvm_inc_euler.cfg_dir   = "mms/fvm_incomp_euler"
    mms_fvm_inc_euler.cfg_file  = "inv_mms_jst.cfg"
    mms_fvm_inc_euler.test_iter = 20
    mms_fvm_inc_euler.test_vals = [-9.128345, -9.441741, 0.000000, 0.000000] #last 4 columns
    mms_fvm_inc_euler.su2_exec  = "SU2_CFD"
    mms_fvm_inc_euler.timeout   = 1600
    mms_fvm_inc_euler.tol       = 0.0001
    test_list.append(mms_fvm_inc_euler)

    # FVM, incompressible, laminar N-S
    mms_fvm_inc_ns           = TestCase('mms_fvm_inc_ns')
    mms_fvm_inc_ns.cfg_dir   = "mms/fvm_incomp_navierstokes"
    mms_fvm_inc_ns.cfg_file  = "lam_mms_fds.cfg"
    mms_fvm_inc_ns.test_iter = 20
    mms_fvm_inc_ns.test_vals = [-7.414944, -7.631546, 0.000000, 0.000000] #last 4 columns
    mms_fvm_inc_ns.su2_exec  = "SU2_CFD"
    mms_fvm_inc_ns.timeout   = 1600
    mms_fvm_inc_ns.tol       = 0.0001
    test_list.append(mms_fvm_inc_ns)

    # DG, compressible, euler
    ringleb_dg_euler           = TestCase('ringleb_dg_euler')
    ringleb_dg_euler.cfg_dir   = "mms/dg_ringleb"
    ringleb_dg_euler.cfg_file  = "ringleb_dg.cfg"
    ringleb_dg_euler.test_iter = 100
    ringleb_dg_euler.test_vals = [-5.136652, -4.724941, 0.000000, 0.000000] #last 4 columns
    ringleb_dg_euler.su2_exec  = "SU2_CFD"
    ringleb_dg_euler.timeout   = 1600
    ringleb_dg_euler.tol       = 0.0001
    test_list.append(ringleb_dg_euler)

    # DG, compressible, laminar N-S
    mms_dg_ns           = TestCase('mms_dg_ns')
    mms_dg_ns.cfg_dir   = "mms/dg_navierstokes"
    mms_dg_ns.cfg_file  = "lam_mms_dg.cfg"
    mms_dg_ns.test_iter = 100
    mms_dg_ns.test_vals = [-1.845393, 3.520699, 0.000000, 0.000000] #last 4 columns
    mms_dg_ns.su2_exec  = "SU2_CFD"
    mms_dg_ns.timeout   = 1600
    mms_dg_ns.tol       = 0.0001
    test_list.append(mms_dg_ns)

    # DG, compressible, laminar N-S 3D
    mms_dg_ns_3d           = TestCase('mms_dg_ns_3d')
    mms_dg_ns_3d.cfg_dir   = "mms/dg_navierstokes_3d"
    mms_dg_ns_3d.cfg_file  = "lam_mms_dg_3d.cfg"
    mms_dg_ns_3d.test_iter = 100
    mms_dg_ns_3d.test_vals = [-0.146826, 5.356413, 0.000000, 0.000000] #last 4 columns
    mms_dg_ns_3d.su2_exec  = "SU2_CFD"
    mms_dg_ns_3d.timeout   = 1600
    mms_dg_ns_3d.tol       = 0.0001
    test_list.append(mms_dg_ns_3d)

    ######################################
    ### RUN TESTS                      ###
    ######################################

    pass_list = [ test.run_test() for test in test_list ]


    ######################################
    ### RUN SU2_GEO TESTS              ###
    ######################################

    # NACA0012
    naca0012_geo           = TestCase('naca0012_geo')
    naca0012_geo.cfg_dir   = "optimization_euler/steady_naca0012"
    naca0012_geo.cfg_file  = "inv_NACA0012_adv.cfg"
    naca0012_geo.test_vals = [1.0000, 62.0455, 0.120011, 0.0000] #chord, LE radius, ToC, Alpha
    naca0012_geo.su2_exec  = "SU2_GEO"
    naca0012_geo.timeout   = 1600
    naca0012_geo.tol       = 0.00001
    pass_list.append(naca0012_geo.run_geo())
    test_list.append(naca0012_geo)

    ######################################
    ### RUN SU2_DEF TESTS              ###
    ######################################

    # Inviscid NACA0012 (triangles)
    naca0012_def            = TestCase('naca0012_def')
    naca0012_def.cfg_dir   = "deformation/naca0012"
    naca0012_def.cfg_file  = "def_NACA0012.cfg"
    naca0012_def.test_iter = 10
    naca0012_def.test_vals = [0.00344658] #residual
    naca0012_def.su2_exec  = "SU2_DEF"
    naca0012_def.timeout   = 1600
    naca0012_def.tol       = 1e-08

    pass_list.append(naca0012_def.run_def())
    test_list.append(naca0012_def)

    # Inviscid NACA0012 based on SURFACE_FILE input (surface_bump.dat)
    naca0012_def_file            = TestCase('naca0012_def_file')
    naca0012_def_file.cfg_dir   = "deformation/naca0012"
    naca0012_def_file.cfg_file  = "surface_file_NACA0012.cfg"
    naca0012_def_file.test_iter = 10
    naca0012_def_file.test_vals = [0.00344658] #residual
    naca0012_def_file.su2_exec  = "SU2_DEF"
    naca0012_def_file.timeout   = 1600
    naca0012_def_file.tol       = 1e-8

    pass_list.append(naca0012_def_file.run_def())
    test_list.append(naca0012_def_file)

    # RAE2822 (mixed tris + quads)
    rae2822_def            = TestCase('rae2822_def')
    rae2822_def.cfg_dir   = "deformation/rae2822"
    rae2822_def.cfg_file  = "def_RAE2822.cfg"
    rae2822_def.test_iter = 10
    rae2822_def.test_vals = [7.94218e-09] #residual
    rae2822_def.su2_exec  = "SU2_DEF"
    rae2822_def.timeout   = 1600
    rae2822_def.tol       = 1e-13

    pass_list.append(rae2822_def.run_def())
    test_list.append(rae2822_def)

    # Turb NACA4412 (quads, wall distance)
    naca4412_def            = TestCase('naca4412_def')
    naca4412_def.cfg_dir   = "deformation/naca4412"
    naca4412_def.cfg_file  = "def_NACA4412.cfg"
    naca4412_def.test_iter = 10
    naca4412_def.test_vals = [8.855370e-13] #residual
    naca4412_def.su2_exec  = "SU2_DEF"
    naca4412_def.timeout   = 1600
    naca4412_def.tol       = 1e-12

    pass_list.append(naca4412_def.run_def())
    test_list.append(naca4412_def)

    # Brick of tets (inverse volume)
    brick_tets_def            = TestCase('brick_tets_def')
    brick_tets_def.cfg_dir   = "deformation/brick_tets"
    brick_tets_def.cfg_file  = "def_brick_tets.cfg"
    brick_tets_def.test_iter = 10
    brick_tets_def.test_vals = [8.973010e-04] #residual
    brick_tets_def.su2_exec  = "SU2_DEF"
    brick_tets_def.timeout   = 1600
    brick_tets_def.tol       = 1e-09

    pass_list.append(brick_tets_def.run_def())
    test_list.append(brick_tets_def)

    # Brick of isotropic hexas (inverse volume)
    brick_hex_def           = TestCase('brick_hex_def')
    brick_hex_def.cfg_dir   = "deformation/brick_hex"
    brick_hex_def.cfg_file  = "def_brick_hex.cfg"
    brick_hex_def.test_iter = 10
    brick_hex_def.test_vals = [2.082100e-04] #residual
    brick_hex_def.su2_exec  = "SU2_DEF"
    brick_hex_def.timeout   = 1600
    brick_hex_def.tol       = 1e-09

    pass_list.append(brick_hex_def.run_def())
    test_list.append(brick_hex_def)

    # Brick with a pyramid layer (inverse volume)
    brick_pyra_def           = TestCase('brick_pyra_def')
    brick_pyra_def.cfg_dir   = "deformation/brick_pyra"
    brick_pyra_def.cfg_file  = "def_brick_pyra.cfg"
    brick_pyra_def.test_iter = 10
    brick_pyra_def.test_vals = [0.00150063] #residual
    brick_pyra_def.su2_exec  = "SU2_DEF"
    brick_pyra_def.timeout   = 1600
    brick_pyra_def.tol       = 1e-08

    pass_list.append(brick_pyra_def.run_def())
    test_list.append(brick_pyra_def)

    # Brick of isotropic prisms (inverse volume)
    brick_prism_def           = TestCase('brick_prism_def')
    brick_prism_def.cfg_dir   = "deformation/brick_prism"
    brick_prism_def.cfg_file  = "def_brick_prism.cfg"
    brick_prism_def.test_iter = 10
    brick_prism_def.test_vals = [0.00212069] #residual
    brick_prism_def.su2_exec  = "SU2_DEF"
    brick_prism_def.timeout   = 1600
    brick_prism_def.tol       = 1e-08

    pass_list.append(brick_prism_def.run_def())
    test_list.append(brick_prism_def)

    # Brick of prisms with high aspect ratio cells near the wall (wall distance)
    brick_prism_rans_def           = TestCase('brick_prism_rans_def')
    brick_prism_rans_def.cfg_dir   = "deformation/brick_prism_rans"
    brick_prism_rans_def.cfg_file  = "def_brick_prism_rans.cfg"
    brick_prism_rans_def.test_iter = 10
    brick_prism_rans_def.test_vals = [4.8066e-08] #residual
    brick_prism_rans_def.su2_exec  = "SU2_DEF"
    brick_prism_rans_def.timeout   = 1600
    brick_prism_rans_def.tol       = 1e-12

    pass_list.append(brick_prism_rans_def.run_def())
    test_list.append(brick_prism_rans_def)

    # Brick of hexas with high aspect ratio cells near the wall (inverse volume)
    brick_hex_rans_def           = TestCase('brick_hex_rans_def')
    brick_hex_rans_def.cfg_dir   = "deformation/brick_hex_rans"
    brick_hex_rans_def.cfg_file  = "def_brick_hex_rans.cfg"
    brick_hex_rans_def.test_iter = 10
    brick_hex_rans_def.test_vals = [2.260750e-07] #residual
    brick_hex_rans_def.su2_exec  = "SU2_DEF"
    brick_hex_rans_def.timeout   = 1600
    brick_hex_rans_def.tol       = 1e-12

    pass_list.append(brick_hex_rans_def.run_def())
    test_list.append(brick_hex_rans_def)

    # Cylindrical FFD test
    cylinder_ffd_def           = TestCase('cylinder_ffd_def')
    cylinder_ffd_def.cfg_dir   = "deformation/cylindrical_ffd"
    cylinder_ffd_def.cfg_file  = "def_cylindrical.cfg"
    cylinder_ffd_def.test_iter = 10
    cylinder_ffd_def.test_vals = [0.000470133] #residual
    cylinder_ffd_def.su2_exec  = "SU2_DEF"
    cylinder_ffd_def.timeout   = 1600
    cylinder_ffd_def.tol       = 1e-09

    pass_list.append(cylinder_ffd_def.run_def())
    test_list.append(cylinder_ffd_def)

    # Spherical FFD test
    sphere_ffd_def           = TestCase('sphere_ffd_def')
    sphere_ffd_def.cfg_dir   = "deformation/spherical_ffd"
    sphere_ffd_def.cfg_file  = "def_spherical.cfg"
    sphere_ffd_def.test_iter = 10
    sphere_ffd_def.test_vals = [0.00356699] #residual
    sphere_ffd_def.su2_exec  = "SU2_DEF"
    sphere_ffd_def.timeout   = 1600
    sphere_ffd_def.tol       = 1e-08

    pass_list.append(sphere_ffd_def.run_def())
    test_list.append(sphere_ffd_def)

    # Spherical FFD test using BSplines
    sphere_ffd_def_bspline           = TestCase('sphere_ffd_def_bspline')
    sphere_ffd_def_bspline.cfg_dir   = "deformation/spherical_ffd"
    sphere_ffd_def_bspline.cfg_file  = "def_spherical_bspline.cfg"
    sphere_ffd_def_bspline.test_iter = 10
    sphere_ffd_def_bspline.test_vals = [0.00206808] #residual
    sphere_ffd_def_bspline.su2_exec  = "SU2_DEF"
    sphere_ffd_def_bspline.timeout   = 1600
    sphere_ffd_def_bspline.tol       = 1e-08

    pass_list.append(sphere_ffd_def_bspline.run_def())
    test_list.append(sphere_ffd_def_bspline)

    ######################################
    ### RUN PYTHON TESTS               ###
    ######################################

    # test continuous_adjoint.py
    contadj_euler_py = TestCase('contadj_euler_py')
    contadj_euler_py.cfg_dir = "cont_adj_euler/naca0012"
    contadj_euler_py.cfg_file  = "inv_NACA0012.cfg"
    contadj_euler_py.test_iter = 10
    contadj_euler_py.su2_exec  = "continuous_adjoint.py -f"
    contadj_euler_py.timeout   = 1600
    contadj_euler_py.reference_file = "of_grad_cd.dat.ref"
    contadj_euler_py.test_file = "of_grad_cd.dat"
    contadj_euler_py.new_output = True
    pass_list.append(contadj_euler_py.run_filediff())
    test_list.append(contadj_euler_py)

    # test shape_optimization.py
    shape_opt_euler_py           = TestCase('shape_opt_euler_py')
    shape_opt_euler_py.cfg_dir   = "optimization_euler/steady_naca0012"
    shape_opt_euler_py.cfg_file  = "inv_NACA0012_adv.cfg"
    shape_opt_euler_py.test_iter = 1
    shape_opt_euler_py.test_vals = [1, 1, 2.134974E-05, 0.003847] #last 4 columns
    shape_opt_euler_py.su2_exec  = "shape_optimization.py -g CONTINUOUS_ADJOINT -f"
    shape_opt_euler_py.timeout   = 1600
    shape_opt_euler_py.new_output = True
    shape_opt_euler_py.tol       = 0.00001
    pass_list.append(shape_opt_euler_py.run_opt())
    test_list.append(shape_opt_euler_py)

    # Multiple functionals with the continuous adjoint
    contadj_multi_py            = TestCase('contadj_multi_py')
    contadj_multi_py.cfg_dir    = "cont_adj_euler/wedge"
    contadj_multi_py.cfg_file   = "inv_wedge_ROE_multiobj.cfg"
    contadj_multi_py.test_iter  = 10
    contadj_multi_py.su2_exec   = "continuous_adjoint.py -f"
    contadj_multi_py.timeout    = 1600
    contadj_multi_py.new_output = True
    contadj_multi_py.reference_file = "of_grad_combo.dat.ref"
    contadj_multi_py.test_file  = "of_grad_combo.dat"
    pass_list.append(contadj_multi_py.run_filediff())
    test_list.append(contadj_multi_py)

    # Optimization with multiple objectives, with gradients evaluated individually
    # the difference in gradient value relative to combined case
    # is due to lack of solution file for the adjoint and small number of iterations
#    opt_multiobj_py            = TestCase('opt_multiobj_py')
#    opt_multiobj_py.cfg_dir    = "optimization_euler/multiobjective_wedge"
#    opt_multiobj_py.cfg_file   = "inv_wedge_ROE_multiobj.cfg"
#    opt_multiobj_py.test_iter  = 1
#    opt_multiobj_py.test_vals = [1, 1, 1.084701E+02, 3.799222E+00] #last 4 columns
#    opt_multiobj_py.su2_exec   = "shape_optimization.py -g CONTINUOUS_ADJOINT -f"
#    opt_multiobj_py.timeout    = 1600
#    opt_multiobj_py.tol       = 0.00001
#    pass_list.append(opt_multiobj_py.run_opt())
#    test_list.append(opt_multiobj_py)
#
#    # test optimization, with multiple objectives and gradient evaluated as 'combo'
#    opt_multiobjcombo_py            = TestCase('opt_multiobjcombo_py')
#    opt_multiobjcombo_py.cfg_dir    = "optimization_euler/multiobjective_wedge"
#    opt_multiobjcombo_py.cfg_file   = "inv_wedge_ROE_multiobj_combo.cfg"
#    opt_multiobjcombo_py.test_iter  = 1
#    opt_multiobjcombo_py.test_vals = [1, 1, 1.084701E+02, 3.789322E+00] #last 4 columns
#    opt_multiobjcombo_py.su2_exec   = "shape_optimization.py -g CONTINUOUS_ADJOINT -f"
#    opt_multiobjcombo_py.timeout    = 1600
#    opt_multiobjcombo_py.tol       = 0.00001
#    pass_list.append(opt_multiobjcombo_py.run_opt())
#    test_list.append(opt_multiobjcombo_py)

    # test optimization, with multiple objectives evaluated on a single surface
    opt_multiobj1surf_py            = TestCase('opt_multiobj1surf_py')
    opt_multiobj1surf_py.cfg_dir    = "optimization_euler/multiobjective_wedge"
    opt_multiobj1surf_py.cfg_file   = "inv_wedge_ROE_multiobj_1surf.cfg"
    opt_multiobj1surf_py.test_iter  = 1
    opt_multiobj1surf_py.test_vals = [1.000000, 1.000000, 30.428280, 2.039416] #last 4 columns
    opt_multiobj1surf_py.su2_exec   = "shape_optimization.py -g CONTINUOUS_ADJOINT -f "
    opt_multiobj1surf_py.timeout    = 1600
    opt_multiobj1surf_py.tol       = 0.00001
    pass_list.append(opt_multiobj1surf_py.run_opt())
    test_list.append(opt_multiobj1surf_py)

    # test optimization, with a single objective evaluated on multiple surfaces
    opt_2surf1obj_py            = TestCase('opt_2surf1obj_py')
    opt_2surf1obj_py.cfg_dir    = "optimization_euler/multiobjective_wedge"
    opt_2surf1obj_py.cfg_file   = "inv_wedge_ROE_2surf_1obj.cfg"
    opt_2surf1obj_py.test_iter  = 1
    opt_2surf1obj_py.test_vals = [1.000000, 1.000000, 2.005694, 0.000185] #last 4 columns
    opt_2surf1obj_py.su2_exec   = "shape_optimization.py -g CONTINUOUS_ADJOINT  -f"
    opt_2surf1obj_py.timeout    = 1600
    opt_2surf1obj_py.tol       = 0.00001
    pass_list.append(opt_2surf1obj_py.run_opt())
    test_list.append(opt_2surf1obj_py)

    ##########################
    ###   Python wrapper   ###
    ##########################

    # NACA0012
    pywrapper_naca0012           = TestCase('pywrapper_naca0012')
    pywrapper_naca0012.cfg_dir   = "euler/naca0012"
    pywrapper_naca0012.cfg_file  = "inv_NACA0012_Roe.cfg"
    pywrapper_naca0012.test_iter = 20
    pywrapper_naca0012.test_vals = [-4.023999, -3.515034, 0.339426, 0.022217] #last 4 columns
    pywrapper_naca0012.su2_exec  = "SU2_CFD.py -f"
    pywrapper_naca0012.new_output  = True
    pywrapper_naca0012.timeout   = 1600
    pywrapper_naca0012.tol       = 0.00001
    test_list.append(pywrapper_naca0012)
    pass_list.append(pywrapper_naca0012.run_test())

    # NACA0012 (SST, FUN3D results for finest grid: CL=1.0840, CD=0.01253)
    pywrapper_turb_naca0012_sst           = TestCase('pywrapper_turb_naca0012_sst')
    pywrapper_turb_naca0012_sst.cfg_dir   = "rans/naca0012"
    pywrapper_turb_naca0012_sst.cfg_file  = "turb_NACA0012_sst.cfg"
    pywrapper_turb_naca0012_sst.test_iter = 10
    pywrapper_turb_naca0012_sst.test_vals = [-12.797476, -5.873045, 1.049989, 0.019163] #last 4 columns
    pywrapper_turb_naca0012_sst.su2_exec  = "SU2_CFD.py -f"
    pywrapper_turb_naca0012_sst.new_output = True
    pywrapper_turb_naca0012_sst.timeout   = 3200
    pywrapper_turb_naca0012_sst.tol       = 0.00001
    test_list.append(pywrapper_turb_naca0012_sst)
    pass_list.append(pywrapper_turb_naca0012_sst.run_test())

    # Square cylinder
    pywrapper_square_cylinder           = TestCase('pywrapper_square_cylinder')
    pywrapper_square_cylinder.cfg_dir   = "unsteady/square_cylinder"
    pywrapper_square_cylinder.cfg_file  = "turb_square.cfg"
    pywrapper_square_cylinder.test_iter = 3
    pywrapper_square_cylinder.test_vals = [-1.162561, 0.066414, 1.399788, 2.220411] #last 4 columns
    pywrapper_square_cylinder.su2_exec  = "SU2_CFD.py -f"
    pywrapper_square_cylinder.timeout   = 1600
    pywrapper_square_cylinder.tol       = 0.00001
    pywrapper_square_cylinder.unsteady  = True
    test_list.append(pywrapper_square_cylinder)
    pass_list.append(pywrapper_square_cylinder.run_test())

    # Aeroelastic
    pywrapper_aeroelastic         = TestCase('pywrapper_aeroelastic')
    pywrapper_aeroelastic.cfg_dir   = "aeroelastic"
    pywrapper_aeroelastic.cfg_file  = "aeroelastic_NACA64A010.cfg"
    pywrapper_aeroelastic.test_iter = 2
    pywrapper_aeroelastic.test_vals = [0.074885, 0.033116, -0.001650, -0.000127] #last 4 columns
    pywrapper_aeroelastic.su2_exec  = "SU2_CFD.py -f"
    pywrapper_aeroelastic.new_output  = True
    pywrapper_aeroelastic.timeout   = 1600
    pywrapper_aeroelastic.tol       = 0.00001
    pywrapper_aeroelastic.unsteady  = True
    test_list.append(pywrapper_aeroelastic)
    pass_list.append(pywrapper_aeroelastic.run_test())

    # FSI, 2d
    pywrapper_fsi2d           = TestCase('pywrapper_fsi2d')
    pywrapper_fsi2d.cfg_dir   = "fea_fsi/WallChannel_2d"
    pywrapper_fsi2d.cfg_file  = "configFSI.cfg"
    pywrapper_fsi2d.test_iter = 4
    pywrapper_fsi2d.test_vals = [4, 0, -3.764077, -4.081143] #last 4 columns
    pywrapper_fsi2d.su2_exec  = "SU2_CFD.py --nZone 2 --fsi True -f"
    pywrapper_fsi2d.new_output  = True
    pywrapper_fsi2d.unsteady  = True
    pywrapper_fsi2d.multizone   = True
    pywrapper_fsi2d.timeout   = 1600
    pywrapper_fsi2d.tol       = 0.00001
    test_list.append(pywrapper_fsi2d)
    pass_list.append(pywrapper_fsi2d.run_test())

    # Unsteady CHT
    pywrapper_unsteadyCHT               = TestCase('pywrapper_unsteadyCHT')
    pywrapper_unsteadyCHT.cfg_dir       = "py_wrapper/flatPlate_unsteady_CHT"
    pywrapper_unsteadyCHT.cfg_file      = "unsteady_CHT_FlatPlate_Conf.cfg"
    pywrapper_unsteadyCHT.test_iter     = 5
    pywrapper_unsteadyCHT.test_vals     = [-1.614167, 2.245717, 0.000766, 0.175707] #last 4 columns
    pywrapper_unsteadyCHT.su2_exec      = "python launch_unsteady_CHT_FlatPlate.py -f"
    pywrapper_unsteadyCHT.timeout       = 1600
    pywrapper_unsteadyCHT.new_output    = True
    pywrapper_unsteadyCHT.tol           = 0.00001
    pywrapper_unsteadyCHT.unsteady      = True
    test_list.append(pywrapper_unsteadyCHT)
    pass_list.append(pywrapper_unsteadyCHT.run_test())

    # Rigid motion
    pywrapper_rigidMotion               = TestCase('pywrapper_rigidMotion')
    pywrapper_rigidMotion.cfg_dir       = "py_wrapper/flatPlate_rigidMotion"
    pywrapper_rigidMotion.cfg_file      = "flatPlate_rigidMotion_Conf.cfg"
    pywrapper_rigidMotion.test_iter     = 5
    pywrapper_rigidMotion.test_vals     = [-1.614167, 2.242633, -0.037878, 0.173901] #last 4 columns
    pywrapper_rigidMotion.su2_exec      = "python launch_flatPlate_rigidMotion.py -f"
    pywrapper_rigidMotion.new_output      = True
    pywrapper_rigidMotion.timeout       = 1600
    pywrapper_rigidMotion.tol           = 0.00001
    pywrapper_rigidMotion.unsteady      = True
    test_list.append(pywrapper_rigidMotion)
    pass_list.append(pywrapper_rigidMotion.run_test())

    # Tests summary
    print('==================================================================')
    print('Summary of the serial tests')
    print('python version:', sys.version)
    for i, test in enumerate(test_list):
        if (pass_list[i]):
            print('  passed - %s'%test.tag)
        else:
            print('* FAILED - %s'%test.tag)

    if all(pass_list):
        sys.exit(0)
    else:
        sys.exit(1)
    # done

if __name__ == '__main__':
    main()<|MERGE_RESOLUTION|>--- conflicted
+++ resolved
@@ -1407,11 +1407,7 @@
     cht_incompressible_unsteady.cfg_dir   = "coupled_cht/incomp_2d_unsteady"
     cht_incompressible_unsteady.cfg_file  = "cht_2d_3cylinders.cfg"
     cht_incompressible_unsteady.test_iter = 2
-<<<<<<< HEAD
     cht_incompressible_unsteady.test_vals = [-1.307266, -0.080333, -0.080352, -0.080358] #last 4 columns
-=======
-    cht_incompressible_unsteady.test_vals = [-1.348104, -0.080392, -0.080391, -0.080391] #last 4 columns
->>>>>>> 78363e1d
     cht_incompressible_unsteady.su2_exec  = "SU2_CFD"
     cht_incompressible_unsteady.timeout   = 1600
     cht_incompressible_unsteady.multizone = True
