--- conflicted
+++ resolved
@@ -4658,8 +4658,7 @@
   }
   
   /*--- Get projected flux tensor ---*/
-<<<<<<< HEAD
-
+  bool QCR = config->GetQCR();
   if (config->GetUsing_UQ()){
     SetReynoldsStressMatrix(Mean_turb_ke);
     SetPerturbedRSM(Mean_turb_ke, config);
@@ -4671,12 +4670,6 @@
   else {
     GetViscousProjFlux(Mean_PrimVar, Mean_GradPrimVar, Mean_turb_ke, Normal, Mean_Laminar_Viscosity, Mean_Eddy_Viscosity);
   }
-=======
-  bool QCR = config->GetQCR();
-    
-  GetViscousProjFlux(Mean_PrimVar, Mean_GradPrimVar, Mean_turb_ke, Normal, Mean_Laminar_Viscosity, Mean_Eddy_Viscosity, QCR);
-  
->>>>>>> 72d06e4f
   /*--- Save residual value ---*/
   
   for (iVar = 0; iVar < nVar; iVar++)
