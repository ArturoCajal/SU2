/*!
 * \file iteration_structure.cpp
 * \brief Main subroutines used by SU2_CFD
 * \author F. Palacios, T. Economon
 * \version 6.2.0 "Falcon"
 *
 * The current SU2 release has been coordinated by the
 * SU2 International Developers Society <www.su2devsociety.org>
 * with selected contributions from the open-source community.
 *
 * The main research teams contributing to the current release are:
 *  - Prof. Juan J. Alonso's group at Stanford University.
 *  - Prof. Piero Colonna's group at Delft University of Technology.
 *  - Prof. Nicolas R. Gauger's group at Kaiserslautern University of Technology.
 *  - Prof. Alberto Guardone's group at Polytechnic University of Milan.
 *  - Prof. Rafael Palacios' group at Imperial College London.
 *  - Prof. Vincent Terrapon's group at the University of Liege.
 *  - Prof. Edwin van der Weide's group at the University of Twente.
 *  - Lab. of New Concepts in Aeronautics at Tech. Institute of Aeronautics.
 *
 * Copyright 2012-2019, Francisco D. Palacios, Thomas D. Economon,
 *                      Tim Albring, and the SU2 contributors.
 *
 * SU2 is free software; you can redistribute it and/or
 * modify it under the terms of the GNU Lesser General Public
 * License as published by the Free Software Foundation; either
 * version 2.1 of the License, or (at your option) any later version.
 *
 * SU2 is distributed in the hope that it will be useful,
 * but WITHOUT ANY WARRANTY; without even the implied warranty of
 * MERCHANTABILITY or FITNESS FOR A PARTICULAR PURPOSE. See the GNU
 * Lesser General Public License for more details.
 *
 * You should have received a copy of the GNU Lesser General Public
 * License along with SU2. If not, see <http://www.gnu.org/licenses/>.
 */

#include "../include/iteration_structure.hpp"

CIteration::CIteration(CConfig *config) {
  rank = SU2_MPI::GetRank();
  size = SU2_MPI::GetSize();

  nInst = config->GetnTimeInstances();
  nZone = config->GetnZone();

  multizone = config->GetMultizone_Problem();
  singlezone = !(config->GetMultizone_Problem());

}

CIteration::~CIteration(void) { }

<<<<<<< HEAD
void CIteration::SetGrid_Movement(CGeometry ****geometry_container,
          CSurfaceMovement **surface_movement,
          CVolumetricMovement ***grid_movement,
          CFreeFormDefBox ***FFDBox,
          CNumerics ******numerics_container,
          CSolver *****solver_container,
          CConfig **config_container,
          unsigned short val_iZone,
          unsigned short val_iInst,
=======
void CIteration::SetGrid_Movement(CGeometry **geometry,
          CSurfaceMovement *surface_movement,
          CVolumetricMovement *grid_movement,
          CSolver ***solver,
          CConfig *config,
>>>>>>> b12ec3aa
          unsigned long IntIter,
          unsigned long ExtIter)   {

  unsigned short iDim;
  unsigned short Kind_Grid_Movement = config->GetKind_GridMovement();
  unsigned long nIterMesh;
  unsigned long iPoint;
  bool stat_mesh = true;
  bool adjoint = config->GetContinuous_Adjoint();
  bool discrete_adjoint = config->GetDiscrete_Adjoint();

  /*--- Only write to screen if this option is enabled ---*/
  bool Screen_Output = config->GetDeform_Output();
  
  unsigned short val_iZone = config->GetiZone();

  /*--- Perform mesh movement depending on specified type ---*/
  switch (Kind_Grid_Movement) {

  case RIGID_MOTION:

      if (rank == MASTER_NODE) {
        cout << endl << " Performing rigid mesh transformation." << endl;
      }

      /*--- Move each node in the volume mesh using the specified type
       of rigid mesh motion. These routines also compute analytic grid
       velocities for the fine mesh. ---*/

      grid_movement->Rigid_Translation(geometry[MESH_0],
                                       config, val_iZone, ExtIter);
      grid_movement->Rigid_Plunging(geometry[MESH_0],
                                    config, val_iZone, ExtIter);
      grid_movement->Rigid_Pitching(geometry[MESH_0],
                                    config, val_iZone, ExtIter);
      grid_movement->Rigid_Rotation(geometry[MESH_0],
                                    config, val_iZone, ExtIter);

      /*--- Update the multigrid structure after moving the finest grid,
       including computing the grid velocities on the coarser levels. ---*/

      grid_movement->UpdateMultiGrid(geometry, config);

      break;


    case ELASTICITY:

      if (ExtIter != 0) {

        if (rank == MASTER_NODE)
          cout << " Deforming the grid using the Linear Elasticity solution." << endl;

        /*--- Update the coordinates of the grid using the linear elasticity solution. ---*/
        for (iPoint = 0; iPoint < geometry[MESH_0]->GetnPoint(); iPoint++) {

          su2double *U_time_nM1 = solver[MESH_0][FEA_SOL]->node[iPoint]->GetSolution_time_n1();
          su2double *U_time_n   = solver[MESH_0][FEA_SOL]->node[iPoint]->GetSolution_time_n();

          for (iDim = 0; iDim < geometry[MESH_0]->GetnDim(); iDim++)
            geometry[MESH_0]->node[iPoint]->AddCoord(iDim, U_time_n[iDim] - U_time_nM1[iDim]);

        }

      }

      break;

 	/*--- Already initialized in the static mesh movement routine at driver level. ---*/ 
    case STEADY_TRANSLATION: case ROTATING_FRAME:
      break;

  }
  
  if (config->GetSurface_Movement(DEFORMING)){
      if (rank == MASTER_NODE)
        cout << endl << " Updating surface positions." << endl;

      /*--- Translating ---*/

      /*--- Compute the new node locations for moving markers ---*/

      surface_movement->Surface_Translating(geometry[MESH_0],
                                            config, ExtIter, val_iZone);
      /*--- Deform the volume grid around the new boundary locations ---*/

      if (rank == MASTER_NODE)
        cout << " Deforming the volume grid." << endl;
      grid_movement->SetVolume_Deformation(geometry[MESH_0],
                                           config, true);

      /*--- Plunging ---*/

      /*--- Compute the new node locations for moving markers ---*/

      surface_movement->Surface_Plunging(geometry[MESH_0],
                                         config, ExtIter, val_iZone);
      /*--- Deform the volume grid around the new boundary locations ---*/

      if (rank == MASTER_NODE)
        cout << " Deforming the volume grid." << endl;
      grid_movement->SetVolume_Deformation(geometry[MESH_0],
                                           config, true);

      /*--- Pitching ---*/

      /*--- Compute the new node locations for moving markers ---*/

      surface_movement->Surface_Pitching(geometry[MESH_0],
                                         config, ExtIter, val_iZone);
      /*--- Deform the volume grid around the new boundary locations ---*/

      if (rank == MASTER_NODE)
        cout << " Deforming the volume grid." << endl;
      grid_movement->SetVolume_Deformation(geometry[MESH_0],
                                           config, true);

      /*--- Rotating ---*/

      /*--- Compute the new node locations for moving markers ---*/

      surface_movement->Surface_Rotating(geometry[MESH_0],
                                         config, ExtIter, val_iZone);
      /*--- Deform the volume grid around the new boundary locations ---*/

      if (rank == MASTER_NODE)
        cout << " Deforming the volume grid." << endl;
      grid_movement->SetVolume_Deformation(geometry[MESH_0],
                                           config, true);

      /*--- Update the grid velocities on the fine mesh using finite
       differencing based on node coordinates at previous times. ---*/

      if (!adjoint) {
        if (rank == MASTER_NODE)
          cout << " Computing grid velocities by finite differencing." << endl;
        geometry[MESH_0]->SetGridVelocity(config, ExtIter);
      }

      /*--- Update the multigrid structure after moving the finest grid,
       including computing the grid velocities on the coarser levels. ---*/

      grid_movement->UpdateMultiGrid(geometry, config);

      }

  if (config->GetSurface_Movement(AEROELASTIC) 
      || config->GetSurface_Movement(AEROELASTIC_RIGID_MOTION)){

      /*--- Apply rigid mesh transformation to entire grid first, if necessary ---*/
      if (IntIter == 0) {
        if (Kind_Grid_Movement == AEROELASTIC_RIGID_MOTION) {

          if (rank == MASTER_NODE) {
            cout << endl << " Performing rigid mesh transformation." << endl;
          }

          /*--- Move each node in the volume mesh using the specified type
           of rigid mesh motion. These routines also compute analytic grid
           velocities for the fine mesh. ---*/

          grid_movement->Rigid_Translation(geometry[MESH_0],
                                           config, val_iZone, ExtIter);
          grid_movement->Rigid_Plunging(geometry[MESH_0],
                                        config, val_iZone, ExtIter);
          grid_movement->Rigid_Pitching(geometry[MESH_0],
                                        config, val_iZone, ExtIter);
          grid_movement->Rigid_Rotation(geometry[MESH_0],
                                        config, val_iZone, ExtIter);

          /*--- Update the multigrid structure after moving the finest grid,
           including computing the grid velocities on the coarser levels. ---*/

          grid_movement->UpdateMultiGrid(geometry, config);
        }

      }

      /*--- Use the if statement to move the grid only at selected dual time step iterations. ---*/
      else if (IntIter % config->GetAeroelasticIter() == 0) {

        if (rank == MASTER_NODE)
          cout << endl << " Solving aeroelastic equations and updating surface positions." << endl;

        /*--- Solve the aeroelastic equations for the new node locations of the moving markers(surfaces) ---*/

        solver[MESH_0][FLOW_SOL]->Aeroelastic(surface_movement, geometry[MESH_0], config, ExtIter);

        /*--- Deform the volume grid around the new boundary locations ---*/

        if (rank == MASTER_NODE)
          cout << " Deforming the volume grid due to the aeroelastic movement." << endl;
        grid_movement->SetVolume_Deformation(geometry[MESH_0],
                                             config, true);

        /*--- Update the grid velocities on the fine mesh using finite
         differencing based on node coordinates at previous times. ---*/

        if (rank == MASTER_NODE)
          cout << " Computing grid velocities by finite differencing." << endl;
        geometry[MESH_0]->SetGridVelocity(config, ExtIter);

        /*--- Update the multigrid structure after moving the finest grid,
         including computing the grid velocities on the coarser levels. ---*/

        grid_movement->UpdateMultiGrid(geometry, config);
      }
<<<<<<< HEAD

      break;

    case ELASTICITY:

      if ((rank == MASTER_NODE) && (!discrete_adjoint))
        cout << endl << "Deforming the grid for imposed boundary displacements." << endl;

      /*--- Set the stiffness of each element mesh into the mesh numerics ---*/

      solver_container[val_iZone][val_iInst][MESH_0][MESH_SOL]->SetMesh_Stiffness(geometry_container[val_iZone][val_iInst],
                                                                           numerics_container[val_iZone][val_iInst][MESH_0][MESH_SOL],
                                                                           config_container[val_iZone]);

      /*--- Deform the volume grid around the new boundary locations ---*/

      solver_container[val_iZone][val_iInst][MESH_0][MESH_SOL]->DeformMesh(geometry_container[val_iZone][val_iInst],
                                                                           numerics_container[val_iZone][val_iInst][MESH_0][MESH_SOL],
                                                                           config_container[val_iZone]);

      break;

    case FLUID_STRUCTURE:

      if (rank == MASTER_NODE)
=======
        }
  if (config->GetSurface_Movement(FLUID_STRUCTURE)){
      if (rank == MASTER_NODE && Screen_Output)
>>>>>>> b12ec3aa
        cout << endl << "Deforming the grid for Fluid-Structure Interaction applications." << endl;

      /*--- Deform the volume grid around the new boundary locations ---*/

      if (rank == MASTER_NODE && Screen_Output)
        cout << "Deforming the volume grid." << endl;
      grid_movement->SetVolume_Deformation(geometry[MESH_0],
                                           config, true, false);

      nIterMesh = grid_movement->Get_nIterMesh();
      stat_mesh = (nIterMesh == 0);

      if (!adjoint && !stat_mesh) {
        if (rank == MASTER_NODE && Screen_Output)
          cout << "Computing grid velocities by finite differencing." << endl;
        geometry[MESH_0]->SetGridVelocity(config, ExtIter);
      }
      else if (stat_mesh) {
          if (rank == MASTER_NODE && Screen_Output)
            cout << "The mesh is up-to-date. Using previously stored grid velocities." << endl;
      }

      /*--- Update the multigrid structure after moving the finest grid,
       including computing the grid velocities on the coarser levels. ---*/

      grid_movement->UpdateMultiGrid(geometry, config);

  }
  if (config->GetSurface_Movement(FLUID_STRUCTURE_STATIC)){

    if ((rank == MASTER_NODE) && (!discrete_adjoint) && Screen_Output)
        cout << endl << "Deforming the grid for static Fluid-Structure Interaction applications." << endl;

      /*--- Deform the volume grid around the new boundary locations ---*/

    if ((rank == MASTER_NODE) && (!discrete_adjoint)&& Screen_Output)
        cout << "Deforming the volume grid." << endl;

      grid_movement->SetVolume_Deformation_Elas(geometry[MESH_0],
                                                                    config, true, false);

    if ((rank == MASTER_NODE) && (!discrete_adjoint)&& Screen_Output)
        cout << "There is no grid velocity." << endl;

      /*--- Update the multigrid structure after moving the finest grid,
       including computing the grid velocities on the coarser levels. ---*/

      grid_movement->UpdateMultiGrid(geometry, config);

  }
  if (config->GetSurface_Movement(EXTERNAL) || config->GetSurface_Movement(EXTERNAL_ROTATION)){
    /*--- Apply rigid rotation to entire grid first, if necessary ---*/

    if (Kind_Grid_Movement == EXTERNAL_ROTATION) {
      if (rank == MASTER_NODE)
        cout << " Updating node locations by rigid rotation." << endl;
      grid_movement->Rigid_Rotation(geometry[MESH_0],
                                                          config, val_iZone, ExtIter);
    }

    /*--- Load new surface node locations from external files ---*/
    
      if (rank == MASTER_NODE)
      cout << " Updating surface locations from file." << endl;
    surface_movement->SetExternal_Deformation(geometry[MESH_0],
                                                         config, val_iZone, ExtIter);

    /*--- Deform the volume grid around the new boundary locations ---*/
    
    if (rank == MASTER_NODE)
      cout << " Deforming the volume grid." << endl;
    grid_movement->SetVolume_Deformation(geometry[MESH_0],
                                                               config, true);
    
    /*--- Update the grid velocities on the fine mesh using finite
       differencing based on node coordinates at previous times. ---*/
    
    if (!adjoint) {
      if (rank == MASTER_NODE)
        cout << " Computing grid velocities by finite differencing." << endl;
      geometry[MESH_0]->SetGridVelocity(config, ExtIter);
  }

    /*--- Update the multigrid structure after moving the finest grid,
       including computing the grid velocities on the coarser levels. ---*/
    
    grid_movement->UpdateMultiGrid(geometry, config);
     
  }
}

void CIteration::Deform_Mesh(CGeometry ****geometry_container,
                             CNumerics ******numerics_container,
                             CSolver *****solver_container,
                             CConfig **config_container,
                             unsigned short val_iZone,
                             unsigned short val_iInst,
                             unsigned short kind_recording)   {

  unsigned short Kind_Grid_Movement = config_container[val_iZone]->GetKind_GridMovement(val_iZone);
  bool TapeActive = NO;


  /*--- Perform the elasticity mesh movement ---*/
  if (Kind_Grid_Movement == ELASTICITY) {

    if(kind_recording != MESH_DEFORM){
      /*--- In any other recordings, the tape is passive during the deformation ---*/
      TapeActive = AD::isTapeActive();
      AD::StopRecording();
    }

    /*--- Set the stiffness of each element mesh into the mesh numerics ---*/

    solver_container[val_iZone][val_iInst][MESH_0][MESH_SOL]->SetMesh_Stiffness(geometry_container[val_iZone][val_iInst],
                                                                                numerics_container[val_iZone][val_iInst][MESH_0][MESH_SOL],
                                                                                config_container[val_iZone]);
    /*--- Deform the volume grid around the new boundary locations ---*/

    solver_container[val_iZone][val_iInst][MESH_0][MESH_SOL]->DeformMesh(geometry_container[val_iZone][val_iInst],
                                                                         numerics_container[val_iZone][val_iInst][MESH_0][MESH_SOL],
                                                                         config_container[val_iZone]);

    if(TapeActive) {
      /*--- Start recording if it was stopped ---*/
      AD::StartRecording();
    }
  }

}



void CIteration::Preprocess(COutput *output,
                            CIntegration ****integration,
                            CGeometry ****geometry,
                            CSolver *****solver,
                            CNumerics ******numerics,
                            CConfig **config,
                            CSurfaceMovement **surface_movement,
                            CVolumetricMovement ***grid_movement,
                            CFreeFormDefBox*** FFDBox,
                            unsigned short val_iZone,
                            unsigned short val_iInst) { }
void CIteration::Iterate(COutput *output,
                         CIntegration ****integration,
                         CGeometry ****geometry,
                         CSolver *****solver,
                         CNumerics ******numerics,
                         CConfig **config,
                         CSurfaceMovement **surface_movement,
                         CVolumetricMovement ***grid_movement,
                         CFreeFormDefBox*** FFDBox,
                         unsigned short val_iZone,
                         unsigned short val_iInst) { }
void CIteration::Solve(COutput *output,
                         CIntegration ****integration,
                         CGeometry ****geometry,
                         CSolver *****solver,
                         CNumerics ******numerics,
                         CConfig **config,
                         CSurfaceMovement **surface_movement,
                         CVolumetricMovement ***grid_movement,
                         CFreeFormDefBox*** FFDBox,
                         unsigned short val_iZone,
                         unsigned short val_iInst) { }
void CIteration::Update(COutput *output,
                        CIntegration ****integration,
                        CGeometry ****geometry,
                        CSolver *****solver,
                        CNumerics ******numerics,
                        CConfig **config,
                        CSurfaceMovement **surface_movement,
                        CVolumetricMovement ***grid_movement,
                        CFreeFormDefBox*** FFDBox,
                        unsigned short val_iZone,
                        unsigned short val_iInst)      { }
void CIteration::Predictor(COutput *output,
                        CIntegration ****integration,
                        CGeometry ****geometry,
                        CSolver *****solver,
                        CNumerics ******numerics,
                        CConfig **config,
                        CSurfaceMovement **surface_movement,
                        CVolumetricMovement ***grid_movement,
                        CFreeFormDefBox*** FFDBox,
                        unsigned short val_iZone,
                        unsigned short val_iInst)      { }
void CIteration::Relaxation(COutput *output,
                        CIntegration ****integration,
                        CGeometry ****geometry,
                        CSolver *****solver,
                        CNumerics ******numerics,
                        CConfig **config,
                        CSurfaceMovement **surface_movement,
                        CVolumetricMovement ***grid_movement,
                        CFreeFormDefBox*** FFDBox,
                        unsigned short val_iZone,
                        unsigned short val_iInst)      { }
bool CIteration::Monitor(COutput *output,
    CIntegration ****integration,
    CGeometry ****geometry,
    CSolver *****solver,
    CNumerics ******numerics,
    CConfig **config,
    CSurfaceMovement **surface_movement,
    CVolumetricMovement ***grid_movement,
    CFreeFormDefBox*** FFDBox,
    unsigned short val_iZone,
    unsigned short val_iInst)     { return false; }
void CIteration::Output(COutput *output,
    CGeometry ****geometry,
    CSolver *****solver,
    CConfig **config,
    unsigned long Iter,
    bool StopCalc,
    unsigned short val_iZone,
    unsigned short val_iInst)      {

  bool output_files = false;

  /*--- Determine whether a solution needs to be written
   after the current iteration ---*/

  if (

      /*--- General if statements to print output statements ---*/

//      (ExtIter+1 >= nExtIter) || (StopCalc) ||

      /*--- Fixed CL problem ---*/

      ((config[ZONE_0]->GetFixed_CL_Mode()) &&
       (config[ZONE_0]->GetnExtIter()-config[ZONE_0]->GetIter_dCL_dAlpha() - 1 == Iter)) ||

      /*--- Steady problems ---*/

      ((Iter % config[ZONE_0]->GetWrt_Sol_Freq() == 0) && (Iter != 0) &&
       ((config[ZONE_0]->GetUnsteady_Simulation() == STEADY) ||
        (config[ZONE_0]->GetUnsteady_Simulation() == HARMONIC_BALANCE) ||
        (config[ZONE_0]->GetUnsteady_Simulation() == ROTATIONAL_FRAME))) ||

      /*--- No inlet profile file found. Print template. ---*/

      (config[ZONE_0]->GetWrt_InletFile())

      ) {

    output_files = true;

  }

  /*--- Determine whether a solution doesn't need to be written
   after the current iteration ---*/

  if (config[ZONE_0]->GetFixed_CL_Mode()) {
    if (config[ZONE_0]->GetnExtIter()-config[ZONE_0]->GetIter_dCL_dAlpha() - 1 < Iter) output_files = false;
    if (config[ZONE_0]->GetnExtIter() - 1 == Iter) output_files = true;
  }

  /*--- write the solution ---*/

  if (output_files) {

    if (rank == MASTER_NODE) cout << endl << "-------------------------- File Output Summary --------------------------";

    /*--- Execute the routine for writing restart, volume solution,
     surface solution, and surface comma-separated value files. ---*/

    output->SetResult_Files_Parallel(solver, geometry, config, Iter, nZone);

    /*--- Execute the routine for writing special output. ---*/
    output->SetSpecial_Output(solver, geometry, config, Iter, nZone);


    if (rank == MASTER_NODE) cout << "-------------------------------------------------------------------------" << endl << endl;

  }

}
void CIteration::Postprocess(COutput *output,
                             CIntegration ****integration,
                             CGeometry ****geometry,
                             CSolver *****solver,
                             CNumerics ******numerics,
                             CConfig **config,
                             CSurfaceMovement **surface_movement,
                             CVolumetricMovement ***grid_movement,
                             CFreeFormDefBox*** FFDBox,
                             unsigned short val_iZone,
                             unsigned short val_iInst) { }



CFluidIteration::CFluidIteration(CConfig *config) : CIteration(config) { }
CFluidIteration::~CFluidIteration(void) { }

void CFluidIteration::Preprocess(COutput *output,
                                    CIntegration ****integration,
                                    CGeometry ****geometry,
                                    CSolver *****solver,
                                    CNumerics ******numerics,
                                    CConfig **config,
                                    CSurfaceMovement **surface_movement,
                                    CVolumetricMovement ***grid_movement,
                                    CFreeFormDefBox*** FFDBox,
                                    unsigned short val_iZone,
                                    unsigned short val_iInst) {
  
  unsigned long IntIter = 0; config[val_iZone]->SetIntIter(IntIter);
  unsigned long ExtIter = config[val_iZone]->GetExtIter();
  
  bool fsi = config[val_iZone]->GetFSI_Simulation();
  unsigned long OuterIter = config[val_iZone]->GetOuterIter();

  
  /*--- Set the initial condition for FSI problems with subiterations ---*/
  /*--- This is done only in the first block subiteration.---*/
  /*--- From then on, the solver reuses the partially converged solution obtained in the previous subiteration ---*/
  if( fsi  && ( OuterIter == 0 ) ){
    solver[val_iZone][val_iInst][MESH_0][FLOW_SOL]->SetInitialCondition(geometry[val_iZone][val_iInst], solver[val_iZone][val_iInst], config[val_iZone], ExtIter);
  }
  
  /*--- Apply a Wind Gust ---*/
  
  if (config[val_iZone]->GetWind_Gust()) {
    SetWind_GustField(config[val_iZone], geometry[val_iZone][val_iInst], solver[val_iZone][val_iInst]);
  }

  /*--- Evaluate the new CFL number (adaptive). ---*/
  if ((config[val_iZone]->GetCFL_Adapt() == YES) && ( OuterIter != 0 ) ) {
    output->SetCFL_Number(solver, config, val_iZone);
  }

}

void CFluidIteration::Iterate(COutput *output,
                                 CIntegration ****integration,
                                 CGeometry ****geometry,
                                 CSolver *****solver,
                                 CNumerics ******numerics,
                                 CConfig **config,
                                 CSurfaceMovement **surface_movement,
                                 CVolumetricMovement ***grid_movement,
                                 CFreeFormDefBox*** FFDBox,
                                 unsigned short val_iZone,
                                 unsigned short val_iInst) {
  unsigned long IntIter, ExtIter;
  
  bool unsteady = (config[val_iZone]->GetUnsteady_Simulation() == DT_STEPPING_1ST) || (config[val_iZone]->GetUnsteady_Simulation() == DT_STEPPING_2ND);
  bool frozen_visc = (config[val_iZone]->GetContinuous_Adjoint() && config[val_iZone]->GetFrozen_Visc_Cont()) ||
                     (config[val_iZone]->GetDiscrete_Adjoint() && config[val_iZone]->GetFrozen_Visc_Disc());
  ExtIter = config[val_iZone]->GetExtIter();
  
  /* --- Setting up iteration values depending on if this is a
   steady or an unsteady simulaiton */
  
  if ( !unsteady ) IntIter = ExtIter;
  else IntIter = config[val_iZone]->GetIntIter();
  
  /*--- Update global parameters ---*/
  
  switch( config[val_iZone]->GetKind_Solver() ) {
      
    case EULER: case DISC_ADJ_EULER:
      config[val_iZone]->SetGlobalParam(EULER, RUNTIME_FLOW_SYS, ExtIter); break;
      
    case NAVIER_STOKES: case DISC_ADJ_NAVIER_STOKES:
      config[val_iZone]->SetGlobalParam(NAVIER_STOKES, RUNTIME_FLOW_SYS, ExtIter); break;
      
    case RANS: case DISC_ADJ_RANS:
      config[val_iZone]->SetGlobalParam(RANS, RUNTIME_FLOW_SYS, ExtIter); break;
      
  }
  

  /*--- Solve the Euler, Navier-Stokes or Reynolds-averaged Navier-Stokes (RANS) equations (one iteration) ---*/
  
  integration[val_iZone][val_iInst][FLOW_SOL]->MultiGrid_Iteration(geometry, solver, numerics,
                                                                  config, RUNTIME_FLOW_SYS, IntIter, val_iZone, val_iInst);
  
  if ((config[val_iZone]->GetKind_Solver() == RANS) ||
      ((config[val_iZone]->GetKind_Solver() == DISC_ADJ_RANS) && !frozen_visc)) {
    
    /*--- Solve the turbulence model ---*/
    
    config[val_iZone]->SetGlobalParam(RANS, RUNTIME_TURB_SYS, ExtIter);
    integration[val_iZone][val_iInst][TURB_SOL]->SingleGrid_Iteration(geometry, solver, numerics,
                                                                     config, RUNTIME_TURB_SYS, IntIter, val_iZone, val_iInst);
    
    /*--- Solve transition model ---*/
    
    if (config[val_iZone]->GetKind_Trans_Model() == LM) {
      config[val_iZone]->SetGlobalParam(RANS, RUNTIME_TRANS_SYS, ExtIter);
      integration[val_iZone][val_iInst][TRANS_SOL]->SingleGrid_Iteration(geometry, solver, numerics,
                                                                        config, RUNTIME_TRANS_SYS, IntIter, val_iZone, val_iInst);
    }
    
  }

  if (config[val_iZone]->GetWeakly_Coupled_Heat()){
    config[val_iZone]->SetGlobalParam(RANS, RUNTIME_HEAT_SYS, ExtIter);
    integration[val_iZone][val_iInst][HEAT_SOL]->SingleGrid_Iteration(geometry, solver, numerics,
                                                                     config, RUNTIME_HEAT_SYS, IntIter, val_iZone, val_iInst);
  }
  
  /*--- Call Dynamic mesh update if AEROELASTIC motion was specified ---*/
  
  if ((config[val_iZone]->GetGrid_Movement()) && (config[val_iZone]->GetAeroelastic_Simulation()) && unsteady) {
      
<<<<<<< HEAD
    SetGrid_Movement(geometry_container, surface_movement, grid_movement, FFDBox, numerics_container, solver_container, config_container, val_iZone, val_iInst, IntIter, ExtIter);
=======
    SetGrid_Movement(geometry[val_iZone][val_iInst], surface_movement[val_iZone], grid_movement[val_iZone][val_iInst],
                     solver[val_iZone][val_iInst], config[val_iZone], IntIter, ExtIter);
>>>>>>> b12ec3aa
    
    /*--- Apply a Wind Gust ---*/
    
    if (config[val_iZone]->GetWind_Gust()) {
      if (IntIter % config[val_iZone]->GetAeroelasticIter() == 0 && IntIter != 0)
        SetWind_GustField(config[val_iZone], geometry[val_iZone][val_iInst], solver[val_iZone][val_iInst]);
    }
    
  }
  
  
  /*--- Write the convergence history ---*/

  if ( unsteady && !config[val_iZone]->GetDiscrete_Adjoint() ) {
    
    output->SetConvHistory_Body(NULL, geometry, solver, config, integration, true, 0.0, val_iZone, val_iInst);
    
  }
  
}

void CFluidIteration::Update(COutput *output,
                                CIntegration ****integration,
                                CGeometry ****geometry,
                                CSolver *****solver,
                                CNumerics ******numerics,
                                CConfig **config,
                                CSurfaceMovement **surface_movement,
                                CVolumetricMovement ***grid_movement,
                                CFreeFormDefBox*** FFDBox,
                                unsigned short val_iZone,
                                unsigned short val_iInst)      {
  
  unsigned short iMesh;
  su2double Physical_dt, Physical_t;
  unsigned long ExtIter = config[val_iZone]->GetExtIter();

  /*--- Dual time stepping strategy ---*/
  
  if ((config[val_iZone]->GetUnsteady_Simulation() == DT_STEPPING_1ST) ||
      (config[val_iZone]->GetUnsteady_Simulation() == DT_STEPPING_2ND)) {
    
    /*--- Update dual time solver on all mesh levels ---*/
    
    for (iMesh = 0; iMesh <= config[val_iZone]->GetnMGLevels(); iMesh++) {
      integration[val_iZone][val_iInst][FLOW_SOL]->SetDualTime_Solver(geometry[val_iZone][val_iInst][iMesh], solver[val_iZone][val_iInst][iMesh][FLOW_SOL], config[val_iZone], iMesh);
      integration[val_iZone][val_iInst][FLOW_SOL]->SetConvergence(false);
    }

    /*--- Update dual time solver for the dynamic mesh solver ---*/
    if (config_container[val_iZone]->GetGrid_Movement() &&
        (config_container[val_iZone]->GetKind_GridMovement() == ELASTICITY)) {
        solver_container[val_iZone][val_iInst][MESH_0][MESH_SOL]->SetDualTime_Mesh();
    }
    
    /*--- Update dual time solver for the turbulence model ---*/
    
    if ((config[val_iZone]->GetKind_Solver() == RANS) ||
        (config[val_iZone]->GetKind_Solver() == DISC_ADJ_RANS)) {
      integration[val_iZone][val_iInst][TURB_SOL]->SetDualTime_Solver(geometry[val_iZone][val_iInst][MESH_0], solver[val_iZone][val_iInst][MESH_0][TURB_SOL], config[val_iZone], MESH_0);
      integration[val_iZone][val_iInst][TURB_SOL]->SetConvergence(false);
    }
    
    /*--- Update dual time solver for the transition model ---*/
    
    if (config[val_iZone]->GetKind_Trans_Model() == LM) {
      integration[val_iZone][val_iInst][TRANS_SOL]->SetDualTime_Solver(geometry[val_iZone][val_iInst][MESH_0], solver[val_iZone][val_iInst][MESH_0][TRANS_SOL], config[val_iZone], MESH_0);
      integration[val_iZone][val_iInst][TRANS_SOL]->SetConvergence(false);
    }
    
    /*--- Verify convergence criteria (based on total time) ---*/
    
    Physical_dt = config[val_iZone]->GetDelta_UnstTime();
    Physical_t  = (ExtIter+1)*Physical_dt;
    if (Physical_t >=  config[val_iZone]->GetTotal_UnstTime())
      integration[val_iZone][val_iInst][FLOW_SOL]->SetConvergence(true);
    
  }
  
}

bool CFluidIteration::Monitor(COutput *output,
    CIntegration ****integration,
    CGeometry ****geometry,
    CSolver *****solver,
    CNumerics ******numerics,
    CConfig **config,
    CSurfaceMovement **surface_movement,
    CVolumetricMovement ***grid_movement,
    CFreeFormDefBox*** FFDBox,
    unsigned short val_iZone,
    unsigned short val_iInst)     {

  bool StopCalc = false;
  bool steady = (config[val_iZone]->GetUnsteady_Simulation() == STEADY);
  bool output_history = false;

#ifndef HAVE_MPI
  StopTime = su2double(clock())/su2double(CLOCKS_PER_SEC);
#else
  StopTime = MPI_Wtime();
#endif
  UsedTime = StopTime - StartTime;

  /*--- If convergence was reached --*/
  StopCalc = integration[val_iZone][INST_0][FLOW_SOL]->GetConvergence();

  /*--- Write the convergence history for the fluid (only screen output) ---*/

  /*--- The logic is right now case dependent ----*/
  /*--- This needs to be generalized when the new output structure comes ---*/
  output_history = (steady && !(multizone && (config[val_iZone]->GetnInner_Iter()==1)));

  if (output_history) output->SetConvHistory_Body(NULL, geometry, solver, config, integration, false, UsedTime, val_iZone, INST_0);

  return StopCalc;


}
void CFluidIteration::Postprocess(COutput *output,
                                  CIntegration ****integration,
                                  CGeometry ****geometry,
                                  CSolver *****solver,
                                  CNumerics ******numerics,
                                  CConfig **config,
                                  CSurfaceMovement **surface_movement,
                                  CVolumetricMovement ***grid_movement,
                                  CFreeFormDefBox*** FFDBox,
                                  unsigned short val_iZone,
                                  unsigned short val_iInst) {

  /*--- Temporary: enable only for single-zone driver. This should be removed eventually when generalized. ---*/

  if(config[val_iZone]->GetSinglezone_Driver()){

<<<<<<< HEAD
    /*--- Compute the tractions at the vertices ---*/
    solver_container[val_iZone][val_iInst][MESH_0][FLOW_SOL]->ComputeVertexTractions(
          geometry_container[val_iZone][val_iInst][MESH_0], config_container[val_iZone]);

    if (config_container[val_iZone]->GetKind_Solver() == DISC_ADJ_EULER ||
        config_container[val_iZone]->GetKind_Solver() == DISC_ADJ_NAVIER_STOKES ||
        config_container[val_iZone]->GetKind_Solver() == DISC_ADJ_RANS){
=======
    if (config[val_iZone]->GetKind_Solver() == DISC_ADJ_EULER ||
        config[val_iZone]->GetKind_Solver() == DISC_ADJ_NAVIER_STOKES ||
        config[val_iZone]->GetKind_Solver() == DISC_ADJ_RANS){
>>>>>>> b12ec3aa

      /*--- Read the target pressure ---*/

      if (config[val_iZone]->GetInvDesign_Cp() == YES)
        output->SetCp_InverseDesign(solver[val_iZone][val_iInst][MESH_0][FLOW_SOL],geometry[val_iZone][val_iInst][MESH_0], config[val_iZone], config[val_iZone]->GetExtIter());

      /*--- Read the target heat flux ---*/

      if (config[val_iZone]->GetInvDesign_HeatFlux() == YES)
        output->SetHeatFlux_InverseDesign(solver[val_iZone][val_iInst][MESH_0][FLOW_SOL],geometry[val_iZone][val_iInst][MESH_0], config[val_iZone], config[val_iZone]->GetExtIter());

    }

  }


}

void CFluidIteration::Solve(COutput *output,
                                 CIntegration ****integration,
                                 CGeometry ****geometry,
                                 CSolver *****solver,
                                 CNumerics ******numerics,
                                 CConfig **config,
                                 CSurfaceMovement **surface_movement,
                                 CVolumetricMovement ***grid_movement,
                                 CFreeFormDefBox*** FFDBox,
                                 unsigned short val_iZone,
                                 unsigned short val_iInst) {

  /*--- Boolean to determine if we are running a static or dynamic case ---*/
  bool steady = (config[val_iZone]->GetUnsteady_Simulation() == STEADY);
  bool unsteady = ((config[val_iZone]->GetUnsteady_Simulation() == DT_STEPPING_1ST) || (config[val_iZone]->GetUnsteady_Simulation() == DT_STEPPING_2ND));

  unsigned short Inner_Iter, nInner_Iter = config[val_iZone]->GetnInner_Iter();
  bool StopCalc = false;

  /*--- Synchronization point before a single solver iteration. Compute the
   wall clock time required. ---*/

#ifndef HAVE_MPI
  StartTime = su2double(clock())/su2double(CLOCKS_PER_SEC);
#else
  StartTime = MPI_Wtime();
#endif

  /*--- If the problem is multizone, the block iterates on the number of internal iterations ---*/
  /*--- If the problem is single zone, the block iterates on the number of iterations (pseudo-time)---*/
  if (multizone)
    nInner_Iter = config[val_iZone]->GetnInner_Iter();
  else
    nInner_Iter = config[val_iZone]->GetnIter();

  /*--- Preprocess the solver ---*/
  Preprocess(output, integration, geometry,
      solver, numerics, config,
      surface_movement, grid_movement, FFDBox, val_iZone, INST_0);

    /*--- For steady-state flow simulations, we need to loop over ExtIter for the number of time steps ---*/
    /*--- However, ExtIter is the number of FSI iterations, so nIntIter is used in this case ---*/

    for (Inner_Iter = 0; Inner_Iter < nInner_Iter; Inner_Iter++){

      /*--- For steady-state flow simulations, we need to loop over ExtIter for the number of time steps ---*/
      if (steady) config[val_iZone]->SetExtIter(Inner_Iter);
      /*--- For unsteady flow simulations, we need to loop over IntIter for the number of time steps ---*/
      if (unsteady) config[val_iZone]->SetIntIter(Inner_Iter);
      /*--- If only one internal iteration is required, the ExtIter/IntIter is the OuterIter of the block structure ---*/
      if (nInner_Iter == 1) {
        if (steady) config[val_iZone]->SetExtIter(config[val_iZone]->GetOuterIter());
        if (unsteady) config[val_iZone]->SetIntIter(config[val_iZone]->GetOuterIter());
      }

      /*--- Run a single iteration of the solver ---*/
      Iterate(output, integration, geometry,
          solver, numerics, config,
          surface_movement, grid_movement, FFDBox, val_iZone, INST_0);

      /*--- Monitor the pseudo-time ---*/
      StopCalc = Monitor(output, integration, geometry,
                         solver, numerics, config,
                         surface_movement, grid_movement, FFDBox, val_iZone, INST_0);

      /*--- Output files at intermediate time positions if the problem is single zone ---*/

      if (singlezone) Output(output, geometry, solver, config,
                             Inner_Iter, StopCalc, val_iZone, val_iInst);

      /*--- If the iteration has converged, break the loop ---*/
      if (StopCalc) break;

    }

    /*--- Set the fluid convergence to false (to make sure outer subiterations converge) ---*/
    if (multizone) integration[val_iZone][INST_0][FLOW_SOL]->SetConvergence(false);

}

void CFluidIteration::SetWind_GustField(CConfig *config, CGeometry **geometry, CSolver ***solver) {
  // The gust is imposed on the flow field via the grid velocities. This method called the Field Velocity Method is described in the
  // NASA TM–2012-217771 - Development, Verification and Use of Gust Modeling in the NASA Computational Fluid Dynamics Code FUN3D
  // the desired gust is prescribed as the negative of the grid velocity.
  
  // If a source term is included to account for the gust field, the method is described by Jones et al. as the Split Velocity Method in
  // Simulation of Airfoil Gust Responses Using Prescribed Velocities.
  // In this routine the gust derivatives needed for the source term are calculated when applicable.
  // If the gust derivatives are zero the source term is also zero.
  // The source term itself is implemented in the class CSourceWindGust
  
  if (rank == MASTER_NODE)
    cout << endl << "Running simulation with a Wind Gust." << endl;
  unsigned short iDim, nDim = geometry[MESH_0]->GetnDim(); //We assume nDim = 2
  if (nDim != 2) {
    if (rank == MASTER_NODE) {
      cout << endl << "WARNING - Wind Gust capability is only verified for 2 dimensional simulations." << endl;
    }
  }
  
  /*--- Gust Parameters from config ---*/
  unsigned short Gust_Type = config->GetGust_Type();
  su2double xbegin = config->GetGust_Begin_Loc();    // Location at which the gust begins.
  su2double L = config->GetGust_WaveLength();        // Gust size
  su2double tbegin = config->GetGust_Begin_Time();   // Physical time at which the gust begins.
  su2double gust_amp = config->GetGust_Ampl();       // Gust amplitude
  su2double n = config->GetGust_Periods();           // Number of gust periods
  unsigned short GustDir = config->GetGust_Dir(); // Gust direction
  
  /*--- Variables needed to compute the gust ---*/
  unsigned short Kind_Grid_Movement = config->GetKind_GridMovement();
  unsigned long iPoint;
  unsigned short iMGlevel, nMGlevel = config->GetnMGLevels();
  
  su2double x, y, x_gust, dgust_dx, dgust_dy, dgust_dt;
  su2double *Gust, *GridVel, *NewGridVel, *GustDer;
  
  su2double Physical_dt = config->GetDelta_UnstTime();
  unsigned long ExtIter = config->GetExtIter();
  su2double Physical_t = ExtIter*Physical_dt;
  
  su2double Uinf = solver[MESH_0][FLOW_SOL]->GetVelocity_Inf(0); // Assumption gust moves at infinity velocity
  
  Gust = new su2double [nDim];
  NewGridVel = new su2double [nDim];
  for (iDim = 0; iDim < nDim; iDim++) {
    Gust[iDim] = 0.0;
    NewGridVel[iDim] = 0.0;
  }
  
  GustDer = new su2double [3];
  for (unsigned short i = 0; i < 3; i++) {
    GustDer[i] = 0.0;
  }
  
  // Vortex variables
  unsigned long nVortex = 0;
  vector<su2double> x0, y0, vort_strenth, r_core; //vortex is positive in clockwise direction.
  if (Gust_Type == VORTEX) {
    InitializeVortexDistribution(nVortex, x0, y0, vort_strenth, r_core);
  }
  
  /*--- Check to make sure gust lenght is not zero or negative (vortex gust doesn't use this). ---*/
  if (L <= 0.0 && Gust_Type != VORTEX) {
    SU2_MPI::Error("The gust length needs to be positive", CURRENT_FUNCTION);
  }
  
  /*--- Loop over all multigrid levels ---*/
  
  for (iMGlevel = 0; iMGlevel <= nMGlevel; iMGlevel++) {
    
    /*--- Loop over each node in the volume mesh ---*/
    
    for (iPoint = 0; iPoint < geometry[iMGlevel]->GetnPoint(); iPoint++) {
      
      /*--- Reset the Grid Velocity to zero if there is no grid movement ---*/
      if (Kind_Grid_Movement == GUST) {
        for (iDim = 0; iDim < nDim; iDim++)
          geometry[iMGlevel]->node[iPoint]->SetGridVel(iDim, 0.0);
      }
      
      /*--- initialize the gust and derivatives to zero everywhere ---*/
      
      for (iDim = 0; iDim < nDim; iDim++) {Gust[iDim]=0.0;}
      dgust_dx = 0.0; dgust_dy = 0.0; dgust_dt = 0.0;
      
      /*--- Begin applying the gust ---*/
      
      if (Physical_t >= tbegin) {
        
        x = geometry[iMGlevel]->node[iPoint]->GetCoord()[0]; // x-location of the node.
        y = geometry[iMGlevel]->node[iPoint]->GetCoord()[1]; // y-location of the node.
        
        // Gust coordinate
        x_gust = (x - xbegin - Uinf*(Physical_t-tbegin))/L;
        
        /*--- Calculate the specified gust ---*/
        switch (Gust_Type) {
            
          case TOP_HAT:
            // Check if we are in the region where the gust is active
            if (x_gust > 0 && x_gust < n) {
              Gust[GustDir] = gust_amp;
              // Still need to put the gust derivatives. Think about this.
            }
            break;
            
          case SINE:
            // Check if we are in the region where the gust is active
            if (x_gust > 0 && x_gust < n) {
              Gust[GustDir] = gust_amp*(sin(2*PI_NUMBER*x_gust));
              
              // Gust derivatives
              //dgust_dx = gust_amp*2*PI_NUMBER*(cos(2*PI_NUMBER*x_gust))/L;
              //dgust_dy = 0;
              //dgust_dt = gust_amp*2*PI_NUMBER*(cos(2*PI_NUMBER*x_gust))*(-Uinf)/L;
            }
            break;
            
          case ONE_M_COSINE:
            // Check if we are in the region where the gust is active
            if (x_gust > 0 && x_gust < n) {
              Gust[GustDir] = gust_amp*(1-cos(2*PI_NUMBER*x_gust));
              
              // Gust derivatives
              //dgust_dx = gust_amp*2*PI_NUMBER*(sin(2*PI_NUMBER*x_gust))/L;
              //dgust_dy = 0;
              //dgust_dt = gust_amp*2*PI_NUMBER*(sin(2*PI_NUMBER*x_gust))*(-Uinf)/L;
            }
            break;
            
          case EOG:
            // Check if we are in the region where the gust is active
            if (x_gust > 0 && x_gust < n) {
              Gust[GustDir] = -0.37*gust_amp*sin(3*PI_NUMBER*x_gust)*(1-cos(2*PI_NUMBER*x_gust));
            }
            break;
            
          case VORTEX:
            
            /*--- Use vortex distribution ---*/
            // Algebraic vortex equation.
            for (unsigned long i=0; i<nVortex; i++) {
              su2double r2 = pow(x-(x0[i]+Uinf*(Physical_t-tbegin)), 2) + pow(y-y0[i], 2);
              su2double r = sqrt(r2);
              su2double v_theta = vort_strenth[i]/(2*PI_NUMBER) * r/(r2+pow(r_core[i],2));
              Gust[0] = Gust[0] + v_theta*(y-y0[i])/r;
              Gust[1] = Gust[1] - v_theta*(x-(x0[i]+Uinf*(Physical_t-tbegin)))/r;
            }
            break;
            
          case NONE: default:
            
            /*--- There is no wind gust specified. ---*/
            if (rank == MASTER_NODE) {
              cout << "No wind gust specified." << endl;
            }
            break;
            
        }
      }
      
      /*--- Set the Wind Gust, Wind Gust Derivatives and the Grid Velocities ---*/
      
      GustDer[0] = dgust_dx;
      GustDer[1] = dgust_dy;
      GustDer[2] = dgust_dt;
      
      solver[iMGlevel][FLOW_SOL]->node[iPoint]->SetWindGust(Gust);
      solver[iMGlevel][FLOW_SOL]->node[iPoint]->SetWindGustDer(GustDer);
      
      GridVel = geometry[iMGlevel]->node[iPoint]->GetGridVel();
      
      /*--- Store new grid velocity ---*/
      
      for (iDim = 0; iDim < nDim; iDim++) {
        NewGridVel[iDim] = GridVel[iDim] - Gust[iDim];
        geometry[iMGlevel]->node[iPoint]->SetGridVel(iDim, NewGridVel[iDim]);
      }
      
    }
  }
  
  delete [] Gust;
  delete [] GustDer;
  delete [] NewGridVel;
  
}

void CFluidIteration::InitializeVortexDistribution(unsigned long &nVortex, vector<su2double>& x0, vector<su2double>& y0, vector<su2double>& vort_strength, vector<su2double>& r_core) {
  /*--- Read in Vortex Distribution ---*/
  std::string line;
  std::ifstream file;
  su2double x_temp, y_temp, vort_strength_temp, r_core_temp;
  file.open("vortex_distribution.txt");
  /*--- In case there is no vortex file ---*/
  if (file.fail()) {
    SU2_MPI::Error("There is no vortex data file!!", CURRENT_FUNCTION);
  }
  
  // Ignore line containing the header
  getline(file, line);
  // Read in the information of the vortices (xloc, yloc, lambda(strength), eta(size, gradient))
  while (file.good())
  {
    getline(file, line);
    std::stringstream ss(line);
    if (line.size() != 0) { //ignore blank lines if they exist.
      ss >> x_temp;
      ss >> y_temp;
      ss >> vort_strength_temp;
      ss >> r_core_temp;
      x0.push_back(x_temp);
      y0.push_back(y_temp);
      vort_strength.push_back(vort_strength_temp);
      r_core.push_back(r_core_temp);
    }
  }
  file.close();
  // number of vortices
  nVortex = x0.size();
  
}


CTurboIteration::CTurboIteration(CConfig *config) : CFluidIteration(config) { }
CTurboIteration::~CTurboIteration(void) { }
void CTurboIteration::Preprocess(COutput *output,
                                    CIntegration ****integration,
                                    CGeometry ****geometry,
                                    CSolver *****solver,
                                    CNumerics ******numerics,
                                    CConfig **config,
                                    CSurfaceMovement **surface_movement,
                                    CVolumetricMovement ***grid_movement,
                                    CFreeFormDefBox*** FFDBox,
                                    unsigned short val_iZone,
                                    unsigned short val_iInst) {

  /*--- Average quantities at the inflow and outflow boundaries ---*/ 
  solver[val_iZone][val_iInst][MESH_0][FLOW_SOL]->TurboAverageProcess(solver[val_iZone][val_iInst][MESH_0], geometry[val_iZone][val_iInst][MESH_0],config[val_iZone],INFLOW);
  solver[val_iZone][val_iInst][MESH_0][FLOW_SOL]->TurboAverageProcess(solver[val_iZone][val_iInst][MESH_0], geometry[val_iZone][val_iInst][MESH_0],config[val_iZone],OUTFLOW);

}

void CTurboIteration::Postprocess( COutput *output,
                                   CIntegration ****integration,
                                   CGeometry ****geometry,
                                   CSolver *****solver,
                                   CNumerics ******numerics,
                                   CConfig **config,
                                   CSurfaceMovement **surface_movement,
                                   CVolumetricMovement ***grid_movement,
                                   CFreeFormDefBox*** FFDBox,
                                   unsigned short val_iZone,
                                   unsigned short val_iInst) {

  /*--- Average quantities at the inflow and outflow boundaries ---*/
  solver[val_iZone][val_iInst][MESH_0][FLOW_SOL]->TurboAverageProcess(solver[val_iZone][val_iInst][MESH_0], geometry[val_iZone][val_iInst][MESH_0],config[val_iZone],INFLOW);
  solver[val_iZone][val_iInst][MESH_0][FLOW_SOL]->TurboAverageProcess(solver[val_iZone][val_iInst][MESH_0], geometry[val_iZone][val_iInst][MESH_0],config[val_iZone],OUTFLOW);
  
  /*--- Gather Inflow and Outflow quantities on the Master Node to compute performance ---*/
  solver[val_iZone][val_iInst][MESH_0][FLOW_SOL]->GatherInOutAverageValues(config[val_iZone], geometry[val_iZone][val_iInst][MESH_0]);


  /*--- Compute turboperformance for single-zone adjoint cases. ---*/
  if (config[val_iZone]->GetSinglezone_Driver() && config[val_iZone]->GetDiscrete_Adjoint())
    output->ComputeTurboPerformance(solver[val_iZone][val_iInst][MESH_0][FLOW_SOL], geometry[val_iZone][val_iInst][MESH_0], config[val_iZone]);

}

CFEMFluidIteration::CFEMFluidIteration(CConfig *config) : CIteration(config) { }
CFEMFluidIteration::~CFEMFluidIteration(void) { }

void CFEMFluidIteration::Preprocess(COutput *output,
                                    CIntegration ****integration,
                                    CGeometry ****geometry,
                                    CSolver *****solver,
                                    CNumerics ******numerics,
                                    CConfig **config,
                                    CSurfaceMovement **surface_movement,
                                    CVolumetricMovement ***grid_movement,
                                    CFreeFormDefBox*** FFDBox,
                                    unsigned short val_iZone,
                                    unsigned short val_iInst) {
  
  unsigned long IntIter = 0; config[ZONE_0]->SetIntIter(IntIter);
  unsigned long ExtIter = config[ZONE_0]->GetExtIter();
  const bool restart = (config[ZONE_0]->GetRestart() ||
                        config[ZONE_0]->GetRestart_Flow());
  
  /*--- Set the initial condition if this is not a restart. ---*/
  if (ExtIter == 0 && !restart)
    solver[val_iZone][val_iInst][MESH_0][FLOW_SOL]->SetInitialCondition(geometry[val_iZone][val_iInst],
                                                                       solver[val_iZone][val_iInst],
                                                                       config[val_iZone],
                                                                       ExtIter);
  
}

void CFEMFluidIteration::Iterate(COutput *output,
                                 CIntegration ****integration,
                                 CGeometry ****geometry,
                                 CSolver *****solver,
                                 CNumerics ******numerics,
                                 CConfig **config,
                                 CSurfaceMovement **surface_movement,
                                 CVolumetricMovement ***grid_movement,
                                 CFreeFormDefBox*** FFDBox,
                                 unsigned short val_iZone,
                                 unsigned short val_iInst) {
  
  unsigned long IntIter = 0; config[ZONE_0]->SetIntIter(IntIter);
  unsigned long ExtIter = config[ZONE_0]->GetExtIter();
  
  /*--- Update global parameters ---*/
  
  if (config[val_iZone]->GetKind_Solver() == FEM_EULER || config[val_iZone]->GetKind_Solver() == DISC_ADJ_FEM_EULER)
    config[val_iZone]->SetGlobalParam(FEM_EULER, RUNTIME_FLOW_SYS, ExtIter);
  
  if (config[val_iZone]->GetKind_Solver() == FEM_NAVIER_STOKES || config[val_iZone]->GetKind_Solver() == DISC_ADJ_FEM_NS)
    config[val_iZone]->SetGlobalParam(FEM_NAVIER_STOKES, RUNTIME_FLOW_SYS, ExtIter);
  
  if (config[val_iZone]->GetKind_Solver() == FEM_RANS || config[val_iZone]->GetKind_Solver() == DISC_ADJ_FEM_RANS)
    config[val_iZone]->SetGlobalParam(FEM_RANS, RUNTIME_FLOW_SYS, ExtIter);
  
  if (config[val_iZone]->GetKind_Solver() == FEM_LES)
    config[val_iZone]->SetGlobalParam(FEM_LES, RUNTIME_FLOW_SYS, ExtIter);
  
  /*--- Solve the Euler, Navier-Stokes, RANS or LES equations (one iteration) ---*/
  
  integration[val_iZone][val_iInst][FLOW_SOL]->SingleGrid_Iteration(geometry,
                                                                              solver,
                                                                              numerics,
                                                                              config,
                                                                              RUNTIME_FLOW_SYS,
                                                                              IntIter, val_iZone,
                                                                              val_iInst);
}

void CFEMFluidIteration::Update(COutput *output,
                                CIntegration ****integration,
                                CGeometry ****geometry,
                                CSolver *****solver,
                                CNumerics ******numerics,
                                CConfig **config,
                                CSurfaceMovement **surface_movement,
                                CVolumetricMovement ***grid_movement,
                                CFreeFormDefBox*** FFDBox,
                                unsigned short val_iZone,
                                unsigned short val_iInst)      { }
bool CFEMFluidIteration::Monitor(COutput *output,
                             CIntegration ****integration,
                             CGeometry ****geometry,
                             CSolver *****solver,
                             CNumerics ******numerics,
                             CConfig **config,
                             CSurfaceMovement **surface_movement,
                             CVolumetricMovement ***grid_movement,
                             CFreeFormDefBox*** FFDBox,
                             unsigned short val_iZone,
                             unsigned short val_iInst)     { return false; }
void CFEMFluidIteration::Postprocess(COutput *output,
                                 CIntegration ****integration,
                                 CGeometry ****geometry,
                                 CSolver *****solver,
                                 CNumerics ******numerics,
                                 CConfig **config,
                                 CSurfaceMovement **surface_movement,
                                 CVolumetricMovement ***grid_movement,
                                 CFreeFormDefBox*** FFDBox,
                                 unsigned short val_iZone,
                                 unsigned short val_iInst) { }

CHeatIteration::CHeatIteration(CConfig *config) : CIteration(config) { }

CHeatIteration::~CHeatIteration(void) { }

void CHeatIteration::Preprocess(COutput *output,
                                CIntegration ****integration,
                                CGeometry ****geometry,
                                CSolver *****solver,
                                CNumerics ******numerics,
                                CConfig **config,
                                CSurfaceMovement **surface_movement,
                                CVolumetricMovement ***grid_movement,
                                CFreeFormDefBox*** FFDBox,
                                unsigned short val_iZone,
                                unsigned short val_iInst) {

  unsigned long OuterIter = config[val_iZone]->GetOuterIter();

  /*--- Evaluate the new CFL number (adaptive). ---*/
  if ((config[val_iZone]->GetCFL_Adapt() == YES) && ( OuterIter != 0 ) ) {
    output->SetCFL_Number(solver, config, val_iZone);
  }

}

void CHeatIteration::Iterate(COutput *output,
                             CIntegration ****integration,
                             CGeometry ****geometry,
                             CSolver *****solver,
                             CNumerics ******numerics,
                             CConfig **config,
                             CSurfaceMovement **surface_movement,
                             CVolumetricMovement ***grid_movement,
                             CFreeFormDefBox*** FFDBox,
                             unsigned short val_iZone,
                             unsigned short val_iInst) {

  unsigned long IntIter, ExtIter;
  bool unsteady = (config[val_iZone]->GetUnsteady_Simulation() == DT_STEPPING_1ST) || (config[val_iZone]->GetUnsteady_Simulation() == DT_STEPPING_2ND);
  
  ExtIter = config[val_iZone]->GetExtIter();
  
  /* --- Setting up iteration values depending on if this is a
   steady or an unsteady simulaiton */

  if ( !unsteady ) IntIter = ExtIter;
  else IntIter = config[val_iZone]->GetIntIter();
  
  /*--- Update global parameters ---*/

  config[val_iZone]->SetGlobalParam(HEAT_EQUATION_FVM, RUNTIME_HEAT_SYS, ExtIter);

  integration[val_iZone][val_iInst][HEAT_SOL]->SingleGrid_Iteration(geometry, solver, numerics,
                                                                   config, RUNTIME_HEAT_SYS, IntIter, val_iZone, val_iInst);
  
  /*--- Write the convergence history ---*/

  if ( unsteady && !config[val_iZone]->GetDiscrete_Adjoint() ) {

    output->SetConvHistory_Body(NULL, geometry, solver, config, integration, true, 0.0, val_iZone, val_iInst);
  }
}

void CHeatIteration::Update(COutput *output,
                            CIntegration ****integration,
                            CGeometry ****geometry,
                            CSolver *****solver,
                            CNumerics ******numerics,
                            CConfig **config,
                            CSurfaceMovement **surface_movement,
                            CVolumetricMovement ***grid_movement,
                            CFreeFormDefBox*** FFDBox,
                            unsigned short val_iZone,
                            unsigned short val_iInst)      {
  
  unsigned short iMesh;
  su2double Physical_dt, Physical_t;
  unsigned long ExtIter = config[ZONE_0]->GetExtIter();
  
  /*--- Dual time stepping strategy ---*/
  if ((config[val_iZone]->GetUnsteady_Simulation() == DT_STEPPING_1ST) ||
      (config[val_iZone]->GetUnsteady_Simulation() == DT_STEPPING_2ND)) {
    
    /*--- Update dual time solver ---*/
    for (iMesh = 0; iMesh <= config[val_iZone]->GetnMGLevels(); iMesh++) {
      integration[val_iZone][val_iInst][HEAT_SOL]->SetDualTime_Solver(geometry[val_iZone][val_iInst][iMesh], solver[val_iZone][val_iInst][iMesh][HEAT_SOL], config[val_iZone], iMesh);
      integration[val_iZone][val_iInst][HEAT_SOL]->SetConvergence(false);
    }
    
    Physical_dt = config[val_iZone]->GetDelta_UnstTime();
    Physical_t  = (ExtIter+1)*Physical_dt;
    if (Physical_t >=  config[val_iZone]->GetTotal_UnstTime())
      integration[val_iZone][val_iInst][HEAT_SOL]->SetConvergence(true);
  }
}
bool CHeatIteration::Monitor(COutput *output,
    CIntegration ****integration,
    CGeometry ****geometry,
    CSolver *****solver,
    CNumerics ******numerics,
    CConfig **config,
    CSurfaceMovement **surface_movement,
    CVolumetricMovement ***grid_movement,
    CFreeFormDefBox*** FFDBox,
    unsigned short val_iZone,
    unsigned short val_iInst)     { return false; }
void CHeatIteration::Postprocess(COutput *output,
                                 CIntegration ****integration,
                                 CGeometry ****geometry,
                                 CSolver *****solver,
                                 CNumerics ******numerics,
                                 CConfig **config,
                                 CSurfaceMovement **surface_movement,
                                 CVolumetricMovement ***grid_movement,
                                 CFreeFormDefBox*** FFDBox,
                                 unsigned short val_iZone,
                                 unsigned short val_iInst) { }

void CHeatIteration::Solve(COutput *output,
                             CIntegration ****integration,
                             CGeometry ****geometry,
                             CSolver *****solver,
                             CNumerics ******numerics,
                             CConfig **config,
                             CSurfaceMovement **surface_movement,
                             CVolumetricMovement ***grid_movement,
                             CFreeFormDefBox*** FFDBox,
                             unsigned short val_iZone,
                             unsigned short val_iInst) {

  /*--- Boolean to determine if we are running a steady or unsteady case ---*/
  bool steady = (config[val_iZone]->GetUnsteady_Simulation() == STEADY);
  bool unsteady = ((config[val_iZone]->GetUnsteady_Simulation() == DT_STEPPING_1ST) || (config[val_iZone]->GetUnsteady_Simulation() == DT_STEPPING_2ND));

  unsigned short Inner_Iter, nInner_Iter = config[val_iZone]->GetnInner_Iter();
  bool StopCalc = false;

  /*--- Preprocess the solver ---*/
  Preprocess(output, integration, geometry,
      solver, numerics, config,
      surface_movement, grid_movement, FFDBox, val_iZone, INST_0);

  /*--- For steady-state flow simulations, we need to loop over ExtIter for the number of time steps ---*/
  /*--- However, ExtIter is the number of FSI iterations, so nIntIter is used in this case ---*/

  for (Inner_Iter = 0; Inner_Iter < nInner_Iter; Inner_Iter++){

    /*--- For steady-state flow simulations, we need to loop over ExtIter for the number of time steps ---*/
    if (steady) config[val_iZone]->SetExtIter(Inner_Iter);
    /*--- For unsteady flow simulations, we need to loop over IntIter for the number of time steps ---*/
    if (unsteady) config[val_iZone]->SetIntIter(Inner_Iter);
    /*--- If only one internal iteration is required, the ExtIter/IntIter is the OuterIter of the block structure ---*/
    if (nInner_Iter == 1) {
      if (steady) config[val_iZone]->SetExtIter(config[val_iZone]->GetOuterIter());
      if (unsteady) config[val_iZone]->SetIntIter(config[val_iZone]->GetOuterIter());
    }

    Iterate(output, integration, geometry,
        solver, numerics, config,
        surface_movement, grid_movement, FFDBox, val_iZone, INST_0);

    /*--- Write the convergence history for the fluid (only screen output) ---*/
    if (steady) output->SetConvHistory_Body(NULL, geometry, solver, config, integration, false, 0.0, val_iZone, INST_0);

    /*--- If convergence was reached in every zone --*/
    StopCalc = integration[val_iZone][INST_0][HEAT_SOL]->GetConvergence();
    if (StopCalc) break;

  }

  /*--- Set the heat convergence to false (to make sure outer subiterations converge) ---*/
  integration[val_iZone][INST_0][HEAT_SOL]->SetConvergence(false);

  //output->SetConvHistory_Body(NULL, geometry, solver, config, integration, true, 0.0, val_iZone, INST_0);

}

CFEAIteration::CFEAIteration(CConfig *config) : CIteration(config) { }
CFEAIteration::~CFEAIteration(void) { }
void CFEAIteration::Preprocess() { }
void CFEAIteration::Iterate(COutput *output,
                                CIntegration ****integration,
                                CGeometry ****geometry,
                                CSolver *****solver,
                                CNumerics ******numerics,
                                CConfig **config,
                                CSurfaceMovement **surface_movement,
                                CVolumetricMovement ***grid_movement,
                                CFreeFormDefBox*** FFDBox,
                                unsigned short val_iZone,
                                unsigned short val_iInst
                                ) {

  su2double loadIncrement;
  unsigned long IntIter = 0; config[val_iZone]->SetIntIter(IntIter);
  unsigned long ExtIter = config[val_iZone]->GetExtIter();

  unsigned long iIncrement;
  unsigned long nIncrements = config[val_iZone]->GetNumberIncrements();

  bool nonlinear = (config[val_iZone]->GetGeometricConditions() == LARGE_DEFORMATIONS);  // Geometrically non-linear problems
  bool linear = (config[val_iZone]->GetGeometricConditions() == SMALL_DEFORMATIONS);  // Geometrically non-linear problems

  bool disc_adj_fem = false;
  if (config[val_iZone]->GetKind_Solver() == DISC_ADJ_FEM) disc_adj_fem = true;

  bool write_output = true;

  bool incremental_load = config[val_iZone]->GetIncrementalLoad();              // If an incremental load is applied

  ofstream ConvHist_file;

  /*--- This is to prevent problems when running a linear solver ---*/
  if (!nonlinear) incremental_load = false;

  /*--- Set the convergence monitor to false, to prevent the solver to stop in intermediate FSI subiterations ---*/
  integration[val_iZone][val_iInst][FEA_SOL]->SetConvergence(false);

  if (linear) {

    /*--- Set the value of the internal iteration ---*/

    IntIter = ExtIter;

    /*--- FEA equations ---*/

    config[val_iZone]->SetGlobalParam(FEM_ELASTICITY, RUNTIME_FEA_SYS, ExtIter);

    /*--- Run the iteration ---*/

    integration[val_iZone][val_iInst][FEA_SOL]->Structural_Iteration(geometry, solver, numerics,
        config, RUNTIME_FEA_SYS, IntIter, val_iZone, val_iInst);

  }
  /*--- If the structure is held static and the solver is nonlinear, we don't need to solve for static time, but we need to compute Mass Matrix and Integration constants ---*/
  else if (nonlinear) {

    /*--- THIS IS THE DIRECT APPROACH (NO INCREMENTAL LOAD APPLIED) ---*/

    if (!incremental_load) {

      /*--- Set the value of the internal iteration ---*/

      IntIter = 0;

      /*--- FEA equations ---*/

      config[val_iZone]->SetGlobalParam(FEM_ELASTICITY, RUNTIME_FEA_SYS, ExtIter);

      /*--- Write the convergence history headers ---*/

      if (!disc_adj_fem) output->SetConvHistory_Body(NULL, geometry, solver, config, integration, true, 0.0, val_iZone, val_iInst);

      /*--- Run the iteration ---*/

      integration[val_iZone][val_iInst][FEA_SOL]->Structural_Iteration(geometry, solver, numerics,
          config, RUNTIME_FEA_SYS, IntIter, val_iZone, val_iInst);


      /*----------------- If the solver is non-linear, we need to subiterate using a Newton-Raphson approach ----------------------*/

      for (IntIter = 1; IntIter < config[val_iZone]->GetDyn_nIntIter(); IntIter++) {

        /*--- Limits to only one structural iteration for the discrete adjoint FEM problem ---*/
        if (disc_adj_fem) break;

        /*--- Write the convergence history (first, compute Von Mises stress) ---*/
<<<<<<< HEAD
        solver_container[val_iZone][val_iInst][MESH_0][FEA_SOL]->Compute_NodalStress(geometry_container[val_iZone][val_iInst][MESH_0], numerics_container[val_iZone][val_iInst][MESH_0][FEA_SOL], config_container[val_iZone]);
        write_output = output->PrintOutput(IntIter-1, config_container[val_iZone]->GetWrt_Con_Freq_DualTime());
        if (write_output) output->SetConvHistory_Body(&ConvHist_file, geometry_container, solver_container, config_container, integration_container, false, 0.0, val_iZone, val_iInst);
=======
        solver[val_iZone][val_iInst][MESH_0][FEA_SOL]->Compute_NodalStress(geometry[val_iZone][val_iInst][MESH_0], solver[val_iZone][val_iInst][MESH_0], numerics[val_iZone][val_iInst][MESH_0][FEA_SOL], config[val_iZone]);
        write_output = output->PrintOutput(IntIter-1, config[val_iZone]->GetWrt_Con_Freq_DualTime());
        if (write_output) output->SetConvHistory_Body(&ConvHist_file, geometry, solver, config, integration, false, 0.0, val_iZone, val_iInst);
>>>>>>> b12ec3aa

        config[val_iZone]->SetIntIter(IntIter);

        integration[val_iZone][val_iInst][FEA_SOL]->Structural_Iteration(geometry, solver, numerics,
            config, RUNTIME_FEA_SYS, IntIter, val_iZone, val_iInst);

        if (integration[val_iZone][val_iInst][FEA_SOL]->GetConvergence()) break;

      }

    }
    /*--- The incremental load is only used in nonlinear cases ---*/
    else if (incremental_load) {

      /*--- Set the initial condition: store the current solution as Solution_Old ---*/

      solver[val_iZone][val_iInst][MESH_0][FEA_SOL]->SetInitialCondition(geometry[val_iZone][val_iInst], solver[val_iZone][val_iInst], config[val_iZone], ExtIter);

      /*--- The load increment is 1.0 ---*/
      loadIncrement = 1.0;
      solver[val_iZone][val_iInst][MESH_0][FEA_SOL]->SetLoad_Increment(loadIncrement);
      solver[val_iZone][val_iInst][MESH_0][FEA_SOL]->SetForceCoeff(loadIncrement);

      /*--- Set the value of the internal iteration ---*/

      IntIter = 0;

      /*--- FEA equations ---*/

      config[val_iZone]->SetGlobalParam(FEM_ELASTICITY, RUNTIME_FEA_SYS, ExtIter);

      /*--- Write the convergence history headers ---*/

      if (!disc_adj_fem) output->SetConvHistory_Body(NULL, geometry, solver, config, integration, false, 0.0, val_iZone, val_iInst);

      /*--- Run the first iteration ---*/

      integration[val_iZone][val_iInst][FEA_SOL]->Structural_Iteration(geometry, solver, numerics,
          config, RUNTIME_FEA_SYS, IntIter, val_iZone, val_iInst);


      /*--- Write the convergence history (first, compute Von Mises stress) ---*/
<<<<<<< HEAD
      solver_container[val_iZone][val_iInst][MESH_0][FEA_SOL]->Compute_NodalStress(geometry_container[val_iZone][val_iInst][MESH_0], numerics_container[val_iZone][val_iInst][MESH_0][FEA_SOL], config_container[val_iZone]);
      output->SetConvHistory_Body(&ConvHist_file, geometry_container, solver_container, config_container, integration_container, false, 0.0, val_iZone, val_iInst);
=======
      solver[val_iZone][val_iInst][MESH_0][FEA_SOL]->Compute_NodalStress(geometry[val_iZone][val_iInst][MESH_0], solver[val_iZone][val_iInst][MESH_0], numerics[val_iZone][val_iInst][MESH_0][FEA_SOL], config[val_iZone]);
      output->SetConvHistory_Body(&ConvHist_file, geometry, solver, config, integration, false, 0.0, val_iZone, val_iInst);
>>>>>>> b12ec3aa

      /*--- Run the second iteration ---*/

      IntIter = 1;

      config[val_iZone]->SetIntIter(IntIter);

      integration[val_iZone][val_iInst][FEA_SOL]->Structural_Iteration(geometry, solver, numerics,
          config, RUNTIME_FEA_SYS, IntIter, val_iZone, val_iInst);

      /*--- Write the convergence history (first, compute Von Mises stress) ---*/
<<<<<<< HEAD
      solver_container[val_iZone][val_iInst][MESH_0][FEA_SOL]->Compute_NodalStress(geometry_container[val_iZone][val_iInst][MESH_0], numerics_container[val_iZone][val_iInst][MESH_0][FEA_SOL], config_container[val_iZone]);
      output->SetConvHistory_Body(&ConvHist_file, geometry_container, solver_container, config_container, integration_container, false, 0.0, val_iZone, val_iInst);
=======
      solver[val_iZone][val_iInst][MESH_0][FEA_SOL]->Compute_NodalStress(geometry[val_iZone][val_iInst][MESH_0], solver[val_iZone][val_iInst][MESH_0], numerics[val_iZone][val_iInst][MESH_0][FEA_SOL], config[val_iZone]);
      output->SetConvHistory_Body(&ConvHist_file, geometry, solver, config, integration, false, 0.0, val_iZone, val_iInst);
>>>>>>> b12ec3aa


      bool meetCriteria;
      su2double Residual_UTOL, Residual_RTOL, Residual_ETOL;
      su2double Criteria_UTOL, Criteria_RTOL, Criteria_ETOL;

      Criteria_UTOL = config[val_iZone]->GetIncLoad_Criteria(0);
      Criteria_RTOL = config[val_iZone]->GetIncLoad_Criteria(1);
      Criteria_ETOL = config[val_iZone]->GetIncLoad_Criteria(2);

      Residual_UTOL = log10(solver[val_iZone][val_iInst][MESH_0][FEA_SOL]->GetRes_FEM(0));
      Residual_RTOL = log10(solver[val_iZone][val_iInst][MESH_0][FEA_SOL]->GetRes_FEM(1));
      Residual_ETOL = log10(solver[val_iZone][val_iInst][MESH_0][FEA_SOL]->GetRes_FEM(2));

      meetCriteria = ( ( Residual_UTOL <  Criteria_UTOL ) &&
          ( Residual_RTOL <  Criteria_RTOL ) &&
          ( Residual_ETOL <  Criteria_ETOL ) );

      /*--- If the criteria is met and the load is not "too big", do the regular calculation ---*/
      if (meetCriteria) {

        for (IntIter = 2; IntIter < config[val_iZone]->GetDyn_nIntIter(); IntIter++) {

          /*--- Write the convergence history (first, compute Von Mises stress) ---*/
<<<<<<< HEAD
          solver_container[val_iZone][val_iInst][MESH_0][FEA_SOL]->Compute_NodalStress(geometry_container[val_iZone][val_iInst][MESH_0], numerics_container[val_iZone][val_iInst][MESH_0][FEA_SOL], config_container[val_iZone]);
          output->SetConvHistory_Body(&ConvHist_file, geometry_container, solver_container, config_container, integration_container, false, 0.0, val_iZone, val_iInst);
=======
          solver[val_iZone][val_iInst][MESH_0][FEA_SOL]->Compute_NodalStress(geometry[val_iZone][val_iInst][MESH_0], solver[val_iZone][val_iInst][MESH_0], numerics[val_iZone][val_iInst][MESH_0][FEA_SOL], config[val_iZone]);
          output->SetConvHistory_Body(&ConvHist_file, geometry, solver, config, integration, false, 0.0, val_iZone, val_iInst);
>>>>>>> b12ec3aa

          config[val_iZone]->SetIntIter(IntIter);

          integration[val_iZone][val_iInst][FEA_SOL]->Structural_Iteration(geometry, solver, numerics,
              config, RUNTIME_FEA_SYS, IntIter, val_iZone, val_iInst);

          if (integration[val_iZone][val_iInst][FEA_SOL]->GetConvergence()) break;

        }

      }

      /*--- If the criteria is not met, a whole set of subiterations for the different loads must be done ---*/

      else {

        /*--- Here we have to restart the solution to the original one of the iteration ---*/
        /*--- Retrieve the Solution_Old as the current solution before subiterating ---*/

        solver[val_iZone][val_iInst][MESH_0][FEA_SOL]->ResetInitialCondition(geometry[val_iZone][val_iInst], solver[val_iZone][val_iInst], config[val_iZone], ExtIter);

        /*--- For the number of increments ---*/
        for (iIncrement = 0; iIncrement < nIncrements; iIncrement++) {

          loadIncrement = (iIncrement + 1.0) * (1.0 / nIncrements);

          /*--- Set the load increment and the initial condition, and output the parameters of UTOL, RTOL, ETOL for the previous iteration ---*/

          /*--- Set the convergence monitor to false, to force se solver to converge every subiteration ---*/
          integration[val_iZone][val_iInst][FEA_SOL]->SetConvergence(false);


          /*--- FEA equations ---*/

          config[val_iZone]->SetGlobalParam(FEM_ELASTICITY, RUNTIME_FEA_SYS, ExtIter);


          solver[val_iZone][val_iInst][MESH_0][FEA_SOL]->SetLoad_Increment(loadIncrement);

          if (rank == MASTER_NODE) {
            cout << endl;
            cout << "-- Incremental load: increment " << iIncrement + 1 << " ----------------------------------------" << endl;
          }

          /*--- Set the value of the internal iteration ---*/
          IntIter = 0;
          config[val_iZone]->SetIntIter(IntIter);

          /*--- FEA equations ---*/

          config[val_iZone]->SetGlobalParam(FEM_ELASTICITY, RUNTIME_FEA_SYS, ExtIter);

          /*--- Run the iteration ---*/

          integration[val_iZone][val_iInst][FEA_SOL]->Structural_Iteration(geometry, solver, numerics,
              config, RUNTIME_FEA_SYS, IntIter, val_iZone, val_iInst);


          /*----------------- If the solver is non-linear, we need to subiterate using a Newton-Raphson approach ----------------------*/

          for (IntIter = 1; IntIter < config[val_iZone]->GetDyn_nIntIter(); IntIter++) {

            /*--- Write the convergence history (first, compute Von Mises stress) ---*/
<<<<<<< HEAD
            solver_container[val_iZone][val_iInst][MESH_0][FEA_SOL]->Compute_NodalStress(geometry_container[val_iZone][val_iInst][MESH_0], numerics_container[val_iZone][val_iInst][MESH_0][FEA_SOL], config_container[val_iZone]);
            output->SetConvHistory_Body(&ConvHist_file, geometry_container, solver_container, config_container, integration_container, false, 0.0, val_iZone, val_iInst);
=======
            solver[val_iZone][val_iInst][MESH_0][FEA_SOL]->Compute_NodalStress(geometry[val_iZone][val_iInst][MESH_0], solver[val_iZone][val_iInst][MESH_0], numerics[val_iZone][val_iInst][MESH_0][FEA_SOL], config[val_iZone]);
            output->SetConvHistory_Body(&ConvHist_file, geometry, solver, config, integration, false, 0.0, val_iZone, val_iInst);
>>>>>>> b12ec3aa

            config[val_iZone]->SetIntIter(IntIter);

            integration[val_iZone][val_iInst][FEA_SOL]->Structural_Iteration(geometry, solver, numerics,
                config, RUNTIME_FEA_SYS, IntIter, val_iZone, val_iInst);

            if (integration[val_iZone][val_iInst][FEA_SOL]->GetConvergence()) break;

          }

          /*--- Write history for intermediate steps ---*/
          if (iIncrement < nIncrements - 1){
            /*--- Write the convergence history (first, compute Von Mises stress) ---*/
<<<<<<< HEAD
            solver_container[val_iZone][val_iInst][MESH_0][FEA_SOL]->Compute_NodalStress(geometry_container[val_iZone][val_iInst][MESH_0], numerics_container[val_iZone][val_iInst][MESH_0][FEA_SOL], config_container[val_iZone]);
            output->SetConvHistory_Body(&ConvHist_file, geometry_container, solver_container, config_container, integration_container, false, 0.0, val_iZone, val_iInst);
=======
            solver[val_iZone][val_iInst][MESH_0][FEA_SOL]->Compute_NodalStress(geometry[val_iZone][val_iInst][MESH_0], solver[val_iZone][val_iInst][MESH_0], numerics[val_iZone][val_iInst][MESH_0][FEA_SOL], config[val_iZone]);
            output->SetConvHistory_Body(&ConvHist_file, geometry, solver, config, integration, false, 0.0, val_iZone, val_iInst);
>>>>>>> b12ec3aa
          }

        }

      }

    }


  }


  /*--- Finally, we need to compute the objective function, in case that we are running a discrete adjoint solver... ---*/

  switch (config[val_iZone]->GetKind_ObjFunc()){
    case REFERENCE_GEOMETRY:
      if ((config[val_iZone]->GetDV_FEA() == YOUNG_MODULUS) || (config[val_iZone]->GetDV_FEA() == DENSITY_VAL)){
        solver[val_iZone][val_iInst][MESH_0][FEA_SOL]->Stiffness_Penalty(geometry[val_iZone][val_iInst][MESH_0],solver[val_iZone][val_iInst][MESH_0],
          numerics[val_iZone][val_iInst][MESH_0][FEA_SOL], config[val_iZone]);
      }
      solver[val_iZone][val_iInst][MESH_0][FEA_SOL]->Compute_OFRefGeom(geometry[val_iZone][val_iInst][MESH_0],solver[val_iZone][val_iInst][MESH_0], config[val_iZone]);
      break;
    case REFERENCE_NODE:
      if ((config[val_iZone]->GetDV_FEA() == YOUNG_MODULUS) || (config[val_iZone]->GetDV_FEA() == DENSITY_VAL)){
        solver[val_iZone][val_iInst][MESH_0][FEA_SOL]->Stiffness_Penalty(geometry[val_iZone][val_iInst][MESH_0],solver[val_iZone][val_iInst][MESH_0],
          numerics[val_iZone][val_iInst][MESH_0][FEA_SOL], config[val_iZone]);
      }
      solver[val_iZone][val_iInst][MESH_0][FEA_SOL]->Compute_OFRefNode(geometry[val_iZone][val_iInst][MESH_0],solver[val_iZone][val_iInst][MESH_0], config[val_iZone]);
      break;
    case VOLUME_FRACTION:
      solver[val_iZone][val_iInst][MESH_0][FEA_SOL]->Compute_OFVolFrac(geometry[val_iZone][val_iInst][MESH_0],solver[val_iZone][val_iInst][MESH_0], config[val_iZone]);
      break;
  }

}

void CFEAIteration::Update(COutput *output,
       CIntegration ****integration,
       CGeometry ****geometry,
       CSolver *****solver,
       CNumerics ******numerics,
       CConfig **config,
       CSurfaceMovement **surface_movement,
       CVolumetricMovement ***grid_movement,
       CFreeFormDefBox*** FFDBox,
       unsigned short val_iZone,
       unsigned short val_iInst) {

  su2double Physical_dt, Physical_t;
    unsigned long ExtIter = config[val_iZone]->GetExtIter();
  bool dynamic = (config[val_iZone]->GetDynamic_Analysis() == DYNAMIC);          // Dynamic problems
  bool static_fem = (config[val_iZone]->GetDynamic_Analysis() == STATIC);         // Static problems
  bool fsi = config[val_iZone]->GetFSI_Simulation();         // Fluid-Structure Interaction problems


  /*----------------- Compute averaged nodal stress and reactions ------------------------*/

<<<<<<< HEAD
  solver_container[val_iZone][val_iInst][MESH_0][FEA_SOL]->Compute_NodalStress(geometry_container[val_iZone][val_iInst][MESH_0], numerics_container[val_iZone][val_iInst][MESH_0][FEA_SOL], config_container[val_iZone]);
=======
  solver[val_iZone][val_iInst][MESH_0][FEA_SOL]->Compute_NodalStress(geometry[val_iZone][val_iInst][MESH_0], solver[val_iZone][val_iInst][MESH_0], numerics[val_iZone][val_iInst][MESH_0][FEA_SOL], config[val_iZone]);
>>>>>>> b12ec3aa

  /*----------------- Update structural solver ----------------------*/

  if (dynamic) {
    integration[val_iZone][val_iInst][FEA_SOL]->SetFEM_StructuralSolver(geometry[val_iZone][val_iInst][MESH_0], solver[val_iZone][val_iInst][MESH_0], config[val_iZone], MESH_0);
    integration[val_iZone][val_iInst][FEA_SOL]->SetConvergence(false);

      /*--- Verify convergence criteria (based on total time) ---*/

    Physical_dt = config[val_iZone]->GetDelta_DynTime();
    Physical_t  = (ExtIter+1)*Physical_dt;
    if (Physical_t >=  config[val_iZone]->GetTotal_DynTime())
      integration[val_iZone][val_iInst][FEA_SOL]->SetConvergence(true);
    } else if ( static_fem && fsi) {

    /*--- For FSI problems, output the relaxed result, which is the one transferred into the fluid domain (for restart purposes) ---*/
    switch (config[val_iZone]->GetKind_TimeIntScheme_FEA()) {
    case (NEWMARK_IMPLICIT):
        solver[val_iZone][val_iInst][MESH_0][FEA_SOL]->ImplicitNewmark_Relaxation(geometry[val_iZone][val_iInst][MESH_0], solver[val_iZone][val_iInst][MESH_0], config[val_iZone]);
    break;

    }
  }

}

void CFEAIteration::Predictor(COutput *output,
                        CIntegration ****integration,
                        CGeometry ****geometry,
                        CSolver *****solver,
                        CNumerics ******numerics,
                        CConfig **config,
                        CSurfaceMovement **surface_movement,
                        CVolumetricMovement ***grid_movement,
                        CFreeFormDefBox*** FFDBox,
                        unsigned short val_iZone,
                        unsigned short val_iInst)      {

  /*--- Predict displacements ---*/

  solver[val_iZone][val_iInst][MESH_0][FEA_SOL]->PredictStruct_Displacement(geometry[val_iZone][val_iInst], config[val_iZone],
      solver[val_iZone][val_iInst]);

  /*--- For parallel simulations we need to communicate the predicted solution before updating the fluid mesh ---*/
  
  solver[val_iZone][val_iInst][MESH_0][FEA_SOL]->InitiateComms(geometry[val_iZone][val_iInst][MESH_0], config[val_iZone], SOLUTION_PRED);
  solver[val_iZone][val_iInst][MESH_0][FEA_SOL]->CompleteComms(geometry[val_iZone][val_iInst][MESH_0], config[val_iZone], SOLUTION_PRED);

}
void CFEAIteration::Relaxation(COutput *output,
                        CIntegration ****integration,
                        CGeometry ****geometry,
                        CSolver *****solver,
                        CNumerics ******numerics,
                        CConfig **config,
                        CSurfaceMovement **surface_movement,
                        CVolumetricMovement ***grid_movement,
                        CFreeFormDefBox*** FFDBox,
                        unsigned short val_iZone,
                        unsigned short val_iInst)      {

  unsigned long OuterIter = config[val_iZone]->GetOuterIter();

  /*-------------------- Aitken's relaxation ------------------------*/

  /*------------------- Compute the coefficient ---------------------*/

  solver[val_iZone][INST_0][MESH_0][FEA_SOL]->ComputeAitken_Coefficient(geometry[val_iZone][INST_0], config[val_iZone],
      solver[val_iZone][INST_0], OuterIter);

  /*----------------- Set the relaxation parameter ------------------*/

  solver[val_iZone][INST_0][MESH_0][FEA_SOL]->SetAitken_Relaxation(geometry[val_iZone][INST_0], config[val_iZone],
      solver[val_iZone][INST_0]);

  /*----------------- Communicate the predicted solution and the old one ------------------*/

  solver[val_iZone][INST_0][MESH_0][FEA_SOL]->InitiateComms(geometry[val_iZone][INST_0][MESH_0], config[val_iZone], SOLUTION_PRED_OLD);
  solver[val_iZone][INST_0][MESH_0][FEA_SOL]->CompleteComms(geometry[val_iZone][INST_0][MESH_0], config[val_iZone], SOLUTION_PRED_OLD);

}

bool CFEAIteration::Monitor(COutput *output,
    CIntegration ****integration,
    CGeometry ****geometry,
    CSolver *****solver,
    CNumerics ******numerics,
    CConfig **config,
    CSurfaceMovement **surface_movement,
    CVolumetricMovement ***grid_movement,
    CFreeFormDefBox*** FFDBox,
    unsigned short val_iZone,
    unsigned short val_iInst)     { return false; }
void CFEAIteration::Postprocess(COutput *output,
                                          CIntegration ****integration,
                                          CGeometry ****geometry,
                                          CSolver *****solver,
                                          CNumerics ******numerics,
                                          CConfig **config,
                                          CSurfaceMovement **surface_movement,
                                          CVolumetricMovement ***grid_movement,
                                          CFreeFormDefBox*** FFDBox,
                                          unsigned short val_iZone,
                                          unsigned short val_iInst) { }

void CFEAIteration::Solve(COutput *output,
                                CIntegration ****integration,
                                CGeometry ****geometry,
                                CSolver *****solver,
                                CNumerics ******numerics,
                                CConfig **config,
                                CSurfaceMovement **surface_movement,
                                CVolumetricMovement ***grid_movement,
                                CFreeFormDefBox*** FFDBox,
                                unsigned short val_iZone,
                                unsigned short val_iInst
                                ) {

  bool multizone = config[val_iZone]->GetMultizone_Problem();

  /*------------------ Structural subiteration ----------------------*/
  Iterate(output, integration, geometry,
      solver, numerics, config,
      surface_movement, grid_movement, FFDBox, val_iZone, INST_0);

  /*--- Write the convergence history for the structure (only screen output) ---*/
  if (multizone) output->SetConvHistory_Body(NULL, geometry, solver, config, integration, false, 0.0, val_iZone, INST_0);

  /*--- Set the structural convergence to false (to make sure outer subiterations converge) ---*/
  integration[val_iZone][INST_0][FEA_SOL]->SetConvergence(false);

}

CAdjFluidIteration::CAdjFluidIteration(CConfig *config) : CIteration(config) { }
CAdjFluidIteration::~CAdjFluidIteration(void) { }
void CAdjFluidIteration::Preprocess(COutput *output,
                                       CIntegration ****integration,
                                       CGeometry ****geometry,
                                       CSolver *****solver,
                                       CNumerics ******numerics,
                                       CConfig **config,
                                       CSurfaceMovement **surface_movement,
                                       CVolumetricMovement ***grid_movement,
                                       CFreeFormDefBox*** FFDBox,
                                       unsigned short val_iZone,
                                       unsigned short val_iInst) {
  
  unsigned short iMesh;
  bool harmonic_balance = (config[ZONE_0]->GetUnsteady_Simulation() == HARMONIC_BALANCE);
  bool dynamic_mesh = config[ZONE_0]->GetGrid_Movement();
  unsigned long IntIter = 0; config[ZONE_0]->SetIntIter(IntIter);
  unsigned long ExtIter = config[ZONE_0]->GetExtIter();

  /*--- For the unsteady adjoint, load a new direct solution from a restart file. ---*/
  
  if (((dynamic_mesh && ExtIter == 0) || config[val_iZone]->GetUnsteady_Simulation()) && !harmonic_balance) {
    int Direct_Iter = SU2_TYPE::Int(config[val_iZone]->GetUnst_AdjointIter()) - SU2_TYPE::Int(ExtIter) - 1;
    if (rank == MASTER_NODE && val_iZone == ZONE_0 && config[val_iZone]->GetUnsteady_Simulation())
      cout << endl << " Loading flow solution from direct iteration " << Direct_Iter << "." << endl;
    solver[val_iZone][val_iInst][MESH_0][FLOW_SOL]->LoadRestart(geometry[val_iZone][val_iInst], solver[val_iZone][val_iInst], config[val_iZone], Direct_Iter, true);
  }
  
  /*--- Continuous adjoint Euler, Navier-Stokes or Reynolds-averaged Navier-Stokes (RANS) equations ---*/
  
  if ((ExtIter == 0) || config[val_iZone]->GetUnsteady_Simulation()) {
    
    if (config[val_iZone]->GetKind_Solver() == ADJ_EULER)
      config[val_iZone]->SetGlobalParam(ADJ_EULER, RUNTIME_FLOW_SYS, ExtIter);
    if (config[val_iZone]->GetKind_Solver() == ADJ_NAVIER_STOKES)
      config[val_iZone]->SetGlobalParam(ADJ_NAVIER_STOKES, RUNTIME_FLOW_SYS, ExtIter);
    if (config[val_iZone]->GetKind_Solver() == ADJ_RANS)
      config[val_iZone]->SetGlobalParam(ADJ_RANS, RUNTIME_FLOW_SYS, ExtIter);
    
    /*--- Solve the Euler, Navier-Stokes or Reynolds-averaged Navier-Stokes (RANS) equations (one iteration) ---*/
    
    if (rank == MASTER_NODE && val_iZone == ZONE_0)
      cout << "Begin direct solver to store flow data (single iteration)." << endl;
    
    if (rank == MASTER_NODE && val_iZone == ZONE_0)
      cout << "Compute residuals to check the convergence of the direct problem." << endl;
    
    integration[val_iZone][val_iInst][FLOW_SOL]->MultiGrid_Iteration(geometry, solver, numerics,
                                                                    config, RUNTIME_FLOW_SYS, 0, val_iZone, val_iInst);
    
    if (config[val_iZone]->GetKind_Solver() == ADJ_RANS) {
      
      /*--- Solve the turbulence model ---*/
      
      config[val_iZone]->SetGlobalParam(ADJ_RANS, RUNTIME_TURB_SYS, ExtIter);
      integration[val_iZone][val_iInst][TURB_SOL]->SingleGrid_Iteration(geometry, solver, numerics,
                                                                       config, RUNTIME_TURB_SYS, IntIter, val_iZone, val_iInst);
      
      /*--- Solve transition model ---*/
      
      if (config[val_iZone]->GetKind_Trans_Model() == LM) {
        config[val_iZone]->SetGlobalParam(RANS, RUNTIME_TRANS_SYS, ExtIter);
        integration[val_iZone][val_iInst][TRANS_SOL]->SingleGrid_Iteration(geometry, solver, numerics,
                                                                          config, RUNTIME_TRANS_SYS, IntIter, val_iZone, val_iInst);
      }
      
    }
    
    /*--- Output the residual (visualization purpouses to identify if
     the direct solution is converged)---*/
    if (rank == MASTER_NODE && val_iZone == ZONE_0)
      cout << "log10[Maximum residual]: " << log10(solver[val_iZone][val_iInst][MESH_0][FLOW_SOL]->GetRes_Max(0))
      <<", located at point "<< solver[val_iZone][val_iInst][MESH_0][FLOW_SOL]->GetPoint_Max(0) << "." << endl;
    
    /*--- Compute gradients of the flow variables, this is necessary for sensitivity computation,
     note that in the direct Euler problem we are not computing the gradients of the primitive variables ---*/
    
    if (config[val_iZone]->GetKind_Gradient_Method() == GREEN_GAUSS)
      solver[val_iZone][val_iInst][MESH_0][FLOW_SOL]->SetPrimitive_Gradient_GG(geometry[val_iZone][val_iInst][MESH_0], config[val_iZone]);
    if (config[val_iZone]->GetKind_Gradient_Method() == WEIGHTED_LEAST_SQUARES)
      solver[val_iZone][val_iInst][MESH_0][FLOW_SOL]->SetPrimitive_Gradient_LS(geometry[val_iZone][val_iInst][MESH_0], config[val_iZone]);
    
    /*--- Set contribution from cost function for boundary conditions ---*/
    
    for (iMesh = 0; iMesh <= config[val_iZone]->GetnMGLevels(); iMesh++) {
      
      /*--- Set the value of the non-dimensional coefficients in the coarse levels, using the fine level solution ---*/
      
      solver[val_iZone][val_iInst][iMesh][FLOW_SOL]->SetTotal_CD(solver[val_iZone][val_iInst][MESH_0][FLOW_SOL]->GetTotal_CD());
      solver[val_iZone][val_iInst][iMesh][FLOW_SOL]->SetTotal_CL(solver[val_iZone][val_iInst][MESH_0][FLOW_SOL]->GetTotal_CL());
      solver[val_iZone][val_iInst][iMesh][FLOW_SOL]->SetTotal_CT(solver[val_iZone][val_iInst][MESH_0][FLOW_SOL]->GetTotal_CT());
      solver[val_iZone][val_iInst][iMesh][FLOW_SOL]->SetTotal_CQ(solver[val_iZone][val_iInst][MESH_0][FLOW_SOL]->GetTotal_CQ());
      
      /*--- Compute the adjoint boundary condition on Euler walls ---*/
      
      solver[val_iZone][val_iInst][iMesh][ADJFLOW_SOL]->SetForceProj_Vector(geometry[val_iZone][val_iInst][iMesh], solver[val_iZone][val_iInst][iMesh], config[val_iZone]);
      
      /*--- Set the internal boundary condition on nearfield surfaces ---*/
      
      if ((config[val_iZone]->GetKind_ObjFunc() == EQUIVALENT_AREA) ||
          (config[val_iZone]->GetKind_ObjFunc() == NEARFIELD_PRESSURE))
        solver[val_iZone][val_iInst][iMesh][ADJFLOW_SOL]->SetIntBoundary_Jump(geometry[val_iZone][val_iInst][iMesh], solver[val_iZone][val_iInst][iMesh], config[val_iZone]);
      
    }
    
    if (rank == MASTER_NODE && val_iZone == ZONE_0)
      cout << "End direct solver, begin adjoint problem." << endl;
    
  }
  
}
void CAdjFluidIteration::Iterate(COutput *output,
                                    CIntegration ****integration,
                                    CGeometry ****geometry,
                                    CSolver *****solver,
                                    CNumerics ******numerics,
                                    CConfig **config,
                                    CSurfaceMovement **surface_movement,
                                    CVolumetricMovement ***grid_movement,
                                    CFreeFormDefBox*** FFDBox,
                                    unsigned short val_iZone,
                                    unsigned short val_iInst) {
  
  unsigned long IntIter = 0; config[ZONE_0]->SetIntIter(IntIter);
  unsigned long ExtIter = config[ZONE_0]->GetExtIter();
  bool unsteady = (config[val_iZone]->GetUnsteady_Simulation() == DT_STEPPING_1ST) || (config[val_iZone]->GetUnsteady_Simulation() == DT_STEPPING_2ND);
  
  /*--- Set the value of the internal iteration ---*/
  
  ExtIter = config[val_iZone]->GetExtIter();
  
  /* --- Setting up iteration values depending on if this is a 
  steady or an unsteady simulaiton */

  if ( !unsteady ) 
    IntIter = ExtIter;
  else
    IntIter = config[val_iZone]->GetIntIter();
    
    
  switch( config[val_iZone]->GetKind_Solver() ) {

  case ADJ_EULER:
    config[val_iZone]->SetGlobalParam(ADJ_EULER, RUNTIME_ADJFLOW_SYS, ExtIter); break;

  case ADJ_NAVIER_STOKES:
    config[val_iZone]->SetGlobalParam(ADJ_NAVIER_STOKES, RUNTIME_ADJFLOW_SYS, ExtIter); break;

  case ADJ_RANS:
    config[val_iZone]->SetGlobalParam(ADJ_RANS, RUNTIME_ADJFLOW_SYS, ExtIter); break;          
  }
    
  /*--- Iteration of the flow adjoint problem ---*/
  
  integration[val_iZone][val_iInst][ADJFLOW_SOL]->MultiGrid_Iteration(geometry, solver, numerics,
                                                                     config, RUNTIME_ADJFLOW_SYS, IntIter, val_iZone, val_iInst);
  
  /*--- Iteration of the turbulence model adjoint ---*/
  
  if ((config[val_iZone]->GetKind_Solver() == ADJ_RANS) && (!config[val_iZone]->GetFrozen_Visc_Cont())) {
    
    /*--- Adjoint turbulence model solution ---*/
    
    config[val_iZone]->SetGlobalParam(ADJ_RANS, RUNTIME_ADJTURB_SYS, ExtIter);
    integration[val_iZone][val_iInst][ADJTURB_SOL]->SingleGrid_Iteration(geometry, solver, numerics,
                                                                        config, RUNTIME_ADJTURB_SYS, IntIter, val_iZone, val_iInst);
    
  }
  
}
void CAdjFluidIteration::Update(COutput *output,
                                   CIntegration ****integration,
                                   CGeometry ****geometry,
                                   CSolver *****solver,
                                   CNumerics ******numerics,
                                   CConfig **config,
                                   CSurfaceMovement **surface_movement,
                                   CVolumetricMovement ***grid_movement,
                                   CFreeFormDefBox*** FFDBox,
                                   unsigned short val_iZone,
                                   unsigned short val_iInst)      {
  
  su2double Physical_dt, Physical_t;
  unsigned short iMesh;
  unsigned long ExtIter = config[ZONE_0]->GetExtIter();
  
  /*--- Dual time stepping strategy ---*/
  
  if ((config[val_iZone]->GetUnsteady_Simulation() == DT_STEPPING_1ST) ||
      (config[val_iZone]->GetUnsteady_Simulation() == DT_STEPPING_2ND)) {
    
    /*--- Update dual time solver ---*/
    
    for (iMesh = 0; iMesh <= config[val_iZone]->GetnMGLevels(); iMesh++) {
      integration[val_iZone][val_iInst][ADJFLOW_SOL]->SetDualTime_Solver(geometry[val_iZone][val_iInst][iMesh], solver[val_iZone][val_iInst][iMesh][ADJFLOW_SOL], config[val_iZone], iMesh);
      integration[val_iZone][val_iInst][ADJFLOW_SOL]->SetConvergence(false);
    }
    
    Physical_dt = config[val_iZone]->GetDelta_UnstTime(); Physical_t  = (ExtIter+1)*Physical_dt;
    if (Physical_t >=  config[val_iZone]->GetTotal_UnstTime()) integration[val_iZone][val_iInst][ADJFLOW_SOL]->SetConvergence(true);
    
  }
}

bool CAdjFluidIteration::Monitor(COutput *output,
    CIntegration ****integration,
    CGeometry ****geometry,
    CSolver *****solver,
    CNumerics ******numerics,
    CConfig **config,
    CSurfaceMovement **surface_movement,
    CVolumetricMovement ***grid_movement,
    CFreeFormDefBox*** FFDBox,
    unsigned short val_iZone,
    unsigned short val_iInst)     { return false; }
void CAdjFluidIteration::Postprocess(COutput *output,
                                     CIntegration ****integration,
                                     CGeometry ****geometry,
                                     CSolver *****solver,
                                     CNumerics ******numerics,
                                     CConfig **config,
                                     CSurfaceMovement **surface_movement,
                                     CVolumetricMovement ***grid_movement,
                                     CFreeFormDefBox*** FFDBox,
                                     unsigned short val_iZone,
                                     unsigned short val_iInst) { }

CDiscAdjFluidIteration::CDiscAdjFluidIteration(CConfig *config) : CIteration(config) {
  
  turbulent = ( config->GetKind_Solver() == DISC_ADJ_RANS);
  
}

CDiscAdjFluidIteration::~CDiscAdjFluidIteration(void) { }

void CDiscAdjFluidIteration::Preprocess(COutput *output,
                                           CIntegration ****integration,
                                           CGeometry ****geometry,
                                           CSolver *****solver,
                                           CNumerics ******numerics,
                                           CConfig **config,
                                           CSurfaceMovement **surface_movement,
                                           CVolumetricMovement ***grid_movement,
                                           CFreeFormDefBox*** FFDBox,
                                           unsigned short val_iZone,
                                           unsigned short val_iInst) {

#ifndef HAVE_MPI
  StartTime = su2double(clock())/su2double(CLOCKS_PER_SEC);
#else
  StartTime = MPI_Wtime();
#endif

  unsigned long IntIter = 0, iPoint;
  config[ZONE_0]->SetIntIter(IntIter);
  unsigned short ExtIter = config[val_iZone]->GetExtIter();
  bool dual_time_1st = (config[val_iZone]->GetUnsteady_Simulation() == DT_STEPPING_1ST);
  bool dual_time_2nd = (config[val_iZone]->GetUnsteady_Simulation() == DT_STEPPING_2ND);
  bool dual_time = (dual_time_1st || dual_time_2nd);
  unsigned short iMesh;
  int Direct_Iter;
  bool heat = config[val_iZone]->GetWeakly_Coupled_Heat();

  /*--- Read the target pressure for inverse design. ---------------------------------------------*/
  if (config[val_iZone]->GetInvDesign_Cp() == YES)
    output->SetCp_InverseDesign(solver[val_iZone][val_iInst][MESH_0][FLOW_SOL], geometry[val_iZone][val_iInst][MESH_0], config[val_iZone], ExtIter);

  /*--- Read the target heat flux ----------------------------------------------------------------*/
  if (config[ZONE_0]->GetInvDesign_HeatFlux() == YES)
    output->SetHeatFlux_InverseDesign(solver[val_iZone][val_iInst][MESH_0][FLOW_SOL], geometry[val_iZone][val_iInst][MESH_0], config[val_iZone], ExtIter);

  /*--- For the unsteady adjoint, load direct solutions from restart files. ---*/

  if (config[val_iZone]->GetUnsteady_Simulation()) {

    Direct_Iter = SU2_TYPE::Int(config[val_iZone]->GetUnst_AdjointIter()) - SU2_TYPE::Int(ExtIter) - 2;

    /*--- For dual-time stepping we want to load the already converged solution at timestep n ---*/

    if (dual_time) {
      Direct_Iter += 1;
    }

    if (ExtIter == 0){

      if (dual_time_2nd) {

        /*--- Load solution at timestep n-2 ---*/

        LoadUnsteady_Solution(geometry, solver,config, val_iZone, val_iInst, Direct_Iter-2);

        /*--- Push solution back to correct array ---*/

        for (iMesh=0; iMesh<=config[val_iZone]->GetnMGLevels();iMesh++) {
          for(iPoint=0; iPoint<geometry[val_iZone][val_iInst][iMesh]->GetnPoint();iPoint++) {
            solver[val_iZone][val_iInst][iMesh][FLOW_SOL]->node[iPoint]->Set_Solution_time_n();
            solver[val_iZone][val_iInst][iMesh][FLOW_SOL]->node[iPoint]->Set_Solution_time_n1();
            if (turbulent) {
              solver[val_iZone][val_iInst][iMesh][TURB_SOL]->node[iPoint]->Set_Solution_time_n();
              solver[val_iZone][val_iInst][iMesh][TURB_SOL]->node[iPoint]->Set_Solution_time_n1();
            }
            if (heat) {
              solver[val_iZone][val_iInst][iMesh][HEAT_SOL]->node[iPoint]->Set_Solution_time_n();
              solver[val_iZone][val_iInst][iMesh][HEAT_SOL]->node[iPoint]->Set_Solution_time_n1();
            }
          }
        }
      }
      if (dual_time) {

        /*--- Load solution at timestep n-1 ---*/

        LoadUnsteady_Solution(geometry, solver,config, val_iZone, val_iInst, Direct_Iter-1);

        /*--- Push solution back to correct array ---*/

        for (iMesh=0; iMesh<=config[val_iZone]->GetnMGLevels();iMesh++) {
          for(iPoint=0; iPoint<geometry[val_iZone][val_iInst][iMesh]->GetnPoint();iPoint++) {
            solver[val_iZone][val_iInst][iMesh][FLOW_SOL]->node[iPoint]->Set_Solution_time_n();
            if (turbulent) {
              solver[val_iZone][val_iInst][iMesh][TURB_SOL]->node[iPoint]->Set_Solution_time_n();
            }
            if (heat) {
              solver[val_iZone][val_iInst][iMesh][HEAT_SOL]->node[iPoint]->Set_Solution_time_n();
            }
          }
        }
      }

      /*--- Load solution timestep n ---*/

      LoadUnsteady_Solution(geometry, solver,config, val_iInst, val_iZone, Direct_Iter);

    }


    if ((ExtIter > 0) && dual_time){

      /*--- Load solution timestep n-1 | n-2 for DualTimestepping 1st | 2nd order ---*/
      if (dual_time_1st){
        LoadUnsteady_Solution(geometry, solver,config, val_iInst, val_iZone, Direct_Iter - 1);
      } else {
        LoadUnsteady_Solution(geometry, solver,config, val_iInst, val_iZone, Direct_Iter - 2);
      }
  

      /*--- Temporarily store the loaded solution in the Solution_Old array ---*/

      for (iMesh=0; iMesh<=config[val_iZone]->GetnMGLevels();iMesh++) {
        for(iPoint=0; iPoint<geometry[val_iZone][val_iInst][iMesh]->GetnPoint();iPoint++) {
           solver[val_iZone][val_iInst][iMesh][FLOW_SOL]->node[iPoint]->Set_OldSolution();
           if (turbulent){
             solver[val_iZone][val_iInst][iMesh][TURB_SOL]->node[iPoint]->Set_OldSolution();
           }
           if (heat){
             solver[val_iZone][val_iInst][iMesh][HEAT_SOL]->node[iPoint]->Set_OldSolution();
           }
        }
      }

      /*--- Set Solution at timestep n to solution at n-1 ---*/

      for (iMesh=0; iMesh<=config[val_iZone]->GetnMGLevels();iMesh++) {
        for(iPoint=0; iPoint<geometry[val_iZone][val_iInst][iMesh]->GetnPoint();iPoint++) {
          solver[val_iZone][val_iInst][iMesh][FLOW_SOL]->node[iPoint]->SetSolution(solver[val_iZone][val_iInst][iMesh][FLOW_SOL]->node[iPoint]->GetSolution_time_n());
          if (turbulent) {
            solver[val_iZone][val_iInst][iMesh][TURB_SOL]->node[iPoint]->SetSolution(solver[val_iZone][val_iInst][iMesh][TURB_SOL]->node[iPoint]->GetSolution_time_n());
          }
          if (heat) {
            solver[val_iZone][val_iInst][iMesh][HEAT_SOL]->node[iPoint]->SetSolution(solver[val_iZone][val_iInst][iMesh][HEAT_SOL]->node[iPoint]->GetSolution_time_n());
          }
        }
      }
      if (dual_time_1st){
      /*--- Set Solution at timestep n-1 to the previously loaded solution ---*/
        for (iMesh=0; iMesh<=config[val_iZone]->GetnMGLevels();iMesh++) {
          for(iPoint=0; iPoint<geometry[val_iZone][val_iInst][iMesh]->GetnPoint();iPoint++) {
            solver[val_iZone][val_iInst][iMesh][FLOW_SOL]->node[iPoint]->Set_Solution_time_n(solver[val_iZone][val_iInst][iMesh][FLOW_SOL]->node[iPoint]->GetSolution_Old());
            if (turbulent) {
              solver[val_iZone][val_iInst][iMesh][TURB_SOL]->node[iPoint]->Set_Solution_time_n(solver[val_iZone][val_iInst][iMesh][TURB_SOL]->node[iPoint]->GetSolution_Old());
            }
            if (heat) {
              solver[val_iZone][val_iInst][iMesh][HEAT_SOL]->node[iPoint]->Set_Solution_time_n(solver[val_iZone][val_iInst][iMesh][HEAT_SOL]->node[iPoint]->GetSolution_Old());
            }
          }
        }
      }
      if (dual_time_2nd){
        /*--- Set Solution at timestep n-1 to solution at n-2 ---*/
        for (iMesh=0; iMesh<=config[val_iZone]->GetnMGLevels();iMesh++) {
          for(iPoint=0; iPoint<geometry[val_iZone][val_iInst][iMesh]->GetnPoint();iPoint++) {
            solver[val_iZone][val_iInst][iMesh][FLOW_SOL]->node[iPoint]->Set_Solution_time_n(solver[val_iZone][val_iInst][iMesh][FLOW_SOL]->node[iPoint]->GetSolution_time_n1());
            if (turbulent) {
              solver[val_iZone][val_iInst][iMesh][TURB_SOL]->node[iPoint]->Set_Solution_time_n(solver[val_iZone][val_iInst][iMesh][TURB_SOL]->node[iPoint]->GetSolution_time_n1());
            }
            if (heat) {
              solver[val_iZone][val_iInst][iMesh][HEAT_SOL]->node[iPoint]->Set_Solution_time_n(solver[val_iZone][val_iInst][iMesh][HEAT_SOL]->node[iPoint]->GetSolution_time_n1());
            }
          }
        }
        /*--- Set Solution at timestep n-2 to the previously loaded solution ---*/
        for (iMesh=0; iMesh<=config[val_iZone]->GetnMGLevels();iMesh++) {
          for(iPoint=0; iPoint<geometry[val_iZone][val_iInst][iMesh]->GetnPoint();iPoint++) {
            solver[val_iZone][val_iInst][iMesh][FLOW_SOL]->node[iPoint]->Set_Solution_time_n1(solver[val_iZone][val_iInst][iMesh][FLOW_SOL]->node[iPoint]->GetSolution_Old());
            if (turbulent) {
              solver[val_iZone][val_iInst][iMesh][TURB_SOL]->node[iPoint]->Set_Solution_time_n1(solver[val_iZone][val_iInst][iMesh][TURB_SOL]->node[iPoint]->GetSolution_Old());
            }
            if (heat) {
              solver[val_iZone][val_iInst][iMesh][HEAT_SOL]->node[iPoint]->Set_Solution_time_n1(solver[val_iZone][val_iInst][iMesh][HEAT_SOL]->node[iPoint]->GetSolution_Old());
            }
          }
        }
      }
    }
  }

  /*--- Store flow solution also in the adjoint solver in order to be able to reset it later ---*/

  if (ExtIter == 0 || dual_time) {
    for (iMesh=0; iMesh<=config[val_iZone]->GetnMGLevels();iMesh++) {
      for (iPoint = 0; iPoint < geometry[val_iZone][val_iInst][iMesh]->GetnPoint(); iPoint++) {
        solver[val_iZone][val_iInst][iMesh][ADJFLOW_SOL]->node[iPoint]->SetSolution_Direct(solver[val_iZone][val_iInst][iMesh][FLOW_SOL]->node[iPoint]->GetSolution());
      }
    }
    if (turbulent && !config[val_iZone]->GetFrozen_Visc_Disc()) {
      for (iPoint = 0; iPoint < geometry[val_iZone][val_iInst][MESH_0]->GetnPoint(); iPoint++) {
        solver[val_iZone][val_iInst][MESH_0][ADJTURB_SOL]->node[iPoint]->SetSolution_Direct(solver[val_iZone][val_iInst][MESH_0][TURB_SOL]->node[iPoint]->GetSolution());
      }
    }
    if (heat) {
      for (iPoint = 0; iPoint < geometry[val_iZone][val_iInst][MESH_0]->GetnPoint(); iPoint++) {
        solver[val_iZone][val_iInst][MESH_0][ADJHEAT_SOL]->node[iPoint]->SetSolution_Direct(solver[val_iZone][val_iInst][MESH_0][HEAT_SOL]->node[iPoint]->GetSolution());
      }
    }
  }

  solver[val_iZone][val_iInst][MESH_0][ADJFLOW_SOL]->Preprocessing(geometry[val_iZone][val_iInst][MESH_0], solver[val_iZone][val_iInst][MESH_0],  config[val_iZone] , MESH_0, 0, RUNTIME_ADJFLOW_SYS, false);
  if (turbulent && !config[val_iZone]->GetFrozen_Visc_Disc()){
    solver[val_iZone][val_iInst][MESH_0][ADJTURB_SOL]->Preprocessing(geometry[val_iZone][val_iInst][MESH_0], solver[val_iZone][val_iInst][MESH_0],  config[val_iZone] , MESH_0, 0, RUNTIME_ADJTURB_SYS, false);
  }
  if (heat) {
    solver[val_iZone][val_iInst][MESH_0][ADJHEAT_SOL]->Preprocessing(geometry[val_iZone][val_iInst][MESH_0], solver[val_iZone][val_iInst][MESH_0],  config[val_iZone] , MESH_0, 0, RUNTIME_ADJHEAT_SYS, false);
  }
}



void CDiscAdjFluidIteration::LoadUnsteady_Solution(CGeometry ****geometry,
                                           CSolver *****solver,
                                           CConfig **config,
                                           unsigned short val_iZone,
                                           unsigned short val_iInst, 
                                           int val_DirectIter) {
  unsigned short iMesh;
  bool heat = config[val_iZone]->GetWeakly_Coupled_Heat();

  if (val_DirectIter >= 0) {
    if (rank == MASTER_NODE && val_iZone == ZONE_0)
      cout << " Loading flow solution from direct iteration " << val_DirectIter  << "." << endl;
    solver[val_iZone][val_iInst][MESH_0][FLOW_SOL]->LoadRestart(geometry[val_iZone][val_iInst], solver[val_iZone][val_iInst], config[val_iZone], val_DirectIter, true);
    if (turbulent) {
      solver[val_iZone][val_iInst][MESH_0][TURB_SOL]->LoadRestart(geometry[val_iZone][val_iInst], solver[val_iZone][val_iInst], config[val_iZone], val_DirectIter, false);
    }
    if (heat) {
      solver[val_iZone][val_iInst][MESH_0][HEAT_SOL]->LoadRestart(geometry[val_iZone][val_iInst], solver[val_iZone][val_iInst], config[val_iZone], val_DirectIter, false);
    }
  } else {
    /*--- If there is no solution file we set the freestream condition ---*/
    if (rank == MASTER_NODE && val_iZone == ZONE_0)
      cout << " Setting freestream conditions at direct iteration " << val_DirectIter << "." << endl;
    for (iMesh=0; iMesh<=config[val_iZone]->GetnMGLevels();iMesh++) {
      solver[val_iZone][val_iInst][iMesh][FLOW_SOL]->SetFreeStream_Solution(config[val_iZone]);
      solver[val_iZone][val_iInst][iMesh][FLOW_SOL]->Preprocessing(geometry[val_iZone][val_iInst][iMesh],solver[val_iZone][val_iInst][iMesh], config[val_iZone], iMesh, val_DirectIter, RUNTIME_FLOW_SYS, false);
      if (turbulent) {
        solver[val_iZone][val_iInst][iMesh][TURB_SOL]->SetFreeStream_Solution(config[val_iZone]);
        solver[val_iZone][val_iInst][iMesh][TURB_SOL]->Postprocessing(geometry[val_iZone][val_iInst][iMesh],solver[val_iZone][val_iInst][iMesh], config[val_iZone], iMesh);
      }
      if (heat) {
        solver[val_iZone][val_iInst][iMesh][HEAT_SOL]->SetFreeStream_Solution(config[val_iZone]);
        solver[val_iZone][val_iInst][iMesh][HEAT_SOL]->Postprocessing(geometry[val_iZone][val_iInst][iMesh],solver[val_iZone][val_iInst][iMesh], config[val_iZone], iMesh);
      }
    }
  }
}


void CDiscAdjFluidIteration::Iterate(COutput *output,
                                        CIntegration ****integration,
                                        CGeometry ****geometry,
                                        CSolver *****solver,
                                        CNumerics ******numerics,
                                        CConfig **config,
                                        CSurfaceMovement **surface_movement,
                                        CVolumetricMovement ***volume_grid_movement,
                                        CFreeFormDefBox*** FFDBox,
                                        unsigned short val_iZone,
                                        unsigned short val_iInst) {
  
  unsigned long ExtIter = config[val_iZone]->GetExtIter();
  unsigned short Kind_Solver = config[val_iZone]->GetKind_Solver();
  unsigned long IntIter = 0;
  bool unsteady = config[val_iZone]->GetUnsteady_Simulation() != STEADY;
  bool frozen_visc = config[val_iZone]->GetFrozen_Visc_Disc();
  bool heat = config[val_iZone]->GetWeakly_Coupled_Heat();

  if (!unsteady)
    IntIter = ExtIter;
  else {
    IntIter = config[val_iZone]->GetIntIter();
  }

  /*--- Extract the adjoints of the conservative input variables and store them for the next iteration ---*/

  if ((Kind_Solver == DISC_ADJ_NAVIER_STOKES) || (Kind_Solver == DISC_ADJ_RANS) || (Kind_Solver == DISC_ADJ_EULER)) {

    solver[val_iZone][val_iInst][MESH_0][ADJFLOW_SOL]->ExtractAdjoint_Solution(geometry[val_iZone][val_iInst][MESH_0], config[val_iZone]);

    solver[val_iZone][val_iInst][MESH_0][ADJFLOW_SOL]->ExtractAdjoint_Variables(geometry[val_iZone][val_iInst][MESH_0], config[val_iZone]);

    /*--- Set the convergence criteria (only residual possible) ---*/

    integration[val_iZone][val_iInst][ADJFLOW_SOL]->Convergence_Monitoring(geometry[val_iZone][val_iInst][MESH_0], config[val_iZone],
                                                                          IntIter, log10(solver[val_iZone][val_iInst][MESH_0][ADJFLOW_SOL]->GetRes_RMS(0)), MESH_0);

    }
  if (turbulent && !frozen_visc) {

    solver[val_iZone][val_iInst][MESH_0][ADJTURB_SOL]->ExtractAdjoint_Solution(geometry[val_iZone][val_iInst][MESH_0],
                                                                              config[val_iZone]);
  }
  if (heat) {

    solver[val_iZone][val_iInst][MESH_0][ADJHEAT_SOL]->ExtractAdjoint_Solution(geometry[val_iZone][val_iInst][MESH_0],
                                                                              config[val_iZone]);
  }
}
  
    
void CDiscAdjFluidIteration::InitializeAdjoint(CSolver *****solver, CGeometry ****geometry, CConfig **config, unsigned short iZone, unsigned short iInst){

<<<<<<< HEAD
  unsigned short Kind_Solver = config_container[iZone]->GetKind_Solver();
  bool frozen_visc = config_container[iZone]->GetFrozen_Visc_Disc();
  bool heat = config_container[iZone]->GetWeakly_Coupled_Heat();
  bool interface_boundary = (config_container[iZone]->GetnMarker_Interface() > 0);
=======
  unsigned short Kind_Solver = config[iZone]->GetKind_Solver();
  bool frozen_visc = config[iZone]->GetFrozen_Visc_Disc();
  bool heat = config[iZone]->GetWeakly_Coupled_Heat();
>>>>>>> b12ec3aa

  /*--- Initialize the adjoint of the objective function (typically with 1.0) ---*/
  
  solver[iZone][iInst][MESH_0][ADJFLOW_SOL]->SetAdj_ObjFunc(geometry[iZone][iInst][MESH_0], config[iZone]);

  /*--- Initialize the adjoints the conservative variables ---*/

  if ((Kind_Solver == DISC_ADJ_NAVIER_STOKES) || (Kind_Solver == DISC_ADJ_RANS) || (Kind_Solver == DISC_ADJ_EULER)) {

    solver[iZone][iInst][MESH_0][ADJFLOW_SOL]->SetAdjoint_Output(geometry[iZone][iInst][MESH_0],
                                                                  config[iZone]);
  }

  if (turbulent && !frozen_visc) {
    solver[iZone][iInst][MESH_0][ADJTURB_SOL]->SetAdjoint_Output(geometry[iZone][iInst][MESH_0],
        config[iZone]);
  }

  if (heat) {
    solver[iZone][iInst][MESH_0][ADJHEAT_SOL]->SetAdjoint_Output(geometry[iZone][iInst][MESH_0],
        config[iZone]);
  }
  if (interface_boundary){
    solver_container[iZone][iInst][MESH_0][FLOW_SOL]->
        SetVertexTractionsAdjoint(geometry_container[iZone][iInst][MESH_0], config_container[iZone]);
  }

}


void CDiscAdjFluidIteration::RegisterInput(CSolver *****solver, CGeometry ****geometry, CConfig **config, unsigned short iZone, unsigned short iInst, unsigned short kind_recording){

  unsigned short Kind_Solver = config[iZone]->GetKind_Solver();
  bool frozen_visc = config[iZone]->GetFrozen_Visc_Disc();
  bool heat = config[iZone]->GetWeakly_Coupled_Heat();

  if (kind_recording == FLOW_CONS_VARS || kind_recording == COMBINED){
    
    /*--- Register flow and turbulent variables as input ---*/
    
    if ((Kind_Solver == DISC_ADJ_NAVIER_STOKES) || (Kind_Solver == DISC_ADJ_RANS) || (Kind_Solver == DISC_ADJ_EULER)) {

      solver[iZone][iInst][MESH_0][ADJFLOW_SOL]->RegisterSolution(geometry[iZone][iInst][MESH_0], config[iZone]);

      solver[iZone][iInst][MESH_0][ADJFLOW_SOL]->RegisterVariables(geometry[iZone][iInst][MESH_0], config[iZone]);
    }
    
    if (turbulent && !frozen_visc) {
      solver[iZone][iInst][MESH_0][ADJTURB_SOL]->RegisterSolution(geometry[iZone][iInst][MESH_0], config[iZone]);
    }
    if (heat) {
      solver[iZone][iInst][MESH_0][ADJHEAT_SOL]->RegisterSolution(geometry[iZone][iInst][MESH_0], config[iZone]);
    }
  }
  if (kind_recording == MESH_COORDS){
    
    /*--- Register node coordinates as input ---*/
    
    geometry[iZone][iInst][MESH_0]->RegisterCoordinates(config[iZone]);
    
  }

  if (kind_recording == FLOW_CROSS_TERM){

    /*--- Register flow and turbulent variables as input ---*/

    solver[iZone][iInst][MESH_0][ADJFLOW_SOL]->RegisterSolution(geometry[iZone][iInst][MESH_0], config[iZone]);

    if (turbulent && !frozen_visc){
      solver[iZone][iInst][MESH_0][ADJTURB_SOL]->RegisterSolution(geometry[iZone][iInst][MESH_0], config[iZone]);
    }
  }

  if (kind_recording == GEOMETRY_CROSS_TERM){

    /*--- Register node coordinates as input ---*/

    geometry[iZone][iInst][MESH_0]->RegisterCoordinates(config[iZone]);

  }

  /*--- Register the variables of the mesh deformation ---*/
  if (kind_recording == MESH_DEFORM){

    /*--- Undeformed mesh coordinates ---*/
    solver_container[iZone][iInst][MESH_0][ADJMESH_SOL]->RegisterSolution(geometry_container[iZone][iInst][MESH_0], config_container[iZone]);

    /*--- Boundary displacements ---*/
    solver_container[iZone][iInst][MESH_0][ADJMESH_SOL]->RegisterVariables(geometry_container[iZone][iInst][MESH_0], config_container[iZone]);

  }

}

void CDiscAdjFluidIteration::SetRecording(CSolver *****solver,
                                          CGeometry ****geometry,
                                          CConfig **config,
                                          unsigned short val_iZone,
                                          unsigned short val_iInst,
                                          unsigned short kind_recording) {

  unsigned short iMesh;

  /*--- Prepare for recording by resetting the solution to the initial converged solution ---*/

  solver[val_iZone][val_iInst][MESH_0][ADJFEA_SOL]->SetRecording(geometry[val_iZone][val_iInst][MESH_0], config[val_iZone]);

  for (iMesh = 0; iMesh <= config[val_iZone]->GetnMGLevels(); iMesh++){
    solver[val_iZone][val_iInst][iMesh][ADJFLOW_SOL]->SetRecording(geometry[val_iZone][val_iInst][iMesh], config[val_iZone]);
  }
  if (config[val_iZone]->GetKind_Solver() == DISC_ADJ_RANS && !config[val_iZone]->GetFrozen_Visc_Disc()) {
    solver[val_iZone][val_iInst][MESH_0][ADJTURB_SOL]->SetRecording(geometry[val_iZone][val_iInst][MESH_0], config[val_iZone]);
  }
  if (config[val_iZone]->GetWeakly_Coupled_Heat()) {
    solver[val_iZone][val_iInst][MESH_0][ADJHEAT_SOL]->SetRecording(geometry[val_iZone][val_iInst][MESH_0], config[val_iZone]);
  }


}

void CDiscAdjFluidIteration::SetDependencies(CSolver *****solver,
                                             CGeometry ****geometry,
                                             CNumerics ******numerics,
                                             CConfig **config,
                                             unsigned short iZone,
                                             unsigned short iInst,
                                             unsigned short kind_recording){

  bool frozen_visc = config[iZone]->GetFrozen_Visc_Disc();
  bool heat = config[iZone]->GetWeakly_Coupled_Heat();
  if ((kind_recording == MESH_COORDS) || (kind_recording == NONE)  ||
      (kind_recording == GEOMETRY_CROSS_TERM) || (kind_recording == ALL_VARIABLES)){

    /*--- Update geometry to get the influence on other geometry variables (normals, volume etc) ---*/

    geometry[iZone][iInst][MESH_0]->UpdateGeometry(geometry[iZone][iInst], config[iZone]);

  }

  /*--- Compute coupling between flow and turbulent equations ---*/

  solver[iZone][iInst][MESH_0][FLOW_SOL]->InitiateComms(geometry[iZone][iInst][MESH_0], config[iZone], SOLUTION);
  solver[iZone][iInst][MESH_0][FLOW_SOL]->CompleteComms(geometry[iZone][iInst][MESH_0], config[iZone], SOLUTION);

  if (turbulent && !frozen_visc){
    solver[iZone][iInst][MESH_0][FLOW_SOL]->Preprocessing(geometry[iZone][iInst][MESH_0],solver[iZone][iInst][MESH_0], config[iZone], MESH_0, NO_RK_ITER, RUNTIME_FLOW_SYS, true);
    solver[iZone][iInst][MESH_0][TURB_SOL]->Postprocessing(geometry[iZone][iInst][MESH_0],solver[iZone][iInst][MESH_0], config[iZone], MESH_0);
    solver[iZone][iInst][MESH_0][TURB_SOL]->InitiateComms(geometry[iZone][iInst][MESH_0], config[iZone], SOLUTION);
    solver[iZone][iInst][MESH_0][TURB_SOL]->CompleteComms(geometry[iZone][iInst][MESH_0], config[iZone], SOLUTION);

  }

  if (heat){
    solver[iZone][iInst][MESH_0][HEAT_SOL]->Set_Heatflux_Areas(geometry[iZone][iInst][MESH_0], config[iZone]);
    solver[iZone][iInst][MESH_0][HEAT_SOL]->Preprocessing(geometry[iZone][iInst][MESH_0],solver[iZone][iInst][MESH_0], config[iZone], MESH_0, NO_RK_ITER, RUNTIME_HEAT_SYS, true);
    solver[iZone][iInst][MESH_0][HEAT_SOL]->Postprocessing(geometry[iZone][iInst][MESH_0],solver[iZone][iInst][MESH_0], config[iZone], MESH_0);
    solver[iZone][iInst][MESH_0][HEAT_SOL]->InitiateComms(geometry[iZone][iInst][MESH_0], config[iZone], SOLUTION);
    solver[iZone][iInst][MESH_0][HEAT_SOL]->CompleteComms(geometry[iZone][iInst][MESH_0], config[iZone], SOLUTION);
  }
}

void CDiscAdjFluidIteration::RegisterOutput(CSolver *****solver, CGeometry ****geometry, CConfig **config, COutput* output, unsigned short iZone, unsigned short iInst){
  
<<<<<<< HEAD
  unsigned short Kind_Solver = config_container[iZone]->GetKind_Solver();
  bool frozen_visc = config_container[iZone]->GetFrozen_Visc_Disc();
  bool heat = config_container[iZone]->GetWeakly_Coupled_Heat();
  bool interface_boundary = (config_container[iZone]->GetnMarker_Interface() > 0);
=======
  unsigned short Kind_Solver = config[iZone]->GetKind_Solver();
  bool frozen_visc = config[iZone]->GetFrozen_Visc_Disc();
  bool heat = config[iZone]->GetWeakly_Coupled_Heat();
>>>>>>> b12ec3aa

  if ((Kind_Solver == DISC_ADJ_NAVIER_STOKES) || (Kind_Solver == DISC_ADJ_RANS) || (Kind_Solver == DISC_ADJ_EULER)) {
  
  /*--- Register conservative variables as output of the iteration ---*/
  
    solver[iZone][iInst][MESH_0][FLOW_SOL]->RegisterOutput(geometry[iZone][iInst][MESH_0],config[iZone]);
  
  }
  if (turbulent && !frozen_visc){
    solver[iZone][iInst][MESH_0][TURB_SOL]->RegisterOutput(geometry[iZone][iInst][MESH_0],
                                                                 config[iZone]);
  }
  if (heat){
    solver[iZone][iInst][MESH_0][HEAT_SOL]->RegisterOutput(geometry[iZone][iInst][MESH_0],
                                                                 config[iZone]);
  }
  if (interface_boundary){
    solver_container[iZone][iInst][MESH_0][FLOW_SOL]->
        RegisterVertexTractions(geometry_container[iZone][iInst][MESH_0], config_container[iZone]);
  }
}

void CDiscAdjFluidIteration::InitializeAdjoint_CrossTerm(CSolver *****solver, CGeometry ****geometry, CConfig **config, unsigned short iZone, unsigned short iInst){

  unsigned short Kind_Solver = config[iZone]->GetKind_Solver();
  bool frozen_visc = config[iZone]->GetFrozen_Visc_Disc();

  /*--- Initialize the adjoint of the objective function (typically with 1.0) ---*/

  solver[iZone][iInst][MESH_0][ADJFLOW_SOL]->SetAdj_ObjFunc(geometry[iZone][iInst][MESH_0], config[iZone]);

  /*--- Initialize the adjoints the conservative variables ---*/

 if ((Kind_Solver == DISC_ADJ_NAVIER_STOKES) || (Kind_Solver == DISC_ADJ_RANS) || (Kind_Solver == DISC_ADJ_EULER)) {

  solver[iZone][iInst][MESH_0][ADJFLOW_SOL]->SetAdjoint_Output(geometry[iZone][iInst][MESH_0],
                                                                  config[iZone]);
}

  if (turbulent && !frozen_visc) {
    solver[iZone][iInst][MESH_0][ADJTURB_SOL]->SetAdjoint_Output(geometry[iZone][iInst][MESH_0],
                                                                    config[iZone]);
  }
}


void CDiscAdjFluidIteration::Update(COutput *output,
                                       CIntegration ****integration,
                                       CGeometry ****geometry,
                                       CSolver *****solver,
                                       CNumerics ******numerics,
                                       CConfig **config,
                                       CSurfaceMovement **surface_movement,
                                       CVolumetricMovement ***grid_movement,
                                       CFreeFormDefBox*** FFDBox,
                                       unsigned short val_iZone,
                                       unsigned short val_iInst)      {

  unsigned short iMesh;

  /*--- Dual time stepping strategy ---*/

  if ((config[val_iZone]->GetUnsteady_Simulation() == DT_STEPPING_1ST) ||
      (config[val_iZone]->GetUnsteady_Simulation() == DT_STEPPING_2ND)) {

    for (iMesh = 0; iMesh <= config[val_iZone]->GetnMGLevels(); iMesh++) {
      integration[val_iZone][val_iInst][ADJFLOW_SOL]->SetConvergence(false);
    }
  }
}
bool CDiscAdjFluidIteration::Monitor(COutput *output,
    CIntegration ****integration,
    CGeometry ****geometry,
    CSolver *****solver,
    CNumerics ******numerics,
    CConfig **config,
    CSurfaceMovement **surface_movement,
    CVolumetricMovement ***grid_movement,
    CFreeFormDefBox*** FFDBox,
    unsigned short val_iZone,
    unsigned short val_iInst)     {

  bool StopCalc = false;
  bool steady = (config[val_iZone]->GetUnsteady_Simulation() == STEADY);
  bool output_history = false;

#ifndef HAVE_MPI
  StopTime = su2double(clock())/su2double(CLOCKS_PER_SEC);
#else
  StopTime = MPI_Wtime();
#endif
  UsedTime = StopTime - StartTime;

  /*--- If convergence was reached --*/
  StopCalc = integration[val_iZone][INST_0][ADJFLOW_SOL]->GetConvergence();

  /*--- Write the convergence history for the fluid (only screen output) ---*/

  /*--- The logic is right now case dependent ----*/
  /*--- This needs to be generalized when the new output structure comes ---*/
  output_history = (steady && !(multizone && (config[val_iZone]->GetnInner_Iter()==1)));

  if (output_history) output->SetConvHistory_Body(NULL, geometry, solver, config, integration, false, UsedTime, val_iZone, INST_0);

  return StopCalc;

}
void CDiscAdjFluidIteration::Postprocess(COutput *output,
                                         CIntegration ****integration,
                                         CGeometry ****geometry,
                                         CSolver *****solver,
                                         CNumerics ******numerics,
                                         CConfig **config,
                                         CSurfaceMovement **surface_movement,
                                         CVolumetricMovement ***grid_movement,
                                         CFreeFormDefBox*** FFDBox,
                                         unsigned short val_iZone,
                                         unsigned short val_iInst) { }


CDiscAdjFEAIteration::CDiscAdjFEAIteration(CConfig *config) : CIteration(config), CurrentRecording(NONE){

  fem_iteration = new CFEAIteration(config);

  // TEMPORARY output only for standalone structural problems
  if ((!config->GetFSI_Simulation()) && (rank == MASTER_NODE)){

    bool de_effects = config->GetDE_Effects();
    unsigned short iVar;

    /*--- Header of the temporary output file ---*/
    ofstream myfile_res;
    myfile_res.open ("Results_Reverse_Adjoint.txt");

    myfile_res << "Obj_Func" << " ";
    for (iVar = 0; iVar < config->GetnElasticityMod(); iVar++)
        myfile_res << "Sens_E_" << iVar << "\t";

    for (iVar = 0; iVar < config->GetnPoissonRatio(); iVar++)
      myfile_res << "Sens_Nu_" << iVar << "\t";

    if (config->GetDynamic_Analysis() == DYNAMIC){
        for (iVar = 0; iVar < config->GetnMaterialDensity(); iVar++)
          myfile_res << "Sens_Rho_" << iVar << "\t";
    }

    if (de_effects){
        for (iVar = 0; iVar < config->GetnElectric_Field(); iVar++)
          myfile_res << "Sens_EField_" << iVar << "\t";
    }

    myfile_res << endl;

    myfile_res.close();
  }

}

CDiscAdjFEAIteration::~CDiscAdjFEAIteration(void) { }
void CDiscAdjFEAIteration::Preprocess(COutput *output,
                                           CIntegration ****integration,
                                           CGeometry ****geometry,
                                           CSolver *****solver,
                                           CNumerics ******numerics,
                                           CConfig **config,
                                           CSurfaceMovement **surface_movement,
                                           CVolumetricMovement ***grid_movement,
                                           CFreeFormDefBox*** FFDBox,
                                           unsigned short val_iZone,
                                           unsigned short val_iInst) {

  unsigned long IntIter = 0, iPoint;
  config[ZONE_0]->SetIntIter(IntIter);
  unsigned short ExtIter = config[val_iZone]->GetExtIter();
  bool dynamic = (config[val_iZone]->GetDynamic_Analysis() == DYNAMIC);

  int Direct_Iter;

  /*--- For the dynamic adjoint, load direct solutions from restart files. ---*/

  if (dynamic) {

    Direct_Iter = SU2_TYPE::Int(config[val_iZone]->GetUnst_AdjointIter()) - SU2_TYPE::Int(ExtIter) - 1;

    /*--- We want to load the already converged solution at timesteps n and n-1 ---*/

    /*--- Load solution at timestep n-1 ---*/

    LoadDynamic_Solution(geometry, solver,config, val_iZone, val_iInst, Direct_Iter-1);

    /*--- Push solution back to correct array ---*/

    for(iPoint=0; iPoint<geometry[val_iZone][val_iInst][MESH_0]->GetnPoint();iPoint++){
      solver[val_iZone][val_iInst][MESH_0][FEA_SOL]->node[iPoint]->SetSolution_time_n();
    }

    /*--- Push solution back to correct array ---*/

    for(iPoint=0; iPoint<geometry[val_iZone][val_iInst][MESH_0]->GetnPoint();iPoint++){
      solver[val_iZone][val_iInst][MESH_0][FEA_SOL]->node[iPoint]->SetSolution_Accel_time_n();
    }

    /*--- Push solution back to correct array ---*/

    for(iPoint=0; iPoint<geometry[val_iZone][val_iInst][MESH_0]->GetnPoint();iPoint++){
      solver[val_iZone][val_iInst][MESH_0][FEA_SOL]->node[iPoint]->SetSolution_Vel_time_n();
    }

    /*--- Load solution timestep n ---*/

    LoadDynamic_Solution(geometry, solver,config, val_iZone, val_iInst, Direct_Iter);

    /*--- Store FEA solution also in the adjoint solver in order to be able to reset it later ---*/

    for (iPoint = 0; iPoint < geometry[val_iZone][val_iInst][MESH_0]->GetnPoint(); iPoint++){
      solver[val_iZone][val_iInst][MESH_0][ADJFEA_SOL]->node[iPoint]->SetSolution_Direct(solver[val_iZone][val_iInst][MESH_0][FEA_SOL]->node[iPoint]->GetSolution());
    }

    for (iPoint = 0; iPoint < geometry[val_iZone][val_iInst][MESH_0]->GetnPoint(); iPoint++){
      solver[val_iZone][val_iInst][MESH_0][ADJFEA_SOL]->node[iPoint]->SetSolution_Accel_Direct(solver[val_iZone][val_iInst][MESH_0][FEA_SOL]->node[iPoint]->GetSolution_Accel());
    }

    for (iPoint = 0; iPoint < geometry[val_iZone][val_iInst][MESH_0]->GetnPoint(); iPoint++){
      solver[val_iZone][val_iInst][MESH_0][ADJFEA_SOL]->node[iPoint]->SetSolution_Vel_Direct(solver[val_iZone][val_iInst][MESH_0][FEA_SOL]->node[iPoint]->GetSolution_Vel());
    }

  }
  else{
    /*--- Store FEA solution also in the adjoint solver in order to be able to reset it later ---*/

    for (iPoint = 0; iPoint < geometry[val_iZone][val_iInst][MESH_0]->GetnPoint(); iPoint++){
      solver[val_iZone][val_iInst][MESH_0][ADJFEA_SOL]->node[iPoint]->SetSolution_Direct(solver[val_iZone][val_iInst][MESH_0][FEA_SOL]->node[iPoint]->GetSolution());
    }

  }

  solver[val_iZone][val_iInst][MESH_0][ADJFEA_SOL]->Preprocessing(geometry[val_iZone][val_iInst][MESH_0], solver[val_iZone][val_iInst][MESH_0],  config[val_iZone] , MESH_0, 0, RUNTIME_ADJFEA_SYS, false);

}



void CDiscAdjFEAIteration::LoadDynamic_Solution(CGeometry ****geometry,
                                               CSolver *****solver,
                                               CConfig **config,
                                               unsigned short val_iZone,
                                               unsigned short val_iInst, 
                                               int val_DirectIter) {
  unsigned short iVar;
  unsigned long iPoint;
  bool update_geo = false;  //TODO: check

  if (val_DirectIter >= 0){
    if (rank == MASTER_NODE && val_iZone == ZONE_0)
      cout << " Loading FEA solution from direct iteration " << val_DirectIter  << "." << endl;
    solver[val_iZone][val_iInst][MESH_0][FEA_SOL]->LoadRestart(geometry[val_iZone][val_iInst], solver[val_iZone][val_iInst], config[val_iZone], val_DirectIter, update_geo);
  } else {
    /*--- If there is no solution file we set the freestream condition ---*/
    if (rank == MASTER_NODE && val_iZone == ZONE_0)
      cout << " Setting static conditions at direct iteration " << val_DirectIter << "." << endl;
    /*--- Push solution back to correct array ---*/
    for(iPoint=0; iPoint < geometry[val_iZone][val_iInst][MESH_0]->GetnPoint();iPoint++){
      for (iVar = 0; iVar < solver[val_iZone][val_iInst][MESH_0][FEA_SOL]->GetnVar(); iVar++){
        solver[val_iZone][val_iInst][MESH_0][FEA_SOL]->node[iPoint]->SetSolution(iVar, 0.0);
        solver[val_iZone][val_iInst][MESH_0][FEA_SOL]->node[iPoint]->SetSolution_Accel(iVar, 0.0);
        solver[val_iZone][val_iInst][MESH_0][FEA_SOL]->node[iPoint]->SetSolution_Vel(iVar, 0.0);
      }
    }
  }
}


void CDiscAdjFEAIteration::Iterate(COutput *output,
                                        CIntegration ****integration,
                                        CGeometry ****geometry,
                                        CSolver *****solver,
                                        CNumerics ******numerics,
                                        CConfig **config,
                                        CSurfaceMovement **surface_movement,
                                        CVolumetricMovement ***volume_grid_movement,
                                        CFreeFormDefBox*** FFDBox,
                                        unsigned short val_iZone,
                                        unsigned short val_iInst) {


  bool dynamic = (config[val_iZone]->GetDynamic_Analysis() == DYNAMIC);

  unsigned long nIntIter = config[val_iZone]->GetnIter();
  unsigned long IntIter  = config[val_iZone]->GetIntIter();

  /*--- Extract the adjoints of the conservative input variables and store them for the next iteration ---*/

  solver[val_iZone][val_iInst][MESH_0][ADJFEA_SOL]->ExtractAdjoint_Solution(geometry[val_iZone][val_iInst][MESH_0],
                                                                                      config[val_iZone]);

  solver[val_iZone][val_iInst][MESH_0][ADJFEA_SOL]->ExtractAdjoint_Variables(geometry[val_iZone][val_iInst][MESH_0],
                                                                                       config[val_iZone]);

  /*--- Set the convergence criteria (only residual possible) ---*/

  integration[val_iZone][val_iInst][ADJFEA_SOL]->Convergence_Monitoring(geometry[val_iZone][val_iInst][MESH_0],config[val_iZone],
                                                                                  IntIter,log10(solver[val_iZone][val_iInst][MESH_0][ADJFLOW_SOL]->GetRes_RMS(0)), MESH_0);

  /*--- Write the convergence history (only screen output) ---*/

  if(IntIter != nIntIter-1)
    output->SetConvHistory_Body(NULL, geometry, solver, config, integration, true, 0.0, val_iZone, val_iInst);

  if (dynamic){
    integration[val_iZone][val_iInst][ADJFEA_SOL]->SetConvergence(false);
  }

}

void CDiscAdjFEAIteration::SetRecording(COutput *output,
                                             CIntegration ****integration,
                                             CGeometry ****geometry,
                                             CSolver *****solver,
                                             CNumerics ******numerics,
                                             CConfig **config,
                                             CSurfaceMovement **surface_movement,
                                             CVolumetricMovement ***grid_movement,
                                             CFreeFormDefBox*** FFDBox,
                                             unsigned short val_iZone,
                                             unsigned short val_iInst,
                                             unsigned short kind_recording)      {

  unsigned long IntIter = config[ZONE_0]->GetIntIter();
  unsigned long ExtIter = config[val_iZone]->GetExtIter(), DirectExtIter;
  bool dynamic = (config[val_iZone]->GetDynamic_Analysis() == DYNAMIC);

  DirectExtIter = 0;
  if (dynamic){
    DirectExtIter = SU2_TYPE::Int(config[val_iZone]->GetUnst_AdjointIter()) - SU2_TYPE::Int(ExtIter) - 1;
  }

  /*--- Reset the tape ---*/

  AD::Reset();

  /*--- We only need to reset the indices if the current recording is different from the recording we want to have ---*/

  if (CurrentRecording != kind_recording && (CurrentRecording != NONE) ){

    solver[val_iZone][val_iInst][MESH_0][ADJFEA_SOL]->SetRecording(geometry[val_iZone][val_iInst][MESH_0], config[val_iZone]);

    /*--- Clear indices of coupling variables ---*/

    SetDependencies(solver, geometry, numerics, config, val_iZone, val_iInst, ALL_VARIABLES);

    /*--- Run one iteration while tape is passive - this clears all indices ---*/

    fem_iteration->Iterate(output,integration,geometry,solver,numerics,
                                config,surface_movement,grid_movement,FFDBox,val_iZone, val_iInst);

  }

  /*--- Prepare for recording ---*/

  solver[val_iZone][val_iInst][MESH_0][ADJFEA_SOL]->SetRecording(geometry[val_iZone][val_iInst][MESH_0], config[val_iZone]);

  /*--- Start the recording of all operations ---*/

  AD::StartRecording();

  /*--- Register FEA variables ---*/

  RegisterInput(solver, geometry, config, val_iZone, val_iInst, kind_recording);

  /*--- Compute coupling or update the geometry ---*/

  SetDependencies(solver, geometry, numerics, config, val_iZone, val_iInst, kind_recording);

  /*--- Set the correct direct iteration number ---*/

  if (dynamic){
    config[val_iZone]->SetExtIter(DirectExtIter);
  }

  /*--- Run the direct iteration ---*/

  fem_iteration->Iterate(output,integration,geometry,solver,numerics,
                              config,surface_movement,grid_movement,FFDBox, val_iZone, val_iInst);

  config[val_iZone]->SetExtIter(ExtIter);

  /*--- Register structural variables and objective function as output ---*/

  RegisterOutput(solver, geometry, config, val_iZone, val_iInst);

  /*--- Stop the recording ---*/

  AD::StopRecording();

  /*--- Set the recording status ---*/

  CurrentRecording = kind_recording;

  /* --- Reset the number of the internal iterations---*/

  config[ZONE_0]->SetIntIter(IntIter);

}


void CDiscAdjFEAIteration::SetRecording(CSolver *****solver,
                                        CGeometry ****geometry,
                                        CConfig **config,
                                        unsigned short val_iZone,
                                        unsigned short val_iInst,
                                        unsigned short kind_recording) {

  /*--- Prepare for recording by resetting the solution to the initial converged solution ---*/

  solver[val_iZone][val_iInst][MESH_0][ADJFEA_SOL]->SetRecording(geometry[val_iZone][val_iInst][MESH_0], config[val_iZone]);

}

void CDiscAdjFEAIteration::RegisterInput(CSolver *****solver, CGeometry ****geometry, CConfig **config, unsigned short iZone, unsigned short iInst, unsigned short kind_recording){

  /*--- Register structural displacements as input ---*/

  solver[iZone][iInst][MESH_0][ADJFEA_SOL]->RegisterSolution(geometry[iZone][iInst][MESH_0], config[iZone]);

  /*--- Register variables as input ---*/

  solver[iZone][iInst][MESH_0][ADJFEA_SOL]->RegisterVariables(geometry[iZone][iInst][MESH_0], config[iZone]);

  /*--- Both need to be registered regardless of kind_recording for structural shape derivatives to work properly.
        Otherwise, the code simply diverges as the FEM_CROSS_TERM_GEOMETRY breaks! (no idea why) for this term we register but do not extract! ---*/
}

void CDiscAdjFEAIteration::SetDependencies(CSolver *****solver, CGeometry ****geometry, CNumerics ******numerics, CConfig **config, unsigned short iZone, unsigned short iInst, unsigned short kind_recording){

  unsigned short iVar;
  unsigned short iMPROP = config[iZone]->GetnElasticityMod();
  
  /*--- Some numerics are only instanciated under these conditions ---*/
  bool element_based = (config[iZone]->GetGeometricConditions() == LARGE_DEFORMATIONS) &&
                        solver[iZone][iInst][MESH_0][FEA_SOL]->IsElementBased(),
       de_effects    = (config[iZone]->GetGeometricConditions() == LARGE_DEFORMATIONS) &&
                        config[iZone]->GetDE_Effects();

  for (iVar = 0; iVar < iMPROP; iVar++){

      /*--- Add dependencies for E and Nu ---*/

      numerics[iZone][iInst][MESH_0][FEA_SOL][FEA_TERM]->SetMaterial_Properties(iVar,
                                                                                   solver[iZone][iInst][MESH_0][ADJFEA_SOL]->GetVal_Young(iVar),
                                                                                   solver[iZone][iInst][MESH_0][ADJFEA_SOL]->GetVal_Poisson(iVar));

      /*--- Add dependencies for Rho and Rho_DL ---*/

      numerics[iZone][iInst][MESH_0][FEA_SOL][FEA_TERM]->SetMaterial_Density(iVar,
                                                                                solver[iZone][iInst][MESH_0][ADJFEA_SOL]->GetVal_Rho(iVar),
                                                                                solver[iZone][iInst][MESH_0][ADJFEA_SOL]->GetVal_Rho_DL(iVar));

      /*--- Add dependencies for element-based simulations. ---*/

      if (element_based){

          /*--- Neo Hookean Compressible ---*/
          numerics[iZone][iInst][MESH_0][FEA_SOL][MAT_NHCOMP]->SetMaterial_Properties(iVar,
                                                                                       solver[iZone][iInst][MESH_0][ADJFEA_SOL]->GetVal_Young(iVar),
                                                                                       solver[iZone][iInst][MESH_0][ADJFEA_SOL]->GetVal_Poisson(iVar));
          numerics[iZone][iInst][MESH_0][FEA_SOL][MAT_NHCOMP]->SetMaterial_Density(iVar,
                                                                                    solver[iZone][iInst][MESH_0][ADJFEA_SOL]->GetVal_Rho(iVar),
                                                                                    solver[iZone][iInst][MESH_0][ADJFEA_SOL]->GetVal_Rho_DL(iVar));

          /*--- Ideal DE ---*/
          numerics[iZone][iInst][MESH_0][FEA_SOL][MAT_IDEALDE]->SetMaterial_Properties(iVar,
                                                                                       solver[iZone][iInst][MESH_0][ADJFEA_SOL]->GetVal_Young(iVar),
                                                                                       solver[iZone][iInst][MESH_0][ADJFEA_SOL]->GetVal_Poisson(iVar));
          numerics[iZone][iInst][MESH_0][FEA_SOL][MAT_IDEALDE]->SetMaterial_Density(iVar,
                                                                                    solver[iZone][iInst][MESH_0][ADJFEA_SOL]->GetVal_Rho(iVar),
                                                                                    solver[iZone][iInst][MESH_0][ADJFEA_SOL]->GetVal_Rho_DL(iVar));

          /*--- Knowles ---*/
          numerics[iZone][iInst][MESH_0][FEA_SOL][MAT_KNOWLES]->SetMaterial_Properties(iVar,
                                                                                       solver[iZone][iInst][MESH_0][ADJFEA_SOL]->GetVal_Young(iVar),
                                                                                       solver[iZone][iInst][MESH_0][ADJFEA_SOL]->GetVal_Poisson(iVar));
          numerics[iZone][iInst][MESH_0][FEA_SOL][MAT_KNOWLES]->SetMaterial_Density(iVar,
                                                                                    solver[iZone][iInst][MESH_0][ADJFEA_SOL]->GetVal_Rho(iVar),
                                                                                    solver[iZone][iInst][MESH_0][ADJFEA_SOL]->GetVal_Rho_DL(iVar));

      }



  }

  if (de_effects){

      unsigned short nEField = solver[iZone][iInst][MESH_0][ADJFEA_SOL]->GetnEField();

      for (unsigned short iEField = 0; iEField < nEField; iEField++){

          numerics[iZone][iInst][MESH_0][FEA_SOL][FEA_TERM]->Set_ElectricField(iEField,
                                                                                 solver[iZone][iInst][MESH_0][ADJFEA_SOL]->GetVal_EField(iEField));

          numerics[iZone][iInst][MESH_0][FEA_SOL][DE_TERM]->Set_ElectricField(iEField,
                                                                                 solver[iZone][iInst][MESH_0][ADJFEA_SOL]->GetVal_EField(iEField));

      }


  }

  /*--- Add dependencies for element-based simulations. ---*/

  switch (config[iZone]->GetDV_FEA()) {
    case YOUNG_MODULUS:
    case POISSON_RATIO:
    case DENSITY_VAL:
    case DEAD_WEIGHT:
    case ELECTRIC_FIELD:

      unsigned short nDV = solver[iZone][iInst][MESH_0][ADJFEA_SOL]->GetnDVFEA();

      for (unsigned short iDV = 0; iDV < nDV; iDV++){

          numerics[iZone][iInst][MESH_0][FEA_SOL][FEA_TERM]->Set_DV_Val(iDV,
                                                                           solver[iZone][iInst][MESH_0][ADJFEA_SOL]->GetVal_DVFEA(iDV));

          if (de_effects){
            numerics[iZone][iInst][MESH_0][FEA_SOL][DE_TERM]->Set_DV_Val(iDV,
                                                                            solver[iZone][iInst][MESH_0][ADJFEA_SOL]->GetVal_DVFEA(iDV));
          }

      }

      if (element_based){

        for (unsigned short iDV = 0; iDV < nDV; iDV++){
            numerics[iZone][iInst][MESH_0][FEA_SOL][MAT_NHCOMP]->Set_DV_Val(iDV,
                                                                            solver[iZone][iInst][MESH_0][ADJFEA_SOL]->GetVal_DVFEA(iDV));
            numerics[iZone][iInst][MESH_0][FEA_SOL][MAT_IDEALDE]->Set_DV_Val(iDV,
                                                                            solver[iZone][iInst][MESH_0][ADJFEA_SOL]->GetVal_DVFEA(iDV));
            numerics[iZone][iInst][MESH_0][FEA_SOL][MAT_KNOWLES]->Set_DV_Val(iDV,
                                                                            solver[iZone][iInst][MESH_0][ADJFEA_SOL]->GetVal_DVFEA(iDV));
        }

      }

    break;

  }

}

void CDiscAdjFEAIteration::RegisterOutput(CSolver *****solver, CGeometry ****geometry, CConfig **config, unsigned short iZone, unsigned short iInst){

  /*--- Register conservative variables as output of the iteration ---*/

  solver[iZone][iInst][MESH_0][ADJFEA_SOL]->RegisterOutput(geometry[iZone][iInst][MESH_0],config[iZone]);

}

void CDiscAdjFEAIteration::InitializeAdjoint(CSolver *****solver, CGeometry ****geometry, CConfig **config, unsigned short iZone, unsigned short iInst){

  /*--- Initialize the adjoint of the objective function (typically with 1.0) ---*/

  solver[iZone][iInst][MESH_0][ADJFEA_SOL]->SetAdj_ObjFunc(geometry[iZone][iInst][MESH_0], config[iZone]);

  /*--- Initialize the adjoints the conservative variables ---*/

  solver[iZone][iInst][MESH_0][ADJFEA_SOL]->SetAdjoint_Output(geometry[iZone][iInst][MESH_0],
                                                                  config[iZone]);

}


void CDiscAdjFEAIteration::InitializeAdjoint_CrossTerm(CSolver *****solver, CGeometry ****geometry, CConfig **config, unsigned short iZone, unsigned short iInst){

  /*--- Initialize the adjoint of the objective function (typically with 1.0) ---*/

  solver[iZone][iInst][MESH_0][ADJFEA_SOL]->SetAdj_ObjFunc(geometry[iZone][iInst][MESH_0], config[iZone]);

  /*--- Initialize the adjoints the conservative variables ---*/

  solver[iZone][iInst][MESH_0][ADJFEA_SOL]->SetAdjoint_Output(geometry[iZone][iInst][MESH_0],
                                                                  config[iZone]);

}

void CDiscAdjFEAIteration::Update(COutput *output,
                                       CIntegration ****integration,
                                       CGeometry ****geometry,
                                       CSolver *****solver,
                                       CNumerics ******numerics,
                                       CConfig **config,
                                       CSurfaceMovement **surface_movement,
                                       CVolumetricMovement ***grid_movement,
                                       CFreeFormDefBox*** FFDBox,
                                       unsigned short val_iZone,
                                       unsigned short val_iInst)      { }
bool CDiscAdjFEAIteration::Monitor(COutput *output,
    CIntegration ****integration,
    CGeometry ****geometry,
    CSolver *****solver,
    CNumerics ******numerics,
    CConfig **config,
    CSurfaceMovement **surface_movement,
    CVolumetricMovement ***grid_movement,
    CFreeFormDefBox*** FFDBox,
    unsigned short val_iZone,
    unsigned short val_iInst)     { return false; }
void CDiscAdjFEAIteration::Postprocess(COutput *output,
    CIntegration ****integration,
    CGeometry ****geometry,
    CSolver *****solver,
    CNumerics ******numerics,
    CConfig **config,
    CSurfaceMovement **surface_movement,
    CVolumetricMovement ***grid_movement,
    CFreeFormDefBox*** FFDBox,
    unsigned short val_iZone,
    unsigned short val_iInst) {


  bool dynamic = (config[val_iZone]->GetDynamic_Analysis() == DYNAMIC);

  /*--- Global sensitivities ---*/
<<<<<<< HEAD
  solver_container[val_iZone][val_iInst][MESH_0][ADJFEA_SOL]->SetSensitivity(geometry_container[val_iZone][val_iInst][MESH_0], solver_container[val_iZone][val_iInst][MESH_0], config_container[val_iZone]);
=======
  solver[val_iZone][val_iInst][MESH_0][ADJFEA_SOL]->SetSensitivity(geometry[val_iZone][val_iInst][MESH_0],config[val_iZone]);
>>>>>>> b12ec3aa

  // TEMPORARY output only for standalone structural problems
  if ((!config[val_iZone]->GetFSI_Simulation()) && (rank == MASTER_NODE)){

    unsigned short iVar;

    bool de_effects = config[val_iZone]->GetDE_Effects();

    /*--- Header of the temporary output file ---*/
    ofstream myfile_res;
    myfile_res.open ("Results_Reverse_Adjoint.txt", ios::app);

    myfile_res.precision(15);

    myfile_res << config[val_iZone]->GetExtIter() << "\t";

    switch (config[val_iZone]->GetKind_ObjFunc()){
    case REFERENCE_GEOMETRY:
      myfile_res << scientific << solver[val_iZone][val_iInst][MESH_0][FEA_SOL]->GetTotal_OFRefGeom() << "\t";
      break;
    case REFERENCE_NODE:
      myfile_res << scientific << solver[val_iZone][val_iInst][MESH_0][FEA_SOL]->GetTotal_OFRefNode() << "\t";
      break;
    case VOLUME_FRACTION:
      myfile_res << scientific << solver[val_iZone][val_iInst][MESH_0][FEA_SOL]->GetTotal_OFVolFrac() << "\t";
      break;
    }

    for (iVar = 0; iVar < config[val_iZone]->GetnElasticityMod(); iVar++)
      myfile_res << scientific << solver[ZONE_0][val_iInst][MESH_0][ADJFEA_SOL]->GetTotal_Sens_E(iVar) << "\t";
    for (iVar = 0; iVar < config[val_iZone]->GetnPoissonRatio(); iVar++)
      myfile_res << scientific << solver[ZONE_0][val_iInst][MESH_0][ADJFEA_SOL]->GetTotal_Sens_Nu(iVar) << "\t";
    if (dynamic){
      for (iVar = 0; iVar < config[val_iZone]->GetnMaterialDensity(); iVar++)
        myfile_res << scientific << solver[ZONE_0][val_iInst][MESH_0][ADJFEA_SOL]->GetTotal_Sens_Rho(iVar) << "\t";
    }

    if (de_effects){
      for (iVar = 0; iVar < config[val_iZone]->GetnElectric_Field(); iVar++)
        myfile_res << scientific << solver[val_iZone][val_iInst][MESH_0][ADJFEA_SOL]->GetTotal_Sens_EField(iVar) << "\t";
    }

    for (iVar = 0; iVar < solver[val_iZone][val_iInst][MESH_0][ADJFEA_SOL]->GetnDVFEA(); iVar++){
      myfile_res << scientific << solver[val_iZone][val_iInst][MESH_0][ADJFEA_SOL]->GetTotal_Sens_DVFEA(iVar) << "\t";
    }

    myfile_res << endl;

    myfile_res.close();
  }

  // TEST: for implementation of python framework in standalone structural problems
  if ((!config[val_iZone]->GetFSI_Simulation()) && (rank == MASTER_NODE)){

    /*--- Header of the temporary output file ---*/
    ofstream myfile_res;
    bool outputDVFEA = false;

    switch (config[val_iZone]->GetDV_FEA()) {
    case YOUNG_MODULUS:
      myfile_res.open("grad_young.opt");
      outputDVFEA = true;
      break;
    case POISSON_RATIO:
      myfile_res.open("grad_poisson.opt");
      outputDVFEA = true;
      break;
    case DENSITY_VAL:
    case DEAD_WEIGHT:
      myfile_res.open("grad_density.opt");
      outputDVFEA = true;
      break;
    case ELECTRIC_FIELD:
      myfile_res.open("grad_efield.opt");
      outputDVFEA = true;
      break;
    default:
      outputDVFEA = false;
      break;
    }

    if (outputDVFEA){

      unsigned short iDV;
      unsigned short nDV = solver[val_iZone][val_iInst][MESH_0][ADJFEA_SOL]->GetnDVFEA();

      myfile_res << "INDEX" << "\t" << "GRAD" << endl;

      myfile_res.precision(15);

      for (iDV = 0; iDV < nDV; iDV++){
        myfile_res << iDV;
        myfile_res << "\t";
        myfile_res << scientific << solver[val_iZone][val_iInst][MESH_0][ADJFEA_SOL]->GetTotal_Sens_DVFEA(iDV);
        myfile_res << endl;
      }

      myfile_res.close();

    }

  }

  unsigned short iMarker;

  /*--- Apply BC's to the structural adjoint - otherwise, clamped nodes have too values that make no sense... ---*/
  for (iMarker = 0; iMarker < config[val_iZone]->GetnMarker_All(); iMarker++)
  switch (config[val_iZone]->GetMarker_All_KindBC(iMarker)) {
    case CLAMPED_BOUNDARY:
<<<<<<< HEAD
    solver_container[val_iZone][val_iInst][MESH_0][ADJFEA_SOL]->BC_Clamped_Post(geometry_container[val_iZone][val_iInst][MESH_0],
        numerics_container[val_iZone][val_iInst][MESH_0][FEA_SOL][FEA_TERM],config_container[val_iZone], iMarker);
=======
    solver[val_iZone][val_iInst][MESH_0][ADJFEA_SOL]->BC_Clamped_Post(geometry[val_iZone][val_iInst][MESH_0],
        solver[val_iZone][val_iInst][MESH_0], numerics[val_iZone][val_iInst][MESH_0][FEA_SOL][FEA_TERM],
        config[val_iZone], iMarker);
>>>>>>> b12ec3aa
    break;
  }
}

CDiscAdjHeatIteration::CDiscAdjHeatIteration(CConfig *config) : CIteration(config) { }

CDiscAdjHeatIteration::~CDiscAdjHeatIteration(void) { }

void CDiscAdjHeatIteration::Preprocess(COutput *output,
                                           CIntegration ****integration,
                                           CGeometry ****geometry,
                                           CSolver *****solver,
                                           CNumerics ******numerics,
                                           CConfig **config,
                                           CSurfaceMovement **surface_movement,
                                           CVolumetricMovement ***grid_movement,
                                           CFreeFormDefBox*** FFDBox,
                                           unsigned short val_iZone,
                                           unsigned short val_iInst) {

  unsigned long IntIter = 0, iPoint;
  config[ZONE_0]->SetIntIter(IntIter);
  unsigned short ExtIter = config[val_iZone]->GetExtIter();
  bool dual_time_1st = (config[val_iZone]->GetUnsteady_Simulation() == DT_STEPPING_1ST);
  bool dual_time_2nd = (config[val_iZone]->GetUnsteady_Simulation() == DT_STEPPING_2ND);
  bool dual_time = (dual_time_1st || dual_time_2nd);
  unsigned short iMesh;
  int Direct_Iter;

  /*--- For the unsteady adjoint, load direct solutions from restart files. ---*/

  if (config[val_iZone]->GetUnsteady_Simulation()) {

    Direct_Iter = SU2_TYPE::Int(config[val_iZone]->GetUnst_AdjointIter()) - SU2_TYPE::Int(ExtIter) - 2;

    /*--- For dual-time stepping we want to load the already converged solution at timestep n ---*/

    if (dual_time) {
      Direct_Iter += 1;
    }

    if (ExtIter == 0){

      if (dual_time_2nd) {

        /*--- Load solution at timestep n-2 ---*/

        LoadUnsteady_Solution(geometry, solver,config, val_iZone, val_iInst, Direct_Iter-2);

        /*--- Push solution back to correct array ---*/

        for (iMesh=0; iMesh<=config[val_iZone]->GetnMGLevels();iMesh++) {
          for(iPoint=0; iPoint<geometry[val_iZone][val_iInst][iMesh]->GetnPoint();iPoint++) {

            solver[val_iZone][val_iInst][iMesh][HEAT_SOL]->node[iPoint]->Set_Solution_time_n();
            solver[val_iZone][val_iInst][iMesh][HEAT_SOL]->node[iPoint]->Set_Solution_time_n1();
          }
        }
      }
      if (dual_time) {

        /*--- Load solution at timestep n-1 ---*/

        LoadUnsteady_Solution(geometry, solver,config, val_iZone, val_iInst, Direct_Iter-1);

        /*--- Push solution back to correct array ---*/

        for (iMesh=0; iMesh<=config[val_iZone]->GetnMGLevels();iMesh++) {
          for(iPoint=0; iPoint<geometry[val_iZone][val_iInst][iMesh]->GetnPoint();iPoint++) {

            solver[val_iZone][val_iInst][iMesh][HEAT_SOL]->node[iPoint]->Set_Solution_time_n();
          }
        }
      }

      /*--- Load solution timestep n ---*/

      LoadUnsteady_Solution(geometry, solver,config, val_iZone, val_iInst, Direct_Iter);

    }


    if ((ExtIter > 0) && dual_time){

      /*--- Load solution timestep n - 2 ---*/

      LoadUnsteady_Solution(geometry, solver,config, val_iZone, val_iInst, Direct_Iter - 2);

      /*--- Temporarily store the loaded solution in the Solution_Old array ---*/

      for (iMesh=0; iMesh<=config[val_iZone]->GetnMGLevels();iMesh++) {
        for(iPoint=0; iPoint<geometry[val_iZone][val_iInst][iMesh]->GetnPoint();iPoint++) {

          solver[val_iZone][val_iInst][iMesh][HEAT_SOL]->node[iPoint]->Set_OldSolution();
        }
      }

      /*--- Set Solution at timestep n to solution at n-1 ---*/

      for (iMesh=0; iMesh<=config[val_iZone]->GetnMGLevels();iMesh++) {
        for(iPoint=0; iPoint<geometry[val_iZone][val_iInst][iMesh]->GetnPoint();iPoint++) {

          solver[val_iZone][val_iInst][iMesh][HEAT_SOL]->node[iPoint]->SetSolution(solver[val_iZone][val_iInst][iMesh][HEAT_SOL]->node[iPoint]->GetSolution_time_n());
        }
      }
      if (dual_time_1st){
      /*--- Set Solution at timestep n-1 to the previously loaded solution ---*/
        for (iMesh=0; iMesh<=config[val_iZone]->GetnMGLevels();iMesh++) {
          for(iPoint=0; iPoint<geometry[val_iZone][val_iInst][iMesh]->GetnPoint();iPoint++) {

            solver[val_iZone][val_iInst][iMesh][HEAT_SOL]->node[iPoint]->Set_Solution_time_n(solver[val_iZone][val_iInst][iMesh][HEAT_SOL]->node[iPoint]->GetSolution_time_n1());
          }
        }
      }
      if (dual_time_2nd){
        /*--- Set Solution at timestep n-1 to solution at n-2 ---*/
        for (iMesh=0; iMesh<=config[val_iZone]->GetnMGLevels();iMesh++) {
          for(iPoint=0; iPoint<geometry[val_iZone][val_iInst][iMesh]->GetnPoint();iPoint++) {

            solver[val_iZone][val_iInst][iMesh][HEAT_SOL]->node[iPoint]->Set_Solution_time_n(solver[val_iZone][val_iInst][iMesh][HEAT_SOL]->node[iPoint]->GetSolution_time_n1());
          }
        }
        /*--- Set Solution at timestep n-2 to the previously loaded solution ---*/
        for (iMesh=0; iMesh<=config[val_iZone]->GetnMGLevels();iMesh++) {
          for(iPoint=0; iPoint<geometry[val_iZone][val_iInst][iMesh]->GetnPoint();iPoint++) {

            solver[val_iZone][val_iInst][iMesh][HEAT_SOL]->node[iPoint]->Set_Solution_time_n1(solver[val_iZone][val_iInst][iMesh][HEAT_SOL]->node[iPoint]->GetSolution_Old());
          }
        }
      }
    }
  }

  /*--- Store flow solution also in the adjoint solver in order to be able to reset it later ---*/

  if (ExtIter == 0 || dual_time) {
    for (iPoint = 0; iPoint < geometry[val_iZone][val_iInst][MESH_0]->GetnPoint(); iPoint++) {
      solver[val_iZone][val_iInst][MESH_0][ADJHEAT_SOL]->node[iPoint]->SetSolution_Direct(solver[val_iZone][val_iInst][MESH_0][HEAT_SOL]->node[iPoint]->GetSolution());
    }
  }

  solver[val_iZone][val_iInst][MESH_0][ADJHEAT_SOL]->Preprocessing(geometry[val_iZone][val_iInst][MESH_0],
                                                                             solver[val_iZone][val_iInst][MESH_0],
                                                                             config[val_iZone],
                                                                             MESH_0, 0, RUNTIME_ADJHEAT_SYS, false);
}



void CDiscAdjHeatIteration::LoadUnsteady_Solution(CGeometry ****geometry,
                                           CSolver *****solver,
                                           CConfig **config,
                                           unsigned short val_iZone,
                                           unsigned short val_iInst,
                                           int val_DirectIter) {
  unsigned short iMesh;

  if (val_DirectIter >= 0) {
    if (rank == MASTER_NODE && val_iZone == ZONE_0)
      cout << " Loading heat solution from direct iteration " << val_DirectIter  << "." << endl;

    solver[val_iZone][val_iInst][MESH_0][HEAT_SOL]->LoadRestart(geometry[val_iZone][val_iInst],
                                                                          solver[val_iZone][val_iInst],
                                                                          config[val_iZone],
                                                                          val_DirectIter, false);
  }

  else {
    /*--- If there is no solution file we set the freestream condition ---*/
    if (rank == MASTER_NODE && val_iZone == ZONE_0)
      cout << " Setting freestream conditions at direct iteration " << val_DirectIter << "." << endl;
    for (iMesh=0; iMesh<=config[val_iZone]->GetnMGLevels();iMesh++) {

      solver[val_iZone][val_iInst][iMesh][HEAT_SOL]->SetFreeStream_Solution(config[val_iZone]);
      solver[val_iZone][val_iInst][iMesh][HEAT_SOL]->Postprocessing(geometry[val_iZone][val_iInst][iMesh],
                                                                              solver[val_iZone][val_iInst][iMesh],
                                                                              config[val_iZone],
                                                                              iMesh);
    }
  }
}


void CDiscAdjHeatIteration::Iterate(COutput *output,
                                        CIntegration ****integration,
                                        CGeometry ****geometry,
                                        CSolver *****solver,
                                        CNumerics ******numerics,
                                        CConfig **config,
                                        CSurfaceMovement **surface_movement,
                                        CVolumetricMovement ***volume_grid_movement,
                                        CFreeFormDefBox*** FFDBox,
                                        unsigned short val_iZone,
                                        unsigned short val_iInst) {


  solver[val_iZone][val_iInst][MESH_0][ADJHEAT_SOL]->ExtractAdjoint_Solution(geometry[val_iZone][val_iInst][MESH_0],
                                                                                       config[val_iZone]);
}

void CDiscAdjHeatIteration::InitializeAdjoint(CSolver *****solver,
                                              CGeometry ****geometry,
                                              CConfig **config,
                                              unsigned short iZone, unsigned short iInst){

  /*--- Initialize the adjoints the conservative variables ---*/

  solver[iZone][iInst][MESH_0][ADJHEAT_SOL]->SetAdjoint_Output(geometry[iZone][iInst][MESH_0],
                                                                         config[iZone]);
}


void CDiscAdjHeatIteration::RegisterInput(CSolver *****solver,
                                          CGeometry ****geometry,
                                          CConfig **config,
                                          unsigned short iZone, unsigned short iInst,
                                          unsigned short kind_recording){

  if (kind_recording == FLOW_CONS_VARS || kind_recording == COMBINED){

    /*--- Register flow and turbulent variables as input ---*/

    solver[iZone][iInst][MESH_0][ADJHEAT_SOL]->RegisterSolution(geometry[iZone][iInst][MESH_0], config[iZone]);

    solver[iZone][iInst][MESH_0][ADJHEAT_SOL]->RegisterVariables(geometry[iZone][iInst][MESH_0], config[iZone]);

  }
  if (kind_recording == MESH_COORDS){

    /*--- Register node coordinates as input ---*/

    geometry[iZone][iInst][MESH_0]->RegisterCoordinates(config[iZone]);

  }
}

void CDiscAdjHeatIteration::SetDependencies(CSolver *****solver,
                                            CGeometry ****geometry,
                                            CNumerics ******numerics,
                                            CConfig **config,
                                            unsigned short iZone, unsigned short iInst,
                                            unsigned short kind_recording){

  if ((kind_recording == MESH_COORDS) || (kind_recording == NONE)  ||
      (kind_recording == GEOMETRY_CROSS_TERM) || (kind_recording == ALL_VARIABLES)){

    /*--- Update geometry to get the influence on other geometry variables (normals, volume etc) ---*/

    geometry[iZone][iInst][MESH_0]->UpdateGeometry(geometry[iZone][iInst], config[iZone]);

  }

  solver[iZone][iInst][MESH_0][HEAT_SOL]->Set_Heatflux_Areas(geometry[iZone][iInst][MESH_0], config[iZone]);
  solver[iZone][iInst][MESH_0][HEAT_SOL]->Preprocessing(geometry[iZone][iInst][MESH_0], solver[iZone][iInst][MESH_0],
                                                                  config[iZone], MESH_0, NO_RK_ITER, RUNTIME_HEAT_SYS, true);
  solver[iZone][iInst][MESH_0][HEAT_SOL]->Postprocessing(geometry[iZone][iInst][MESH_0], solver[iZone][iInst][MESH_0],
                                                                   config[iZone], MESH_0);  
  solver[iZone][iInst][MESH_0][HEAT_SOL]->InitiateComms(geometry[iZone][iInst][MESH_0], config[iZone], SOLUTION);
  solver[iZone][iInst][MESH_0][HEAT_SOL]->CompleteComms(geometry[iZone][iInst][MESH_0], config[iZone], SOLUTION);
  
}

void CDiscAdjHeatIteration::RegisterOutput(CSolver *****solver,
                                           CGeometry ****geometry,
                                           CConfig **config, COutput* output,
                                           unsigned short iZone, unsigned short iInst){

  solver[iZone][iInst][MESH_0][ADJHEAT_SOL]->RegisterOutput(geometry[iZone][iInst][MESH_0], config[iZone]);

  geometry[iZone][iInst][MESH_0]->RegisterOutput_Coordinates(config[iZone]);
}

void CDiscAdjHeatIteration::Update(COutput *output,
                                       CIntegration ****integration,
                                       CGeometry ****geometry,
                                       CSolver *****solver,
                                       CNumerics ******numerics,
                                       CConfig **config,
                                       CSurfaceMovement **surface_movement,
                                       CVolumetricMovement ***grid_movement,
                                       CFreeFormDefBox*** FFDBox,
                                       unsigned short val_iZone, unsigned short val_iInst)      {

  unsigned short iMesh;

  /*--- Dual time stepping strategy ---*/

  if ((config[val_iZone]->GetUnsteady_Simulation() == DT_STEPPING_1ST) ||
      (config[val_iZone]->GetUnsteady_Simulation() == DT_STEPPING_2ND)) {

    for (iMesh = 0; iMesh <= config[val_iZone]->GetnMGLevels(); iMesh++) {
      integration[val_iZone][val_iInst][ADJHEAT_SOL]->SetConvergence(false);
    }
  }
}

bool CDiscAdjHeatIteration::Monitor(COutput *output,
                                    CIntegration ****integration,
                                    CGeometry ****geometry,
                                    CSolver *****solver,
                                    CNumerics ******numerics,
                                    CConfig **config,
                                    CSurfaceMovement **surface_movement,
                                    CVolumetricMovement ***grid_movement,
                                    CFreeFormDefBox*** FFDBox,
                                    unsigned short val_iZone,
                                    unsigned short val_iInst) { return false; }


void  CDiscAdjHeatIteration::Output(COutput *output,
                                    CGeometry ****geometry,
                                    CSolver *****solver,
                                    CConfig **config,
                                    unsigned long ExtIter,
                                    bool StopCalc,
                                    unsigned short val_iZone,
                                    unsigned short val_iInst) { }

void CDiscAdjHeatIteration::Postprocess(COutput *output,
                                         CIntegration ****integration,
                                         CGeometry ****geometry,
                                         CSolver *****solver,
                                         CNumerics ******numerics,
                                         CConfig **config,
                                         CSurfaceMovement **surface_movement,
                                         CVolumetricMovement ***grid_movement,
                                         CFreeFormDefBox*** FFDBox,
                                         unsigned short val_iZone, unsigned short val_iInst) { }<|MERGE_RESOLUTION|>--- conflicted
+++ resolved
@@ -51,23 +51,11 @@
 
 CIteration::~CIteration(void) { }
 
-<<<<<<< HEAD
-void CIteration::SetGrid_Movement(CGeometry ****geometry_container,
-          CSurfaceMovement **surface_movement,
-          CVolumetricMovement ***grid_movement,
-          CFreeFormDefBox ***FFDBox,
-          CNumerics ******numerics_container,
-          CSolver *****solver_container,
-          CConfig **config_container,
-          unsigned short val_iZone,
-          unsigned short val_iInst,
-=======
 void CIteration::SetGrid_Movement(CGeometry **geometry,
           CSurfaceMovement *surface_movement,
           CVolumetricMovement *grid_movement,
           CSolver ***solver,
           CConfig *config,
->>>>>>> b12ec3aa
           unsigned long IntIter,
           unsigned long ExtIter)   {
 
@@ -275,37 +263,9 @@
 
         grid_movement->UpdateMultiGrid(geometry, config);
       }
-<<<<<<< HEAD
-
-      break;
-
-    case ELASTICITY:
-
-      if ((rank == MASTER_NODE) && (!discrete_adjoint))
-        cout << endl << "Deforming the grid for imposed boundary displacements." << endl;
-
-      /*--- Set the stiffness of each element mesh into the mesh numerics ---*/
-
-      solver_container[val_iZone][val_iInst][MESH_0][MESH_SOL]->SetMesh_Stiffness(geometry_container[val_iZone][val_iInst],
-                                                                           numerics_container[val_iZone][val_iInst][MESH_0][MESH_SOL],
-                                                                           config_container[val_iZone]);
-
-      /*--- Deform the volume grid around the new boundary locations ---*/
-
-      solver_container[val_iZone][val_iInst][MESH_0][MESH_SOL]->DeformMesh(geometry_container[val_iZone][val_iInst],
-                                                                           numerics_container[val_iZone][val_iInst][MESH_0][MESH_SOL],
-                                                                           config_container[val_iZone]);
-
-      break;
-
-    case FLUID_STRUCTURE:
-
-      if (rank == MASTER_NODE)
-=======
         }
   if (config->GetSurface_Movement(FLUID_STRUCTURE)){
       if (rank == MASTER_NODE && Screen_Output)
->>>>>>> b12ec3aa
         cout << endl << "Deforming the grid for Fluid-Structure Interaction applications." << endl;
 
       /*--- Deform the volume grid around the new boundary locations ---*/
@@ -716,12 +676,8 @@
   
   if ((config[val_iZone]->GetGrid_Movement()) && (config[val_iZone]->GetAeroelastic_Simulation()) && unsteady) {
       
-<<<<<<< HEAD
-    SetGrid_Movement(geometry_container, surface_movement, grid_movement, FFDBox, numerics_container, solver_container, config_container, val_iZone, val_iInst, IntIter, ExtIter);
-=======
     SetGrid_Movement(geometry[val_iZone][val_iInst], surface_movement[val_iZone], grid_movement[val_iZone][val_iInst],
                      solver[val_iZone][val_iInst], config[val_iZone], IntIter, ExtIter);
->>>>>>> b12ec3aa
     
     /*--- Apply a Wind Gust ---*/
     
@@ -857,19 +813,9 @@
 
   if(config[val_iZone]->GetSinglezone_Driver()){
 
-<<<<<<< HEAD
-    /*--- Compute the tractions at the vertices ---*/
-    solver_container[val_iZone][val_iInst][MESH_0][FLOW_SOL]->ComputeVertexTractions(
-          geometry_container[val_iZone][val_iInst][MESH_0], config_container[val_iZone]);
-
-    if (config_container[val_iZone]->GetKind_Solver() == DISC_ADJ_EULER ||
-        config_container[val_iZone]->GetKind_Solver() == DISC_ADJ_NAVIER_STOKES ||
-        config_container[val_iZone]->GetKind_Solver() == DISC_ADJ_RANS){
-=======
     if (config[val_iZone]->GetKind_Solver() == DISC_ADJ_EULER ||
         config[val_iZone]->GetKind_Solver() == DISC_ADJ_NAVIER_STOKES ||
         config[val_iZone]->GetKind_Solver() == DISC_ADJ_RANS){
->>>>>>> b12ec3aa
 
       /*--- Read the target pressure ---*/
 
@@ -1609,15 +1555,9 @@
         if (disc_adj_fem) break;
 
         /*--- Write the convergence history (first, compute Von Mises stress) ---*/
-<<<<<<< HEAD
-        solver_container[val_iZone][val_iInst][MESH_0][FEA_SOL]->Compute_NodalStress(geometry_container[val_iZone][val_iInst][MESH_0], numerics_container[val_iZone][val_iInst][MESH_0][FEA_SOL], config_container[val_iZone]);
-        write_output = output->PrintOutput(IntIter-1, config_container[val_iZone]->GetWrt_Con_Freq_DualTime());
-        if (write_output) output->SetConvHistory_Body(&ConvHist_file, geometry_container, solver_container, config_container, integration_container, false, 0.0, val_iZone, val_iInst);
-=======
         solver[val_iZone][val_iInst][MESH_0][FEA_SOL]->Compute_NodalStress(geometry[val_iZone][val_iInst][MESH_0], solver[val_iZone][val_iInst][MESH_0], numerics[val_iZone][val_iInst][MESH_0][FEA_SOL], config[val_iZone]);
         write_output = output->PrintOutput(IntIter-1, config[val_iZone]->GetWrt_Con_Freq_DualTime());
         if (write_output) output->SetConvHistory_Body(&ConvHist_file, geometry, solver, config, integration, false, 0.0, val_iZone, val_iInst);
->>>>>>> b12ec3aa
 
         config[val_iZone]->SetIntIter(IntIter);
 
@@ -1660,13 +1600,8 @@
 
 
       /*--- Write the convergence history (first, compute Von Mises stress) ---*/
-<<<<<<< HEAD
-      solver_container[val_iZone][val_iInst][MESH_0][FEA_SOL]->Compute_NodalStress(geometry_container[val_iZone][val_iInst][MESH_0], numerics_container[val_iZone][val_iInst][MESH_0][FEA_SOL], config_container[val_iZone]);
-      output->SetConvHistory_Body(&ConvHist_file, geometry_container, solver_container, config_container, integration_container, false, 0.0, val_iZone, val_iInst);
-=======
       solver[val_iZone][val_iInst][MESH_0][FEA_SOL]->Compute_NodalStress(geometry[val_iZone][val_iInst][MESH_0], solver[val_iZone][val_iInst][MESH_0], numerics[val_iZone][val_iInst][MESH_0][FEA_SOL], config[val_iZone]);
       output->SetConvHistory_Body(&ConvHist_file, geometry, solver, config, integration, false, 0.0, val_iZone, val_iInst);
->>>>>>> b12ec3aa
 
       /*--- Run the second iteration ---*/
 
@@ -1678,13 +1613,8 @@
           config, RUNTIME_FEA_SYS, IntIter, val_iZone, val_iInst);
 
       /*--- Write the convergence history (first, compute Von Mises stress) ---*/
-<<<<<<< HEAD
-      solver_container[val_iZone][val_iInst][MESH_0][FEA_SOL]->Compute_NodalStress(geometry_container[val_iZone][val_iInst][MESH_0], numerics_container[val_iZone][val_iInst][MESH_0][FEA_SOL], config_container[val_iZone]);
-      output->SetConvHistory_Body(&ConvHist_file, geometry_container, solver_container, config_container, integration_container, false, 0.0, val_iZone, val_iInst);
-=======
       solver[val_iZone][val_iInst][MESH_0][FEA_SOL]->Compute_NodalStress(geometry[val_iZone][val_iInst][MESH_0], solver[val_iZone][val_iInst][MESH_0], numerics[val_iZone][val_iInst][MESH_0][FEA_SOL], config[val_iZone]);
       output->SetConvHistory_Body(&ConvHist_file, geometry, solver, config, integration, false, 0.0, val_iZone, val_iInst);
->>>>>>> b12ec3aa
 
 
       bool meetCriteria;
@@ -1709,13 +1639,8 @@
         for (IntIter = 2; IntIter < config[val_iZone]->GetDyn_nIntIter(); IntIter++) {
 
           /*--- Write the convergence history (first, compute Von Mises stress) ---*/
-<<<<<<< HEAD
-          solver_container[val_iZone][val_iInst][MESH_0][FEA_SOL]->Compute_NodalStress(geometry_container[val_iZone][val_iInst][MESH_0], numerics_container[val_iZone][val_iInst][MESH_0][FEA_SOL], config_container[val_iZone]);
-          output->SetConvHistory_Body(&ConvHist_file, geometry_container, solver_container, config_container, integration_container, false, 0.0, val_iZone, val_iInst);
-=======
           solver[val_iZone][val_iInst][MESH_0][FEA_SOL]->Compute_NodalStress(geometry[val_iZone][val_iInst][MESH_0], solver[val_iZone][val_iInst][MESH_0], numerics[val_iZone][val_iInst][MESH_0][FEA_SOL], config[val_iZone]);
           output->SetConvHistory_Body(&ConvHist_file, geometry, solver, config, integration, false, 0.0, val_iZone, val_iInst);
->>>>>>> b12ec3aa
 
           config[val_iZone]->SetIntIter(IntIter);
 
@@ -1779,13 +1704,8 @@
           for (IntIter = 1; IntIter < config[val_iZone]->GetDyn_nIntIter(); IntIter++) {
 
             /*--- Write the convergence history (first, compute Von Mises stress) ---*/
-<<<<<<< HEAD
-            solver_container[val_iZone][val_iInst][MESH_0][FEA_SOL]->Compute_NodalStress(geometry_container[val_iZone][val_iInst][MESH_0], numerics_container[val_iZone][val_iInst][MESH_0][FEA_SOL], config_container[val_iZone]);
-            output->SetConvHistory_Body(&ConvHist_file, geometry_container, solver_container, config_container, integration_container, false, 0.0, val_iZone, val_iInst);
-=======
             solver[val_iZone][val_iInst][MESH_0][FEA_SOL]->Compute_NodalStress(geometry[val_iZone][val_iInst][MESH_0], solver[val_iZone][val_iInst][MESH_0], numerics[val_iZone][val_iInst][MESH_0][FEA_SOL], config[val_iZone]);
             output->SetConvHistory_Body(&ConvHist_file, geometry, solver, config, integration, false, 0.0, val_iZone, val_iInst);
->>>>>>> b12ec3aa
 
             config[val_iZone]->SetIntIter(IntIter);
 
@@ -1799,13 +1719,8 @@
           /*--- Write history for intermediate steps ---*/
           if (iIncrement < nIncrements - 1){
             /*--- Write the convergence history (first, compute Von Mises stress) ---*/
-<<<<<<< HEAD
-            solver_container[val_iZone][val_iInst][MESH_0][FEA_SOL]->Compute_NodalStress(geometry_container[val_iZone][val_iInst][MESH_0], numerics_container[val_iZone][val_iInst][MESH_0][FEA_SOL], config_container[val_iZone]);
-            output->SetConvHistory_Body(&ConvHist_file, geometry_container, solver_container, config_container, integration_container, false, 0.0, val_iZone, val_iInst);
-=======
             solver[val_iZone][val_iInst][MESH_0][FEA_SOL]->Compute_NodalStress(geometry[val_iZone][val_iInst][MESH_0], solver[val_iZone][val_iInst][MESH_0], numerics[val_iZone][val_iInst][MESH_0][FEA_SOL], config[val_iZone]);
             output->SetConvHistory_Body(&ConvHist_file, geometry, solver, config, integration, false, 0.0, val_iZone, val_iInst);
->>>>>>> b12ec3aa
           }
 
         }
@@ -1863,11 +1778,7 @@
 
   /*----------------- Compute averaged nodal stress and reactions ------------------------*/
 
-<<<<<<< HEAD
-  solver_container[val_iZone][val_iInst][MESH_0][FEA_SOL]->Compute_NodalStress(geometry_container[val_iZone][val_iInst][MESH_0], numerics_container[val_iZone][val_iInst][MESH_0][FEA_SOL], config_container[val_iZone]);
-=======
   solver[val_iZone][val_iInst][MESH_0][FEA_SOL]->Compute_NodalStress(geometry[val_iZone][val_iInst][MESH_0], solver[val_iZone][val_iInst][MESH_0], numerics[val_iZone][val_iInst][MESH_0][FEA_SOL], config[val_iZone]);
->>>>>>> b12ec3aa
 
   /*----------------- Update structural solver ----------------------*/
 
@@ -2542,16 +2453,9 @@
     
 void CDiscAdjFluidIteration::InitializeAdjoint(CSolver *****solver, CGeometry ****geometry, CConfig **config, unsigned short iZone, unsigned short iInst){
 
-<<<<<<< HEAD
-  unsigned short Kind_Solver = config_container[iZone]->GetKind_Solver();
-  bool frozen_visc = config_container[iZone]->GetFrozen_Visc_Disc();
-  bool heat = config_container[iZone]->GetWeakly_Coupled_Heat();
-  bool interface_boundary = (config_container[iZone]->GetnMarker_Interface() > 0);
-=======
   unsigned short Kind_Solver = config[iZone]->GetKind_Solver();
   bool frozen_visc = config[iZone]->GetFrozen_Visc_Disc();
   bool heat = config[iZone]->GetWeakly_Coupled_Heat();
->>>>>>> b12ec3aa
 
   /*--- Initialize the adjoint of the objective function (typically with 1.0) ---*/
   
@@ -2715,16 +2619,9 @@
 
 void CDiscAdjFluidIteration::RegisterOutput(CSolver *****solver, CGeometry ****geometry, CConfig **config, COutput* output, unsigned short iZone, unsigned short iInst){
   
-<<<<<<< HEAD
-  unsigned short Kind_Solver = config_container[iZone]->GetKind_Solver();
-  bool frozen_visc = config_container[iZone]->GetFrozen_Visc_Disc();
-  bool heat = config_container[iZone]->GetWeakly_Coupled_Heat();
-  bool interface_boundary = (config_container[iZone]->GetnMarker_Interface() > 0);
-=======
   unsigned short Kind_Solver = config[iZone]->GetKind_Solver();
   bool frozen_visc = config[iZone]->GetFrozen_Visc_Disc();
   bool heat = config[iZone]->GetWeakly_Coupled_Heat();
->>>>>>> b12ec3aa
 
   if ((Kind_Solver == DISC_ADJ_NAVIER_STOKES) || (Kind_Solver == DISC_ADJ_RANS) || (Kind_Solver == DISC_ADJ_EULER)) {
   
@@ -3348,11 +3245,7 @@
   bool dynamic = (config[val_iZone]->GetDynamic_Analysis() == DYNAMIC);
 
   /*--- Global sensitivities ---*/
-<<<<<<< HEAD
-  solver_container[val_iZone][val_iInst][MESH_0][ADJFEA_SOL]->SetSensitivity(geometry_container[val_iZone][val_iInst][MESH_0], solver_container[val_iZone][val_iInst][MESH_0], config_container[val_iZone]);
-=======
   solver[val_iZone][val_iInst][MESH_0][ADJFEA_SOL]->SetSensitivity(geometry[val_iZone][val_iInst][MESH_0],config[val_iZone]);
->>>>>>> b12ec3aa
 
   // TEMPORARY output only for standalone structural problems
   if ((!config[val_iZone]->GetFSI_Simulation()) && (rank == MASTER_NODE)){
@@ -3462,14 +3355,9 @@
   for (iMarker = 0; iMarker < config[val_iZone]->GetnMarker_All(); iMarker++)
   switch (config[val_iZone]->GetMarker_All_KindBC(iMarker)) {
     case CLAMPED_BOUNDARY:
-<<<<<<< HEAD
-    solver_container[val_iZone][val_iInst][MESH_0][ADJFEA_SOL]->BC_Clamped_Post(geometry_container[val_iZone][val_iInst][MESH_0],
-        numerics_container[val_iZone][val_iInst][MESH_0][FEA_SOL][FEA_TERM],config_container[val_iZone], iMarker);
-=======
     solver[val_iZone][val_iInst][MESH_0][ADJFEA_SOL]->BC_Clamped_Post(geometry[val_iZone][val_iInst][MESH_0],
         solver[val_iZone][val_iInst][MESH_0], numerics[val_iZone][val_iInst][MESH_0][FEA_SOL][FEA_TERM],
         config[val_iZone], iMarker);
->>>>>>> b12ec3aa
     break;
   }
 }
