--- conflicted
+++ resolved
@@ -1703,15 +1703,11 @@
       solver[val_iZone][val_iInst][MESH_0][FEA_SOL]->Compute_OFRefNode(geometry[val_iZone][val_iInst][MESH_0],solver[val_iZone][val_iInst][MESH_0], config[val_iZone]);
       break;
     case VOLUME_FRACTION:
-<<<<<<< HEAD
     case TOPOL_DISCRETENESS:
-      solver_container[val_iZone][val_iInst][MESH_0][FEA_SOL]->Compute_OFVolFrac(geometry_container[val_iZone][val_iInst][MESH_0],solver_container[val_iZone][val_iInst][MESH_0], config_container[val_iZone]);
-=======
       solver[val_iZone][val_iInst][MESH_0][FEA_SOL]->Compute_OFVolFrac(geometry[val_iZone][val_iInst][MESH_0],solver[val_iZone][val_iInst][MESH_0], config[val_iZone]);
->>>>>>> 933bfaaf
       break;
     case TOPOL_COMPLIANCE:
-      solver_container[val_iZone][val_iInst][MESH_0][FEA_SOL]->Compute_OFCompliance(geometry_container[val_iZone][val_iInst][MESH_0],solver_container[val_iZone][val_iInst][MESH_0], config_container[val_iZone]);
+      solver[val_iZone][val_iInst][MESH_0][FEA_SOL]->Compute_OFCompliance(geometry[val_iZone][val_iInst][MESH_0], solver[val_iZone][val_iInst][MESH_0], config[val_iZone]);
       break;
   }
 
@@ -3210,15 +3206,11 @@
       myfile_res << scientific << solver[val_iZone][val_iInst][MESH_0][FEA_SOL]->GetTotal_OFRefNode() << "\t";
       break;
     case VOLUME_FRACTION:
-<<<<<<< HEAD
     case TOPOL_DISCRETENESS:
-      myfile_res << scientific << solver_container[val_iZone][val_iInst][MESH_0][FEA_SOL]->GetTotal_OFVolFrac() << "\t";
-=======
       myfile_res << scientific << solver[val_iZone][val_iInst][MESH_0][FEA_SOL]->GetTotal_OFVolFrac() << "\t";
->>>>>>> 933bfaaf
       break;
     case TOPOL_COMPLIANCE:
-      myfile_res << scientific << solver_container[val_iZone][val_iInst][MESH_0][FEA_SOL]->GetTotal_OFCompliance() << "\t";
+      myfile_res << scientific << solver[val_iZone][val_iInst][MESH_0][FEA_SOL]->GetTotal_OFCompliance() << "\t";
       break;
     }
 
