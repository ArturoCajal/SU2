--- conflicted
+++ resolved
@@ -1238,13 +1238,6 @@
 
       config_container[val_iZone]->SetGlobalParam(FEM_ELASTICITY, RUNTIME_FEA_SYS, ExtIter);
 
-<<<<<<< HEAD
-=======
-      /*--- Write the convergence history headers ---*/
-
-      if (!disc_adj_fem) output->SetConvHistory_Body(NULL, geometry_container, solver_container, config_container, integration_container, true, 0.0, val_iZone, val_iInst);
-
->>>>>>> 3b3bea55
       /*--- Run the iteration ---*/
 
       integration_container[val_iZone][val_iInst][FEA_SOL]->Structural_Iteration(geometry_container, solver_container, numerics_container,
