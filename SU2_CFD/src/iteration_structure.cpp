--- conflicted
+++ resolved
@@ -801,13 +801,13 @@
 
       /*--- Read the target pressure ---*/
 
-      if (config_container[val_iZone]->GetInvDesign_Cp() == YES)
-        output->SetCp_InverseDesign(solver_container[val_iZone][val_iInst][MESH_0][FLOW_SOL],geometry_container[val_iZone][val_iInst][MESH_0], config_container[val_iZone], config_container[val_iZone]->GetExtIter());
-
-      /*--- Read the target heat flux ---*/
-
-      if (config_container[val_iZone]->GetInvDesign_HeatFlux() == YES)
-        output->SetHeatFlux_InverseDesign(solver_container[val_iZone][val_iInst][MESH_0][FLOW_SOL],geometry_container[val_iZone][val_iInst][MESH_0], config_container[val_iZone], config_container[val_iZone]->GetExtIter());
+//      if (config_container[val_iZone]->GetInvDesign_Cp() == YES)
+//        output->SetCp_InverseDesign(solver_container[val_iZone][val_iInst][MESH_0][FLOW_SOL],geometry_container[val_iZone][val_iInst][MESH_0], config_container[val_iZone], config_container[val_iZone]->GetExtIter());
+
+//      /*--- Read the target heat flux ---*/
+
+//      if (config_container[val_iZone]->GetInvDesign_HeatFlux() == YES)
+//        output->SetHeatFlux_InverseDesign(solver_container[val_iZone][val_iInst][MESH_0][FLOW_SOL],geometry_container[val_iZone][val_iInst][MESH_0], config_container[val_iZone], config_container[val_iZone]->GetExtIter());
 
     }
 
@@ -1172,7 +1172,7 @@
 
   /*--- Compute turboperformance for single-zone adjoint cases. ---*/
   if (config_container[val_iZone]->GetSinglezone_Driver() && config_container[val_iZone]->GetDiscrete_Adjoint())
-    output->ComputeTurboPerformance(solver_container[val_iZone][val_iInst][MESH_0][FLOW_SOL], geometry_container[val_iZone][val_iInst][MESH_0], config_container[val_iZone]);
+    output->GetLegacyOutput()->ComputeTurboPerformance(solver_container[val_iZone][val_iInst][MESH_0][FLOW_SOL], geometry_container[val_iZone][val_iInst][MESH_0], config_container[val_iZone]);
 
 }
 
@@ -2174,13 +2174,13 @@
   int Direct_Iter;
   bool heat = config_container[val_iZone]->GetWeakly_Coupled_Heat();
 
-  /*--- Read the target pressure for inverse design. ---------------------------------------------*/
-  if (config_container[val_iZone]->GetInvDesign_Cp() == YES)
-    output->SetCp_InverseDesign(solver_container[val_iZone][val_iInst][MESH_0][FLOW_SOL], geometry_container[val_iZone][val_iInst][MESH_0], config_container[val_iZone], ExtIter);
-
-  /*--- Read the target heat flux ----------------------------------------------------------------*/
-  if (config_container[ZONE_0]->GetInvDesign_HeatFlux() == YES)
-    output->SetHeatFlux_InverseDesign(solver_container[val_iZone][val_iInst][MESH_0][FLOW_SOL], geometry_container[val_iZone][val_iInst][MESH_0], config_container[val_iZone], ExtIter);
+//  /*--- Read the target pressure for inverse design. ---------------------------------------------*/
+//  if (config_container[val_iZone]->GetInvDesign_Cp() == YES)
+//    output->SetCp_InverseDesign(solver_container[val_iZone][val_iInst][MESH_0][FLOW_SOL], geometry_container[val_iZone][val_iInst][MESH_0], config_container[val_iZone], ExtIter);
+
+//  /*--- Read the target heat flux ----------------------------------------------------------------*/
+//  if (config_container[ZONE_0]->GetInvDesign_HeatFlux() == YES)
+//    output->SetHeatFlux_InverseDesign(solver_container[val_iZone][val_iInst][MESH_0][FLOW_SOL], geometry_container[val_iZone][val_iInst][MESH_0], config_container[val_iZone], ExtIter);
 
   /*--- For the unsteady adjoint, load direct solutions from restart files. ---*/
 
@@ -2692,7 +2692,12 @@
   /*--- This needs to be generalized when the new output structure comes ---*/
   output_history = (steady && !(multizone && (config_container[val_iZone]->GetnInner_Iter()==1)));
 
-  if (output_history) output->SetConvHistory_Body(NULL, geometry_container, solver_container, config_container, integration_container, false, UsedTime, val_iZone, INST_0);
+  if (output_history) output->SetHistory_Output(geometry_container[ZONE_0][INST_0][MESH_0], 
+                                                solver_container[ZONE_0][INST_0][MESH_0], 
+                                                config_container[ZONE_0], 
+                                                config_container[ZONE_0]->GetTimeIter(),
+                                                config_container[ZONE_0]->GetOuterIter(), 
+                                                config_container[ZONE_0]->GetInnerIter());
 
   return StopCalc;
 
@@ -2891,18 +2896,14 @@
 
   /*--- Set the convergence criteria (only residual possible) ---*/
 
-<<<<<<< HEAD
-   if(IntIter != nIntIter-1)
-     output->SetHistory_Output(geometry_container[val_iZone][INST_0][MESH_0], solver_container[val_iZone][INST_0][MESH_0], config_container[val_iZone], config_container[val_iZone]->GetTimeIter(), config_container[val_iZone]->GetOuterIter(), IntIter);
-=======
   integration_container[val_iZone][val_iInst][ADJFEA_SOL]->Convergence_Monitoring(geometry_container[val_iZone][val_iInst][MESH_0],config_container[val_iZone],
                                                                                   IntIter,log10(solver_container[val_iZone][val_iInst][MESH_0][ADJFLOW_SOL]->GetRes_RMS(0)), MESH_0);
->>>>>>> 6fe70965
 
   /*--- Write the convergence history (only screen output) ---*/
 
   if(IntIter != nIntIter-1)
-    output->SetConvHistory_Body(NULL, geometry_container, solver_container, config_container, integration_container, true, 0.0, val_iZone, val_iInst);
+     output->SetHistory_Output(geometry_container[val_iZone][INST_0][MESH_0], solver_container[val_iZone][INST_0][MESH_0], config_container[val_iZone], config_container[val_iZone]->GetTimeIter(), config_container[val_iZone]->GetOuterIter(), IntIter);
+
 
   if (dynamic){
     integration_container[val_iZone][val_iInst][ADJFEA_SOL]->SetConvergence(false);
