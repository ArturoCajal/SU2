--- conflicted
+++ resolved
@@ -396,7 +396,6 @@
     for (iDim = 0; iDim < nDim; iDim++)
       Gradient_Secondary[iVar][iDim] = 0.0;
   }
-<<<<<<< HEAD
   
   Solution_BGS_k = NULL;
   if (fsi){
@@ -405,8 +404,6 @@
         Solution_BGS_k[iVar] = val_solution[iVar];
       }
   }
-=======
->>>>>>> 88c94866
 
 }
 
