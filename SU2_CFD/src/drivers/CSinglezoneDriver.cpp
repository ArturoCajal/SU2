--- conflicted
+++ resolved
@@ -109,13 +109,10 @@
 }
 
 void CSinglezoneDriver::Preprocess(unsigned long TimeIter) {
-<<<<<<< HEAD
-=======
     
   /*--- Set runtime option ---*/
   
   Runtime_Options();
->>>>>>> 9977c3e7
   
   /*--- Set the current time iteration in the config ---*/
   
@@ -197,10 +194,7 @@
   bool Wrt_Surf = config_container[ZONE_0]->GetWrt_Srf_Sol();
   bool Wrt_Vol  = config_container[ZONE_0]->GetWrt_Vol_Sol();
   bool Wrt_CSV  = config_container[ZONE_0]->GetWrt_Csv_Sol();
-<<<<<<< HEAD
-=======
   bool TimeDomain = config_container[ZONE_0]->GetTime_Domain();
->>>>>>> 9977c3e7
   
   if (config_container[ZONE_0]->GetWrt_Binary_Restart()){
     RestartFormat = SU2_RESTART_BINARY;
@@ -217,13 +211,8 @@
 
       /*--- Unsteady problems ---*/
 
-<<<<<<< HEAD
-      (((config_container[ZONE_0]->GetUnsteady_Simulation() == DT_STEPPING_1ST) ||
-        (config_container[ZONE_0]->GetUnsteady_Simulation() == TIME_STEPPING)) &&
-=======
       (((config_container[ZONE_0]->GetTime_Marching() == DT_STEPPING_1ST) ||
         (config_container[ZONE_0]->GetTime_Marching() == TIME_STEPPING)) &&
->>>>>>> 9977c3e7
        ((TimeIter == 0) || (TimeIter % config_container[ZONE_0]->GetWrt_Sol_Freq_DualTime() == 0))) ||
 
       ((config_container[ZONE_0]->GetTime_Marching() == DT_STEPPING_2ND) &&
@@ -284,28 +273,16 @@
       
       /*--- Write restart files ---*/
       
-<<<<<<< HEAD
-      output_container[ZONE_0]->SetVolume_Output(geometry_container[ZONE_0][iInst][MESH_0], config_container[ZONE_0], RestartFormat);
-=======
       output_container[ZONE_0]->SetVolume_Output(geometry_container[ZONE_0][iInst][MESH_0], config_container[ZONE_0], RestartFormat, TimeDomain);
->>>>>>> 9977c3e7
       
       /*--- Write visualization files ---*/
       
       if (Wrt_Vol)
-<<<<<<< HEAD
-        output_container[ZONE_0]->SetVolume_Output(geometry_container[ZONE_0][iInst][MESH_0], config_container[ZONE_0], OutputFormat);
-      if (Wrt_Surf)
-        output_container[ZONE_0]->SetSurface_Output(geometry_container[ZONE_0][iInst][MESH_0], config_container[ZONE_0], OutputFormat);
-      if (Wrt_CSV)
-        output_container[ZONE_0]->SetSurface_Output(geometry_container[ZONE_0][iInst][MESH_0], config_container[ZONE_0], CSV);    
-=======
         output_container[ZONE_0]->SetVolume_Output(geometry_container[ZONE_0][iInst][MESH_0], config_container[ZONE_0], OutputFormat, TimeDomain);
       if (Wrt_Surf)
         output_container[ZONE_0]->SetSurface_Output(geometry_container[ZONE_0][iInst][MESH_0], config_container[ZONE_0], OutputFormat, TimeDomain);
       if (Wrt_CSV)
         output_container[ZONE_0]->SetSurface_Output(geometry_container[ZONE_0][iInst][MESH_0], config_container[ZONE_0], CSV, TimeDomain);    
->>>>>>> 9977c3e7
       
       output_container[ZONE_0]->DeallocateData_Parallel();
       
@@ -376,22 +353,15 @@
     
     InnerConvergence     = output_container[ZONE_0]->GetConvergence();    
     MaxIterationsReached = InnerIter+1 >= nInnerIter;
-<<<<<<< HEAD
-    
-=======
         
->>>>>>> 9977c3e7
     if ((MaxIterationsReached || InnerConvergence) && (rank == MASTER_NODE)) {
       cout << endl << "----------------------------- Solver Exit -------------------------------";
       if (InnerConvergence) cout << endl << "Convergence criteria satisfied." << endl;
       else cout << endl << "Maximum number of iterations reached (ITER = " << nInnerIter << " )." << endl;
       cout << "-------------------------------------------------------------------------" << endl;
     }
-<<<<<<< HEAD
-=======
     
     StopCalc = MaxIterationsReached || InnerConvergence;
->>>>>>> 9977c3e7
   }
 
 
@@ -417,8 +387,6 @@
   output_container[ZONE_0]->SetConvergence(false);
 
   return StopCalc;
-<<<<<<< HEAD
-=======
 }
 
 void CSinglezoneDriver::Runtime_Options(){
@@ -436,5 +404,4 @@
     delete runtime;
   }
   
->>>>>>> 9977c3e7
 }