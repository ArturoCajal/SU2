/*!
 * \file driver_structure.cpp
 * \brief The main subroutines for driving single or multi-zone problems.
 * \author T. Economon, H. Kline, R. Sanchez, F. Palacios
 * \version 7.0.4 "Blackbird"
 *
 * SU2 Project Website: https://su2code.github.io
 *
 * The SU2 Project is maintained by the SU2 Foundation
 * (http://su2foundation.org)
 *
 * Copyright 2012-2020, SU2 Contributors (cf. AUTHORS.md)
 *
 * SU2 is free software; you can redistribute it and/or
 * modify it under the terms of the GNU Lesser General Public
 * License as published by the Free Software Foundation; either
 * version 2.1 of the License, or (at your option) any later version.
 *
 * SU2 is distributed in the hope that it will be useful,
 * but WITHOUT ANY WARRANTY; without even the implied warranty of
 * MERCHANTABILITY or FITNESS FOR A PARTICULAR PURPOSE. See the GNU
 * Lesser General Public License for more details.
 *
 * You should have received a copy of the GNU Lesser General Public
 * License along with SU2. If not, see <http://www.gnu.org/licenses/>.
 */

#include "../../include/drivers/CDriver.hpp"
#include "../../include/definition_structure.hpp"

#include "../../../Common/include/geometry/CDummyGeometry.hpp"
#include "../../../Common/include/geometry/CPhysicalGeometry.hpp"
#include "../../../Common/include/geometry/CMultiGridGeometry.hpp"

#include "../../include/solvers/CSolverFactory.hpp"
#include "../../include/solvers/CFEM_DG_EulerSolver.hpp"

#include "../../include/output/COutputFactory.hpp"
#include "../../include/output/COutputLegacy.hpp"

#include "../../../Common/include/interface_interpolation/CInterpolator.hpp"
#include "../../../Common/include/interface_interpolation/CInterpolatorFactory.hpp"

#include "../../include/interfaces/cfd/CConservativeVarsInterface.hpp"
#include "../../include/interfaces/cfd/CMixingPlaneInterface.hpp"
#include "../../include/interfaces/cfd/CSlidingInterface.hpp"
#include "../../include/interfaces/cht/CConjugateHeatInterface.hpp"
#include "../../include/interfaces/fsi/CDisplacementsInterface.hpp"
#include "../../include/interfaces/fsi/CFlowTractionInterface.hpp"
#include "../../include/interfaces/fsi/CDiscAdjFlowTractionInterface.hpp"

#include "../../include/numerics/template.hpp"
#include "../../include/numerics/transition.hpp"
#include "../../include/numerics/radiation.hpp"
#include "../../include/numerics/heat.hpp"
#include "../../include/numerics/flow/convection/roe.hpp"
#include "../../include/numerics/flow/convection/fds.hpp"
#include "../../include/numerics/flow/convection/fvs.hpp"
#include "../../include/numerics/flow/convection/cusp.hpp"
#include "../../include/numerics/flow/convection/hllc.hpp"
#include "../../include/numerics/flow/convection/ausm_slau.hpp"
#include "../../include/numerics/flow/convection/centered.hpp"
#include "../../include/numerics/flow/flow_diffusion.hpp"
#include "../../include/numerics/flow/flow_sources.hpp"
#include "../../include/numerics/continuous_adjoint/adj_convection.hpp"
#include "../../include/numerics/continuous_adjoint/adj_diffusion.hpp"
#include "../../include/numerics/continuous_adjoint/adj_sources.hpp"
#include "../../include/numerics/turbulent/turb_convection.hpp"
#include "../../include/numerics/turbulent/turb_diffusion.hpp"
#include "../../include/numerics/turbulent/turb_sources.hpp"
#include "../../include/numerics/elasticity/CFEAElasticity.hpp"
#include "../../include/numerics/elasticity/CFEALinearElasticity.hpp"
#include "../../include/numerics/elasticity/CFEANonlinearElasticity.hpp"
#include "../../include/numerics/elasticity/nonlinear_models.hpp"

#include "../../include/integration/CIntegrationFactory.hpp"

#include "../../../Common/include/omp_structure.hpp"

#include <cassert>

#ifdef VTUNEPROF
#include <ittnotify.h>
#endif
#include <fenv.h>

CDriver::CDriver(char* confFile, unsigned short val_nZone, SU2_Comm MPICommunicator, bool dummy_geo) :
  config_file_name(confFile), StartTime(0.0), StopTime(0.0), UsedTime(0.0),
  TimeIter(0), nZone(val_nZone), StopCalc(false), fsi(false), fem_solver(false), dry_run(dummy_geo) {

  /*--- Initialize Medipack (must also be here so it is initialized from python) ---*/
#ifdef HAVE_MPI
  #if defined(CODI_REVERSE_TYPE) || defined(CODI_FORWARD_TYPE)
    SU2_MPI::Init_AMPI();
  #endif
#endif

  SU2_MPI::SetComm(MPICommunicator);

  rank = SU2_MPI::GetRank();
  size = SU2_MPI::GetSize();

  /*--- Start timer to track preprocessing for benchmarking. ---*/

  StartTime = SU2_MPI::Wtime();

  /*--- Initialize containers with null --- */

  SetContainers_Null();

  /*--- Preprocessing of the config files. In this routine, the config file is read
   and it is determined whether a problem is single physics or multiphysics. . ---*/

  Input_Preprocessing(config_container, driver_config);

  /*--- Retrieve dimension from mesh file ---*/

  nDim = CConfig::GetnDim(config_container[ZONE_0]->GetMesh_FileName(),
                          config_container[ZONE_0]->GetMesh_FileFormat());

  /*--- Output preprocessing ---*/

  Output_Preprocessing(config_container, driver_config, output_container, driver_output);


  for (iZone = 0; iZone < nZone; iZone++) {

    /*--- Read the number of instances for each zone ---*/

    nInst[iZone] = config_container[iZone]->GetnTimeInstances();

    geometry_container[iZone]    = new CGeometry**    [nInst[iZone]];
    iteration_container[iZone]   = new CIteration*    [nInst[iZone]];
    solver_container[iZone]      = new CSolver***     [nInst[iZone]];
    integration_container[iZone] = new CIntegration** [nInst[iZone]];
    numerics_container[iZone]    = new CNumerics****  [nInst[iZone]];
    grid_movement[iZone]         = new CVolumetricMovement* [nInst[iZone]];

    /*--- Allocate transfer and interpolation container --- */

    interface_container[iZone]    = new CInterface*[nZone] ();
    interpolator_container[iZone] = new CInterpolator*[nZone] ();

    for (iInst = 0; iInst < nInst[iZone]; iInst++){

      config_container[iZone]->SetiInst(iInst);

      geometry_container[iZone][iInst]    = nullptr;
      iteration_container[iZone][iInst]   = nullptr;
      solver_container[iZone][iInst]      = nullptr;
      integration_container[iZone][iInst] = nullptr;
      grid_movement[iZone][iInst]         = nullptr;

      /*--- Preprocessing of the geometry for all zones. In this routine, the edge-
       based data structure is constructed, i.e. node and cell neighbors are
       identified and linked, face areas and volumes of the dual mesh cells are
       computed, and the multigrid levels are created using an agglomeration procedure. ---*/

      Geometrical_Preprocessing(config_container[iZone], geometry_container[iZone][iInst], dry_run);

    }
  }

  /*--- Before we proceed with the zone loop we have to compute the wall distances.
     * This computation depends on all zones at once. ---*/
  if (rank == MASTER_NODE)
    cout << "Computing wall distances." << endl;

  CGeometry::ComputeWallDistance(config_container, geometry_container);

  for (iZone = 0; iZone < nZone; iZone++) {

    for (iInst = 0; iInst < nInst[iZone]; iInst++){

      /*--- Definition of the solver class: solver_container[#ZONES][#INSTANCES][#MG_GRIDS][#EQ_SYSTEMS].
       The solver classes are specific to a particular set of governing equations,
       and they contain the subroutines with instructions for computing each spatial
       term of the PDE, i.e. loops over the edges to compute convective and viscous
       fluxes, loops over the nodes to compute source terms, and routines for
       imposing various boundary condition type for the PDE. ---*/

      Solver_Preprocessing(config_container[iZone], geometry_container[iZone][iInst], solver_container[iZone][iInst]);

      /*--- Definition of the numerical method class:
       numerics_container[#ZONES][#INSTANCES][#MG_GRIDS][#EQ_SYSTEMS][#EQ_TERMS].
       The numerics class contains the implementation of the numerical methods for
       evaluating convective or viscous fluxes between any two nodes in the edge-based
       data structure (centered, upwind, galerkin), as well as any source terms
       (piecewise constant reconstruction) evaluated in each dual mesh volume. ---*/

      Numerics_Preprocessing(config_container[iZone], geometry_container[iZone][iInst],
                             solver_container[iZone][iInst], numerics_container[iZone][iInst]);

      /*--- Definition of the integration class: integration_container[#ZONES][#INSTANCES][#EQ_SYSTEMS].
       The integration class orchestrates the execution of the spatial integration
       subroutines contained in the solver class (including multigrid) for computing
       the residual at each node, R(U) and then integrates the equations to a
       steady state or time-accurately. ---*/

      Integration_Preprocessing(config_container[iZone], solver_container[iZone][iInst][MESH_0],
                                integration_container[iZone][iInst]);

      /*--- Instantiate the type of physics iteration to be executed within each zone. For
       example, one can execute the same physics across multiple zones (mixing plane),
       different physics in different zones (fluid-structure interaction), or couple multiple
       systems tightly within a single zone by creating a new iteration class (e.g., RANS). ---*/

      Iteration_Preprocessing(config_container[iZone], iteration_container[iZone][iInst]);

      /*--- Dynamic mesh processing.  ---*/

      DynamicMesh_Preprocessing(config_container[iZone], geometry_container[iZone][iInst], solver_container[iZone][iInst],
                                iteration_container[iZone][iInst], grid_movement[iZone][iInst], surface_movement[iZone]);
      /*--- Static mesh processing.  ---*/

      StaticMesh_Preprocessing(config_container[iZone], geometry_container[iZone][iInst], surface_movement[iZone]);

    }

  }

  /*! --- Compute the wall distance again to correctly compute the derivatives if we are running direct diff mode --- */
  if (driver_config->GetDirectDiff() == D_DESIGN){
    CGeometry::ComputeWallDistance(config_container, geometry_container);
  }


  /*--- Definition of the interface and transfer conditions between different zones.
   *--- The transfer container is defined for zones paired one to one.
   *--- This only works for a multizone FSI problem (nZone > 1).
   *--- Also, at the moment this capability is limited to two zones (nZone < 3).
   *--- This will change in the future. ---*/

  if ( nZone > 1 ) {
    if (rank == MASTER_NODE)
      cout << endl <<"------------------- Multizone Interface Preprocessing -------------------" << endl;

    Interface_Preprocessing(config_container, solver_container, geometry_container,
                            interface_types, interface_container, interpolator_container);
  }

  if(fsi && (config_container[ZONE_0]->GetRestart() || config_container[ZONE_0]->GetDiscrete_Adjoint())){
    if (rank == MASTER_NODE)cout << endl <<"Restarting Fluid and Structural Solvers." << endl;

    for (iZone = 0; iZone < nZone; iZone++) {
      for (iInst = 0; iInst < nInst[iZone]; iInst++){
        Solver_Restart(solver_container[iZone][iInst], geometry_container[iZone][iInst],
                       config_container[iZone], true);
      }
    }
  }

  if (config_container[ZONE_0]->GetBoolTurbomachinery()){
    if (rank == MASTER_NODE)cout << endl <<"---------------------- Turbomachinery Preprocessing ---------------------" << endl;
    Turbomachinery_Preprocessing(config_container, geometry_container, solver_container, interface_container);
  }


  PythonInterface_Preprocessing(config_container, geometry_container, solver_container);


  /*--- Preprocessing time is reported now, but not included in the next compute portion. ---*/

  StopTime = SU2_MPI::Wtime();

  /*--- Compute/print the total time for performance benchmarking. ---*/

  UsedTime = StopTime-StartTime;
  UsedTimePreproc    = UsedTime;
  UsedTimeCompute    = 0.0;
  UsedTimeOutput     = 0.0;
  IterCount          = 0;
  OutputCount        = 0;
  MDOFs              = 0.0;
  MDOFsDomain        = 0.0;
  Mpoints            = 0.0;
  MpointsDomain      = 0.0;
  for (iZone = 0; iZone < nZone; iZone++) {
    Mpoints       +=(su2double)geometry_container[iZone][INST_0][MESH_0]->GetGlobal_nPoint()/(1.0e6);
    MpointsDomain +=(su2double)geometry_container[iZone][INST_0][MESH_0]->GetGlobal_nPointDomain()/(1.0e6);
    MDOFs         += (su2double)DOFsPerPoint*(su2double)geometry_container[iZone][INST_0][MESH_0]->GetGlobal_nPoint()/(1.0e6);
    MDOFsDomain   += (su2double)DOFsPerPoint*(su2double)geometry_container[iZone][INST_0][MESH_0]->GetGlobal_nPointDomain()/(1.0e6);
  }

  /*--- Reset timer for compute/output performance benchmarking. ---*/

  StopTime = SU2_MPI::Wtime();

  /*--- Compute/print the total time for performance benchmarking. ---*/

  UsedTime = StopTime-StartTime;
  UsedTimePreproc = UsedTime;

  /*--- Reset timer for compute performance benchmarking. ---*/

  StartTime = SU2_MPI::Wtime();

}

void CDriver::SetContainers_Null(){

  /*--- Create pointers to all of the classes that may be used throughout
   the SU2_CFD code. In general, the pointers are instantiated down a
   hierarchy over all zones, multigrid levels, equation sets, and equation
   terms as described in the comments below. ---*/

  ConvHist_file                  = nullptr;
  iteration_container            = nullptr;
  output_container               = nullptr;
  integration_container          = nullptr;
  geometry_container             = nullptr;
  solver_container               = nullptr;
  numerics_container             = nullptr;
  config_container               = nullptr;
  surface_movement               = nullptr;
  grid_movement                  = nullptr;
  FFDBox                         = nullptr;
  interpolator_container         = nullptr;
  interface_container            = nullptr;
  interface_types                = nullptr;
  nInst                          = nullptr;


  /*--- Definition and of the containers for all possible zones. ---*/

  iteration_container            = new CIteration**[nZone];
  solver_container               = new CSolver****[nZone];
  integration_container          = new CIntegration***[nZone];
  numerics_container             = new CNumerics*****[nZone];
  config_container               = new CConfig*[nZone];
  geometry_container             = new CGeometry***[nZone];
  surface_movement               = new CSurfaceMovement*[nZone];
  grid_movement                  = new CVolumetricMovement**[nZone];
  FFDBox                         = new CFreeFormDefBox**[nZone];
  interpolator_container         = new CInterpolator**[nZone];
  interface_container            = new CInterface**[nZone];
  interface_types                = new unsigned short*[nZone];
  output_container               = new COutput*[nZone];
  nInst                          = new unsigned short[nZone];
  driver_config                  = nullptr;
  driver_output                  = nullptr;


  for (iZone = 0; iZone < nZone; iZone++) {
    solver_container[iZone]               = nullptr;
    integration_container[iZone]          = nullptr;
    numerics_container[iZone]             = nullptr;
    config_container[iZone]               = nullptr;
    geometry_container[iZone]             = nullptr;
    surface_movement[iZone]               = nullptr;
    grid_movement[iZone]                  = nullptr;
    FFDBox[iZone]                         = nullptr;
    interpolator_container[iZone]         = nullptr;
    interface_container[iZone]            = nullptr;
    interface_types[iZone]                = new unsigned short[nZone];
    output_container[iZone]               = nullptr;
    nInst[iZone]                          = 1;
  }

  strcpy(runtime_file_name, "runtime.dat");

}


void CDriver::Postprocessing() {

  bool isBinary = config_container[ZONE_0]->GetWrt_Binary_Restart();
  bool wrt_perf = config_container[ZONE_0]->GetWrt_Performance();

    /*--- Output some information to the console. ---*/

  if (rank == MASTER_NODE) {

    /*--- Print out the number of non-physical points and reconstructions ---*/

    if (config_container[ZONE_0]->GetNonphysical_Points() > 0)
      cout << "Warning: there are " << config_container[ZONE_0]->GetNonphysical_Points() << " non-physical points in the solution." << endl;
    if (config_container[ZONE_0]->GetNonphysical_Reconstr() > 0)
      cout << "Warning: " << config_container[ZONE_0]->GetNonphysical_Reconstr() << " reconstructed states for upwinding are non-physical." << endl;
  }

  if (rank == MASTER_NODE)
    cout << endl <<"------------------------- Solver Postprocessing -------------------------" << endl;

  for (iZone = 0; iZone < nZone; iZone++) {
    for (iInst = 0; iInst < nInst[iZone]; iInst++){
      Numerics_Postprocessing(numerics_container[iZone], solver_container[iZone][iInst],
          geometry_container[iZone][iInst], config_container[iZone], iInst);
    }
    delete [] numerics_container[iZone];
  }
  delete [] numerics_container;
  if (rank == MASTER_NODE) cout << "Deleted CNumerics container." << endl;

  for (iZone = 0; iZone < nZone; iZone++) {
    for (iInst = 0; iInst < nInst[iZone]; iInst++){
      Integration_Postprocessing(integration_container[iZone],
          geometry_container[iZone][iInst],
          config_container[iZone],
          iInst);
    }
    delete [] integration_container[iZone];
  }
  delete [] integration_container;
  if (rank == MASTER_NODE) cout << "Deleted CIntegration container." << endl;

  for (iZone = 0; iZone < nZone; iZone++) {
    for (iInst = 0; iInst < nInst[iZone]; iInst++){
      Solver_Postprocessing(solver_container[iZone],
          geometry_container[iZone][iInst],
          config_container[iZone],
          iInst);
    }
    delete [] solver_container[iZone];
  }
  delete [] solver_container;
  if (rank == MASTER_NODE) cout << "Deleted CSolver container." << endl;

  for (iZone = 0; iZone < nZone; iZone++) {
    for (iInst = 0; iInst < nInst[iZone]; iInst++)
      delete iteration_container[iZone][iInst];
    delete [] iteration_container[iZone];
  }
  delete [] iteration_container;
  if (rank == MASTER_NODE) cout << "Deleted CIteration container." << endl;

  if (interpolator_container != nullptr) {
    for (iZone = 0; iZone < nZone; iZone++) {
      if (interpolator_container[iZone] != nullptr) {
        for (unsigned short jZone = 0; jZone < nZone; jZone++)
          if (interpolator_container[iZone][jZone] != nullptr)
            delete interpolator_container[iZone][jZone];
        delete [] interpolator_container[iZone];
      }
    }
    delete [] interpolator_container;
    if (rank == MASTER_NODE) cout << "Deleted CInterpolator container." << endl;
  }

  if (interface_container != nullptr) {
    for (iZone = 0; iZone < nZone; iZone++) {
      if (interface_container[iZone] != nullptr) {
        for (unsigned short jZone = 0; jZone < nZone; jZone++)
          if (interface_container[iZone][jZone] != nullptr)
            delete interface_container[iZone][jZone];
        delete [] interface_container[iZone];
      }
    }
    delete [] interface_container;
    if (rank == MASTER_NODE) cout << "Deleted CInterface container." << endl;
  }

  if (interface_types != nullptr) {
    for (iZone = 0; iZone < nZone; iZone++) {
      if (interface_types[iZone] != nullptr)
      delete [] interface_types[iZone];
    }
    delete [] interface_types;
  }

  for (iZone = 0; iZone < nZone; iZone++) {
    if (geometry_container[iZone] != nullptr) {
      for (iInst = 0; iInst < nInst[iZone]; iInst++){
        for (unsigned short iMGlevel = 0; iMGlevel < config_container[iZone]->GetnMGLevels()+1; iMGlevel++) {
          if (geometry_container[iZone][iInst][iMGlevel] != nullptr) delete geometry_container[iZone][iInst][iMGlevel];
        }
        if (geometry_container[iZone][iInst] != nullptr) delete [] geometry_container[iZone][iInst];
      }
      delete [] geometry_container[iZone];
    }
  }
  delete [] geometry_container;
  if (rank == MASTER_NODE) cout << "Deleted CGeometry container." << endl;

  for (iZone = 0; iZone < nZone; iZone++) {
    delete [] FFDBox[iZone];
  }
  delete [] FFDBox;
  if (rank == MASTER_NODE) cout << "Deleted CFreeFormDefBox class." << endl;

  for (iZone = 0; iZone < nZone; iZone++) {
    delete surface_movement[iZone];
  }
  delete [] surface_movement;
  if (rank == MASTER_NODE) cout << "Deleted CSurfaceMovement class." << endl;

  for (iZone = 0; iZone < nZone; iZone++) {
    for (iInst = 0; iInst < nInst[iZone]; iInst++){
      if (grid_movement[iZone][iInst] != nullptr) delete grid_movement[iZone][iInst];
    }
    if (grid_movement[iZone] != nullptr) delete [] grid_movement[iZone];
  }
  delete [] grid_movement;
  if (rank == MASTER_NODE) cout << "Deleted CVolumetricMovement class." << endl;

  /*--- Output profiling information ---*/
  // Note that for now this is called only by a single thread, but all
  // necessary variables have been made thread private for safety (tick/tock)!!

  config_container[ZONE_0]->SetProfilingCSV();
  config_container[ZONE_0]->GEMMProfilingCSV();

  /*--- Deallocate config container ---*/
  if (config_container!= nullptr) {
    for (iZone = 0; iZone < nZone; iZone++) {
      if (config_container[iZone] != nullptr) {
        delete config_container[iZone];
      }
    }
    delete [] config_container;
  }
  delete driver_config;
  if (rank == MASTER_NODE) cout << "Deleted CConfig container." << endl;

  delete [] nInst;
  if (rank == MASTER_NODE) cout << "Deleted nInst container." << endl;

  /*--- Deallocate output container ---*/

  if (output_container!= nullptr) {
    for (iZone = 0; iZone < nZone; iZone++) {
      if (output_container[iZone] != nullptr) {
        delete output_container[iZone];
      }
    }
    delete [] output_container;
  }

  
  delete driver_output;
  

  if (rank == MASTER_NODE) cout << "Deleted COutput class." << endl;

  if (rank == MASTER_NODE) cout << "-------------------------------------------------------------------------" << endl;


  /*--- Stop the timer and output the final performance summary. ---*/

  StopTime = SU2_MPI::Wtime();

  UsedTime = StopTime-StartTime;
  UsedTimeCompute += UsedTime;

  if ((rank == MASTER_NODE) && (wrt_perf)) {
    su2double TotalTime = UsedTimePreproc + UsedTimeCompute + UsedTimeOutput;
    cout.precision(6);
    cout << endl << endl <<"-------------------------- Performance Summary --------------------------" << endl;
    cout << "Simulation totals:" << endl;
    cout << setw(25) << "Wall-clock time (hrs):" << setw(12) << (TotalTime)/(60.0*60.0) << " | ";
    cout << setw(20) << "Core-hrs:" << setw(12) << (su2double)size*(TotalTime)/(60.0*60.0) << endl;
    cout << setw(25) << "Cores:" << setw(12) << size << " | ";
    cout << setw(20) << "DOFs/point:" << setw(12) << (su2double)DOFsPerPoint << endl;
    cout << setw(25) << "Points/core:" << setw(12) << 1.0e6*MpointsDomain/(su2double)size << " | ";
    cout << setw(20) << "Ghost points/core:" << setw(12) << 1.0e6*(Mpoints-MpointsDomain)/(su2double)size << endl;
    cout << setw(25) << "Ghost/Owned Point Ratio:" << setw(12) << (Mpoints-MpointsDomain)/MpointsDomain << " | " << endl;
    cout << endl;
    cout << "Preprocessing phase:" << endl;
    cout << setw(25) << "Preproc. Time (s):"  << setw(12)<< UsedTimePreproc << " | ";
    cout << setw(20) << "Preproc. Time (%):" << setw(12)<< ((UsedTimePreproc * 100.0) / (TotalTime)) << endl;
    cout << endl;
    cout << "Compute phase:" << endl;
    cout << setw(25) << "Compute Time (s):"  << setw(12)<< UsedTimeCompute << " | ";
    cout << setw(20) << "Compute Time (%):" << setw(12)<< ((UsedTimeCompute * 100.0) / (TotalTime)) << endl;
    cout << setw(25) << "Iteration count:"  << setw(12)<< IterCount << " | ";
    if (IterCount != 0) {
      cout << setw(20) << "Avg. s/iter:" << setw(12)<< UsedTimeCompute/(su2double)IterCount << endl;
      cout << setw(25) << "Core-s/iter/Mpoints:" << setw(12)<< (su2double)size*UsedTimeCompute/(su2double)IterCount/Mpoints << " | ";
      cout << setw(20) << "Mpoints/s:" << setw(12)<< Mpoints*(su2double)IterCount/UsedTimeCompute << endl;
    } else cout << endl;
    cout << endl;
    cout << "Output phase:" << endl;
    cout << setw(25) << "Output Time (s):"  << setw(12)<< UsedTimeOutput << " | ";
    cout << setw(20) << "Output Time (%):" << setw(12)<< ((UsedTimeOutput * 100.0) / (TotalTime)) << endl;
    cout << setw(25) << "Output count:" << setw(12)<< OutputCount << " | ";
    if (OutputCount != 0) {
      cout << setw(20)<< "Avg. s/output:" << setw(12)<< UsedTimeOutput/(su2double)OutputCount << endl;
      if (isBinary) {
        cout << setw(25)<< "Restart Aggr. BW (MB/s):" << setw(12)<< BandwidthSum/(su2double)OutputCount << " | ";
        cout << setw(20)<< "MB/s/core:" << setw(12)<< BandwidthSum/(su2double)OutputCount/(su2double)size << endl;
      }
    } else cout << endl;
    cout << "-------------------------------------------------------------------------" << endl;
    cout << endl;
  }

  /*--- Exit the solver cleanly ---*/

  if (rank == MASTER_NODE)
    cout << endl <<"------------------------- Exit Success (SU2_CFD) ------------------------" << endl << endl;

}


void CDriver::Input_Preprocessing(CConfig **&config, CConfig *&driver_config) {

  char zone_file_name[MAX_STRING_SIZE];

  /*--- Initialize the configuration of the driver ---*/

  driver_config = new CConfig(config_file_name, SU2_CFD, false);

  for (iZone = 0; iZone < nZone; iZone++) {

    if (rank == MASTER_NODE){
      cout  << endl << "Parsing config file for zone " << iZone << endl;
    }
    /*--- Definition of the configuration option class for all zones. In this
     constructor, the input configuration file is parsed and all options are
     read and stored. ---*/

    if (driver_config->GetnConfigFiles() > 0){

      strcpy(zone_file_name, driver_config->GetConfigFilename(iZone).c_str());
      config[iZone] = new CConfig(driver_config, zone_file_name, SU2_CFD, iZone, nZone, true);
    }
    else{
      config[iZone] = new CConfig(driver_config, config_file_name, SU2_CFD, iZone, nZone, true);
    }

    /*--- Set the MPI communicator ---*/

    config[iZone]->SetMPICommunicator(SU2_MPI::GetComm());
  }


  /*--- Set the multizone part of the problem. ---*/
  if (driver_config->GetMultizone_Problem()){
    for (iZone = 0; iZone < nZone; iZone++) {
      /*--- Set the interface markers for multizone ---*/
      config_container[iZone]->SetMultizone(driver_config, config_container);
    }
  }

  /*--- Determine whether or not the FEM solver is used, which decides the type of
   *    geometry classes that are instantiated. Only adapted for single-zone problems ---*/

  fem_solver = config_container[ZONE_0]->GetFEMSolver();

  fsi = config_container[ZONE_0]->GetFSI_Simulation();
}

void CDriver::Geometrical_Preprocessing(CConfig* config, CGeometry **&geometry, bool dummy){

  if (!dummy){
    if (rank == MASTER_NODE)
      cout << endl <<"------------------- Geometry Preprocessing ( Zone " << config->GetiZone() <<" ) -------------------" << endl;

    if( fem_solver ) {
      switch( config->GetKind_FEM_Flow() ) {
        case DG: {
            Geometrical_Preprocessing_DGFEM(config, geometry);
            break;
          }
      }
    }
    else {
      Geometrical_Preprocessing_FVM(config, geometry);
    }
  } else {
    if (rank == MASTER_NODE)
      cout << endl <<"-------------------------- Using Dummy Geometry -------------------------" << endl;

    unsigned short iMGlevel;

    geometry = new CGeometry*[config->GetnMGLevels()+1];

    if (!fem_solver){
      for (iMGlevel = 0; iMGlevel <= config->GetnMGLevels(); iMGlevel++) {
        geometry[iMGlevel] = new CDummyGeometry(config);
      }
    } else {
      geometry[MESH_0] = new CDummyMeshFEM_DG(config);
    }

    nDim = geometry[MESH_0]->GetnDim();
  }

  /*--- Computation of positive surface area in the z-plane which is used for
     the calculation of force coefficient (non-dimensionalization). ---*/

  geometry[MESH_0]->SetPositive_ZArea(config);

  /*--- Set the near-field, interface and actuator disk boundary conditions, if necessary. ---*/

  for (iMesh = 0; iMesh <= config->GetnMGLevels(); iMesh++) {
    geometry[iMesh]->MatchNearField(config);
    geometry[iMesh]->MatchActuator_Disk(config);
  }

  /*--- If we have any periodic markers in this calculation, we must
       match the periodic points found on both sides of the periodic BC.
       Note that the current implementation requires a 1-to-1 matching of
       periodic points on the pair of periodic faces after the translation
       or rotation is taken into account. ---*/

  if ((config->GetnMarker_Periodic() != 0) && !fem_solver) {
    for (iMesh = 0; iMesh <= config->GetnMGLevels(); iMesh++) {

      /*--- Note that we loop over pairs of periodic markers individually
           so that repeated nodes on adjacent periodic faces are properly
           accounted for in multiple places. ---*/

      for (unsigned short iPeriodic = 1; iPeriodic <= config->GetnMarker_Periodic()/2; iPeriodic++) {
        geometry[iMesh]->MatchPeriodic(config, iPeriodic);
      }

      /*--- Initialize the communication framework for the periodic BCs. ---*/
      geometry[iMesh]->PreprocessPeriodicComms(geometry[iMesh], config);

    }
  }

  /*--- If activated by the compile directive, perform a partition analysis. ---*/
#if PARTITION
  if (!dummy){
    if( fem_solver ) Partition_Analysis_FEM(geometry[MESH_0], config);
    else Partition_Analysis(geometry[MESH_0], config);
  }
#endif

  /*--- Check if Euler & Symmetry markers are straight/plane. This information
        is used in the Euler & Symmetry boundary routines. ---*/
  if((config_container[iZone]->GetnMarker_Euler() != 0 ||
     config_container[iZone]->GetnMarker_SymWall() != 0) &&
     !fem_solver) {

    if (rank == MASTER_NODE)
      cout << "Checking if Euler & Symmetry markers are straight/plane:" << endl;

    for (iMesh = 0; iMesh <= config_container[iZone]->GetnMGLevels(); iMesh++)
      geometry_container[iZone][iInst][iMesh]->ComputeSurf_Straightness(config_container[iZone], (iMesh==MESH_0) );

  }

}

void CDriver::Geometrical_Preprocessing_FVM(CConfig *config, CGeometry **&geometry) {

  unsigned short iZone = config->GetiZone(), iMGlevel;
  unsigned short requestedMGlevels = config->GetnMGLevels();
  const bool fea = config->GetStructuralProblem();

<<<<<<< HEAD
  /*--- Definition of the geometry class to store the primal grid in the partitioning process.
   *    All ranks process the grid and call ParMETIS for partitioning ---*/
=======
  CGeometry *geometry_aux = nullptr;
>>>>>>> 66e73abf

  CGeometry *geometry_aux = new CPhysicalGeometry(config, iZone, nZone);

  /*--- Set the dimension --- */

  nDim = geometry_aux->GetnDim();

  /*--- Color the initial grid and set the send-receive domains (ParMETIS) ---*/

  geometry_aux->SetColorGrid_Parallel(config);

  /*--- Allocate the memory of the current domain, and divide the grid
     between the ranks. ---*/

<<<<<<< HEAD
=======
  geometry = nullptr;
>>>>>>> 66e73abf
  geometry = new CGeometry *[config->GetnMGLevels()+1];

  /*--- Build the grid data structures using the ParMETIS coloring. ---*/

  geometry[MESH_0] = new CPhysicalGeometry(geometry_aux, config);

  /*--- Deallocate the memory of geometry_aux and solver_aux ---*/

  delete geometry_aux;

  /*--- Add the Send/Receive boundaries ---*/
  geometry[MESH_0]->SetSendReceive(config);

  /*--- Add the Send/Receive boundaries ---*/
  geometry[MESH_0]->SetBoundaries(config);

  /*--- Compute elements surrounding points, points surrounding points ---*/

  if (rank == MASTER_NODE) cout << "Setting point connectivity." << endl;
  geometry[MESH_0]->SetPoint_Connectivity();

  /*--- Renumbering points using Reverse Cuthill McKee ordering ---*/

  if (rank == MASTER_NODE) cout << "Renumbering points (Reverse Cuthill McKee Ordering)." << endl;
  geometry[MESH_0]->SetRCM_Ordering(config);

  /*--- recompute elements surrounding points, points surrounding points ---*/

  if (rank == MASTER_NODE) cout << "Recomputing point connectivity." << endl;
  geometry[MESH_0]->SetPoint_Connectivity();

  /*--- Compute elements surrounding elements ---*/

  if (rank == MASTER_NODE) cout << "Setting element connectivity." << endl;
  geometry[MESH_0]->SetElement_Connectivity();

  /*--- Check the orientation before computing geometrical quantities ---*/

  geometry[MESH_0]->SetBoundVolume();
  if (config->GetReorientElements()) {
    if (rank == MASTER_NODE) cout << "Checking the numerical grid orientation." << endl;
    geometry[MESH_0]->Check_IntElem_Orientation(config);
    geometry[MESH_0]->Check_BoundElem_Orientation(config);
  }

  /*--- Create the edge structure ---*/

  if (rank == MASTER_NODE) cout << "Identifying edges and vertices." << endl;
  geometry[MESH_0]->SetEdges();
  geometry[MESH_0]->SetVertex(config);

  /*--- Compute cell center of gravity ---*/

  if ((rank == MASTER_NODE) && (!fea)) cout << "Computing centers of gravity." << endl;
  geometry[MESH_0]->SetCoord_CG();

  /*--- Create the control volume structures ---*/

  if ((rank == MASTER_NODE) && (!fea)) cout << "Setting the control volume structure." << endl;
  geometry[MESH_0]->SetControlVolume(config, ALLOCATE);
  geometry[MESH_0]->SetBoundControlVolume(config, ALLOCATE);

  /*--- Visualize a dual control volume if requested ---*/

  if ((config->GetVisualize_CV() >= 0) &&
      (config->GetVisualize_CV() < (long)geometry[MESH_0]->GetnPointDomain()))
    geometry[MESH_0]->VisualizeControlVolume(config, UPDATE);

  /*--- Identify closest normal neighbor ---*/

  if (rank == MASTER_NODE) cout << "Searching for the closest normal neighbors to the surfaces." << endl;
  geometry[MESH_0]->FindNormal_Neighbor(config);

  /*--- Store the global to local mapping. ---*/

  if (rank == MASTER_NODE) cout << "Storing a mapping from global to local point index." << endl;
  geometry[MESH_0]->SetGlobal_to_Local_Point();

  /*--- Compute the surface curvature ---*/

  if ((rank == MASTER_NODE) && (!fea)) cout << "Compute the surface curvature." << endl;
  geometry[MESH_0]->ComputeSurf_Curvature(config);

  /*--- Check for periodicity and disable MG if necessary. ---*/

  if (rank == MASTER_NODE) cout << "Checking for periodicity." << endl;
  geometry[MESH_0]->Check_Periodicity(config);

  /*--- Compute mesh quality statistics on the fine grid. ---*/

  if (!fea) {
    if (rank == MASTER_NODE)
      cout << "Computing mesh quality statistics for the dual control volumes." << endl;
    geometry[MESH_0]->ComputeMeshQualityStatistics(config);
  }

  geometry[MESH_0]->SetMGLevel(MESH_0);
  if ((config->GetnMGLevels() != 0) && (rank == MASTER_NODE))
    cout << "Setting the multigrid structure." << endl;

  /*--- Loop over all the new grid ---*/

  for (iMGlevel = 1; iMGlevel <= config->GetnMGLevels(); iMGlevel++) {

    /*--- Create main agglomeration structure ---*/

    geometry[iMGlevel] = new CMultiGridGeometry(geometry, config, iMGlevel);

    /*--- Compute points surrounding points. ---*/

    geometry[iMGlevel]->SetPoint_Connectivity(geometry[iMGlevel-1]);

    /*--- Create the edge structure ---*/

    geometry[iMGlevel]->SetEdges();
    geometry[iMGlevel]->SetVertex(geometry[iMGlevel-1], config);

    /*--- Create the control volume structures ---*/

    geometry[iMGlevel]->SetControlVolume(config, geometry[iMGlevel-1], ALLOCATE);
    geometry[iMGlevel]->SetBoundControlVolume(config, geometry[iMGlevel-1], ALLOCATE);
    geometry[iMGlevel]->SetCoord(geometry[iMGlevel-1]);

    /*--- Find closest neighbor to a surface point ---*/

    geometry[iMGlevel]->FindNormal_Neighbor(config);

    /*--- Store our multigrid index. ---*/

    geometry[iMGlevel]->SetMGLevel(iMGlevel);

    /*--- Protect against the situation that we were not able to complete
       the agglomeration for this level, i.e., there weren't enough points.
       We need to check if we changed the total number of levels and delete
       the incomplete CMultiGridGeometry object. ---*/

    if (config->GetnMGLevels() != requestedMGlevels) {
      delete geometry[iMGlevel];
      break;
    }

  }

  /*--- For unsteady simulations, initialize the grid volumes
   and coordinates for previous solutions. Loop over all zones/grids ---*/

  if (config->GetTime_Marching() && config->GetGrid_Movement()) {
    for (iMGlevel = 0; iMGlevel <= config->GetnMGLevels(); iMGlevel++) {

      /*--- Update cell volume ---*/
      geometry[iMGlevel]->nodes->SetVolume_n();
      geometry[iMGlevel]->nodes->SetVolume_nM1();

      /*--- Update point coordinates ---*/
      geometry[iMGlevel]->nodes->SetCoord_n();
      geometry[iMGlevel]->nodes->SetCoord_n1();
    }
  }


  /*--- Create the data structure for MPI point-to-point communications. ---*/

  for (iMGlevel = 0; iMGlevel <= config->GetnMGLevels(); iMGlevel++)
    geometry[iMGlevel]->PreprocessP2PComms(geometry[iMGlevel], config);


  /*--- Perform a few preprocessing routines and communications. ---*/

  for (iMGlevel = 0; iMGlevel <= config->GetnMGLevels(); iMGlevel++) {

    /*--- Compute the max length. ---*/

    if ((rank == MASTER_NODE) && (!fea) && (iMGlevel == MESH_0)) cout << "Finding max control volume width." << endl;
    geometry[iMGlevel]->SetMaxLength(config);

    /*--- Communicate the number of neighbors. This is needed for
         some centered schemes and for multigrid in parallel. ---*/

    if ((rank == MASTER_NODE) && (size > SINGLE_NODE) && (!fea) && (iMGlevel == MESH_0)) cout << "Communicating number of neighbors." << endl;
    geometry[iMGlevel]->InitiateComms(geometry[iMGlevel], config, NEIGHBORS);
    geometry[iMGlevel]->CompleteComms(geometry[iMGlevel], config, NEIGHBORS);
  }

}

void CDriver::Geometrical_Preprocessing_DGFEM(CConfig* config, CGeometry **&geometry) {

<<<<<<< HEAD
  /*--- Definition of the geometry class to store the primal grid in the partitioning process. ---*/
=======
  /*--- Definition of the geometry class to store the primal grid in the
     partitioning process. ---*/

  CGeometry *geometry_aux = nullptr;

>>>>>>> 66e73abf
  /*--- All ranks process the grid and call ParMETIS for partitioning ---*/

  CGeometry *geometry_aux = new CPhysicalGeometry(config, iZone, nZone);

  /*--- Set the dimension --- */

  nDim = geometry_aux->GetnDim();

  /*--- For the FEM solver with time-accurate local time-stepping, use
       a dummy solver class to retrieve the initial flow state. ---*/

<<<<<<< HEAD
  CSolver *solver_aux = new CFEM_DG_EulerSolver(config, nDim, MESH_0);
=======
  CSolver *solver_aux = nullptr;
  solver_aux = new CFEM_DG_EulerSolver(config, nDim, MESH_0);
>>>>>>> 66e73abf

  /*--- Color the initial grid and set the send-receive domains (ParMETIS) ---*/

  geometry_aux->SetColorFEMGrid_Parallel(config);

  /*--- Allocate the memory of the current domain, and divide the grid
     between the ranks. ---*/

<<<<<<< HEAD
=======
  geometry = nullptr;
>>>>>>> 66e73abf
  geometry = new CGeometry *[config->GetnMGLevels()+1];

  geometry[MESH_0] = new CMeshFEM_DG(geometry_aux, config);

  /*--- Deallocate the memory of geometry_aux and solver_aux ---*/

  delete geometry_aux;
  delete solver_aux;

  /*--- Add the Send/Receive boundaries ---*/
  geometry[MESH_0]->SetSendReceive(config);

  /*--- Add the Send/Receive boundaries ---*/
  geometry[MESH_0]->SetBoundaries(config);

  /*--- Carry out a dynamic cast to CMeshFEM_DG, such that it is not needed to
       define all virtual functions in the base class CGeometry. ---*/
  CMeshFEM_DG *DGMesh = dynamic_cast<CMeshFEM_DG *>(geometry[MESH_0]);

  /*--- Determine the standard elements for the volume elements. ---*/
  if (rank == MASTER_NODE) cout << "Creating standard volume elements." << endl;
  DGMesh->CreateStandardVolumeElements(config);

  /*--- Create the face information needed to compute the contour integral
       for the elements in the Discontinuous Galerkin formulation. ---*/
  if (rank == MASTER_NODE) cout << "Creating face information." << endl;
  DGMesh->CreateFaces(config);

  /*--- Compute the metric terms of the volume elements. ---*/
  if (rank == MASTER_NODE) cout << "Computing metric terms volume elements." << endl;
  DGMesh->MetricTermsVolumeElements(config);

  /*--- Compute the metric terms of the surface elements. ---*/
  if (rank == MASTER_NODE) cout << "Computing metric terms surface elements." << endl;
  DGMesh->MetricTermsSurfaceElements(config);

  /*--- Compute a length scale of the volume elements. ---*/
  if (rank == MASTER_NODE) cout << "Computing length scale volume elements." << endl;
  DGMesh->LengthScaleVolumeElements();

  /*--- Compute the coordinates of the integration points. ---*/
  if (rank == MASTER_NODE) cout << "Computing coordinates of the integration points." << endl;
  DGMesh->CoordinatesIntegrationPoints();

  /*--- Compute the coordinates of the location of the solution DOFs. This is different
            from the grid points when a different polynomial degree is used to represent the
            geometry and solution. ---*/
  if (rank == MASTER_NODE) cout << "Computing coordinates of the solution DOFs." << endl;
  DGMesh->CoordinatesSolDOFs();

  /*--- Perform the preprocessing tasks when wall functions are used. ---*/
  if (rank == MASTER_NODE) cout << "Preprocessing for the wall functions. " << endl;
  DGMesh->WallFunctionPreprocessing(config);

  /*--- Store the global to local mapping. ---*/
  if (rank == MASTER_NODE) cout << "Storing a mapping from global to local DOF index." << endl;
  geometry[MESH_0]->SetGlobal_to_Local_Point();


  /*--- Loop to create the coarser grid levels. ---*/

  for(unsigned short iMGlevel=1; iMGlevel<=config->GetnMGLevels(); iMGlevel++) {

    SU2_MPI::Error("Geometrical_Preprocessing_DGFEM: Coarse grid levels not implemented yet.",
                   CURRENT_FUNCTION);
  }

}

void CDriver::Solver_Preprocessing(CConfig* config, CGeometry** geometry, CSolver ***&solver) {

  ENUM_MAIN_SOLVER kindSolver = static_cast<ENUM_MAIN_SOLVER>(config->GetKind_Solver());

  if (rank == MASTER_NODE)
    cout << endl <<"-------------------- Solver Preprocessing ( Zone " << config->GetiZone() <<" ) --------------------" << endl;

  solver = new CSolver**[config->GetnMGLevels()+1];

  for (iMesh = 0; iMesh <= config->GetnMGLevels(); iMesh++){
    solver[iMesh] = CSolverFactory::createSolverContainer(kindSolver, config, geometry[iMesh], iMesh);
  }

  /*--- Count the number of DOFs per solution point. ---*/

  DOFsPerPoint = 0;

  for (unsigned int iSol = 0; iSol < MAX_SOLS; iSol++){
    if (solver[MESH_0][iSol] != nullptr){
      DOFsPerPoint += solver[MESH_0][iSol]->GetnVar();
    }
  }

  bool update_geo = true;
  if (config->GetFSI_Simulation()) update_geo = false;

  Solver_Restart(solver, geometry, config, update_geo);

  /*--- Set up any necessary inlet profiles ---*/

  Inlet_Preprocessing(solver, geometry, config);

}

void CDriver::Inlet_Preprocessing(CSolver ***solver, CGeometry **geometry,
                                  CConfig *config) {

  bool euler, ns, turbulent,
  adj_euler, adj_ns, adj_turb,
  heat,
  fem,
  template_solver, disc_adj, disc_adj_fem, disc_adj_turb;
  int val_iter = 0;
  unsigned short iMesh;

  /*--- Initialize some useful booleans ---*/

  euler            = false;  ns              = false;  turbulent = false;
  adj_euler        = false;  adj_ns          = false;  adj_turb  = false;
  disc_adj         = false;
  fem              = false;  disc_adj_fem     = false;
  heat             = false;  disc_adj_turb    = false;
  template_solver  = false;

  /*--- Adjust iteration number for unsteady restarts. ---*/

  bool dual_time = ((config->GetTime_Marching() == DT_STEPPING_1ST) ||
                    (config->GetTime_Marching() == DT_STEPPING_2ND));
  bool time_stepping = config->GetTime_Marching() == TIME_STEPPING;
  bool adjoint = (config->GetDiscrete_Adjoint() || config->GetContinuous_Adjoint());

  if (dual_time) {
    if (adjoint) val_iter = SU2_TYPE::Int(config->GetUnst_AdjointIter())-1;
    else if (config->GetTime_Marching() == DT_STEPPING_1ST)
      val_iter = SU2_TYPE::Int(config->GetRestart_Iter())-1;
    else val_iter = SU2_TYPE::Int(config->GetRestart_Iter())-2;
  }

  if (time_stepping) {
    if (adjoint) val_iter = SU2_TYPE::Int(config->GetUnst_AdjointIter())-1;
    else val_iter = SU2_TYPE::Int(config->GetRestart_Iter())-1;
  }

  /*--- Assign booleans ---*/

  switch (config->GetKind_Solver()) {
    case TEMPLATE_SOLVER: template_solver = true; break;
    case EULER : case INC_EULER: euler = true; break;
    case NAVIER_STOKES: case INC_NAVIER_STOKES: ns = true; break;
    case RANS : case INC_RANS: ns = true; turbulent = true; break;
    case HEAT_EQUATION: heat = true; break;
    case FEM_ELASTICITY: fem = true; break;
    case ADJ_EULER : euler = true; adj_euler = true; break;
    case ADJ_NAVIER_STOKES : ns = true; turbulent = (config->GetKind_Turb_Model() != NONE); adj_ns = true; break;
    case ADJ_RANS : ns = true; turbulent = true; adj_ns = true; adj_turb = (!config->GetFrozen_Visc_Cont()); break;
    case DISC_ADJ_EULER: case DISC_ADJ_INC_EULER: euler = true; disc_adj = true; break;
    case DISC_ADJ_NAVIER_STOKES: case DISC_ADJ_INC_NAVIER_STOKES: ns = true; disc_adj = true; break;
    case DISC_ADJ_RANS: case DISC_ADJ_INC_RANS: ns = true; turbulent = true; disc_adj = true; disc_adj_turb = (!config->GetFrozen_Visc_Disc()); break;
    case DISC_ADJ_FEM: fem = true; disc_adj_fem = true; break;
  }


  /*--- Load inlet profile files for any of the active solver containers.
   Note that these routines fill the fine grid data structures for the markers
   and restrict values down to all coarser MG levels. ---*/

  if (config->GetInlet_Profile_From_File()) {

    /*--- Use LoadInletProfile() routines for the particular solver. ---*/

    if (rank == MASTER_NODE) {
      cout << endl;
      cout << "Reading inlet profile from file: ";
      cout << config->GetInlet_FileName() << endl;
    }

    bool no_profile = false;

    if (euler || ns || adj_euler || adj_ns || disc_adj) {
      solver[MESH_0][FLOW_SOL]->LoadInletProfile(geometry, solver, config, val_iter, FLOW_SOL, INLET_FLOW);
    }
    if (turbulent || adj_turb || disc_adj_turb) {
      solver[MESH_0][TURB_SOL]->LoadInletProfile(geometry, solver, config, val_iter, TURB_SOL, INLET_FLOW);
    }

    if (template_solver) {
      no_profile = true;
    }
    if (heat) {
      no_profile = true;
    }
    if (fem) {
      no_profile = true;
    }
    if (disc_adj_fem) {
      no_profile = true;
    }

    /*--- Exit if profiles were requested for a solver that is not available. ---*/

    if (no_profile) {
      SU2_MPI::Error(string("Inlet profile specification via file (C++) has not been \n") +
                     string("implemented yet for this solver.\n") +
                     string("Please set SPECIFIED_INLET_PROFILE= NO and try again."), CURRENT_FUNCTION);
    }

  } else {

    /*--- Uniform inlets or python-customized inlets ---*/

    /* --- Initialize quantities for inlet boundary
     * This routine does not check if they python wrapper is being used to
     * set custom boundary conditions.  This is intentional; the
     * default values for python custom BCs are initialized with the default
     * values specified in the config (avoiding non physical values) --- */

    for (iMesh = 0; iMesh <= config->GetnMGLevels(); iMesh++) {
      for(unsigned short iMarker=0; iMarker < config->GetnMarker_All(); iMarker++) {
        if (euler || ns || adj_euler || adj_ns || disc_adj)
          solver[iMesh][FLOW_SOL]->SetUniformInlet(config, iMarker);
        if (turbulent)
          solver[iMesh][TURB_SOL]->SetUniformInlet(config, iMarker);
      }
    }

  }

}

void CDriver::Solver_Restart(CSolver ***solver, CGeometry **geometry,
                             CConfig *config, bool update_geo) {

  bool euler, ns, turbulent,
  adj_euler, adj_ns, adj_turb,
  heat, fem, fem_euler, fem_ns, fem_dg_flow,
  template_solver, disc_adj, disc_adj_fem, disc_adj_turb, disc_adj_heat;
  int val_iter = 0;

  /*--- Initialize some useful booleans ---*/

  euler            = false;  ns           = false;  turbulent   = false;
  adj_euler        = false;  adj_ns       = false;  adj_turb    = false;
  fem_euler        = false;  fem_ns       = false;  fem_dg_flow = false;
  disc_adj         = false;
  fem              = false;  disc_adj_fem     = false;
  disc_adj_turb    = false;
  heat             = false;  disc_adj_heat    = false;
  template_solver  = false;

  /*--- Check for restarts and use the LoadRestart() routines. ---*/

  bool restart      = config->GetRestart();
  bool restart_flow = config->GetRestart_Flow();
  bool no_restart   = false;

  /*--- Adjust iteration number for unsteady restarts. ---*/

  bool dual_time = ((config->GetTime_Marching() == DT_STEPPING_1ST) ||
                    (config->GetTime_Marching() == DT_STEPPING_2ND));
  bool time_stepping = config->GetTime_Marching() == TIME_STEPPING;
  bool adjoint = (config->GetDiscrete_Adjoint() || config->GetContinuous_Adjoint());
  bool time_domain = (config->GetTime_Domain()); // Dynamic simulation (FSI).

  if (dual_time) {
    if (adjoint) val_iter = SU2_TYPE::Int(config->GetUnst_AdjointIter())-1;
    else if (config->GetTime_Marching() == DT_STEPPING_1ST)
      val_iter = SU2_TYPE::Int(config->GetRestart_Iter())-1;
    else val_iter = SU2_TYPE::Int(config->GetRestart_Iter())-2;
  }

  if (time_stepping) {
    if (adjoint) val_iter = SU2_TYPE::Int(config->GetUnst_AdjointIter())-1;
    else val_iter = SU2_TYPE::Int(config->GetRestart_Iter())-1;
  }

  /*--- Assign booleans ---*/

  switch (config->GetKind_Solver()) {
    case TEMPLATE_SOLVER: template_solver = true; break;
    case EULER : case INC_EULER: euler = true; break;
    case NAVIER_STOKES: case INC_NAVIER_STOKES: ns = true; heat = config->GetWeakly_Coupled_Heat(); break;
    case RANS : case INC_RANS: ns = true; turbulent = true; heat = config->GetWeakly_Coupled_Heat(); break;
    case FEM_EULER : fem_euler = true; break;
    case FEM_NAVIER_STOKES: fem_ns = true; break;
    case FEM_RANS : fem_ns = true; break;
    case FEM_LES : fem_ns = true; break;
    case HEAT_EQUATION: heat = true; break;
    case FEM_ELASTICITY: fem = true; break;
    case ADJ_EULER : euler = true; adj_euler = true; break;
    case ADJ_NAVIER_STOKES : ns = true; turbulent = (config->GetKind_Turb_Model() != NONE); adj_ns = true; break;
    case ADJ_RANS : ns = true; turbulent = true; adj_ns = true; adj_turb = (!config->GetFrozen_Visc_Cont()); break;
    case DISC_ADJ_EULER: case DISC_ADJ_INC_EULER: euler = true; disc_adj = true; break;
    case DISC_ADJ_NAVIER_STOKES: case DISC_ADJ_INC_NAVIER_STOKES: ns = true; disc_adj = true; heat = config->GetWeakly_Coupled_Heat(); break;
    case DISC_ADJ_RANS: case DISC_ADJ_INC_RANS: ns = true; turbulent = true; disc_adj = true; disc_adj_turb = (!config->GetFrozen_Visc_Disc()); heat = config->GetWeakly_Coupled_Heat(); break;
    case DISC_ADJ_FEM_EULER: fem_euler = true; disc_adj = true; break;
    case DISC_ADJ_FEM_NS: fem_ns = true; disc_adj = true; break;
    case DISC_ADJ_FEM_RANS: fem_ns = true; turbulent = true; disc_adj = true; disc_adj_turb = (!config->GetFrozen_Visc_Disc()); break;
    case DISC_ADJ_FEM: fem = true; disc_adj_fem = true; break;
    case DISC_ADJ_HEAT: heat = true; disc_adj_heat = true; break;

  }

  /*--- Determine the kind of FEM solver used for the flow. ---*/

  switch( config->GetKind_FEM_Flow() ) {
    case DG: fem_dg_flow = true; break;
  }

  /*--- Load restarts for any of the active solver containers. Note that
   these restart routines fill the fine grid and interpolate to all MG levels. ---*/

  if (restart || restart_flow) {
    if (euler || ns) {
      SU2_OMP_PARALLEL_(if(solver[MESH_0][FLOW_SOL]->GetHasHybridParallel()))
      solver[MESH_0][FLOW_SOL]->LoadRestart(geometry, solver, config, val_iter, update_geo);
    }
    if (turbulent) {
      SU2_OMP_PARALLEL_(if(solver[MESH_0][TURB_SOL]->GetHasHybridParallel()))
      solver[MESH_0][TURB_SOL]->LoadRestart(geometry, solver, config, val_iter, update_geo);
    }
    if (config->AddRadiation()) {
      solver[MESH_0][RAD_SOL]->LoadRestart(geometry, solver, config, val_iter, update_geo);
    }
    if (fem) {
      if (time_domain) val_iter = SU2_TYPE::Int(config->GetRestart_Iter())-1;
      solver[MESH_0][FEA_SOL]->LoadRestart(geometry, solver, config, val_iter, update_geo);
    }
    if (fem_euler || fem_ns) {
      if (fem_dg_flow)
        solver[MESH_0][FLOW_SOL]->LoadRestart(geometry, solver, config, val_iter, update_geo);
    }
    if (heat) {
      solver[MESH_0][HEAT_SOL]->LoadRestart(geometry, solver, config, val_iter, update_geo);
    }
  }

  if (restart) {
    if (template_solver) {
      no_restart = true;
    }
    if (heat) {
      solver[MESH_0][HEAT_SOL]->LoadRestart(geometry, solver, config, val_iter, update_geo);
    }
    if (adj_euler || adj_ns) {
      solver[MESH_0][ADJFLOW_SOL]->LoadRestart(geometry, solver, config, val_iter, update_geo);
    }
    if (adj_turb) {
      no_restart = true;
    }
    if (disc_adj) {
      solver[MESH_0][ADJFLOW_SOL]->LoadRestart(geometry, solver, config, val_iter, update_geo);
      if (disc_adj_turb)
        solver[MESH_0][ADJTURB_SOL]->LoadRestart(geometry, solver, config, val_iter, update_geo);
      if (disc_adj_heat)
        solver[MESH_0][ADJHEAT_SOL]->LoadRestart(geometry, solver, config, val_iter, update_geo);
      if (config->AddRadiation())
        solver[MESH_0][ADJRAD_SOL]->LoadRestart(geometry, solver, config, val_iter, update_geo);
    }
    if (disc_adj_fem) {
        if (time_domain) val_iter = SU2_TYPE::Int(config->GetRestart_Iter())-1;
        solver[MESH_0][ADJFEA_SOL]->LoadRestart(geometry, solver, config, val_iter, update_geo);
    }
    if (disc_adj_heat) {
      solver[MESH_0][ADJHEAT_SOL]->LoadRestart(geometry, solver, config, val_iter, update_geo);
    }
  }

  if ((restart || restart_flow) && config->GetDeform_Mesh() && update_geo){
    /*--- Always restart with the last state ---*/
    val_iter = SU2_TYPE::Int(config->GetRestart_Iter())-1;
    solver[MESH_0][MESH_SOL]->LoadRestart(geometry, solver, config, val_iter, update_geo);
  }

  /*--- Exit if a restart was requested for a solver that is not available. ---*/

  if (no_restart) {
    SU2_MPI::Error(string("A restart capability has not been implemented yet for this solver.\n") +
                   string("Please set RESTART_SOL= NO and try again."), CURRENT_FUNCTION);
  }

  /*--- Think about calls to pre / post-processing here, plus realizability checks. ---*/


}

void CDriver::Solver_Postprocessing(CSolver ****solver, CGeometry **geometry,
                                    CConfig *config, unsigned short val_iInst) {

  for (int iMGlevel = 0; iMGlevel <= config->GetnMGLevels(); iMGlevel++) {
    for (unsigned int iSol = 0; iSol < MAX_SOLS; iSol++){
      delete solver[val_iInst][iMGlevel][iSol];
    }
    delete [] solver[val_iInst][iMGlevel];
  }
  delete [] solver[val_iInst];

  CSolverFactory::ClearSolverMeta();

}

void CDriver::Integration_Preprocessing(CConfig *config, CSolver **solver, CIntegration **&integration) {

  if (rank == MASTER_NODE)
    cout << endl <<"----------------- Integration Preprocessing ( Zone " << config->GetiZone() <<" ) ------------------" << endl;

  ENUM_MAIN_SOLVER kindMainSolver = static_cast<ENUM_MAIN_SOLVER>(config->GetKind_Solver());

  integration = CIntegrationFactory::createIntegrationContainer(kindMainSolver, solver);

}

void CDriver::Integration_Postprocessing(CIntegration ***integration, CGeometry **geometry, CConfig *config, unsigned short val_iInst) {

  for (unsigned int iSol = 0; iSol < MAX_SOLS; iSol++){
    delete integration[val_iInst][iSol];
  }

  delete [] integration[val_iInst];

}

void CDriver::Numerics_Preprocessing(CConfig *config, CGeometry **geometry, CSolver ***solver, CNumerics ****&numerics) {

  if (rank == MASTER_NODE)
    cout << endl <<"------------------- Numerics Preprocessing ( Zone " << config->GetiZone() <<" ) -------------------" << endl;

  unsigned short iMGlevel, iSol,

  nVar_Template         = 0,
  nVar_Flow             = 0,
  nVar_Trans            = 0,
  nVar_Turb             = 0,
  nVar_Adj_Flow         = 0,
  nVar_Adj_Turb         = 0,
  nVar_FEM              = 0,
  nVar_Rad              = 0,
  nVar_Heat             = 0;

  numerics = new CNumerics***[config->GetnMGLevels()+1];

  const su2double *constants = nullptr;
  su2double kine_Inf = 0.0, omega_Inf = 0.0;

  bool compressible = false;
  bool incompressible = false;
  bool ideal_gas = (config->GetKind_FluidModel() == STANDARD_AIR) || (config->GetKind_FluidModel() == IDEAL_GAS);
  bool roe_low_dissipation = (config->GetKind_RoeLowDiss() != NO_ROELOWDISS);

  /*--- Initialize some useful booleans ---*/
  bool euler, ns, turbulent, adj_euler, adj_ns, adj_turb, fem_euler, fem_ns, fem_turbulent;
  bool spalart_allmaras, neg_spalart_allmaras, e_spalart_allmaras, comp_spalart_allmaras, e_comp_spalart_allmaras, menter_sst;
  bool fem, heat, transition, template_solver;

  euler = ns = turbulent = adj_euler = adj_ns = adj_turb = fem_euler = fem_ns = fem_turbulent = false;
  spalart_allmaras = neg_spalart_allmaras = e_spalart_allmaras = comp_spalart_allmaras = e_comp_spalart_allmaras = menter_sst = false;
  fem = heat = transition = template_solver = false;

  /*--- Assign booleans ---*/
  switch (config->GetKind_Solver()) {
    case TEMPLATE_SOLVER:
      template_solver = true; break;

    case EULER :
    case DISC_ADJ_EULER:
      euler = compressible = true; break;

    case NAVIER_STOKES:
    case DISC_ADJ_NAVIER_STOKES:
      ns = compressible = true; break;

    case RANS:
    case DISC_ADJ_RANS:
      ns = compressible = turbulent = true;
      transition = (config->GetKind_Trans_Model() == LM); break;

    case INC_EULER:
    case DISC_ADJ_INC_EULER:
      euler = incompressible = true; break;

    case INC_NAVIER_STOKES:
    case DISC_ADJ_INC_NAVIER_STOKES:
      ns = incompressible = true;
      heat = config->GetWeakly_Coupled_Heat(); break;

    case INC_RANS:
    case DISC_ADJ_INC_RANS:
      ns = incompressible = turbulent = true;
      heat = config->GetWeakly_Coupled_Heat();
      transition = (config->GetKind_Trans_Model() == LM); break;

    case FEM_EULER:
    case DISC_ADJ_FEM_EULER:
      fem_euler = compressible = true; break;

    case FEM_NAVIER_STOKES:
    case DISC_ADJ_FEM_NS:
      fem_ns = compressible = true; break;

    case FEM_RANS:
    case DISC_ADJ_FEM_RANS:
      fem_ns = compressible = fem_turbulent = true; break;

    case FEM_LES:
      fem_ns = compressible = true; break;

    case HEAT_EQUATION:
    case DISC_ADJ_HEAT:
      heat = true; break;

    case FEM_ELASTICITY:
    case DISC_ADJ_FEM:
      fem = true; break;

    case ADJ_EULER:
      adj_euler = euler = compressible = true; break;

    case ADJ_NAVIER_STOKES:
      adj_ns = ns = compressible = true;
      turbulent = (config->GetKind_Turb_Model() != NONE); break;

    case ADJ_RANS:
      adj_ns = ns = compressible = turbulent = true;
      adj_turb = !config->GetFrozen_Visc_Cont(); break;

  }

  /*--- Assign turbulence model booleans ---*/

  if (turbulent || fem_turbulent)
    switch (config->GetKind_Turb_Model()) {
      case SA:        spalart_allmaras = true;        break;
      case SA_NEG:    neg_spalart_allmaras = true;    break;
      case SA_E:      e_spalart_allmaras = true;      break;
      case SA_COMP:   comp_spalart_allmaras = true;   break;
      case SA_E_COMP: e_comp_spalart_allmaras = true; break;
      case SST:       menter_sst = true;              break;
      case SST_SUST:  menter_sst = true;              break;
      default:
        SU2_MPI::Error("Specified turbulence model unavailable or none selected", CURRENT_FUNCTION);
        break;
    }

  /*--- If the Menter SST model is used, store the constants of the model and determine the
        free stream values of the turbulent kinetic energy and dissipation rate. ---*/

  if (menter_sst) {
    constants = solver[MESH_0][TURB_SOL]->GetConstants();
    kine_Inf  = solver[MESH_0][TURB_SOL]->GetTke_Inf();
    omega_Inf = solver[MESH_0][TURB_SOL]->GetOmega_Inf();
  }

  /*--- Number of variables for the template ---*/

  if (template_solver) nVar_Flow = solver[MESH_0][FLOW_SOL]->GetnVar();

  /*--- Number of variables for direct problem ---*/

  if (euler)        nVar_Flow = solver[MESH_0][FLOW_SOL]->GetnVar();
  if (ns)           nVar_Flow = solver[MESH_0][FLOW_SOL]->GetnVar();
  if (turbulent)    nVar_Turb = solver[MESH_0][TURB_SOL]->GetnVar();
  if (transition)   nVar_Trans = solver[MESH_0][TRANS_SOL]->GetnVar();

  if (fem_euler)    nVar_Flow = solver[MESH_0][FLOW_SOL]->GetnVar();
  if (fem_ns)       nVar_Flow = solver[MESH_0][FLOW_SOL]->GetnVar();
  //if (fem_turbulent)    nVar_Turb = solver_container[MESH_0][FEM_TURB_SOL]->GetnVar();

  if (fem)          nVar_FEM = solver[MESH_0][FEA_SOL]->GetnVar();
  if (heat)     nVar_Heat = solver[MESH_0][HEAT_SOL]->GetnVar();

  if (config->AddRadiation())    nVar_Rad = solver[MESH_0][RAD_SOL]->GetnVar();

  /*--- Number of variables for adjoint problem ---*/

  if (adj_euler)    nVar_Adj_Flow = solver[MESH_0][ADJFLOW_SOL]->GetnVar();
  if (adj_ns)       nVar_Adj_Flow = solver[MESH_0][ADJFLOW_SOL]->GetnVar();
  if (adj_turb)     nVar_Adj_Turb = solver[MESH_0][ADJTURB_SOL]->GetnVar();

  /*--- Definition of the Class for the numerical method: numerics_container[INSTANCE_LEVEL][MESH_LEVEL][EQUATION][EQ_TERM] ---*/

  for (iMGlevel = 0; iMGlevel <= config->GetnMGLevels(); iMGlevel++) {
    numerics[iMGlevel] = new CNumerics** [MAX_SOLS];
    for (iSol = 0; iSol < MAX_SOLS; iSol++)
      numerics[iMGlevel][iSol] = new CNumerics* [MAX_TERMS*omp_get_max_threads()]();
  }

  /*--- Instantiate one numerics object per thread for each required term. ---*/

  for (int thread = 0; thread < omp_get_max_threads(); ++thread)
  {
  const int offset = thread * MAX_TERMS;

  const int conv_term = CONV_TERM + offset;
  const int visc_term = VISC_TERM + offset;

  const int source_first_term = SOURCE_FIRST_TERM + offset;
  const int source_second_term = SOURCE_SECOND_TERM + offset;

  const int conv_bound_term = CONV_BOUND_TERM + offset;
  const int visc_bound_term = VISC_BOUND_TERM + offset;

  const int fea_term = FEA_TERM + offset;

  /*--- Solver definition for the template problem ---*/
  if (template_solver) {

    /*--- Definition of the convective scheme for each equation and mesh level ---*/
    switch (config->GetKind_ConvNumScheme_Template()) {
      case SPACE_CENTERED : case SPACE_UPWIND :
        for (iMGlevel = 0; iMGlevel <= config->GetnMGLevels(); iMGlevel++)
          numerics[iMGlevel][TEMPLATE_SOL][conv_term] = new CConvective_Template(nDim, nVar_Template, config);
        break;
      default:
        SU2_OMP_MASTER
        SU2_MPI::Error("Convective scheme not implemented (template_solver).", CURRENT_FUNCTION);
        break;
    }

    /*--- Definition of the viscous scheme for each equation and mesh level ---*/
    for (iMGlevel = 0; iMGlevel <= config->GetnMGLevels(); iMGlevel++)
      numerics[iMGlevel][TEMPLATE_SOL][visc_term] = new CViscous_Template(nDim, nVar_Template, config);

    /*--- Definition of the source term integration scheme for each equation and mesh level ---*/
    for (iMGlevel = 0; iMGlevel <= config->GetnMGLevels(); iMGlevel++)
      numerics[iMGlevel][TEMPLATE_SOL][source_first_term] = new CSource_Template(nDim, nVar_Template, config);

    /*--- Definition of the boundary condition method ---*/
    for (iMGlevel = 0; iMGlevel <= config->GetnMGLevels(); iMGlevel++) {
      numerics[iMGlevel][TEMPLATE_SOL][conv_bound_term] = new CConvective_Template(nDim, nVar_Template, config);
    }

  }

  /*--- Solver definition for the Potential, Euler, Navier-Stokes problems ---*/
  if ((euler) || (ns)) {

    /*--- Definition of the convective scheme for each equation and mesh level ---*/
    switch (config->GetKind_ConvNumScheme_Flow()) {
      case NO_CONVECTIVE :
        SU2_OMP_MASTER
        SU2_MPI::Error("Config file is missing the CONV_NUM_METHOD_FLOW option.", CURRENT_FUNCTION);
        break;

      case SPACE_CENTERED :
        if (compressible) {
          /*--- Compressible flow ---*/
          switch (config->GetKind_Centered_Flow()) {
            case LAX : numerics[MESH_0][FLOW_SOL][conv_term] = new CCentLax_Flow(nDim, nVar_Flow, config); break;
            case JST : numerics[MESH_0][FLOW_SOL][conv_term] = new CCentJST_Flow(nDim, nVar_Flow, config); break;
            case JST_KE : numerics[MESH_0][FLOW_SOL][conv_term] = new CCentJST_KE_Flow(nDim, nVar_Flow, config); break;
            default:
              SU2_OMP_MASTER
              SU2_MPI::Error("Invalid centered scheme or not implemented.", CURRENT_FUNCTION);
              break;
          }

          for (iMGlevel = 1; iMGlevel <= config->GetnMGLevels(); iMGlevel++)
            numerics[iMGlevel][FLOW_SOL][conv_term] = new CCentLax_Flow(nDim, nVar_Flow, config);

          /*--- Definition of the boundary condition method ---*/
          for (iMGlevel = 0; iMGlevel <= config->GetnMGLevels(); iMGlevel++)
            numerics[iMGlevel][FLOW_SOL][conv_bound_term] = new CUpwRoe_Flow(nDim, nVar_Flow, config, false);

        }
        if (incompressible) {
          /*--- Incompressible flow, use preconditioning method ---*/
          switch (config->GetKind_Centered_Flow()) {
            case LAX : numerics[MESH_0][FLOW_SOL][conv_term] = new CCentLaxInc_Flow(nDim, nVar_Flow, config); break;
            case JST : numerics[MESH_0][FLOW_SOL][conv_term] = new CCentJSTInc_Flow(nDim, nVar_Flow, config); break;
            default:
              SU2_OMP_MASTER
              SU2_MPI::Error("Invalid centered scheme or not implemented.\n Currently, only JST and LAX-FRIEDRICH are available for incompressible flows.", CURRENT_FUNCTION);
              break;
          }
          for (iMGlevel = 1; iMGlevel <= config->GetnMGLevels(); iMGlevel++)
            numerics[iMGlevel][FLOW_SOL][conv_term] = new CCentLaxInc_Flow(nDim, nVar_Flow, config);

          /*--- Definition of the boundary condition method ---*/
          for (iMGlevel = 0; iMGlevel <= config->GetnMGLevels(); iMGlevel++)
            numerics[iMGlevel][FLOW_SOL][conv_bound_term] = new CUpwFDSInc_Flow(nDim, nVar_Flow, config);

        }
        break;
      case SPACE_UPWIND :
        if (compressible) {
          /*--- Compressible flow ---*/
          switch (config->GetKind_Upwind_Flow()) {
            case ROE:
              if (ideal_gas) {

                for (iMGlevel = 0; iMGlevel <= config->GetnMGLevels(); iMGlevel++) {
                  numerics[iMGlevel][FLOW_SOL][conv_term] = new CUpwRoe_Flow(nDim, nVar_Flow, config, roe_low_dissipation);
                  numerics[iMGlevel][FLOW_SOL][conv_bound_term] = new CUpwRoe_Flow(nDim, nVar_Flow, config, false);
                }
              } else {

                for (iMGlevel = 0; iMGlevel <= config->GetnMGLevels(); iMGlevel++) {
                  numerics[iMGlevel][FLOW_SOL][conv_term] = new CUpwGeneralRoe_Flow(nDim, nVar_Flow, config);
                  numerics[iMGlevel][FLOW_SOL][conv_bound_term] = new CUpwGeneralRoe_Flow(nDim, nVar_Flow, config);
                }
              }
              break;

            case AUSM:
              for (iMGlevel = 0; iMGlevel <= config->GetnMGLevels(); iMGlevel++) {
                numerics[iMGlevel][FLOW_SOL][conv_term] = new CUpwAUSM_Flow(nDim, nVar_Flow, config);
                numerics[iMGlevel][FLOW_SOL][conv_bound_term] = new CUpwAUSM_Flow(nDim, nVar_Flow, config);
              }
              break;

            case AUSMPLUSUP:
              for (iMGlevel = 0; iMGlevel <= config->GetnMGLevels(); iMGlevel++) {
                numerics[iMGlevel][FLOW_SOL][conv_term] = new CUpwAUSMPLUSUP_Flow(nDim, nVar_Flow, config);
                numerics[iMGlevel][FLOW_SOL][conv_bound_term] = new CUpwAUSMPLUSUP_Flow(nDim, nVar_Flow, config);
              }
              break;

            case AUSMPLUSUP2:
              for (iMGlevel = 0; iMGlevel <= config->GetnMGLevels(); iMGlevel++) {
                numerics[iMGlevel][FLOW_SOL][conv_term] = new CUpwAUSMPLUSUP2_Flow(nDim, nVar_Flow, config);
                numerics[iMGlevel][FLOW_SOL][conv_bound_term] = new CUpwAUSMPLUSUP2_Flow(nDim, nVar_Flow, config);
              }
              break;

            case TURKEL:
              for (iMGlevel = 0; iMGlevel <= config->GetnMGLevels(); iMGlevel++) {
                numerics[iMGlevel][FLOW_SOL][conv_term] = new CUpwTurkel_Flow(nDim, nVar_Flow, config);
                numerics[iMGlevel][FLOW_SOL][conv_bound_term] = new CUpwTurkel_Flow(nDim, nVar_Flow, config);
              }
              break;

            case L2ROE:
              for (iMGlevel = 0; iMGlevel <= config->GetnMGLevels(); iMGlevel++) {
                numerics[iMGlevel][FLOW_SOL][conv_term] = new CUpwL2Roe_Flow(nDim, nVar_Flow, config);
                numerics[iMGlevel][FLOW_SOL][conv_bound_term] = new CUpwL2Roe_Flow(nDim, nVar_Flow, config);
              }
              break;
            case LMROE:
              for (iMGlevel = 0; iMGlevel <= config->GetnMGLevels(); iMGlevel++) {
                numerics[iMGlevel][FLOW_SOL][conv_term] = new CUpwLMRoe_Flow(nDim, nVar_Flow, config);
                numerics[iMGlevel][FLOW_SOL][conv_bound_term] = new CUpwLMRoe_Flow(nDim, nVar_Flow, config);
              }
              break;

            case SLAU:
              for (iMGlevel = 0; iMGlevel <= config->GetnMGLevels(); iMGlevel++) {
                numerics[iMGlevel][FLOW_SOL][conv_term] = new CUpwSLAU_Flow(nDim, nVar_Flow, config, roe_low_dissipation);
                numerics[iMGlevel][FLOW_SOL][conv_bound_term] = new CUpwSLAU_Flow(nDim, nVar_Flow, config, false);
              }
              break;

            case SLAU2:
              for (iMGlevel = 0; iMGlevel <= config->GetnMGLevels(); iMGlevel++) {
                numerics[iMGlevel][FLOW_SOL][conv_term] = new CUpwSLAU2_Flow(nDim, nVar_Flow, config, roe_low_dissipation);
                numerics[iMGlevel][FLOW_SOL][conv_bound_term] = new CUpwSLAU2_Flow(nDim, nVar_Flow, config, false);
              }
              break;

            case HLLC:
              if (ideal_gas) {
                for (iMGlevel = 0; iMGlevel <= config->GetnMGLevels(); iMGlevel++) {
                  numerics[iMGlevel][FLOW_SOL][conv_term] = new CUpwHLLC_Flow(nDim, nVar_Flow, config);
                  numerics[iMGlevel][FLOW_SOL][conv_bound_term] = new CUpwHLLC_Flow(nDim, nVar_Flow, config);
                }
              }
              else {
                for (iMGlevel = 0; iMGlevel <= config->GetnMGLevels(); iMGlevel++) {
                  numerics[iMGlevel][FLOW_SOL][conv_term] = new CUpwGeneralHLLC_Flow(nDim, nVar_Flow, config);
                  numerics[iMGlevel][FLOW_SOL][conv_bound_term] = new CUpwGeneralHLLC_Flow(nDim, nVar_Flow, config);
                }
              }
              break;

            case MSW:
              for (iMGlevel = 0; iMGlevel <= config->GetnMGLevels(); iMGlevel++) {
                numerics[iMGlevel][FLOW_SOL][conv_term] = new CUpwMSW_Flow(nDim, nVar_Flow, config);
                numerics[iMGlevel][FLOW_SOL][conv_bound_term] = new CUpwMSW_Flow(nDim, nVar_Flow, config);
              }
              break;

            case CUSP:
              for (iMGlevel = 0; iMGlevel <= config->GetnMGLevels(); iMGlevel++) {
                numerics[iMGlevel][FLOW_SOL][conv_term] = new CUpwCUSP_Flow(nDim, nVar_Flow, config);
                numerics[iMGlevel][FLOW_SOL][conv_bound_term] = new CUpwCUSP_Flow(nDim, nVar_Flow, config);
              }
              break;

            default:
              SU2_OMP_MASTER
              SU2_MPI::Error("Invalid upwind scheme or not implemented.", CURRENT_FUNCTION);
              break;
          }

        }
        if (incompressible) {
          /*--- Incompressible flow, use artificial compressibility method ---*/
          switch (config->GetKind_Upwind_Flow()) {
            case FDS:
              for (iMGlevel = 0; iMGlevel <= config->GetnMGLevels(); iMGlevel++) {
                numerics[iMGlevel][FLOW_SOL][conv_term] = new CUpwFDSInc_Flow(nDim, nVar_Flow, config);
                numerics[iMGlevel][FLOW_SOL][conv_bound_term] = new CUpwFDSInc_Flow(nDim, nVar_Flow, config);
              }
              break;
            default:
              SU2_OMP_MASTER
              SU2_MPI::Error("Invalid upwind scheme or not implemented.\n Currently, only FDS is available for incompressible flows.", CURRENT_FUNCTION);
              break;
          }
        }
        break;

      default:
        SU2_OMP_MASTER
        SU2_MPI::Error("Invalid convective scheme for the Euler / Navier-Stokes equations.", CURRENT_FUNCTION);
        break;
    }

    /*--- Definition of the viscous scheme for each equation and mesh level ---*/
    if (compressible) {
      if (ideal_gas) {

        /*--- Compressible flow Ideal gas ---*/
        numerics[MESH_0][FLOW_SOL][visc_term] = new CAvgGrad_Flow(nDim, nVar_Flow, true, config);
        for (iMGlevel = 1; iMGlevel <= config->GetnMGLevels(); iMGlevel++)
          numerics[iMGlevel][FLOW_SOL][visc_term] = new CAvgGrad_Flow(nDim, nVar_Flow, false, config);

        /*--- Definition of the boundary condition method ---*/
        for (iMGlevel = 0; iMGlevel <= config->GetnMGLevels(); iMGlevel++)
          numerics[iMGlevel][FLOW_SOL][visc_bound_term] = new CAvgGrad_Flow(nDim, nVar_Flow, false, config);

      } else {

        /*--- Compressible flow Real gas ---*/
        numerics[MESH_0][FLOW_SOL][visc_term] = new CGeneralAvgGrad_Flow(nDim, nVar_Flow, true, config);
        for (iMGlevel = 1; iMGlevel <= config->GetnMGLevels(); iMGlevel++)
          numerics[iMGlevel][FLOW_SOL][visc_term] = new CGeneralAvgGrad_Flow(nDim, nVar_Flow, false, config);

        /*--- Definition of the boundary condition method ---*/
        for (iMGlevel = 0; iMGlevel <= config->GetnMGLevels(); iMGlevel++)
          numerics[iMGlevel][FLOW_SOL][visc_bound_term] = new CGeneralAvgGrad_Flow(nDim, nVar_Flow, false, config);

      }
    }
    if (incompressible) {
      /*--- Incompressible flow, use preconditioning method ---*/
      numerics[MESH_0][FLOW_SOL][visc_term] = new CAvgGradInc_Flow(nDim, nVar_Flow, true, config);
      for (iMGlevel = 1; iMGlevel <= config->GetnMGLevels(); iMGlevel++)
        numerics[iMGlevel][FLOW_SOL][visc_term] = new CAvgGradInc_Flow(nDim, nVar_Flow, false, config);

      /*--- Definition of the boundary condition method ---*/
      for (iMGlevel = 0; iMGlevel <= config->GetnMGLevels(); iMGlevel++)
        numerics[iMGlevel][FLOW_SOL][visc_bound_term] = new CAvgGradInc_Flow(nDim, nVar_Flow, false, config);
    }

    /*--- Definition of the source term integration scheme for each equation and mesh level ---*/
    for (iMGlevel = 0; iMGlevel <= config->GetnMGLevels(); iMGlevel++) {

      if (config->GetBody_Force() == YES) {
        if (incompressible)
          numerics[iMGlevel][FLOW_SOL][source_first_term] = new CSourceIncBodyForce(nDim, nVar_Flow, config);
        else
          numerics[iMGlevel][FLOW_SOL][source_first_term] = new CSourceBodyForce(nDim, nVar_Flow, config);
      }
      else if (incompressible && (config->GetKind_DensityModel() == BOUSSINESQ)) {
        numerics[iMGlevel][FLOW_SOL][source_first_term] = new CSourceBoussinesq(nDim, nVar_Flow, config);
      }
      else if (config->GetRotating_Frame() == YES) {
        if (incompressible)
          numerics[iMGlevel][FLOW_SOL][source_first_term] = new CSourceIncRotatingFrame_Flow(nDim, nVar_Flow, config);
        else
        numerics[iMGlevel][FLOW_SOL][source_first_term] = new CSourceRotatingFrame_Flow(nDim, nVar_Flow, config);
      }
      else if (config->GetAxisymmetric() == YES) {
        if (incompressible)
          numerics[iMGlevel][FLOW_SOL][source_first_term] = new CSourceIncAxisymmetric_Flow(nDim, nVar_Flow, config);
        else
          numerics[iMGlevel][FLOW_SOL][source_first_term] = new CSourceAxisymmetric_Flow(nDim, nVar_Flow, config);
      }
      else if (config->GetGravityForce() == YES) {
        numerics[iMGlevel][FLOW_SOL][source_first_term] = new CSourceGravity(nDim, nVar_Flow, config);
      }
      else if (config->GetWind_Gust() == YES) {
        numerics[iMGlevel][FLOW_SOL][source_first_term] = new CSourceWindGust(nDim, nVar_Flow, config);
      }
      else {
        numerics[iMGlevel][FLOW_SOL][source_first_term] = new CSourceNothing(nDim, nVar_Flow, config);
      }

      /*--- At the moment it is necessary to have the RHT equation in order to have a volumetric heat source. ---*/
      if (config->AddRadiation())
        numerics[iMGlevel][FLOW_SOL][source_second_term] = new CSourceRadiation(nDim, nVar_Flow, config);
      else
        numerics[iMGlevel][FLOW_SOL][source_second_term] = new CSourceNothing(nDim, nVar_Flow, config);
    }

  }

  /*--- Riemann solver definition for the Euler, Navier-Stokes problems for the FEM discretization. ---*/
  if ((fem_euler) || (fem_ns)) {

    switch (config->GetRiemann_Solver_FEM()) {
      case ROE:
      case LAX_FRIEDRICH:
        /* Hard coded optimized implementation is used in the DG solver. No need to allocate the
           corresponding entry in numerics. */
        break;

      case AUSM:
        for (iMGlevel = 0; iMGlevel <= config->GetnMGLevels(); iMGlevel++) {
          numerics[iMGlevel][FLOW_SOL][conv_term] = new CUpwAUSM_Flow(nDim, nVar_Flow, config);
          numerics[iMGlevel][FLOW_SOL][conv_bound_term] = new CUpwAUSM_Flow(nDim, nVar_Flow, config);
        }
        break;

      case TURKEL:
        for (iMGlevel = 0; iMGlevel <= config->GetnMGLevels(); iMGlevel++) {
          numerics[iMGlevel][FLOW_SOL][conv_term] = new CUpwTurkel_Flow(nDim, nVar_Flow, config);
          numerics[iMGlevel][FLOW_SOL][conv_bound_term] = new CUpwTurkel_Flow(nDim, nVar_Flow, config);
        }
        break;

      case HLLC:
          for (iMGlevel = 0; iMGlevel <= config->GetnMGLevels(); iMGlevel++) {
            numerics[iMGlevel][FLOW_SOL][conv_term] = new CUpwHLLC_Flow(nDim, nVar_Flow, config);
            numerics[iMGlevel][FLOW_SOL][conv_bound_term] = new CUpwHLLC_Flow(nDim, nVar_Flow, config);
          }
        break;

      case MSW:
        for (iMGlevel = 0; iMGlevel <= config->GetnMGLevels(); iMGlevel++) {
          numerics[iMGlevel][FLOW_SOL][conv_term] = new CUpwMSW_Flow(nDim, nVar_Flow, config);
          numerics[iMGlevel][FLOW_SOL][conv_bound_term] = new CUpwMSW_Flow(nDim, nVar_Flow, config);
        }
        break;

      case CUSP:
        for (iMGlevel = 0; iMGlevel <= config->GetnMGLevels(); iMGlevel++) {
          numerics[iMGlevel][FLOW_SOL][conv_term] = new CUpwCUSP_Flow(nDim, nVar_Flow, config);
          numerics[iMGlevel][FLOW_SOL][conv_bound_term] = new CUpwCUSP_Flow(nDim, nVar_Flow, config);
        }
        break;

      default:
        SU2_OMP_MASTER
        SU2_MPI::Error("Riemann solver not implemented.", CURRENT_FUNCTION);
        break;
    }

  }

  /*--- Solver definition for the turbulent model problem ---*/

  if (turbulent) {

    /*--- Definition of the convective scheme for each equation and mesh level ---*/

    switch (config->GetKind_ConvNumScheme_Turb()) {
      case NO_UPWIND:
        SU2_OMP_MASTER
        SU2_MPI::Error("Config file is missing the CONV_NUM_METHOD_TURB option.", CURRENT_FUNCTION);
        break;
      case SPACE_UPWIND :
        for (iMGlevel = 0; iMGlevel <= config->GetnMGLevels(); iMGlevel++) {
          if (spalart_allmaras || neg_spalart_allmaras || e_spalart_allmaras || comp_spalart_allmaras || e_comp_spalart_allmaras ) {
            numerics[iMGlevel][TURB_SOL][conv_term] = new CUpwSca_TurbSA(nDim, nVar_Turb, config);
          }
          else if (menter_sst) numerics[iMGlevel][TURB_SOL][conv_term] = new CUpwSca_TurbSST(nDim, nVar_Turb, config);
        }
        break;
      default:
        SU2_OMP_MASTER
        SU2_MPI::Error("Invalid convective scheme for the turbulence equations.", CURRENT_FUNCTION);
        break;
    }

    /*--- Definition of the viscous scheme for each equation and mesh level ---*/

    for (iMGlevel = 0; iMGlevel <= config->GetnMGLevels(); iMGlevel++) {
      if (spalart_allmaras || e_spalart_allmaras || comp_spalart_allmaras || e_comp_spalart_allmaras){
        numerics[iMGlevel][TURB_SOL][visc_term] = new CAvgGrad_TurbSA(nDim, nVar_Turb, true, config);
      }
      else if (neg_spalart_allmaras) numerics[iMGlevel][TURB_SOL][visc_term] = new CAvgGrad_TurbSA_Neg(nDim, nVar_Turb, true, config);
      else if (menter_sst) numerics[iMGlevel][TURB_SOL][visc_term] = new CAvgGrad_TurbSST(nDim, nVar_Turb, constants, true, config);
    }

    /*--- Definition of the source term integration scheme for each equation and mesh level ---*/

    for (iMGlevel = 0; iMGlevel <= config->GetnMGLevels(); iMGlevel++) {
      if (spalart_allmaras) numerics[iMGlevel][TURB_SOL][source_first_term] = new CSourcePieceWise_TurbSA(nDim, nVar_Turb, config);
      else if (e_spalart_allmaras) numerics[iMGlevel][TURB_SOL][source_first_term] = new CSourcePieceWise_TurbSA_E(nDim, nVar_Turb, config);
      else if (comp_spalart_allmaras) numerics[iMGlevel][TURB_SOL][source_first_term] = new CSourcePieceWise_TurbSA_COMP(nDim, nVar_Turb, config);
      else if (e_comp_spalart_allmaras) numerics[iMGlevel][TURB_SOL][source_first_term] = new CSourcePieceWise_TurbSA_E_COMP(nDim, nVar_Turb, config);
      else if (neg_spalart_allmaras) numerics[iMGlevel][TURB_SOL][source_first_term] = new CSourcePieceWise_TurbSA_Neg(nDim, nVar_Turb, config);
      else if (menter_sst) numerics[iMGlevel][TURB_SOL][source_first_term] = new CSourcePieceWise_TurbSST(nDim, nVar_Turb, constants, kine_Inf, omega_Inf, config);
      numerics[iMGlevel][TURB_SOL][source_second_term] = new CSourceNothing(nDim, nVar_Turb, config);
    }

    /*--- Definition of the boundary condition method ---*/

    for (iMGlevel = 0; iMGlevel <= config->GetnMGLevels(); iMGlevel++) {
      if (spalart_allmaras || e_spalart_allmaras || comp_spalart_allmaras || e_comp_spalart_allmaras) {
        numerics[iMGlevel][TURB_SOL][conv_bound_term] = new CUpwSca_TurbSA(nDim, nVar_Turb, config);
        numerics[iMGlevel][TURB_SOL][visc_bound_term] = new CAvgGrad_TurbSA(nDim, nVar_Turb, false, config);
      }
      else if (neg_spalart_allmaras) {
        numerics[iMGlevel][TURB_SOL][conv_bound_term] = new CUpwSca_TurbSA(nDim, nVar_Turb, config);
        numerics[iMGlevel][TURB_SOL][visc_bound_term] = new CAvgGrad_TurbSA_Neg(nDim, nVar_Turb, false, config);
      }
      else if (menter_sst) {
        numerics[iMGlevel][TURB_SOL][conv_bound_term] = new CUpwSca_TurbSST(nDim, nVar_Turb, config);
        numerics[iMGlevel][TURB_SOL][visc_bound_term] = new CAvgGrad_TurbSST(nDim, nVar_Turb, constants, false, config);
      }
    }
  }

  /*--- Solver definition for the transition model problem ---*/
  if (transition) {

    /*--- Definition of the convective scheme for each equation and mesh level ---*/
    switch (config->GetKind_ConvNumScheme_Turb()) {
      case NO_UPWIND:
        SU2_OMP_MASTER
        SU2_MPI::Error("Config file is missing the CONV_NUM_METHOD_TURB option.", CURRENT_FUNCTION);
        break;
      case SPACE_UPWIND:
        for (iMGlevel = 0; iMGlevel <= config->GetnMGLevels(); iMGlevel++) {
          numerics[iMGlevel][TRANS_SOL][conv_term] = new CUpwSca_TransLM(nDim, nVar_Trans, config);
        }
        break;
      default:
        SU2_OMP_MASTER
        SU2_MPI::Error("Invalid convective scheme for the transition equations.", CURRENT_FUNCTION);
        break;
    }

    /*--- Definition of the viscous scheme for each equation and mesh level ---*/
    for (iMGlevel = 0; iMGlevel <= config->GetnMGLevels(); iMGlevel++) {
      numerics[iMGlevel][TRANS_SOL][visc_term] = new CAvgGradCorrected_TransLM(nDim, nVar_Trans, config);
    }

    /*--- Definition of the source term integration scheme for each equation and mesh level ---*/
    for (iMGlevel = 0; iMGlevel <= config->GetnMGLevels(); iMGlevel++) {
      numerics[iMGlevel][TRANS_SOL][source_first_term] = new CSourcePieceWise_TransLM(nDim, nVar_Trans, config);
      numerics[iMGlevel][TRANS_SOL][source_second_term] = new CSourceNothing(nDim, nVar_Trans, config);
    }

    /*--- Definition of the boundary condition method ---*/
    for (iMGlevel = 0; iMGlevel <= config->GetnMGLevels(); iMGlevel++) {
      numerics[iMGlevel][TRANS_SOL][conv_bound_term] = new CUpwLin_TransLM(nDim, nVar_Trans, config);
    }
  }

  /*--- Solver definition of the finite volume heat solver  ---*/
  if (heat) {

    /*--- Definition of the viscous scheme for each equation and mesh level ---*/
    for (iMGlevel = 0; iMGlevel <= config->GetnMGLevels(); iMGlevel++) {

      numerics[iMGlevel][HEAT_SOL][visc_term] = new CAvgGradCorrected_Heat(nDim, nVar_Heat, config);
      numerics[iMGlevel][HEAT_SOL][visc_bound_term] = new CAvgGrad_Heat(nDim, nVar_Heat, config);

      switch (config->GetKind_ConvNumScheme_Heat()) {

        case SPACE_UPWIND :
          numerics[iMGlevel][HEAT_SOL][conv_term] = new CUpwSca_Heat(nDim, nVar_Heat, config);
          numerics[iMGlevel][HEAT_SOL][conv_bound_term] = new CUpwSca_Heat(nDim, nVar_Heat, config);
          break;

        case SPACE_CENTERED :
          numerics[iMGlevel][HEAT_SOL][conv_term] = new CCentSca_Heat(nDim, nVar_Heat, config);
          numerics[iMGlevel][HEAT_SOL][conv_bound_term] = new CUpwSca_Heat(nDim, nVar_Heat, config);
          break;

        default:
          SU2_OMP_MASTER
          SU2_MPI::Error("Invalid convective scheme for the heat transfer equations.", CURRENT_FUNCTION);
          break;
      }
    }
  }

  /*--- Solver definition for the radiation model problem ---*/

  if (config->AddRadiation()) {
    /*--- Definition of the viscous scheme for each equation and mesh level ---*/
    numerics[MESH_0][RAD_SOL][VISC_TERM] = new CAvgGradCorrected_P1(nDim, nVar_Rad, config);

    /*--- Definition of the source term integration scheme for each equation and mesh level ---*/
    numerics[MESH_0][RAD_SOL][SOURCE_FIRST_TERM] = new CSourceP1(nDim, nVar_Rad, config);

    /*--- Definition of the boundary condition method ---*/
    numerics[MESH_0][RAD_SOL][VISC_BOUND_TERM] = new CAvgGradCorrected_P1(nDim, nVar_Rad, config);
  }

  /*--- Solver definition for the flow adjoint problem ---*/

  if (adj_euler || adj_ns) {

    if (incompressible)
      SU2_OMP_MASTER
      SU2_MPI::Error("Convective schemes not implemented for incompressible continuous adjoint.", CURRENT_FUNCTION);

    /*--- Definition of the convective scheme for each equation and mesh level ---*/

    switch (config->GetKind_ConvNumScheme_AdjFlow()) {
      case NO_CONVECTIVE:
        SU2_OMP_MASTER
        SU2_MPI::Error("Config file is missing the CONV_NUM_METHOD_ADJFLOW option.", CURRENT_FUNCTION);
        break;

      case SPACE_CENTERED :

        if (compressible) {

          /*--- Compressible flow ---*/

          switch (config->GetKind_Centered_AdjFlow()) {
            case LAX : numerics[MESH_0][ADJFLOW_SOL][conv_term] = new CCentLax_AdjFlow(nDim, nVar_Adj_Flow, config); break;
            case JST : numerics[MESH_0][ADJFLOW_SOL][conv_term] = new CCentJST_AdjFlow(nDim, nVar_Adj_Flow, config); break;
            default:
              SU2_OMP_MASTER
              SU2_MPI::Error("Centered scheme not implemented.", CURRENT_FUNCTION);
              break;
          }

          for (iMGlevel = 1; iMGlevel <= config->GetnMGLevels(); iMGlevel++)
            numerics[iMGlevel][ADJFLOW_SOL][conv_term] = new CCentLax_AdjFlow(nDim, nVar_Adj_Flow, config);

          for (iMGlevel = 0; iMGlevel <= config->GetnMGLevels(); iMGlevel++)
            numerics[iMGlevel][ADJFLOW_SOL][conv_bound_term] = new CUpwRoe_AdjFlow(nDim, nVar_Adj_Flow, config);

        }
        break;

      case SPACE_UPWIND :

        if (compressible) {

          /*--- Compressible flow ---*/

          switch (config->GetKind_Upwind_AdjFlow()) {
            case ROE:
              for (iMGlevel = 0; iMGlevel <= config->GetnMGLevels(); iMGlevel++) {
                numerics[iMGlevel][ADJFLOW_SOL][conv_term] = new CUpwRoe_AdjFlow(nDim, nVar_Adj_Flow, config);
                numerics[iMGlevel][ADJFLOW_SOL][conv_bound_term] = new CUpwRoe_AdjFlow(nDim, nVar_Adj_Flow, config);
              }
              break;
            default:
              SU2_OMP_MASTER
              SU2_MPI::Error("Upwind scheme not implemented.", CURRENT_FUNCTION);
              break;
          }
        }
        break;

      default:
        SU2_OMP_MASTER
        SU2_MPI::Error("Invalid convective scheme for the continuous adjoint Euler / Navier-Stokes equations.", CURRENT_FUNCTION);
        break;
    }

    /*--- Definition of the viscous scheme for each equation and mesh level ---*/

    if (compressible) {

      /*--- Compressible flow ---*/

      numerics[MESH_0][ADJFLOW_SOL][visc_term] = new CAvgGradCorrected_AdjFlow(nDim, nVar_Adj_Flow, config);
      numerics[MESH_0][ADJFLOW_SOL][visc_bound_term] = new CAvgGrad_AdjFlow(nDim, nVar_Adj_Flow, config);

      for (iMGlevel = 1; iMGlevel <= config->GetnMGLevels(); iMGlevel++) {
        numerics[iMGlevel][ADJFLOW_SOL][visc_term] = new CAvgGrad_AdjFlow(nDim, nVar_Adj_Flow, config);
        numerics[iMGlevel][ADJFLOW_SOL][visc_bound_term] = new CAvgGrad_AdjFlow(nDim, nVar_Adj_Flow, config);
      }

    }

    /*--- Definition of the source term integration scheme for each equation and mesh level ---*/

    for (iMGlevel = 0; iMGlevel <= config->GetnMGLevels(); iMGlevel++) {

      /*--- Note that RANS is incompatible with Axisymmetric or Rotational (Fix it!) ---*/

      if (compressible) {

        if (adj_ns) {

          numerics[iMGlevel][ADJFLOW_SOL][source_first_term] = new CSourceViscous_AdjFlow(nDim, nVar_Adj_Flow, config);

          if (config->GetRotating_Frame() == YES)
            numerics[iMGlevel][ADJFLOW_SOL][source_second_term] = new CSourceRotatingFrame_AdjFlow(nDim, nVar_Adj_Flow, config);
          else
            numerics[iMGlevel][ADJFLOW_SOL][source_second_term] = new CSourceConservative_AdjFlow(nDim, nVar_Adj_Flow, config);

        }

        else {

          if (config->GetRotating_Frame() == YES)
            numerics[iMGlevel][ADJFLOW_SOL][source_first_term] = new CSourceRotatingFrame_AdjFlow(nDim, nVar_Adj_Flow, config);
          else if (config->GetAxisymmetric() == YES)
            numerics[iMGlevel][ADJFLOW_SOL][source_first_term] = new CSourceAxisymmetric_AdjFlow(nDim, nVar_Adj_Flow, config);
          else
            numerics[iMGlevel][ADJFLOW_SOL][source_first_term] = new CSourceNothing(nDim, nVar_Adj_Flow, config);

          numerics[iMGlevel][ADJFLOW_SOL][source_second_term] = new CSourceNothing(nDim, nVar_Adj_Flow, config);

        }

      }

    }

  }

  /*--- Solver definition for the turbulent adjoint problem ---*/
  if (adj_turb) {

    if (!spalart_allmaras)
      SU2_OMP_MASTER
      SU2_MPI::Error("Only the SA turbulence model can be used with the continuous adjoint solver.", CURRENT_FUNCTION);

    /*--- Definition of the convective scheme for each equation and mesh level ---*/
    switch (config->GetKind_ConvNumScheme_AdjTurb()) {
      case NO_CONVECTIVE:
        SU2_OMP_MASTER
        SU2_MPI::Error("Config file is missing the CONV_NUM_METHOD_ADJTURB option.", CURRENT_FUNCTION);
        break;
      case SPACE_UPWIND :
        for (iMGlevel = 0; iMGlevel <= config->GetnMGLevels(); iMGlevel++)
          numerics[iMGlevel][ADJTURB_SOL][conv_term] = new CUpwSca_AdjTurb(nDim, nVar_Adj_Turb, config);
        break;
      default:
        SU2_OMP_MASTER
        SU2_MPI::Error("Convective scheme not implemented (adjoint turbulence).", CURRENT_FUNCTION);
        break;
    }

    /*--- Definition of the viscous scheme for each equation and mesh level ---*/
    for (iMGlevel = 0; iMGlevel <= config->GetnMGLevels(); iMGlevel++)
      numerics[iMGlevel][ADJTURB_SOL][visc_term] = new CAvgGradCorrected_AdjTurb(nDim, nVar_Adj_Turb, config);

    /*--- Definition of the source term integration scheme for each equation and mesh level ---*/
    for (iMGlevel = 0; iMGlevel <= config->GetnMGLevels(); iMGlevel++) {
      numerics[iMGlevel][ADJTURB_SOL][source_first_term] = new CSourcePieceWise_AdjTurb(nDim, nVar_Adj_Turb, config);
      numerics[iMGlevel][ADJTURB_SOL][source_second_term] = new CSourceConservative_AdjTurb(nDim, nVar_Adj_Turb, config);
    }

    /*--- Definition of the boundary condition method ---*/
    for (iMGlevel = 0; iMGlevel <= config->GetnMGLevels(); iMGlevel++)
      numerics[iMGlevel][ADJTURB_SOL][conv_bound_term] = new CUpwLin_AdjTurb(nDim, nVar_Adj_Turb, config);

  }

  /*--- Numerics definition for FEM-like problems. ---*/

  if (fem) {
    /*--- Initialize the container for FEA_TERM. This will be the only one for most of the cases. ---*/
    switch (config->GetGeometricConditions()) {
      case SMALL_DEFORMATIONS:
        switch (config->GetMaterialModel()) {
          case LINEAR_ELASTIC:
            numerics[MESH_0][FEA_SOL][fea_term] = new CFEALinearElasticity(nDim, nVar_FEM, config);
            break;
          case NEO_HOOKEAN:
            SU2_OMP_MASTER
            SU2_MPI::Error("Material model does not correspond to geometric conditions.", CURRENT_FUNCTION);
            break;
          default:
            SU2_OMP_MASTER
            SU2_MPI::Error("Material model not implemented.", CURRENT_FUNCTION);
            break;
        }
        break;
      case LARGE_DEFORMATIONS :
        switch (config->GetMaterialModel()) {
          case LINEAR_ELASTIC:
            SU2_OMP_MASTER
            SU2_MPI::Error("Material model does not correspond to geometric conditions.", CURRENT_FUNCTION);
            break;
          case NEO_HOOKEAN:
            if (config->GetMaterialCompressibility() == COMPRESSIBLE_MAT) {
              numerics[MESH_0][FEA_SOL][fea_term] = new CFEM_NeoHookean_Comp(nDim, nVar_FEM, config);
            } else {
              SU2_OMP_MASTER
              SU2_MPI::Error("Material model not implemented.", CURRENT_FUNCTION);
            }
            break;
          case KNOWLES:
            if (config->GetMaterialCompressibility() == NEARLY_INCOMPRESSIBLE_MAT) {
              numerics[MESH_0][FEA_SOL][fea_term] = new CFEM_Knowles_NearInc(nDim, nVar_FEM, config);
            } else {
              SU2_OMP_MASTER
              SU2_MPI::Error("Material model not implemented.", CURRENT_FUNCTION);
            }
            break;
          case IDEAL_DE:
            if (config->GetMaterialCompressibility() == NEARLY_INCOMPRESSIBLE_MAT) {
              numerics[MESH_0][FEA_SOL][fea_term] = new CFEM_IdealDE(nDim, nVar_FEM, config);
            } else {
              SU2_OMP_MASTER
              SU2_MPI::Error("Material model not implemented.", CURRENT_FUNCTION);
            }
            break;
          default:
            SU2_OMP_MASTER
            SU2_MPI::Error("Material model not implemented.", CURRENT_FUNCTION);
            break;
        }
        break;
      default:
        SU2_OMP_MASTER
        SU2_MPI::Error("Solver not implemented.", CURRENT_FUNCTION);
        break;
    }

    /*--- The following definitions only make sense if we have a non-linear solution. ---*/
    if (config->GetGeometricConditions() == LARGE_DEFORMATIONS) {

      /*--- This allocates a container for electromechanical effects. ---*/

      bool de_effects = config->GetDE_Effects();
      if (de_effects)
        numerics[MESH_0][FEA_SOL][DE_TERM+offset] = new CFEM_DielectricElastomer(nDim, nVar_FEM, config);

      ifstream properties_file;

      string filename = config->GetFEA_FileName();
      if (nZone > 1)
        filename = config->GetMultizone_FileName(filename, iZone, ".dat");

      properties_file.open(filename.data(), ios::in);

      /*--- In case there is a properties file, containers are allocated for a number of material models. ---*/

      if (!(properties_file.fail())) {
        numerics[MESH_0][FEA_SOL][MAT_NHCOMP+offset]  = new CFEM_NeoHookean_Comp(nDim, nVar_FEM, config);
        numerics[MESH_0][FEA_SOL][MAT_IDEALDE+offset] = new CFEM_IdealDE(nDim, nVar_FEM, config);
        numerics[MESH_0][FEA_SOL][MAT_KNOWLES+offset] = new CFEM_Knowles_NearInc(nDim, nVar_FEM, config);
      }
    }
  }

  /*--- Instantiate the numerics for the mesh solver. ---*/
  if (config->GetDeform_Mesh())
    numerics[MESH_0][MESH_SOL][fea_term] = new CFEAMeshElasticity(nDim, nDim, geometry[MESH_0]->GetnElem(), config);

  } // end "per-thread" allocation loop

}

void CDriver::Numerics_Postprocessing(CNumerics *****numerics, CSolver***, CGeometry**,
                                      CConfig *config, unsigned short val_iInst) {

  for (unsigned short iMGlevel = 0; iMGlevel <= config->GetnMGLevels(); iMGlevel++) {

    for (unsigned int iSol = 0; iSol < MAX_SOLS; iSol++) {

      for (unsigned int iTerm = 0; iTerm < MAX_TERMS*omp_get_max_threads(); iTerm++) {

        delete numerics[val_iInst][iMGlevel][iSol][iTerm];
      }
      delete [] numerics[val_iInst][iMGlevel][iSol];
    }
    delete[] numerics[val_iInst][iMGlevel];
  }
  delete[] numerics[val_iInst];

}

void CDriver::Iteration_Preprocessing(CConfig* config, CIteration *&iteration) {

  if (rank == MASTER_NODE)
    cout << endl <<"------------------- Iteration Preprocessing ( Zone " << config->GetiZone() <<" ) ------------------" << endl;

  /*--- Loop over all zones and instantiate the physics iteration. ---*/

  switch (config->GetKind_Solver()) {

    case EULER: case NAVIER_STOKES: case RANS:
    case INC_EULER: case INC_NAVIER_STOKES: case INC_RANS:
      if(config->GetBoolTurbomachinery()){
        if (rank == MASTER_NODE)
          cout << "Euler/Navier-Stokes/RANS turbomachinery fluid iteration." << endl;
        iteration = new CTurboIteration(config);

      }
      else{
        if (rank == MASTER_NODE)
          cout << "Euler/Navier-Stokes/RANS fluid iteration." << endl;
        iteration = new CFluidIteration(config);
      }
      break;

    case FEM_EULER: case FEM_NAVIER_STOKES: case FEM_RANS: case FEM_LES:
      if (rank == MASTER_NODE)
        cout << "Finite element Euler/Navier-Stokes/RANS/LES flow iteration." << endl;
      iteration = new CFEMFluidIteration(config);
      break;

    case HEAT_EQUATION:
      if (rank == MASTER_NODE)
        cout << "Heat iteration (finite volume method)." << endl;
      iteration = new CHeatIteration(config);
      break;

    case FEM_ELASTICITY:
      if (rank == MASTER_NODE)
        cout << "FEM iteration." << endl;
      iteration = new CFEAIteration(config);
      break;

    case ADJ_EULER: case ADJ_NAVIER_STOKES: case ADJ_RANS:
      if (rank == MASTER_NODE)
        cout << "Adjoint Euler/Navier-Stokes/RANS fluid iteration." << endl;
      iteration = new CAdjFluidIteration(config);
      break;

    case DISC_ADJ_EULER: case DISC_ADJ_NAVIER_STOKES: case DISC_ADJ_RANS:
    case DISC_ADJ_INC_EULER: case DISC_ADJ_INC_NAVIER_STOKES: case DISC_ADJ_INC_RANS:
      if (rank == MASTER_NODE)
        cout << "Discrete adjoint Euler/Navier-Stokes/RANS fluid iteration." << endl;
      iteration = new CDiscAdjFluidIteration(config);
      break;

    case DISC_ADJ_FEM_EULER : case DISC_ADJ_FEM_NS : case DISC_ADJ_FEM_RANS :
      if (rank == MASTER_NODE)
        cout << "Discrete adjoint finite element Euler/Navier-Stokes/RANS fluid iteration." << endl;
      iteration = new CDiscAdjFluidIteration(config);
      break;

    case DISC_ADJ_FEM:
      if (rank == MASTER_NODE)
        cout << "Discrete adjoint FEM structural iteration." << endl;
      iteration = new CDiscAdjFEAIteration(config);
      break;

    case DISC_ADJ_HEAT:
      if (rank == MASTER_NODE)
        cout << "Discrete adjoint heat iteration." << endl;
      iteration = new CDiscAdjHeatIteration(config);
      break;
  }
}

void CDriver::DynamicMesh_Preprocessing(CConfig *config, CGeometry **geometry, CSolver ***solver, CIteration* iteration,
                                        CVolumetricMovement *&grid_movement, CSurfaceMovement *&surface_movement){

  /*--- Instantiate the geometry movement classes for the solution of unsteady
   flows on dynamic meshes, including rigid mesh transformations, dynamically
   deforming meshes, and preprocessing of harmonic balance. ---*/

  if (!fem_solver && (config->GetGrid_Movement() || (config->GetDirectDiff() == D_DESIGN))) {
    if (rank == MASTER_NODE)
      cout << "Setting dynamic mesh structure for zone "<< iZone + 1<<"." << endl;
    grid_movement = new CVolumetricMovement(geometry[MESH_0], config);

    surface_movement = new CSurfaceMovement();
    surface_movement->CopyBoundary(geometry[MESH_0], config);
    if (config->GetTime_Marching() == HARMONIC_BALANCE){
      if (rank == MASTER_NODE) cout << endl <<  "Instance "<< iInst + 1 <<":" << endl;
      iteration->SetGrid_Movement(geometry, surface_movement, grid_movement,  solver, config, 0, iInst);
    }
  }

  if (config->GetDirectDiff() == D_DESIGN) {
    if (rank == MASTER_NODE)
      cout << "Setting surface/volume derivatives." << endl;

    /*--- Set the surface derivatives, i.e. the derivative of the surface mesh nodes with respect to the design variables ---*/

    surface_movement->SetSurface_Derivative(geometry[MESH_0],config);

    /*--- Call the volume deformation routine with derivative mode enabled.
       This computes the derivative of the volume mesh with respect to the surface nodes ---*/

    grid_movement->SetVolume_Deformation(geometry[MESH_0],config, true, true);

    /*--- Update the multi-grid structure to propagate the derivative information to the coarser levels ---*/

    geometry[MESH_0]->UpdateGeometry(geometry,config);

  }

}

void CDriver::Interface_Preprocessing(CConfig **config, CSolver***** solver, CGeometry**** geometry,
                                      unsigned short** interface_types, CInterface ***interface,
                                      CInterpolator ***interpolation) {

  /*--- Setup interpolation and transfer for all possible donor/target pairs. ---*/

  for (auto target = 0u; target < nZone; target++) {

    for (auto donor = 0u; donor < nZone; donor++) {

      /*--- Aliases to make code less verbose. ---*/
      auto& interface_type = interface_types[donor][target];

      if (donor == target) {
        interface_type = ZONES_ARE_EQUAL;
        continue;
      }
      interface_type = NO_TRANSFER;

      /*--- If there is a common interface setup the interpolation and transfer. ---*/

      if (!CInterpolator::CheckZonesInterface(config[donor], config[target])) {
        interface_type = NO_COMMON_INTERFACE;
      }
      else {
        /*--- Begin the creation of the communication pattern among zones. ---*/

        if (rank == MASTER_NODE) cout << "From zone " << donor << " to zone " << target << ":" << endl;

        /*--- Setup the interpolation. ---*/

        interpolation[donor][target] = CInterpolatorFactory::createInterpolator(geometry, config, donor, target);

        /*--- The type of variables transferred depends on the donor/target physics. ---*/

        const bool heat_target = config[target]->GetHeatProblem();
        const bool fluid_target = config[target]->GetFluidProblem();
        const bool structural_target = config[target]->GetStructuralProblem();

        const bool heat_donor = config[donor]->GetHeatProblem();
        const bool fluid_donor = config[donor]->GetFluidProblem();
        const bool structural_donor = config[donor]->GetStructuralProblem();

        /*--- Initialize the appropriate transfer strategy. ---*/

        if (rank == MASTER_NODE) cout << " Transferring ";

        if (fluid_donor && structural_target) {
          interface_type = FLOW_TRACTION;
          auto nConst = 2;
          bool conservative = config[target]->GetConservativeInterpolation();
          if(!config[ZONE_0]->GetDiscrete_Adjoint()) {
            interface[donor][target] = new CFlowTractionInterface(nDim, nConst, config[donor], conservative);
          } else {
            interface[donor][target] = new CDiscAdjFlowTractionInterface(nDim, nConst, config[donor], conservative);
          }
          if (rank == MASTER_NODE) cout << "fluid " << (conservative? "forces." : "tractions.") << endl;
        }
        else if (structural_donor && (fluid_target || heat_target)) {
          if (solver_container[target][INST_0][MESH_0][MESH_SOL] == nullptr) {
            SU2_MPI::Error("Mesh deformation was not correctly specified for the fluid/heat zone.\n"
                           "Use DEFORM_MESH=YES, and setup MARKER_DEFORM_MESH=(...)", CURRENT_FUNCTION);
          }
          interface_type = BOUNDARY_DISPLACEMENTS;
          interface[donor][target] = new CDisplacementsInterface(nDim, 0, config[donor]);
          if (rank == MASTER_NODE) cout << "boundary displacements from the structural solver." << endl;
        }
        else if (fluid_donor && fluid_target) {
          interface_type = SLIDING_INTERFACE;
          auto nVar = solver[donor][INST_0][MESH_0][FLOW_SOL]->GetnPrimVar();
          interface[donor][target] = new CSlidingInterface(nVar, 0, config[donor]);
          if (rank == MASTER_NODE) cout << "sliding interface." << endl;
        }
        else if (heat_donor || heat_target) {
          if (heat_donor && heat_target)
            SU2_MPI::Error("Conjugate heat transfer between solids is not implemented.", CURRENT_FUNCTION);

          const auto fluidZone = heat_target? donor : target;

          if (config[fluidZone]->GetEnergy_Equation() || (config[fluidZone]->GetKind_Regime() == COMPRESSIBLE))
            interface_type = heat_target? CONJUGATE_HEAT_FS : CONJUGATE_HEAT_SF;
          else if (config[fluidZone]->GetWeakly_Coupled_Heat())
            interface_type = heat_target? CONJUGATE_HEAT_WEAKLY_FS : CONJUGATE_HEAT_WEAKLY_SF;
          else
            interface_type = NO_TRANSFER;

          if (interface_type != NO_TRANSFER) {
            auto nVar = 4;
            interface[donor][target] = new CConjugateHeatInterface(nVar, 0, config[donor]);
            if (rank == MASTER_NODE) cout << "conjugate heat variables." << endl;
          }
          else {
            if (rank == MASTER_NODE) cout << "NO heat variables." << endl;
          }
        }
        else {
          if (solver[donor][INST_0][MESH_0][FLOW_SOL] == nullptr)
            SU2_MPI::Error("Could not determine the number of variables for transfer.", CURRENT_FUNCTION);

          auto nVar = solver[donor][INST_0][MESH_0][FLOW_SOL]->GetnVar();
          interface_type = CONSERVATIVE_VARIABLES;
          interface[donor][target] = new CConservativeVarsInterface(nVar, 0, config[donor]);
          if (rank == MASTER_NODE) cout << "generic conservative variables." << endl;
        }
      }

      /*--- Mixing plane for turbo machinery applications. ---*/

      if (config[donor]->GetBoolMixingPlaneInterface()) {
        interface_type = MIXING_PLANE;
        auto nVar = solver[donor][INST_0][MESH_0][FLOW_SOL]->GetnVar();
        interface[donor][target] = new CMixingPlaneInterface(nVar, 0, config[donor], config[target]);
        if (rank == MASTER_NODE) {
          cout << "Set mixing-plane interface from donor zone "
               << donor << " to target zone " << target << "." << endl;
        }
      }

    }

  }

}

void CDriver::StaticMesh_Preprocessing(CConfig *config, CGeometry** geometry, CSurfaceMovement* surface_movement){

  unsigned short iMGlevel, iMGfine;
  unsigned short Kind_Grid_Movement;

  unsigned short iZone = config->GetiZone();

  Kind_Grid_Movement = config->GetKind_GridMovement();

  if (!fem_solver) {

    switch (Kind_Grid_Movement) {

      case ROTATING_FRAME:

        /*--- Steadily rotating frame: set the grid velocities just once
         before the first iteration flow solver. ---*/

        if (rank == MASTER_NODE) {
          cout << endl << " Setting rotating frame grid velocities";
          cout << " for zone " << iZone << "." << endl;
        }

        /*--- Set the grid velocities on all multigrid levels for a steadily
           rotating reference frame. ---*/

        for (iMGlevel = 0; iMGlevel <= config_container[ZONE_0]->GetnMGLevels(); iMGlevel++){
          geometry[iMGlevel]->SetRotationalVelocity(config, true);
          geometry[iMGlevel]->SetShroudVelocity(config);
        }

        break;

      case STEADY_TRANSLATION:

        /*--- Set the translational velocity and hold the grid fixed during
         the calculation (similar to rotating frame, but there is no extra
         source term for translation). ---*/

        if (rank == MASTER_NODE)
          cout << endl << " Setting translational grid velocities." << endl;

        /*--- Set the translational velocity on all grid levels. ---*/

        for (iMGlevel = 0; iMGlevel <= config_container[ZONE_0]->GetnMGLevels(); iMGlevel++)
          geometry_container[iZone][INST_0][iMGlevel]->SetTranslationalVelocity(config, true);

        break;

      default:
        break;
    }

    if (config->GetnMarker_Moving() > 0) {

      /*--- Fixed wall velocities: set the grid velocities only one time
       before the first iteration flow solver. ---*/
      if (rank == MASTER_NODE)
        cout << endl << " Setting the moving wall velocities." << endl;

      assert(surface_movement != NULL && "A surface_movement was not instantiated.");
      surface_movement->Moving_Walls(geometry[MESH_0], config, iZone, 0);

      /*--- Update the grid velocities on the coarser multigrid levels after
        setting the moving wall velocities for the finest mesh. ---*/
      for (iMGlevel = 1; iMGlevel <= config->GetnMGLevels(); iMGlevel++){
        iMGfine = iMGlevel-1;
        geometry[iMGlevel]->SetRestricted_GridVelocity(geometry[iMGfine], config);
      }
    }
  } else {

    /*--- Carry out a dynamic cast to CMeshFEM_DG, such that it is not needed to
         define all virtual functions in the base class CGeometry. ---*/
    CMeshFEM_DG *DGMesh = dynamic_cast<CMeshFEM_DG *>(geometry[MESH_0]);

    /*--- Initialize the static mesh movement, if necessary. ---*/
    const unsigned short Kind_Grid_Movement = config->GetKind_GridMovement();
    const bool initStaticMovement = (config->GetGrid_Movement() &&
                                     (Kind_Grid_Movement == MOVING_WALL    ||
                                      Kind_Grid_Movement == ROTATING_FRAME ||
                                      Kind_Grid_Movement == STEADY_TRANSLATION));

    if(initStaticMovement){
      if (rank == MASTER_NODE) cout << "Initialize Static Mesh Movement" << endl;
      DGMesh->InitStaticMeshMovement(config, Kind_Grid_Movement, iZone);
    }
  }

}

void CDriver::Output_Preprocessing(CConfig **config, CConfig *driver_config, COutput **&output, COutput *&driver_output){

  /*--- Definition of the output class (one for each zone). The output class
   manages the writing of all restart, volume solution, surface solution,
   surface comma-separated value, and convergence history files (both in serial
   and in parallel). ---*/

  for (iZone = 0; iZone < nZone; iZone++){

    if (rank == MASTER_NODE)
      cout << endl <<"-------------------- Output Preprocessing ( Zone " << iZone <<" ) --------------------" << endl;

    ENUM_MAIN_SOLVER kindSolver = static_cast<ENUM_MAIN_SOLVER>(config[iZone]->GetKind_Solver());

    output[iZone] = COutputFactory::createOutput(kindSolver, config[iZone], nDim);

    /*--- If dry-run is used, do not open/overwrite history file. ---*/
    output[iZone]->PreprocessHistoryOutput(config[iZone], !dry_run);

    output[iZone]->PreprocessVolumeOutput(config[iZone]);

  }

  if (driver_config->GetMultizone_Problem()){
    if (rank == MASTER_NODE)
      cout << endl <<"------------------- Output Preprocessing ( Multizone ) ------------------" << endl;

    driver_output = COutputFactory::createMultizoneOutput(driver_config, config, nDim);

    driver_output->PreprocessMultizoneHistoryOutput(output, config, driver_config, !dry_run);
  }


  /*--- Check for an unsteady restart. Update ExtIter if necessary. ---*/
  if (config_container[ZONE_0]->GetTime_Domain() && config_container[ZONE_0]->GetRestart())
    TimeIter = config_container[ZONE_0]->GetRestart_Iter();

  /*--- Check for a dynamic restart (structural analysis). Update ExtIter if necessary. ---*/
  if (config_container[ZONE_0]->GetKind_Solver() == FEM_ELASTICITY
      && config_container[ZONE_0]->GetWrt_Dynamic() && config_container[ZONE_0]->GetRestart())
    TimeIter = config_container[ZONE_0]->GetRestart_Iter();


}


void CDriver::Turbomachinery_Preprocessing(CConfig** config, CGeometry**** geometry, CSolver***** solver,
                                           CInterface*** interface){

  unsigned short donorZone,targetZone, nMarkerInt, iMarkerInt;
  unsigned short nSpanMax = 0;
  bool restart   = (config[ZONE_0]->GetRestart() || config[ZONE_0]->GetRestart_Flow());
  mixingplane = config[ZONE_0]->GetBoolMixingPlaneInterface();
  bool discrete_adjoint = config[ZONE_0]->GetDiscrete_Adjoint();
  su2double areaIn, areaOut, nBlades, flowAngleIn, flowAngleOut;

  /*--- Create turbovertex structure ---*/
  if (rank == MASTER_NODE) cout<<endl<<"Initialize Turbo Vertex Structure." << endl;
  for (iZone = 0; iZone < nZone; iZone++) {
    if (config[iZone]->GetBoolTurbomachinery()){
      geometry[iZone][INST_0][MESH_0]->ComputeNSpan(config[iZone], iZone, INFLOW, true);
      geometry[iZone][INST_0][MESH_0]->ComputeNSpan(config[iZone], iZone, OUTFLOW, true);
      if (rank == MASTER_NODE) cout <<"Number of span-wise sections in Zone "<< iZone<<": "<< config[iZone]->GetnSpanWiseSections() <<"."<< endl;
      if (config[iZone]->GetnSpanWiseSections() > nSpanMax){
        nSpanMax = config[iZone]->GetnSpanWiseSections();
      }

      config[ZONE_0]->SetnSpan_iZones(config[iZone]->GetnSpanWiseSections(), iZone);

      geometry[iZone][INST_0][MESH_0]->SetTurboVertex(config[iZone], iZone, INFLOW, true);
      geometry[iZone][INST_0][MESH_0]->SetTurboVertex(config[iZone], iZone, OUTFLOW, true);
    }
  }

  /*--- Set maximum number of Span among all zones ---*/
  for (iZone = 0; iZone < nZone; iZone++) {
    if (config[iZone]->GetBoolTurbomachinery()){
      config[iZone]->SetnSpanMaxAllZones(nSpanMax);
    }
  }
  if (rank == MASTER_NODE) cout<<"Max number of span-wise sections among all zones: "<< nSpanMax<<"."<< endl;


  if (rank == MASTER_NODE) cout<<"Initialize solver containers for average and performance quantities." << endl;
  for (iZone = 0; iZone < nZone; iZone++) {
    solver[iZone][INST_0][MESH_0][FLOW_SOL]->InitTurboContainers(geometry[iZone][INST_0][MESH_0],config[iZone]);
  }

//TODO(turbo) make it general for turbo HB
  if (rank == MASTER_NODE) cout<<"Compute inflow and outflow average geometric quantities." << endl;
  for (iZone = 0; iZone < nZone; iZone++) {
    geometry[iZone][INST_0][MESH_0]->SetAvgTurboValue(config[iZone], iZone, INFLOW, true);
    geometry[iZone][INST_0][MESH_0]->SetAvgTurboValue(config[iZone],iZone, OUTFLOW, true);
    geometry[iZone][INST_0][MESH_0]->GatherInOutAverageValues(config[iZone], true);
  }


  if(mixingplane){
    if (rank == MASTER_NODE) cout << "Set span-wise sections between zones on Mixing-Plane interface." << endl;
    for (donorZone = 0; donorZone < nZone; donorZone++) {
      for (targetZone = 0; targetZone < nZone; targetZone++) {
        if (targetZone != donorZone){
          interface[donorZone][targetZone]->SetSpanWiseLevels(config[donorZone], config[targetZone]);
        }
      }
    }
  }

  if (rank == MASTER_NODE) cout << "Transfer average geometric quantities to zone 0." << endl;
  for (iZone = 1; iZone < nZone; iZone++) {
    interface[iZone][ZONE_0]->GatherAverageTurboGeoValues(geometry[iZone][INST_0][MESH_0],geometry[ZONE_0][INST_0][MESH_0], iZone);
  }

  /*--- Transfer number of blade to ZONE_0 to correctly compute turbo performance---*/
  for (iZone = 1; iZone < nZone; iZone++) {
    nBlades = config[iZone]->GetnBlades(iZone);
    config[ZONE_0]->SetnBlades(iZone, nBlades);
  }

  if (rank == MASTER_NODE){
    for (iZone = 0; iZone < nZone; iZone++) {
    areaIn  = geometry[iZone][INST_0][MESH_0]->GetSpanAreaIn(iZone, config[iZone]->GetnSpanWiseSections());
    areaOut = geometry[iZone][INST_0][MESH_0]->GetSpanAreaOut(iZone, config[iZone]->GetnSpanWiseSections());
    nBlades = config[iZone]->GetnBlades(iZone);
    cout << "Inlet area for Row "<< iZone + 1<< ": " << areaIn*10000.0 <<" cm^2."  <<endl;
    cout << "Oulet area for Row "<< iZone + 1<< ": " << areaOut*10000.0 <<" cm^2."  <<endl;
    cout << "Recomputed number of blades for Row "<< iZone + 1 << ": " << nBlades<<"."  <<endl;
    }
  }


  if(mixingplane){
    if (rank == MASTER_NODE) cout<<"Preprocessing of the Mixing-Plane Interface." << endl;
    for (donorZone = 0; donorZone < nZone; donorZone++) {
      nMarkerInt     = config_container[donorZone]->GetnMarker_MixingPlaneInterface()/2;
      for (iMarkerInt = 1; iMarkerInt <= nMarkerInt; iMarkerInt++){
        for (targetZone = 0; targetZone < nZone; targetZone++) {
          if (targetZone != donorZone){
            interface[donorZone][targetZone]->PreprocessAverage(geometry[donorZone][INST_0][MESH_0], geometry[targetZone][INST_0][MESH_0],
                config[donorZone], config[targetZone],
                iMarkerInt);
          }
        }
      }
    }
  }

  if(!restart && !discrete_adjoint){
    if (rank == MASTER_NODE) cout<<"Initialize turbomachinery solution quantities." << endl;
    for(iZone = 0; iZone < nZone; iZone++) {
      solver[iZone][INST_0][MESH_0][FLOW_SOL]->SetFreeStream_TurboSolution(config[iZone]);
    }
  }

  if (rank == MASTER_NODE) cout<<"Initialize inflow and outflow average solution quantities." << endl;
  for(iZone = 0; iZone < nZone; iZone++) {
    solver[iZone][INST_0][MESH_0][FLOW_SOL]->PreprocessAverage(solver[iZone][INST_0][MESH_0], geometry[iZone][INST_0][MESH_0],config[iZone],INFLOW);
    solver[iZone][INST_0][MESH_0][FLOW_SOL]->PreprocessAverage(solver[iZone][INST_0][MESH_0], geometry[iZone][INST_0][MESH_0],config[iZone],OUTFLOW);
    solver[iZone][INST_0][MESH_0][FLOW_SOL]->TurboAverageProcess(solver[iZone][INST_0][MESH_0], geometry[iZone][INST_0][MESH_0],config[iZone],INFLOW);
    solver[iZone][INST_0][MESH_0][FLOW_SOL]->TurboAverageProcess(solver[iZone][INST_0][MESH_0], geometry[iZone][INST_0][MESH_0],config[iZone],OUTFLOW);
    solver[iZone][INST_0][MESH_0][FLOW_SOL]->GatherInOutAverageValues(config[iZone], geometry[iZone][INST_0][MESH_0]);
    if (rank == MASTER_NODE){
      flowAngleIn = solver[iZone][INST_0][MESH_0][FLOW_SOL]->GetTurboVelocityIn(iZone, config[iZone]->GetnSpanWiseSections())[1];
      flowAngleIn /= solver[iZone][INST_0][MESH_0][FLOW_SOL]->GetTurboVelocityIn(iZone, config[iZone]->GetnSpanWiseSections())[0];
      flowAngleIn = atan(flowAngleIn)*180.0/PI_NUMBER;
      cout << "Inlet flow angle for Row "<< iZone + 1<< ": "<< flowAngleIn <<"°."  <<endl;
      flowAngleOut = solver[iZone][INST_0][MESH_0][FLOW_SOL]->GetTurboVelocityOut(iZone, config[iZone]->GetnSpanWiseSections())[1];
      flowAngleOut /= solver[iZone][INST_0][MESH_0][FLOW_SOL]->GetTurboVelocityOut(iZone, config[iZone]->GetnSpanWiseSections())[0];
      flowAngleOut = atan(flowAngleOut)*180.0/PI_NUMBER;
      cout << "Outlet flow angle for Row "<< iZone + 1<< ": "<< flowAngleOut <<"°."  <<endl;

    }
  }

}

CDriver::~CDriver(void) {}


CFluidDriver::CFluidDriver(char* confFile, unsigned short val_nZone, SU2_Comm MPICommunicator) : CDriver(confFile, val_nZone, MPICommunicator, false) {
  Max_Iter = config_container[ZONE_0]->GetnInner_Iter();
}

CFluidDriver::~CFluidDriver(void) { }

void CFluidDriver::StartSolver(){

#ifdef VTUNEPROF
  __itt_resume();
#endif

  /*--- Main external loop of the solver. Within this loop, each iteration ---*/

  if (rank == MASTER_NODE)
    cout << endl <<"------------------------------ Begin Solver -----------------------------" << endl;

  unsigned long Iter = 0;
  while ( Iter < Max_Iter ) {

    /*--- Perform some external iteration preprocessing. ---*/

    Preprocess(Iter);

    /*--- Perform a dynamic mesh update if required. ---*/
    /*--- For the Disc.Adj. of a case with (rigidly) moving grid, the appropriate
          mesh cordinates are read from the restart files. ---*/
    if (!fem_solver &&
        !(config_container[ZONE_0]->GetGrid_Movement() && config_container[ZONE_0]->GetDiscrete_Adjoint())) {
      DynamicMeshUpdate(Iter);
    }

    /*--- Run a single iteration of the problem (fluid, elasticity, heat, ...). ---*/

    Run();

    /*--- Update the solution for dual time stepping strategy ---*/

    Update();

    /*--- Terminate the simulation if only the Jacobian must be computed. ---*/
    if (config_container[ZONE_0]->GetJacobian_Spatial_Discretization_Only()) break;

    /*--- Monitor the computations after each iteration. ---*/

    Monitor(Iter);

    /*--- Output the solution in files. ---*/

    Output(Iter);

    /*--- If the convergence criteria has been met, terminate the simulation. ---*/

    if (StopCalc) break;

    Iter++;

  }
#ifdef VTUNEPROF
  __itt_pause();
#endif
}


void CFluidDriver::Preprocess(unsigned long Iter) {

  /*--- Set the value of the external iteration and physical time. ---*/

  for (iZone = 0; iZone < nZone; iZone++) {
    config_container[iZone]->SetInnerIter(Iter);
    if (config_container[iZone]->GetTime_Marching())
      config_container[iZone]->SetPhysicalTime(static_cast<su2double>(Iter)*config_container[iZone]->GetDelta_UnstTimeND());
    else
      config_container[iZone]->SetPhysicalTime(0.0);

  }


//  /*--- Read the target pressure ---*/

//  if (config_container[ZONE_0]->GetInvDesign_Cp() == YES)
//    output[ZONE_0]->SetCp_InverseDesign(solver_container[ZONE_0][INST_0][MESH_0][FLOW_SOL],
//        geometry_container[ZONE_0][INST_0][MESH_0], config_container[ZONE_0], ExtIter);

//  /*--- Read the target heat flux ---*/

//  if (config_container[ZONE_0]->GetInvDesign_HeatFlux() == YES)
//    output[ZONE_0]->SetHeatFlux_InverseDesign(solver_container[ZONE_0][INST_0][MESH_0][FLOW_SOL],
//        geometry_container[ZONE_0][INST_0][MESH_0], config_container[ZONE_0], ExtIter);

  /*--- Set the initial condition for EULER/N-S/RANS and for a non FSI simulation ---*/

  if(!fsi) {
    for (iZone = 0; iZone < nZone; iZone++) {
      if ((config_container[iZone]->GetKind_Solver() ==  EULER) ||
          (config_container[iZone]->GetKind_Solver() ==  NAVIER_STOKES) ||
          (config_container[iZone]->GetKind_Solver() ==  RANS) ||
          (config_container[iZone]->GetKind_Solver() ==  INC_EULER) ||
          (config_container[iZone]->GetKind_Solver() ==  INC_NAVIER_STOKES) ||
          (config_container[iZone]->GetKind_Solver() ==  INC_RANS)) {
        for (iInst = 0; iInst < nInst[iZone]; iInst++)
          solver_container[iZone][iInst][MESH_0][FLOW_SOL]->SetInitialCondition(geometry_container[iZone][INST_0], solver_container[iZone][iInst], config_container[iZone], Iter);
      }
    }
  }

}

void CFluidDriver::Run() {

  unsigned short iZone, jZone, checkConvergence;
  unsigned long IntIter, nIntIter;
  bool unsteady;

  /*--- Run a single iteration of a multi-zone problem by looping over all
   zones and executing the iterations. Note that data transers between zones
   and other intermediate procedures may be required. ---*/

  unsteady = (config_container[MESH_0]->GetTime_Marching() == DT_STEPPING_1ST) || (config_container[MESH_0]->GetTime_Marching() == DT_STEPPING_2ND);

  /*--- Zone preprocessing ---*/

  for (iZone = 0; iZone < nZone; iZone++)
    iteration_container[iZone][INST_0]->Preprocess(output_container[iZone], integration_container, geometry_container, solver_container, numerics_container, config_container, surface_movement, grid_movement, FFDBox, iZone, INST_0);

  /*--- Updating zone interface communication patterns,
   needed only for unsteady simulation since for steady problems
   this is done once in the interpolator_container constructor
   at the beginning of the computation ---*/

  if ( unsteady ) {
    for (iZone = 0; iZone < nZone; iZone++) {
      for (jZone = 0; jZone < nZone; jZone++)
        if(jZone != iZone && interpolator_container[iZone][jZone] != nullptr)
        interpolator_container[iZone][jZone]->SetTransferCoeff(config_container);
    }
  }

  /*--- Begin Unsteady pseudo-time stepping internal loop, if not unsteady it does only one step --*/

  if (unsteady)
    nIntIter = config_container[MESH_0]->GetUnst_nIntIter();
  else
    nIntIter = 1;

  for (IntIter = 0; IntIter < nIntIter; IntIter++) {

    /*--- At each pseudo time-step updates transfer data ---*/
    for (iZone = 0; iZone < nZone; iZone++)
      for (jZone = 0; jZone < nZone; jZone++)
        if(jZone != iZone && interface_container[iZone][jZone] != nullptr)
          Transfer_Data(iZone, jZone);

    /*--- For each zone runs one single iteration ---*/

    for (iZone = 0; iZone < nZone; iZone++) {
      config_container[iZone]->SetInnerIter(IntIter);
      iteration_container[iZone][INST_0]->Iterate(output_container[iZone], integration_container, geometry_container, solver_container, numerics_container, config_container, surface_movement, grid_movement, FFDBox, iZone, INST_0);
    }

    /*--- Check convergence in each zone --*/

    checkConvergence = 0;
    for (iZone = 0; iZone < nZone; iZone++)
    checkConvergence += (int) integration_container[iZone][INST_0][FLOW_SOL]->GetConvergence();

    /*--- If convergence was reached in every zone --*/

  if (checkConvergence == nZone) break;
  }

}

void CFluidDriver::Transfer_Data(unsigned short donorZone, unsigned short targetZone) {

  interface_container[donorZone][targetZone]->BroadcastData(solver_container[donorZone][INST_0][MESH_0][FLOW_SOL],solver_container[targetZone][INST_0][MESH_0][FLOW_SOL],
      geometry_container[donorZone][INST_0][MESH_0],geometry_container[targetZone][INST_0][MESH_0],
      config_container[donorZone], config_container[targetZone]);
  if (config_container[targetZone]->GetKind_Solver() == RANS)
    interface_container[donorZone][targetZone]->BroadcastData(solver_container[donorZone][INST_0][MESH_0][TURB_SOL],solver_container[targetZone][INST_0][MESH_0][TURB_SOL],
        geometry_container[donorZone][INST_0][MESH_0],geometry_container[targetZone][INST_0][MESH_0],
        config_container[donorZone], config_container[targetZone]);

}

void CFluidDriver::Update() {

  for(iZone = 0; iZone < nZone; iZone++)
    iteration_container[iZone][INST_0]->Update(output_container[iZone], integration_container, geometry_container,
         solver_container, numerics_container, config_container,
         surface_movement, grid_movement, FFDBox, iZone, INST_0);
}

void CFluidDriver::DynamicMeshUpdate(unsigned long TimeIter) {

  bool harmonic_balance;

  for (iZone = 0; iZone < nZone; iZone++) {
   harmonic_balance = (config_container[iZone]->GetTime_Marching() == HARMONIC_BALANCE);
    /*--- Dynamic mesh update ---*/
    if ((config_container[iZone]->GetGrid_Movement()) && (!harmonic_balance)) {
      iteration_container[iZone][INST_0]->SetGrid_Movement(geometry_container[iZone][INST_0], surface_movement[iZone], grid_movement[iZone][INST_0], solver_container[iZone][INST_0], config_container[iZone], 0, TimeIter );
    }
  }

}
bool CFluidDriver::Monitor(unsigned long ExtIter) {

  /*--- Synchronization point after a single solver iteration. Compute the
   wall clock time required. ---*/

  StopTime = SU2_MPI::Wtime();

  IterCount++;
  UsedTime = (StopTime - StartTime) + UsedTimeCompute;

  /*--- Check if there is any change in the runtime parameters ---*/

  CConfig *runtime = nullptr;
  strcpy(runtime_file_name, "runtime.dat");
  runtime = new CConfig(runtime_file_name, config_container[ZONE_0]);
  runtime->SetTimeIter(ExtIter);
  delete runtime;

  /*--- Check whether the current simulation has reached the specified
   convergence criteria, and set StopCalc to true, if so. ---*/

  switch (config_container[ZONE_0]->GetKind_Solver()) {
    case EULER: case NAVIER_STOKES: case RANS:
      StopCalc = integration_container[ZONE_0][INST_0][FLOW_SOL]->GetConvergence(); break;
    case HEAT_EQUATION:
      StopCalc = integration_container[ZONE_0][INST_0][HEAT_SOL]->GetConvergence(); break;
    case FEM_ELASTICITY:
      StopCalc = integration_container[ZONE_0][INST_0][FEA_SOL]->GetConvergence(); break;
    case ADJ_EULER: case ADJ_NAVIER_STOKES: case ADJ_RANS:
    case DISC_ADJ_EULER: case DISC_ADJ_NAVIER_STOKES: case DISC_ADJ_RANS:
    case DISC_ADJ_INC_EULER: case DISC_ADJ_INC_NAVIER_STOKES: case DISC_ADJ_INC_RANS:
    case DISC_ADJ_FEM_EULER: case DISC_ADJ_FEM_NS: case DISC_ADJ_FEM_RANS:
      StopCalc = integration_container[ZONE_0][INST_0][ADJFLOW_SOL]->GetConvergence(); break;
  }

  /*--- Set StopCalc to true if max. number of iterations has been reached ---*/

  StopCalc = StopCalc || (ExtIter == Max_Iter - 1);

  return StopCalc;

}


void CFluidDriver::Output(unsigned long InnerIter) {

  for (iZone = 0; iZone < nZone; iZone++) {
    const auto inst = config_container[iZone]->GetiInst();

    for (iInst = 0; iInst < nInst[iZone]; ++iInst) {
      config_container[iZone]->SetiInst(iInst);
      output_container[iZone]->SetResult_Files(geometry_container[iZone][iInst][MESH_0],
                                               config_container[iZone],
                                               solver_container[iZone][iInst][MESH_0],
                                               InnerIter, StopCalc);
    }
    config_container[iZone]->SetiInst(inst);
  }

}


CTurbomachineryDriver::CTurbomachineryDriver(char* confFile, unsigned short val_nZone,
                                             SU2_Comm MPICommunicator):
                                             CFluidDriver(confFile, val_nZone, MPICommunicator) {

  output_legacy = COutputFactory::createLegacyOutput(config_container[ZONE_0]);

  /*--- LEGACY OUTPUT (going to be removed soon) --- */

  /*--- Open the convergence history file ---*/
  ConvHist_file = nullptr;
  ConvHist_file = new ofstream*[nZone];
  for (iZone = 0; iZone < nZone; iZone++) {
    ConvHist_file[iZone] = nullptr;
    if (rank == MASTER_NODE){
      ConvHist_file[iZone] = new ofstream[nInst[iZone]];
      for (iInst = 0; iInst < nInst[iZone]; iInst++) {
        output_legacy->SetConvHistory_Header(&ConvHist_file[iZone][iInst], config_container[iZone], iZone, iInst);
        config_container[iZone]->SetHistFile(&ConvHist_file[iZone][INST_0]);
      }
    }
  }

  if (nZone > 1){
    Max_Iter = config_container[ZONE_0]->GetnOuter_Iter();
  }
}

CTurbomachineryDriver::~CTurbomachineryDriver(void) {
  if (rank == MASTER_NODE){
    /*--- Close the convergence history file. ---*/
    for (iZone = 0; iZone < nZone; iZone++) {
      for (iInst = 0; iInst < 1; iInst++) {
        ConvHist_file[iZone][iInst].close();
      }
      delete [] ConvHist_file[iZone];
    }
    delete [] ConvHist_file;
  }
}

void CTurbomachineryDriver::Run() {

  /*--- Run a single iteration of a multi-zone problem by looping over all
   zones and executing the iterations. Note that data transers between zones
   and other intermediate procedures may be required. ---*/

  for (iZone = 0; iZone < nZone; iZone++) {
    iteration_container[iZone][INST_0]->Preprocess(output_container[iZone], integration_container, geometry_container,
                                           solver_container, numerics_container, config_container,
                                           surface_movement, grid_movement, FFDBox, iZone, INST_0);
  }

  /* --- Update the mixing-plane interface ---*/
  for (iZone = 0; iZone < nZone; iZone++) {
    if(mixingplane)SetMixingPlane(iZone);
  }

  for (iZone = 0; iZone < nZone; iZone++) {
    iteration_container[iZone][INST_0]->Iterate(output_container[iZone], integration_container, geometry_container,
                                        solver_container, numerics_container, config_container,
                                        surface_movement, grid_movement, FFDBox, iZone, INST_0);
  }

  for (iZone = 0; iZone < nZone; iZone++) {
    iteration_container[iZone][INST_0]->Postprocess(output_container[iZone], integration_container, geometry_container,
                                      solver_container, numerics_container, config_container,
                                      surface_movement, grid_movement, FFDBox, iZone, INST_0);
  }

  if (rank == MASTER_NODE){
    SetTurboPerformance(ZONE_0);
  }


}

void CTurbomachineryDriver::SetMixingPlane(unsigned short donorZone){

  unsigned short targetZone, nMarkerInt, iMarkerInt ;
  nMarkerInt     = config_container[donorZone]->GetnMarker_MixingPlaneInterface()/2;

  /* --- transfer the average value from the donorZone to the targetZone*/
  for (iMarkerInt = 1; iMarkerInt <= nMarkerInt; iMarkerInt++){
    for (targetZone = 0; targetZone < nZone; targetZone++) {
      if (targetZone != donorZone){
        interface_container[donorZone][targetZone]->AllgatherAverage(solver_container[donorZone][INST_0][MESH_0][FLOW_SOL],solver_container[targetZone][INST_0][MESH_0][FLOW_SOL],
            geometry_container[donorZone][INST_0][MESH_0],geometry_container[targetZone][INST_0][MESH_0],
            config_container[donorZone], config_container[targetZone], iMarkerInt );
      }
    }
  }
}

void CTurbomachineryDriver::SetTurboPerformance(unsigned short targetZone){

  unsigned short donorZone;
  //IMPORTANT this approach of multi-zone performances rely upon the fact that turbomachinery markers follow the natural (stator-rotor) development of the real machine.
  /* --- transfer the local turboperfomance quantities (for each blade)  from all the donorZones to the targetZone (ZONE_0) ---*/
  for (donorZone = 1; donorZone < nZone; donorZone++) {
    interface_container[donorZone][targetZone]->GatherAverageValues(solver_container[donorZone][INST_0][MESH_0][FLOW_SOL],solver_container[targetZone][INST_0][MESH_0][FLOW_SOL], donorZone);
  }

  /* --- compute turboperformance for each stage and the global machine ---*/

 output_legacy->ComputeTurboPerformance(solver_container[targetZone][INST_0][MESH_0][FLOW_SOL], geometry_container[targetZone][INST_0][MESH_0], config_container[targetZone]);

}


bool CTurbomachineryDriver::Monitor(unsigned long ExtIter) {

  su2double rot_z_ini, rot_z_final ,rot_z;
  su2double outPres_ini, outPres_final, outPres;
  unsigned long rampFreq, finalRamp_Iter;
  unsigned short iMarker, KindBC, KindBCOption;
  string Marker_Tag;

  bool print;

  /*--- Synchronization point after a single solver iteration. Compute the
   wall clock time required. ---*/

  StopTime = SU2_MPI::Wtime();

  IterCount++;
  UsedTime = (StopTime - StartTime);


  /*--- Check if there is any change in the runtime parameters ---*/
  CConfig *runtime = nullptr;
  strcpy(runtime_file_name, "runtime.dat");
  runtime = new CConfig(runtime_file_name, config_container[ZONE_0]);
  runtime->SetInnerIter(ExtIter);
  delete runtime;

  /*--- Update the convergence history file (serial and parallel computations). ---*/

  for (iZone = 0; iZone < nZone; iZone++) {
    for (iInst = 0; iInst < nInst[iZone]; iInst++)
      output_legacy->SetConvHistory_Body(&ConvHist_file[iZone][iInst], geometry_container, solver_container,
          config_container, integration_container, false, UsedTime, iZone, iInst);
  }

  /*--- ROTATING FRAME Ramp: Compute the updated rotational velocity. ---*/
  if (config_container[ZONE_0]->GetGrid_Movement() && config_container[ZONE_0]->GetRampRotatingFrame()) {
    rampFreq       = SU2_TYPE::Int(config_container[ZONE_0]->GetRampRotatingFrame_Coeff(1));
    finalRamp_Iter = SU2_TYPE::Int(config_container[ZONE_0]->GetRampRotatingFrame_Coeff(2));
    rot_z_ini = config_container[ZONE_0]->GetRampRotatingFrame_Coeff(0);
    print = false;
    if(ExtIter % rampFreq == 0 &&  ExtIter <= finalRamp_Iter){

      for (iZone = 0; iZone < nZone; iZone++) {
        rot_z_final = config_container[iZone]->GetFinalRotation_Rate_Z();
        if(abs(rot_z_final) > 0.0){
          rot_z = rot_z_ini + ExtIter*( rot_z_final - rot_z_ini)/finalRamp_Iter;
          config_container[iZone]->SetRotation_Rate(2, rot_z);
          if(rank == MASTER_NODE && print && ExtIter > 0) {
            cout << endl << " Updated rotating frame grid velocities";
            cout << " for zone " << iZone << "." << endl;
          }
          geometry_container[iZone][INST_0][MESH_0]->SetRotationalVelocity(config_container[iZone], print);
          geometry_container[iZone][INST_0][MESH_0]->SetShroudVelocity(config_container[iZone]);
        }
      }

      for (iZone = 0; iZone < nZone; iZone++) {
        geometry_container[iZone][INST_0][MESH_0]->SetAvgTurboValue(config_container[iZone], iZone, INFLOW, false);
        geometry_container[iZone][INST_0][MESH_0]->SetAvgTurboValue(config_container[iZone],iZone, OUTFLOW, false);
        geometry_container[iZone][INST_0][MESH_0]->GatherInOutAverageValues(config_container[iZone], false);

      }

      for (iZone = 1; iZone < nZone; iZone++) {
        interface_container[iZone][ZONE_0]->GatherAverageTurboGeoValues(geometry_container[iZone][INST_0][MESH_0],geometry_container[ZONE_0][INST_0][MESH_0], iZone);
      }

    }
  }


  /*--- Outlet Pressure Ramp: Compute the updated rotational velocity. ---*/
  if (config_container[ZONE_0]->GetRampOutletPressure()) {
    rampFreq       = SU2_TYPE::Int(config_container[ZONE_0]->GetRampOutletPressure_Coeff(1));
    finalRamp_Iter = SU2_TYPE::Int(config_container[ZONE_0]->GetRampOutletPressure_Coeff(2));
    outPres_ini    = config_container[ZONE_0]->GetRampOutletPressure_Coeff(0);
    outPres_final  = config_container[ZONE_0]->GetFinalOutletPressure();

    if(ExtIter % rampFreq == 0 &&  ExtIter <= finalRamp_Iter){
      outPres = outPres_ini + ExtIter*(outPres_final - outPres_ini)/finalRamp_Iter;
      if(rank == MASTER_NODE) config_container[ZONE_0]->SetMonitotOutletPressure(outPres);

      for (iZone = 0; iZone < nZone; iZone++) {
        for (iMarker = 0; iMarker < config_container[iZone]->GetnMarker_All(); iMarker++) {
          KindBC = config_container[iZone]->GetMarker_All_KindBC(iMarker);
          switch (KindBC) {
          case RIEMANN_BOUNDARY:
            Marker_Tag         = config_container[iZone]->GetMarker_All_TagBound(iMarker);
            KindBCOption       = config_container[iZone]->GetKind_Data_Riemann(Marker_Tag);
            if(KindBCOption == STATIC_PRESSURE || KindBCOption == RADIAL_EQUILIBRIUM ){
              SU2_MPI::Error("Outlet pressure ramp only implemented for NRBC", CURRENT_FUNCTION);
            }
            break;
          case GILES_BOUNDARY:
            Marker_Tag         = config_container[iZone]->GetMarker_All_TagBound(iMarker);
            KindBCOption       = config_container[iZone]->GetKind_Data_Giles(Marker_Tag);
            if(KindBCOption == STATIC_PRESSURE || KindBCOption == STATIC_PRESSURE_1D || KindBCOption == RADIAL_EQUILIBRIUM ){
              config_container[iZone]->SetGiles_Var1(outPres, Marker_Tag);
            }
            break;
          }
        }
      }
    }
  }


  /*--- Check whether the current simulation has reached the specified
   convergence criteria, and set StopCalc to true, if so. ---*/

  switch (config_container[ZONE_0]->GetKind_Solver()) {
  case EULER: case NAVIER_STOKES: case RANS:
  case INC_EULER: case INC_NAVIER_STOKES: case INC_RANS:
    StopCalc = integration_container[ZONE_0][INST_0][FLOW_SOL]->GetConvergence(); break;
  case DISC_ADJ_EULER: case DISC_ADJ_NAVIER_STOKES: case DISC_ADJ_RANS:
  case DISC_ADJ_INC_EULER: case DISC_ADJ_INC_NAVIER_STOKES: case DISC_ADJ_INC_RANS:
  case DISC_ADJ_FEM_EULER: case DISC_ADJ_FEM_NS: case DISC_ADJ_FEM_RANS:
    StopCalc = integration_container[ZONE_0][INST_0][ADJFLOW_SOL]->GetConvergence(); break;
  }

  /*--- Set StopCalc to true if max. number of iterations has been reached ---*/

  StopCalc = StopCalc || (ExtIter == Max_Iter - 1);

  return StopCalc;

}

CHBDriver::CHBDriver(char* confFile,
    unsigned short val_nZone,
    SU2_Comm MPICommunicator) : CFluidDriver(confFile,
        val_nZone,
        MPICommunicator) {
  unsigned short kInst;

  nInstHB = nInst[ZONE_0];

  D = nullptr;
  /*--- allocate dynamic memory for the Harmonic Balance operator ---*/
  D = new su2double*[nInstHB]; for (kInst = 0; kInst < nInstHB; kInst++) D[kInst] = new su2double[nInstHB];

  output_legacy = COutputFactory::createLegacyOutput(config_container[ZONE_0]);

  /*--- Open the convergence history file ---*/
  ConvHist_file = nullptr;
  ConvHist_file = new ofstream*[nZone];
  for (iZone = 0; iZone < nZone; iZone++) {
    ConvHist_file[iZone] = nullptr;
    if (rank == MASTER_NODE){
      ConvHist_file[iZone] = new ofstream[nInst[iZone]];
      for (iInst = 0; iInst < nInst[iZone]; iInst++) {
        output_legacy->SetConvHistory_Header(&ConvHist_file[iZone][iInst], config_container[iZone], iZone, iInst);
        config_container[iZone]->SetHistFile(&ConvHist_file[iZone][iInst]);
      }
    }
  }


}

CHBDriver::~CHBDriver(void) {

  unsigned short kInst;

  /*--- delete dynamic memory for the Harmonic Balance operator ---*/
  for (kInst = 0; kInst < nInstHB; kInst++) delete [] D[kInst];
  delete [] D;

  if (rank == MASTER_NODE){
  /*--- Close the convergence history file. ---*/
  for (iZone = 0; iZone < nZone; iZone++) {
    for (iInst = 0; iInst < nInstHB; iInst++) {
      ConvHist_file[iZone][iInst].close();
    }
    delete [] ConvHist_file[iZone];
  }
  delete [] ConvHist_file;
  }
}


void CHBDriver::Run() {

  /*--- Run a single iteration of a Harmonic Balance problem. Preprocess all
   all zones before beginning the iteration. ---*/

  for (iInst = 0; iInst < nInstHB; iInst++)
    iteration_container[ZONE_0][iInst]->Preprocess(output_container[ZONE_0], integration_container, geometry_container,
        solver_container, numerics_container, config_container,
        surface_movement, grid_movement, FFDBox, ZONE_0, iInst);

  for (iInst = 0; iInst < nInstHB; iInst++)
    iteration_container[ZONE_0][iInst]->Iterate(output_container[ZONE_0], integration_container, geometry_container,
        solver_container, numerics_container, config_container,
        surface_movement, grid_movement, FFDBox, ZONE_0, iInst);

  /*--- Update the convergence history file (serial and parallel computations). ---*/

  for (iZone = 0; iZone < nZone; iZone++) {
    for (iInst = 0; iInst < nInst[iZone]; iInst++)
      output_legacy->SetConvHistory_Body(&ConvHist_file[iZone][iInst], geometry_container, solver_container,
          config_container, integration_container, false, UsedTime, iZone, iInst);
  }

}

void CHBDriver::Update() {

  for (iInst = 0; iInst < nInstHB; iInst++) {
    /*--- Compute the harmonic balance terms across all zones ---*/
    SetHarmonicBalance(iInst);

  }

  /*--- Precondition the harmonic balance source terms ---*/
  if (config_container[ZONE_0]->GetHB_Precondition() == YES) {
    StabilizeHarmonicBalance();

  }

  for (iInst = 0; iInst < nInstHB; iInst++) {

    /*--- Update the harmonic balance terms across all zones ---*/
    iteration_container[ZONE_0][iInst]->Update(output_container[ZONE_0], integration_container, geometry_container,
        solver_container, numerics_container, config_container,
        surface_movement, grid_movement, FFDBox, ZONE_0, iInst);

  }

}

void CHBDriver::ResetConvergence() {

  for(iInst = 0; iInst < nZone; iInst++) {
    switch (config_container[ZONE_0]->GetKind_Solver()) {

    case EULER: case NAVIER_STOKES: case RANS:
      integration_container[ZONE_0][iInst][FLOW_SOL]->SetConvergence(false);
      if (config_container[ZONE_0]->GetKind_Solver() == RANS) integration_container[ZONE_0][iInst][TURB_SOL]->SetConvergence(false);
      if(config_container[ZONE_0]->GetKind_Trans_Model() == LM) integration_container[ZONE_0][iInst][TRANS_SOL]->SetConvergence(false);
      break;

    case FEM_ELASTICITY:
      integration_container[ZONE_0][iInst][FEA_SOL]->SetConvergence(false);
      break;

    case ADJ_EULER: case ADJ_NAVIER_STOKES: case ADJ_RANS: case DISC_ADJ_EULER: case DISC_ADJ_NAVIER_STOKES: case DISC_ADJ_RANS:
      integration_container[ZONE_0][iInst][ADJFLOW_SOL]->SetConvergence(false);
      if( (config_container[ZONE_0]->GetKind_Solver() == ADJ_RANS) || (config_container[ZONE_0]->GetKind_Solver() == DISC_ADJ_RANS) )
        integration_container[ZONE_0][iInst][ADJTURB_SOL]->SetConvergence(false);
      break;
    }
  }

}

void CHBDriver::SetHarmonicBalance(unsigned short iInst) {

  unsigned short iVar, jInst, iMGlevel;
  unsigned short nVar = solver_container[ZONE_0][INST_0][MESH_0][FLOW_SOL]->GetnVar();
  unsigned long iPoint;
  bool implicit = (config_container[ZONE_0]->GetKind_TimeIntScheme_Flow() == EULER_IMPLICIT);
  bool adjoint = (config_container[ZONE_0]->GetContinuous_Adjoint());
  if (adjoint) {
    implicit = (config_container[ZONE_0]->GetKind_TimeIntScheme_AdjFlow() == EULER_IMPLICIT);
  }

  unsigned long InnerIter = config_container[ZONE_0]->GetInnerIter();

  /*--- Retrieve values from the config file ---*/
  su2double *U = new su2double[nVar];
  su2double *U_old = new su2double[nVar];
  su2double *Psi = new su2double[nVar];
  su2double *Psi_old = new su2double[nVar];
  su2double *Source = new su2double[nVar];
  su2double deltaU, deltaPsi;

  /*--- Compute period of oscillation ---*/
  su2double period = config_container[ZONE_0]->GetHarmonicBalance_Period();

  /*--- Non-dimensionalize the input period, if necessary.  */
  period /= config_container[ZONE_0]->GetTime_Ref();

  if (InnerIter == 0)
    ComputeHB_Operator();

  /*--- Compute various source terms for explicit direct, implicit direct, and adjoint problems ---*/
  /*--- Loop over all grid levels ---*/
  for (iMGlevel = 0; iMGlevel <= config_container[ZONE_0]->GetnMGLevels(); iMGlevel++) {

    /*--- Loop over each node in the volume mesh ---*/
    for (iPoint = 0; iPoint < geometry_container[ZONE_0][iInst][iMGlevel]->GetnPoint(); iPoint++) {

      for (iVar = 0; iVar < nVar; iVar++) {
        Source[iVar] = 0.0;
      }

      /*--- Step across the columns ---*/
      for (jInst = 0; jInst < nInstHB; jInst++) {

        /*--- Retrieve solution at this node in current zone ---*/
        for (iVar = 0; iVar < nVar; iVar++) {

          if (!adjoint) {
            U[iVar] = solver_container[ZONE_0][jInst][iMGlevel][FLOW_SOL]->GetNodes()->GetSolution(iPoint, iVar);
            Source[iVar] += U[iVar]*D[iInst][jInst];

            if (implicit) {
              U_old[iVar] = solver_container[ZONE_0][jInst][iMGlevel][FLOW_SOL]->GetNodes()->GetSolution_Old(iPoint, iVar);
              deltaU = U[iVar] - U_old[iVar];
              Source[iVar] += deltaU*D[iInst][jInst];
            }

          }

          else {
            Psi[iVar] = solver_container[ZONE_0][jInst][iMGlevel][ADJFLOW_SOL]->GetNodes()->GetSolution(iPoint, iVar);
            Source[iVar] += Psi[iVar]*D[jInst][iInst];

            if (implicit) {
              Psi_old[iVar] = solver_container[ZONE_0][jInst][iMGlevel][ADJFLOW_SOL]->GetNodes()->GetSolution_Old(iPoint, iVar);
              deltaPsi = Psi[iVar] - Psi_old[iVar];
              Source[iVar] += deltaPsi*D[jInst][iInst];
            }
          }
        }

        /*--- Store sources for current row ---*/
        for (iVar = 0; iVar < nVar; iVar++) {
          if (!adjoint) {
            solver_container[ZONE_0][iInst][iMGlevel][FLOW_SOL]->GetNodes()->SetHarmonicBalance_Source(iPoint, iVar, Source[iVar]);
          }
          else {
            solver_container[ZONE_0][iInst][iMGlevel][ADJFLOW_SOL]->GetNodes()->SetHarmonicBalance_Source(iPoint, iVar, Source[iVar]);
          }
        }

      }
    }
  }

  /*--- Source term for a turbulence model ---*/
  if (config_container[ZONE_0]->GetKind_Solver() == RANS) {

    /*--- Extra variables needed if we have a turbulence model. ---*/
    unsigned short nVar_Turb = solver_container[ZONE_0][INST_0][MESH_0][TURB_SOL]->GetnVar();
    su2double *U_Turb = new su2double[nVar_Turb];
    su2double *Source_Turb = new su2double[nVar_Turb];

    /*--- Loop over only the finest mesh level (turbulence is always solved
     on the original grid only). ---*/
    for (iPoint = 0; iPoint < geometry_container[ZONE_0][INST_0][MESH_0]->GetnPoint(); iPoint++) {
      for (iVar = 0; iVar < nVar_Turb; iVar++) Source_Turb[iVar] = 0.0;
      for (jInst = 0; jInst < nInstHB; jInst++) {

        /*--- Retrieve solution at this node in current zone ---*/
        for (iVar = 0; iVar < nVar_Turb; iVar++) {
          U_Turb[iVar] = solver_container[ZONE_0][jInst][MESH_0][TURB_SOL]->GetNodes()->GetSolution(iPoint, iVar);
          Source_Turb[iVar] += U_Turb[iVar]*D[iInst][jInst];
        }
      }

      /*--- Store sources for current iZone ---*/
      for (iVar = 0; iVar < nVar_Turb; iVar++)
        solver_container[ZONE_0][iInst][MESH_0][TURB_SOL]->GetNodes()->SetHarmonicBalance_Source(iPoint, iVar, Source_Turb[iVar]);
    }

    delete [] U_Turb;
    delete [] Source_Turb;
  }

  delete [] Source;
  delete [] U;
  delete [] U_old;
  delete [] Psi;
  delete [] Psi_old;

}

void CHBDriver::StabilizeHarmonicBalance() {

  unsigned short i, j, k, iVar, iInst, jInst, iMGlevel;
  unsigned short nVar = solver_container[ZONE_0][INST_0][MESH_0][FLOW_SOL]->GetnVar();
  unsigned long iPoint;
  bool adjoint = (config_container[ZONE_0]->GetContinuous_Adjoint());

  /*--- Retrieve values from the config file ---*/
  su2double *Source     = new su2double[nInstHB];
  su2double *Source_old = new su2double[nInstHB];
  su2double Delta;

  su2double **Pinv     = new su2double*[nInstHB];
  su2double **P        = new su2double*[nInstHB];
  for (iInst = 0; iInst < nInstHB; iInst++) {
    Pinv[iInst]       = new su2double[nInstHB];
    P[iInst]          = new su2double[nInstHB];
  }

  /*--- Loop over all grid levels ---*/
  for (iMGlevel = 0; iMGlevel <= config_container[ZONE_0]->GetnMGLevels(); iMGlevel++) {

    /*--- Loop over each node in the volume mesh ---*/
    for (iPoint = 0; iPoint < geometry_container[ZONE_0][INST_0][iMGlevel]->GetnPoint(); iPoint++) {

      /*--- Get time step for current node ---*/
      Delta = solver_container[ZONE_0][INST_0][iMGlevel][FLOW_SOL]->GetNodes()->GetDelta_Time(iPoint);

      /*--- Setup stabilization matrix for this node ---*/
      for (iInst = 0; iInst < nInstHB; iInst++) {
        for (jInst = 0; jInst < nInstHB; jInst++) {
          if (jInst == iInst ) {
            Pinv[iInst][jInst] = 1.0 + Delta*D[iInst][jInst];
          }
          else {
            Pinv[iInst][jInst] = Delta*D[iInst][jInst];
          }
        }
      }

      /*--- Invert stabilization matrix Pinv with Gauss elimination---*/

      /*--  A temporary matrix to hold the inverse, dynamically allocated ---*/
      su2double **temp = new su2double*[nInstHB];
      for (i = 0; i < nInstHB; i++) {
        temp[i] = new su2double[2 * nInstHB];
      }

      /*---  Copy the desired matrix into the temporary matrix ---*/
      for (i = 0; i < nInstHB; i++) {
        for (j = 0; j < nInstHB; j++) {
          temp[i][j] = Pinv[i][j];
          temp[i][nInstHB + j] = 0;
        }
        temp[i][nInstHB + i] = 1;
      }

      su2double max_val;
      unsigned short max_idx;

      /*---  Pivot each column such that the largest number possible divides the other rows  ---*/
      for (k = 0; k < nInstHB - 1; k++) {
        max_idx = k;
        max_val = abs(temp[k][k]);
        /*---  Find the largest value (pivot) in the column  ---*/
        for (j = k; j < nInstHB; j++) {
          if (abs(temp[j][k]) > max_val) {
            max_idx = j;
            max_val = abs(temp[j][k]);
          }
        }

        /*---  Move the row with the highest value up  ---*/
        for (j = 0; j < (nInstHB * 2); j++) {
          su2double d = temp[k][j];
          temp[k][j] = temp[max_idx][j];
          temp[max_idx][j] = d;
        }
        /*---  Subtract the moved row from all other rows ---*/
        for (i = k + 1; i < nInstHB; i++) {
          su2double c = temp[i][k] / temp[k][k];
          for (j = 0; j < (nInstHB * 2); j++) {
            temp[i][j] = temp[i][j] - temp[k][j] * c;
          }
        }
      }

      /*---  Back-substitution  ---*/
      for (k = nInstHB - 1; k > 0; k--) {
        if (temp[k][k] != su2double(0.0)) {
          for (int i = k - 1; i > -1; i--) {
            su2double c = temp[i][k] / temp[k][k];
            for (j = 0; j < (nInstHB * 2); j++) {
              temp[i][j] = temp[i][j] - temp[k][j] * c;
            }
          }
        }
      }

      /*---  Normalize the inverse  ---*/
      for (i = 0; i < nInstHB; i++) {
        su2double c = temp[i][i];
        for (j = 0; j < nInstHB; j++) {
          temp[i][j + nInstHB] = temp[i][j + nInstHB] / c;
        }
      }

      /*---  Copy the inverse back to the main program flow ---*/
      for (i = 0; i < nInstHB; i++) {
        for (j = 0; j < nInstHB; j++) {
          P[i][j] = temp[i][j + nInstHB];
        }
      }

      /*---  Delete dynamic template  ---*/
      for (iInst = 0; iInst < nInstHB; iInst++) {
        delete[] temp[iInst];
      }
      delete[] temp;

      /*--- Loop through variables to precondition ---*/
      for (iVar = 0; iVar < nVar; iVar++) {

        /*--- Get current source terms (not yet preconditioned) and zero source array to prepare preconditioning ---*/
        for (iInst = 0; iInst < nInstHB; iInst++) {
          Source_old[iInst] = solver_container[ZONE_0][iInst][iMGlevel][FLOW_SOL]->GetNodes()->GetHarmonicBalance_Source(iPoint, iVar);
          Source[iInst] = 0;
        }

        /*--- Step through columns ---*/
        for (iInst = 0; iInst < nInstHB; iInst++) {
          for (jInst = 0; jInst < nInstHB; jInst++) {
            Source[iInst] += P[iInst][jInst]*Source_old[jInst];
          }

          /*--- Store updated source terms for current node ---*/
          if (!adjoint) {
            solver_container[ZONE_0][iInst][iMGlevel][FLOW_SOL]->GetNodes()->SetHarmonicBalance_Source(iPoint, iVar, Source[iInst]);
          }
          else {
            solver_container[ZONE_0][iInst][iMGlevel][ADJFLOW_SOL]->GetNodes()->SetHarmonicBalance_Source(iPoint, iVar, Source[iInst]);
          }
        }

      }
    }
  }

  /*--- Deallocate dynamic memory ---*/
  for (iInst = 0; iInst < nInstHB; iInst++){
    delete [] P[iInst];
    delete [] Pinv[iInst];
  }
  delete [] P;
  delete [] Pinv;
  delete [] Source;
  delete [] Source_old;

}

void CHBDriver::ComputeHB_Operator() {

  const   complex<su2double> J(0.0,1.0);
  unsigned short i, j, k, iInst;

  su2double *Omega_HB       = new su2double[nInstHB];
  complex<su2double> **E    = new complex<su2double>*[nInstHB];
  complex<su2double> **Einv = new complex<su2double>*[nInstHB];
  complex<su2double> **DD   = new complex<su2double>*[nInstHB];
  for (iInst = 0; iInst < nInstHB; iInst++) {
    E[iInst]    = new complex<su2double>[nInstHB];
    Einv[iInst] = new complex<su2double>[nInstHB];
    DD[iInst]   = new complex<su2double>[nInstHB];
  }

  /*--- Get simualation period from config file ---*/
  su2double Period = config_container[ZONE_0]->GetHarmonicBalance_Period();

  /*--- Non-dimensionalize the input period, if necessary.      */
  Period /= config_container[ZONE_0]->GetTime_Ref();

  /*--- Build the array containing the selected frequencies to solve ---*/
  for (iInst = 0; iInst < nInstHB; iInst++) {
    Omega_HB[iInst]  = config_container[ZONE_0]->GetOmega_HB()[iInst];
    Omega_HB[iInst] /= config_container[ZONE_0]->GetOmega_Ref(); //TODO: check
  }

  /*--- Build the diagonal matrix of the frequencies DD ---*/
  for (i = 0; i < nInstHB; i++) {
    for (k = 0; k < nInstHB; k++) {
      if (k == i ) {
        DD[i][k] = J*Omega_HB[k];
      }
    }
  }


  /*--- Build the harmonic balance inverse matrix ---*/
  for (i = 0; i < nInstHB; i++) {
    for (k = 0; k < nInstHB; k++) {
      Einv[i][k] = complex<su2double>(cos(Omega_HB[k]*(i*Period/nInstHB))) + J*complex<su2double>(sin(Omega_HB[k]*(i*Period/nInstHB)));
    }
  }

  /*---  Invert inverse harmonic balance Einv with Gauss elimination ---*/

  /*--  A temporary matrix to hold the inverse, dynamically allocated ---*/
  complex<su2double> **temp = new complex<su2double>*[nInstHB];
  for (i = 0; i < nInstHB; i++) {
    temp[i] = new complex<su2double>[2 * nInstHB];
  }

  /*---  Copy the desired matrix into the temporary matrix ---*/
  for (i = 0; i < nInstHB; i++) {
    for (j = 0; j < nInstHB; j++) {
      temp[i][j] = Einv[i][j];
      temp[i][nInstHB + j] = 0;
    }
    temp[i][nInstHB + i] = 1;
  }

  su2double max_val;
  unsigned short max_idx;

  /*---  Pivot each column such that the largest number possible divides the other rows  ---*/
  for (k = 0; k < nInstHB - 1; k++) {
    max_idx = k;
    max_val = abs(temp[k][k]);
    /*---  Find the largest value (pivot) in the column  ---*/
    for (j = k; j < nInstHB; j++) {
      if (abs(temp[j][k]) > max_val) {
        max_idx = j;
        max_val = abs(temp[j][k]);
      }
    }
    /*---  Move the row with the highest value up  ---*/
    for (j = 0; j < (nInstHB * 2); j++) {
      complex<su2double> d = temp[k][j];
      temp[k][j] = temp[max_idx][j];
      temp[max_idx][j] = d;
    }
    /*---  Subtract the moved row from all other rows ---*/
    for (i = k + 1; i < nInstHB; i++) {
      complex<su2double> c = temp[i][k] / temp[k][k];
      for (j = 0; j < (nInstHB * 2); j++) {
        temp[i][j] = temp[i][j] - temp[k][j] * c;
      }
    }
  }
  /*---  Back-substitution  ---*/
  for (k = nInstHB - 1; k > 0; k--) {
    if (temp[k][k] != complex<su2double>(0.0)) {
      for (int i = k - 1; i > -1; i--) {
        complex<su2double> c = temp[i][k] / temp[k][k];
        for (j = 0; j < (nInstHB * 2); j++) {
          temp[i][j] = temp[i][j] - temp[k][j] * c;
        }
      }
    }
  }
  /*---  Normalize the inverse  ---*/
  for (i = 0; i < nInstHB; i++) {
    complex<su2double> c = temp[i][i];
    for (j = 0; j < nInstHB; j++) {
      temp[i][j + nInstHB] = temp[i][j + nInstHB] / c;
    }
  }
  /*---  Copy the inverse back to the main program flow ---*/
  for (i = 0; i < nInstHB; i++) {
    for (j = 0; j < nInstHB; j++) {
      E[i][j] = temp[i][j + nInstHB];
    }
  }
  /*---  Delete dynamic template  ---*/
  for (i = 0; i < nInstHB; i++) {
    delete[] temp[i];
  }
  delete[] temp;


  /*---  Temporary matrix for performing product  ---*/
  complex<su2double> **Temp    = new complex<su2double>*[nInstHB];

  /*---  Temporary complex HB operator  ---*/
  complex<su2double> **Dcpx    = new complex<su2double>*[nInstHB];

  for (iInst = 0; iInst < nInstHB; iInst++){
    Temp[iInst]    = new complex<su2double>[nInstHB];
    Dcpx[iInst]   = new complex<su2double>[nInstHB];
  }


  /*---  Calculation of the HB operator matrix ---*/
  for (int row = 0; row < nInstHB; row++) {
    for (int col = 0; col < nInstHB; col++) {
      for (int inner = 0; inner < nInstHB; inner++) {
        Temp[row][col] += Einv[row][inner] * DD[inner][col];
      }
    }
  }

  unsigned short row, col, inner;

  for (row = 0; row < nInstHB; row++) {
    for (col = 0; col < nInstHB; col++) {
      for (inner = 0; inner < nInstHB; inner++) {
        Dcpx[row][col] += Temp[row][inner] * E[inner][col];
      }
    }
  }

  /*---  Take just the real part of the HB operator matrix ---*/
  for (i = 0; i < nInstHB; i++) {
    for (k = 0; k < nInstHB; k++) {
      D[i][k] = real(Dcpx[i][k]);
    }
  }

  /*--- Deallocate dynamic memory ---*/
  for (iInst = 0; iInst < nInstHB; iInst++){
    delete [] E[iInst];
    delete [] Einv[iInst];
    delete [] DD[iInst];
    delete [] Temp[iInst];
    delete [] Dcpx[iInst];
  }
  delete [] E;
  delete [] Einv;
  delete [] DD;
  delete [] Temp;
  delete [] Dcpx;
  delete [] Omega_HB;

}<|MERGE_RESOLUTION|>--- conflicted
+++ resolved
@@ -526,9 +526,9 @@
     delete [] output_container;
   }
 
-  
+
   delete driver_output;
-  
+
 
   if (rank == MASTER_NODE) cout << "Deleted COutput class." << endl;
 
@@ -741,12 +741,8 @@
   unsigned short requestedMGlevels = config->GetnMGLevels();
   const bool fea = config->GetStructuralProblem();
 
-<<<<<<< HEAD
   /*--- Definition of the geometry class to store the primal grid in the partitioning process.
    *    All ranks process the grid and call ParMETIS for partitioning ---*/
-=======
-  CGeometry *geometry_aux = nullptr;
->>>>>>> 66e73abf
 
   CGeometry *geometry_aux = new CPhysicalGeometry(config, iZone, nZone);
 
@@ -761,10 +757,6 @@
   /*--- Allocate the memory of the current domain, and divide the grid
      between the ranks. ---*/
 
-<<<<<<< HEAD
-=======
-  geometry = nullptr;
->>>>>>> 66e73abf
   geometry = new CGeometry *[config->GetnMGLevels()+1];
 
   /*--- Build the grid data structures using the ParMETIS coloring. ---*/
@@ -952,15 +944,7 @@
 
 void CDriver::Geometrical_Preprocessing_DGFEM(CConfig* config, CGeometry **&geometry) {
 
-<<<<<<< HEAD
   /*--- Definition of the geometry class to store the primal grid in the partitioning process. ---*/
-=======
-  /*--- Definition of the geometry class to store the primal grid in the
-     partitioning process. ---*/
-
-  CGeometry *geometry_aux = nullptr;
-
->>>>>>> 66e73abf
   /*--- All ranks process the grid and call ParMETIS for partitioning ---*/
 
   CGeometry *geometry_aux = new CPhysicalGeometry(config, iZone, nZone);
@@ -972,12 +956,7 @@
   /*--- For the FEM solver with time-accurate local time-stepping, use
        a dummy solver class to retrieve the initial flow state. ---*/
 
-<<<<<<< HEAD
   CSolver *solver_aux = new CFEM_DG_EulerSolver(config, nDim, MESH_0);
-=======
-  CSolver *solver_aux = nullptr;
-  solver_aux = new CFEM_DG_EulerSolver(config, nDim, MESH_0);
->>>>>>> 66e73abf
 
   /*--- Color the initial grid and set the send-receive domains (ParMETIS) ---*/
 
@@ -986,10 +965,6 @@
   /*--- Allocate the memory of the current domain, and divide the grid
      between the ranks. ---*/
 
-<<<<<<< HEAD
-=======
-  geometry = nullptr;
->>>>>>> 66e73abf
   geometry = new CGeometry *[config->GetnMGLevels()+1];
 
   geometry[MESH_0] = new CMeshFEM_DG(geometry_aux, config);
@@ -2658,7 +2633,7 @@
       if (rank == MASTER_NODE)
         cout << endl << " Setting the moving wall velocities." << endl;
 
-      assert(surface_movement != NULL && "A surface_movement was not instantiated.");
+      assert(surface_movement != nullptr && "A surface_movement was not instantiated.");
       surface_movement->Moving_Walls(geometry[MESH_0], config, iZone, 0);
 
       /*--- Update the grid velocities on the coarser multigrid levels after
