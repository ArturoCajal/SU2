--- conflicted
+++ resolved
@@ -64,24 +64,15 @@
     /*--- Instatiate the correct fluid model ---*/
     switch (config->GetKind_FluidModel()) {
       case MUTATIONPP:
-<<<<<<< HEAD
-        #ifdef HAVE_MPP
-=======
         #if defined(HAVE_MPP) && !defined(CODI_REVERSE_TYPE) && !defined(CODI_FORWARD_TYPE)
->>>>>>> 08c01143
           fluidmodel = new CMutationTCLib(config, nDim);
         #else
           SU2_MPI::Error(string("Mutation++ has not been configured/compiled. Add 1) '-Denable-mpp=true' to your meson string or 2) '-DHAVE_MPP' to the CXX FLAGS of your configure string, and recompile."),
           CURRENT_FUNCTION);
         #endif    
       break;
-<<<<<<< HEAD
-      case USER_DEFINED_NONEQ:
-        fluidmodel = new CUserDefinedTCLib(config, nDim, false);
-=======
       case SU2_NONEQ:
         fluidmodel = new CSU2TCLib(config, nDim, false);
->>>>>>> 08c01143
       break;
     }
 }
