--- conflicted
+++ resolved
@@ -42,16 +42,10 @@
 
   char config_file_name[MAX_STRING_SIZE];
   bool dry_run = false;
-<<<<<<< HEAD
-  bool one_shot = false;
+  int num_threads = omp_get_max_threads();
+  bool use_thread_mult = false;
   std::string filename = "default";
   
-=======
-  int num_threads = omp_get_max_threads();
-  bool use_thread_mult = false;
-  std::string filename = "default.cfg";
-
->>>>>>> cc6fe0ea
   /*--- Command line parsing ---*/
 
   CLI::App app{"SU2 v7.0.1 \"Blackbird\", The Open-Source CFD Code"};
@@ -104,75 +98,40 @@
   /*--- Read the name and format of the input mesh file to get from the mesh
    file the number of zones and dimensions from the numerical grid (required
    for variables allocation). ---*/
-<<<<<<< HEAD
-  
-  CConfig *config = NULL;
-  config = new CConfig(config_file_name, SU2_CFD);
-  nZone    = config->GetnZone();
-  fsi      = config->GetFSI_Simulation();
-  turbo    = config->GetBoolTurbomachinery();
-  one_shot = config->GetBoolOneShot();
-=======
 
   CConfig* config = new CConfig(config_file_name, SU2_CFD);
   unsigned short nZone = config->GetnZone();
   bool fsi = config->GetFSI_Simulation();
   bool turbo = config->GetBoolTurbomachinery();
->>>>>>> cc6fe0ea
+  bool one_shot = config->GetBoolOneShot();
 
   /*--- First, given the basic information about the number of zones and the
    solver types from the config, instantiate the appropriate driver for the problem
    and perform all the preprocessing. ---*/
-<<<<<<< HEAD
-  
-
-  if (!dry_run){
-    
-    if ((!config->GetMultizone_Problem() && (config->GetTime_Marching() != HARMONIC_BALANCE) && !turbo)
-        || (turbo && config->GetDiscrete_Adjoint())) {
-      
-      /*--- Single zone problem: instantiate the single zone driver class. ---*/
-      
-      if (nZone > 1 ) {
-        SU2_MPI::Error("The required solver doesn't support multizone simulations", CURRENT_FUNCTION);
-      }
-      if (config->GetDiscrete_Adjoint()) {
-
-        if (one_shot) {
+
+  bool disc_adj = config->GetDiscrete_Adjoint();
+  bool multizone = config->GetMultizone_Problem();
+  bool harmonic_balance = (config->GetTime_Marching() == HARMONIC_BALANCE);
+
+  if (dry_run) {
+
+    /*--- Dry Run. ---*/
+    driver = new CDummyDriver(config_file_name, nZone, MPICommunicator);
+
+  }
+  else if ((!multizone && !harmonic_balance && !turbo) || (turbo && disc_adj)) {
+
+    /*--- Generic single zone problem: instantiate the single zone driver class. ---*/
+    if (nZone != 1 )
+      SU2_MPI::Error("The required solver doesn't support multizone simulations", CURRENT_FUNCTION);
+
+    if (disc_adj) {
+      if (one_shot) {
           driver = new COneShotFluidDriver(config_file_name, nZone, MPICommunicator);
         }
         else {
           driver = new CDiscAdjSinglezoneDriver(config_file_name, nZone, MPICommunicator);
         }
-      }
-      else
-        driver = new CSinglezoneDriver(config_file_name, nZone, MPICommunicator);
-      
-    }
-    else if (config->GetMultizone_Problem() && !turbo && !fsi) {
-      
-    /*--- Multizone Drivers. ---*/
-=======
->>>>>>> cc6fe0ea
-
-  bool disc_adj = config->GetDiscrete_Adjoint();
-  bool multizone = config->GetMultizone_Problem();
-  bool harmonic_balance = (config->GetTime_Marching() == HARMONIC_BALANCE);
-
-  if (dry_run) {
-
-    /*--- Dry Run. ---*/
-    driver = new CDummyDriver(config_file_name, nZone, MPICommunicator);
-
-  }
-  else if ((!multizone && !harmonic_balance && !turbo) || (turbo && disc_adj)) {
-
-    /*--- Generic single zone problem: instantiate the single zone driver class. ---*/
-    if (nZone != 1 )
-      SU2_MPI::Error("The required solver doesn't support multizone simulations", CURRENT_FUNCTION);
-
-    if (disc_adj) {
-      driver = new CDiscAdjSinglezoneDriver(config_file_name, nZone, MPICommunicator);
     }
     else {
       driver = new CSinglezoneDriver(config_file_name, nZone, MPICommunicator);
