--- conflicted
+++ resolved
@@ -2481,13 +2481,8 @@
             break;
 
           case SLIDING_MESH:
-<<<<<<< HEAD
-            interpolator_container[donorZone][targetZone] = new CSlidingmesh(geometry_container, config_container, donorZone, targetZone);
+            interpolator_container[donorZone][targetZone] = new CSlidingMesh(geometry_container, config_container, donorZone, targetZone);
             if (rank == MASTER_NODE) cout << "using a sliding mesh approach." << endl;
-=======
-            interpolator_container[donorZone][targetZone] = new CSlidingMesh(geometry_container, config_container, donorZone, targetZone);
-            if (rank == MASTER_NODE) cout << "using an sliding mesh approach." << endl;
->>>>>>> c1cd70e3
 
             break;
             
