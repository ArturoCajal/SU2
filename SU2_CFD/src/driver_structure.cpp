/*!
 * \file driver_structure.cpp
 * \brief The main subroutines for driving single or multi-zone problems.
 * \author T. Economon, H. Kline, R. Sanchez, F. Palacios
 * \version 5.0.0 "Raven"
 *
 * SU2 Original Developers: Dr. Francisco D. Palacios.
 *                          Dr. Thomas D. Economon.
 *
 * SU2 Developers: Prof. Juan J. Alonso's group at Stanford University.
 *                 Prof. Piero Colonna's group at Delft University of Technology.
 *                 Prof. Nicolas R. Gauger's group at Kaiserslautern University of Technology.
 *                 Prof. Alberto Guardone's group at Polytechnic University of Milan.
 *                 Prof. Rafael Palacios' group at Imperial College London.
 *                 Prof. Edwin van der Weide's group at the University of Twente.
 *                 Prof. Vincent Terrapon's group at the University of Liege.
 *
 * Copyright (C) 2012-2017 SU2, the open-source CFD code.
 *
 * SU2 is free software; you can redistribute it and/or
 * modify it under the terms of the GNU Lesser General Public
 * License as published by the Free Software Foundation; either
 * version 2.1 of the License, or (at your option) any later version.
 *
 * SU2 is distributed in the hope that it will be useful,
 * but WITHOUT ANY WARRANTY; without even the implied warranty of
 * MERCHANTABILITY or FITNESS FOR A PARTICULAR PURPOSE. See the GNU
 * Lesser General Public License for more details.
 *
 * You should have received a copy of the GNU Lesser General Public
 * License along with SU2. If not, see <http://www.gnu.org/licenses/>.
 */

#include "../include/driver_structure.hpp"
#include "../include/definition_structure.hpp"

#ifdef VTUNEPROF
#include <ittnotify.h>
#endif

CDriver::CDriver(char* confFile,
                 unsigned short val_nZone,
                 unsigned short val_nDim,
                 SU2_Comm MPICommunicator):config_file_name(confFile), StartTime(0.0), StopTime(0.0), UsedTime(0.0), ExtIter(0), nZone(val_nZone), nDim(val_nDim), StopCalc(false), fsi(false) {


  unsigned short jZone, iSol;
  unsigned short Kind_Grid_Movement;
  bool initStaticMovement;
  bool fem_solver = false;
  double tick = 0.0;

  int rank = MASTER_NODE;
#ifdef HAVE_MPI
  MPI_Comm_rank(MPICommunicator, &rank);
#endif

  /*--- Start timer to track preprocessing for benchmarking. ---*/
#ifndef HAVE_MPI
  StartTime = su2double(clock())/su2double(CLOCKS_PER_SEC);
#else
  StartTime = MPI_Wtime();
#endif

  /*--- Create pointers to all of the classes that may be used throughout
   the SU2_CFD code. In general, the pointers are instantiated down a
   hierarchy over all zones, multigrid levels, equation sets, and equation
   terms as described in the comments below. ---*/

  iteration_container            = NULL;
  output                         = NULL;
  integration_container          = NULL;
  geometry_container             = NULL;
  solver_container               = NULL;
  numerics_container             = NULL;
  config_container               = NULL;
  surface_movement               = NULL;
  grid_movement                  = NULL;
  FFDBox                         = NULL;
  interpolator_container         = NULL;
  transfer_container             = NULL;

  /*--- Definition and of the containers for all possible zones. ---*/

  iteration_container            = new CIteration*[nZone];
  solver_container               = new CSolver***[nZone];
  integration_container          = new CIntegration**[nZone];
  numerics_container             = new CNumerics****[nZone];
  config_container               = new CConfig*[nZone];
  geometry_container             = new CGeometry**[nZone];
  surface_movement               = new CSurfaceMovement*[nZone];
  grid_movement                  = new CVolumetricMovement*[nZone];
  FFDBox                         = new CFreeFormDefBox**[nZone];
  interpolator_container         = new CInterpolator**[nZone];
  transfer_container             = new CTransfer**[nZone];

  for (iZone = 0; iZone < nZone; iZone++) {
    solver_container[iZone]               = NULL;
    integration_container[iZone]          = NULL;
    numerics_container[iZone]             = NULL;
    config_container[iZone]               = NULL;
    geometry_container[iZone]             = NULL;
    surface_movement[iZone]               = NULL;
    grid_movement[iZone]                  = NULL;
    FFDBox[iZone]                         = NULL;
    interpolator_container[iZone]         = NULL;
    transfer_container[iZone]             = NULL;
  }

  /*--- Loop over all zones to initialize the various classes. In most
   cases, nZone is equal to one. This represents the solution of a partial
   differential equation on a single block, unstructured mesh. ---*/

  for (iZone = 0; iZone < nZone; iZone++) {

    /*--- Definition of the configuration option class for all zones. In this
     constructor, the input configuration file is parsed and all options are
     read and stored. ---*/

    config_container[iZone] = new CConfig(config_file_name, SU2_CFD, iZone, nZone, nDim, VERB_HIGH);

    /*--- Determine whether or not the FEM solver is used, which decides the
     type of geometry classes that are instantiated. ---*/
    fem_solver = ((config_container[iZone]->GetKind_Solver() == FEM_EULER)         ||
                  (config_container[iZone]->GetKind_Solver() == FEM_NAVIER_STOKES) ||
                  (config_container[iZone]->GetKind_Solver() == FEM_RANS)          ||
                  (config_container[iZone]->GetKind_Solver() == FEM_LES));

    /*--- Set the MPI communicator ---*/

    config_container[iZone]->SetMPICommunicator(MPICommunicator);

    /*--- Definition of the geometry class to store the primal grid in the
     partitioning process. ---*/

    CGeometry *geometry_aux = NULL;

    /*--- For the FEM solver with time-accurate local time-stepping, use
     a dummy solver class to retrieve the initial flow state. ---*/

    CSolver *solver_aux = NULL;
    if (fem_solver) solver_aux = new CFEM_DG_EulerSolver(config_container[iZone], nDim, MESH_0);

    /*--- All ranks process the grid and call ParMETIS for partitioning ---*/

    config_container[ZONE_0]->Tick(&tick);
    geometry_aux = new CPhysicalGeometry(config_container[iZone], iZone, nZone);
    config_container[ZONE_0]->Tock(tick,"CPhysicalGeometry_1",1);

    /*--- Color the initial grid and set the send-receive domains (ParMETIS) ---*/

    config_container[ZONE_0]->Tick(&tick);
    if ( fem_solver ) geometry_aux->SetColorFEMGrid_Parallel(config_container[iZone]);
    else              geometry_aux->SetColorGrid_Parallel(config_container[iZone]);
    config_container[ZONE_0]->Tock(tick,"SetColorGrid_Parallel",1);

    /*--- Allocate the memory of the current domain, and divide the grid
     between the ranks. ---*/

    config_container[ZONE_0]->Tick(&tick);
    geometry_container[iZone] = new CGeometry *[config_container[iZone]->GetnMGLevels()+1];

    if( fem_solver ) {
      switch( config_container[iZone]->GetKind_FEM_Flow() ) {
        case DG: {
          geometry_container[iZone][MESH_0] = new CMeshFEM_DG(geometry_aux, config_container[iZone]);
          break;
        }
      }
    }
    else {
      geometry_container[iZone][MESH_0] = new CPhysicalGeometry(geometry_aux, config_container[iZone]);
    }
    config_container[ZONE_0]->Tock(tick,"CPhysicalGeometry_2",1);

    /*--- Deallocate the memory of geometry_aux and solver_aux ---*/

    delete geometry_aux;
    if (solver_aux != NULL) delete solver_aux;

    /*--- Add the Send/Receive boundaries ---*/
    config_container[ZONE_0]->Tick(&tick);
    geometry_container[iZone][MESH_0]->SetSendReceive(config_container[iZone]);
    config_container[ZONE_0]->Tock(tick,"SetSendReceive",1);

    /*--- Add the Send/Receive boundaries ---*/
    config_container[ZONE_0]->Tick(&tick);
    geometry_container[iZone][MESH_0]->SetBoundaries(config_container[iZone]);
    config_container[ZONE_0]->Tock(tick,"SetBoundaries",1);

  }

  /*--- Preprocessing of the geometry for all zones. In this routine, the edge-
   based data structure is constructed, i.e. node and cell neighbors are
   identified and linked, face areas and volumes of the dual mesh cells are
   computed, and the multigrid levels are created using an agglomeration procedure. ---*/

  if (rank == MASTER_NODE)
    cout << endl <<"------------------------- Geometry Preprocessing ------------------------" << endl;

  config_container[ZONE_0]->Tick(&tick);
  if( fem_solver ) {
    switch( config_container[ZONE_0]->GetKind_FEM_Flow() ) {
      case DG: {
        Geometrical_Preprocessing_DGFEM();
        break;
      }
    }
  }
  else {
    Geometrical_Preprocessing();
  }
  config_container[ZONE_0]->Tock(tick,"Geometrical_Preprocessing",1);

  for (iZone = 0; iZone < nZone; iZone++) {

    /*--- Computation of wall distances for turbulence modeling ---*/

    if ((config_container[iZone]->GetKind_Solver() == RANS) ||
        (config_container[iZone]->GetKind_Solver() == ADJ_RANS) ||
        (config_container[iZone]->GetKind_Solver() == DISC_ADJ_RANS) ||
        (config_container[iZone]->GetKind_Solver() == FEM_RANS) ||
        (config_container[iZone]->GetKind_Solver() == FEM_LES) ) {

      if (rank == MASTER_NODE)
        cout << "Computing wall distances." << endl;

      config_container[ZONE_0]->Tick(&tick);
      geometry_container[iZone][MESH_0]->ComputeWall_Distance(config_container[iZone]);
      config_container[ZONE_0]->Tock(tick,"ComputeWall_Distance",1);
    }

    /*--- Computation of positive surface area in the z-plane which is used for
     the calculation of force coefficient (non-dimensionalization). ---*/

    config_container[ZONE_0]->Tick(&tick);
    geometry_container[iZone][MESH_0]->SetPositive_ZArea(config_container[iZone]);
    config_container[ZONE_0]->Tock(tick,"SetPositive_ZArea",1);

    /*--- Set the near-field, interface and actuator disk boundary conditions, if necessary. ---*/

    for (iMesh = 0; iMesh <= config_container[iZone]->GetnMGLevels(); iMesh++) {
      geometry_container[iZone][iMesh]->MatchNearField(config_container[iZone]);
      geometry_container[iZone][iMesh]->MatchInterface(config_container[iZone]);
      geometry_container[iZone][iMesh]->MatchActuator_Disk(config_container[iZone]);
    }

  }

  /*--- If activated by the compile directive, perform a partition analysis. ---*/
#if PARTITION
  if( fem_solver ) Partition_Analysis_FEM(geometry_container[ZONE_0][MESH_0], config_container[ZONE_0]);
  else Partition_Analysis(geometry_container[ZONE_0][MESH_0], config_container[ZONE_0]);
#endif

  /*--- Output some information about the driver that has been instantiated for the problem. ---*/

  if (rank == MASTER_NODE)
    cout << endl <<"------------------------- Driver information --------------------------" << endl;

  fsi = config_container[ZONE_0]->GetFSI_Simulation();

  if ( (config_container[ZONE_0]->GetKind_Solver() == FEM_ELASTICITY ||
        config_container[ZONE_0]->GetKind_Solver() == POISSON_EQUATION ||
        config_container[ZONE_0]->GetKind_Solver() == WAVE_EQUATION ||
        config_container[ZONE_0]->GetKind_Solver() == HEAT_EQUATION) ) {
    if (rank == MASTER_NODE) cout << "A General driver has been instantiated." << endl;
  }
  else if (config_container[ZONE_0]->GetUnsteady_Simulation() == HARMONIC_BALANCE) {
    if (rank == MASTER_NODE) cout << "A Harmonic Balance driver has been instantiated." << endl;
  }
  else if (nZone == 2 && fsi) {
    if (rank == MASTER_NODE) cout << "A Fluid-Structure Interaction driver has been instantiated." << endl;
  }
  else {
    if (rank == MASTER_NODE) cout << "A Fluid driver has been instantiated." << endl;
  }

  for (iZone = 0; iZone < nZone; iZone++) {

    /*--- Instantiate the type of physics iteration to be executed within each zone. For
     example, one can execute the same physics across multiple zones (mixing plane),
     different physics in different zones (fluid-structure interaction), or couple multiple
     systems tightly within a single zone by creating a new iteration class (e.g., RANS). ---*/

    if (rank == MASTER_NODE) {
      cout << endl <<"------------------------ Iteration Preprocessing ------------------------" << endl;
    }
    config_container[ZONE_0]->Tick(&tick);
    Iteration_Preprocessing();
    config_container[ZONE_0]->Tock(tick,"Iteration_Preprocessing",1);

    /*--- Definition of the solver class: solver_container[#ZONES][#MG_GRIDS][#EQ_SYSTEMS].
     The solver classes are specific to a particular set of governing equations,
     and they contain the subroutines with instructions for computing each spatial
     term of the PDE, i.e. loops over the edges to compute convective and viscous
     fluxes, loops over the nodes to compute source terms, and routines for
     imposing various boundary condition type for the PDE. ---*/

    if (rank == MASTER_NODE)
      cout << endl <<"------------------------- Solver Preprocessing --------------------------" << endl;

    solver_container[iZone] = new CSolver** [config_container[iZone]->GetnMGLevels()+1];
    for (iMesh = 0; iMesh <= config_container[iZone]->GetnMGLevels(); iMesh++)
      solver_container[iZone][iMesh] = NULL;

    for (iMesh = 0; iMesh <= config_container[iZone]->GetnMGLevels(); iMesh++) {
      solver_container[iZone][iMesh] = new CSolver* [MAX_SOLS];
      for (iSol = 0; iSol < MAX_SOLS; iSol++)
        solver_container[iZone][iMesh][iSol] = NULL;
    }
    config_container[ZONE_0]->Tick(&tick);
    Solver_Preprocessing(solver_container[iZone], geometry_container[iZone],
                         config_container[iZone]);
    config_container[ZONE_0]->Tock(tick,"Solver_Preprocessing",1);

    if (rank == MASTER_NODE)
      cout << endl <<"----------------- Integration and Numerics Preprocessing ----------------" << endl;

    /*--- Definition of the integration class: integration_container[#ZONES][#EQ_SYSTEMS].
     The integration class orchestrates the execution of the spatial integration
     subroutines contained in the solver class (including multigrid) for computing
     the residual at each node, R(U) and then integrates the equations to a
     steady state or time-accurately. ---*/

    integration_container[iZone] = new CIntegration*[MAX_SOLS];
    config_container[ZONE_0]->Tick(&tick);
    Integration_Preprocessing(integration_container[iZone], geometry_container[iZone],
                              config_container[iZone]);
    config_container[ZONE_0]->Tock(tick,"Integration_Preprocessing",1);

    if (rank == MASTER_NODE) cout << "Integration Preprocessing." << endl;

    /*--- Definition of the numerical method class:
     numerics_container[#ZONES][#MG_GRIDS][#EQ_SYSTEMS][#EQ_TERMS].
     The numerics class contains the implementation of the numerical methods for
     evaluating convective or viscous fluxes between any two nodes in the edge-based
     data structure (centered, upwind, galerkin), as well as any source terms
     (piecewise constant reconstruction) evaluated in each dual mesh volume. ---*/

    numerics_container[iZone] = new CNumerics***[config_container[iZone]->GetnMGLevels()+1];
    config_container[ZONE_0]->Tick(&tick);
    Numerics_Preprocessing(numerics_container[iZone], solver_container[iZone],
                           geometry_container[iZone], config_container[iZone]);
    config_container[ZONE_0]->Tock(tick,"Numerics_Preprocessing",1);

    if (rank == MASTER_NODE) cout << "Numerics Preprocessing." << endl;
  }

  /*--- Definition of the interface and transfer conditions between different zones.
   *--- The transfer container is defined for zones paired one to one.
   *--- This only works for a multizone FSI problem (nZone > 1).
   *--- Also, at the moment this capability is limited to two zones (nZone < 3).
   *--- This will change in the future. ---*/

  if ((rank == MASTER_NODE) && nZone > 1)
    cout << endl <<"------------------- Multizone Interface Preprocessing -------------------" << endl;

  if ( nZone > 1 ) {
    for (iZone = 0; iZone < nZone; iZone++){
      transfer_container[iZone] = new CTransfer*[nZone];
      interpolator_container[iZone] = new CInterpolator*[nZone];
      for (jZone = 0; jZone < nZone; jZone++){
        transfer_container[iZone][jZone]             = NULL;
        interpolator_container[iZone][jZone]         = NULL;
      }
    }

    Interface_Preprocessing();
  }

  /*--- Instantiate the geometry movement classes for the solution of unsteady
   flows on dynamic meshes, including rigid mesh transformations, dynamically
   deforming meshes, and preprocessing of harmonic balance. ---*/

  for (iZone = 0; iZone < nZone; iZone++) {

    if (config_container[iZone]->GetGrid_Movement() ||
        (config_container[iZone]->GetDirectDiff() == D_DESIGN)) {
      if (rank == MASTER_NODE)
        cout << "Setting dynamic mesh structure for zone "<< iZone<<"." << endl;
      grid_movement[iZone] = new CVolumetricMovement(geometry_container[iZone][MESH_0], config_container[iZone]);
      FFDBox[iZone] = new CFreeFormDefBox*[MAX_NUMBER_FFD];
      surface_movement[iZone] = new CSurfaceMovement();
      surface_movement[iZone]->CopyBoundary(geometry_container[iZone][MESH_0], config_container[iZone]);
      if (config_container[iZone]->GetUnsteady_Simulation() == HARMONIC_BALANCE)
        iteration_container[iZone]->SetGrid_Movement(geometry_container, surface_movement, grid_movement, FFDBox, solver_container, config_container, iZone, 0, 0);
    }

    if (config_container[iZone]->GetDirectDiff() == D_DESIGN) {
      if (rank == MASTER_NODE)
        cout << "Setting surface/volume derivatives." << endl;

      /*--- Set the surface derivatives, i.e. the derivative of the surface mesh nodes with respect to the design variables ---*/

      surface_movement[iZone]->SetSurface_Derivative(geometry_container[iZone][MESH_0],config_container[iZone]);

      /*--- Call the volume deformation routine with derivative mode enabled.
       This computes the derivative of the volume mesh with respect to the surface nodes ---*/

      grid_movement[iZone]->SetVolume_Deformation(geometry_container[iZone][MESH_0],config_container[iZone], true, true);

      /*--- Update the multi-grid structure to propagate the derivative information to the coarser levels ---*/

      geometry_container[iZone][MESH_0]->UpdateGeometry(geometry_container[iZone],config_container[iZone]);

      /*--- Set the derivative of the wall-distance with respect to the surface nodes ---*/

      if ( (config_container[iZone]->GetKind_Solver() == RANS) ||
          (config_container[iZone]->GetKind_Solver() == ADJ_RANS) ||
          (config_container[iZone]->GetKind_Solver() == DISC_ADJ_RANS))
        geometry_container[iZone][MESH_0]->ComputeWall_Distance(config_container[iZone]);
    }

  }

  /*---If the Grid Movement is static initialize the static mesh movment ---*/
  Kind_Grid_Movement = config_container[ZONE_0]->GetKind_GridMovement(ZONE_0);
  initStaticMovement = (config_container[ZONE_0]->GetGrid_Movement() && (Kind_Grid_Movement == MOVING_WALL
                        || Kind_Grid_Movement == ROTATING_FRAME || Kind_Grid_Movement == STEADY_TRANSLATION));


  if(initStaticMovement){
    if (rank == MASTER_NODE)cout << endl <<"--------------------- Initialize Static Mesh Movement --------------------" << endl;

      InitStaticMeshMovement();
  }

 if (config_container[ZONE_0]->GetBoolTurbomachinery()){
   if (rank == MASTER_NODE)cout << endl <<"---------------------- Turbomachinery Preprocessing ---------------------" << endl;
      TurbomachineryPreprocessing();
  }


  /*--- Definition of the output class (one for all zones). The output class
   manages the writing of all restart, volume solution, surface solution,
   surface comma-separated value, and convergence history files (both in serial
   and in parallel). ---*/

  output = new COutput(config_container[ZONE_0]);

  /*--- Open the convergence history file ---*/

  if (rank == MASTER_NODE){
    ConvHist_file = new ofstream[nZone];
    for (iZone = 0; iZone < nZone; iZone++) {
      output->SetConvHistory_Header(&ConvHist_file[iZone], config_container[ZONE_0], iZone);
    }
  }
  /*--- Check for an unsteady restart. Update ExtIter if necessary. ---*/
  if (config_container[ZONE_0]->GetWrt_Unsteady() && config_container[ZONE_0]->GetRestart())
    ExtIter = config_container[ZONE_0]->GetUnst_RestartIter();

  /*--- Check for a dynamic restart (structural analysis). Update ExtIter if necessary. ---*/
  if (config_container[ZONE_0]->GetKind_Solver() == FEM_ELASTICITY
      && config_container[ZONE_0]->GetWrt_Dynamic() && config_container[ZONE_0]->GetRestart())
    ExtIter = config_container[ZONE_0]->GetDyn_RestartIter();

  /*--- Initialize some variables used for external communications trough the Py wrapper. ---*/
  APIVarCoord[0] = 0.0;
  APIVarCoord[1] = 0.0;
  APIVarCoord[2] = 0.0;
  APINodalForce[0] = 0.0;
  APINodalForce[1] = 0.0;
  APINodalForce[2] = 0.0;
  APINodalForceDensity[0] = 0.0;
  APINodalForceDensity[1] = 0.0;
  APINodalForceDensity[2] = 0.0;

  /*--- Preprocessing time is reported now, but not included in the next compute portion. ---*/

#ifndef HAVE_MPI
  StopTime = su2double(clock())/su2double(CLOCKS_PER_SEC);
#else
  StopTime = MPI_Wtime();
#endif

  /*--- Compute/print the total time for performance benchmarking. ---*/

  UsedTime = StopTime-StartTime;
  UsedTimePreproc = UsedTime;

  /*--- Reset timer for compute performance benchmarking. ---*/
#ifndef HAVE_MPI
  StartTime = su2double(clock())/su2double(CLOCKS_PER_SEC);
#else
  StartTime = MPI_Wtime();
#endif

}

void CDriver::Postprocessing() {

  int rank = MASTER_NODE;
  int size = SINGLE_NODE;

#ifdef HAVE_MPI
  MPI_Comm_rank(MPI_COMM_WORLD, &rank);
  MPI_Comm_size(MPI_COMM_WORLD, &size);
#endif

  double tick = 0.0;
  config_container[ZONE_0]->Tick(&tick);

    /*--- Output some information to the console. ---*/

  if (rank == MASTER_NODE) {

    /*--- Print out the number of non-physical points and reconstructions ---*/

    if (config_container[ZONE_0]->GetNonphysical_Points() > 0)
      cout << "Warning: there are " << config_container[ZONE_0]->GetNonphysical_Points() << " non-physical points in the solution." << endl;
    if (config_container[ZONE_0]->GetNonphysical_Reconstr() > 0)
      cout << "Warning: " << config_container[ZONE_0]->GetNonphysical_Reconstr() << " reconstructed states for upwinding are non-physical." << endl;

    /*--- Close the convergence history file. ---*/
    for (iZone = 0; iZone < nZone; iZone++) {
      ConvHist_file[iZone].close();
    }

    cout << "History file, closed." << endl;
  }

  if (rank == MASTER_NODE)
    cout << endl <<"------------------------- Solver Postprocessing -------------------------" << endl;

  for (iZone = 0; iZone < nZone; iZone++) {
     Numerics_Postprocessing(numerics_container[iZone], solver_container[iZone],
     geometry_container[iZone], config_container[iZone]);
    delete [] numerics_container[iZone];
  }
  delete [] numerics_container;
  if (rank == MASTER_NODE) cout << "Deleted CNumerics container." << endl;

  for (iZone = 0; iZone < nZone; iZone++) {
    Integration_Postprocessing(integration_container[iZone],
                               geometry_container[iZone],
                               config_container[iZone]);
    delete [] integration_container[iZone];
  }
  delete [] integration_container;
  if (rank == MASTER_NODE) cout << "Deleted CIntegration container." << endl;

  for (iZone = 0; iZone < nZone; iZone++) {
    Solver_Postprocessing(solver_container[iZone],
                          geometry_container[iZone],
                          config_container[iZone]);
    delete [] solver_container[iZone];
  }
  delete [] solver_container;
  if (rank == MASTER_NODE) cout << "Deleted CSolver container." << endl;

  for (iZone = 0; iZone < nZone; iZone++) {
    delete iteration_container[iZone];
  }
  delete [] iteration_container;
  if (rank == MASTER_NODE) cout << "Deleted CIteration container." << endl;

  if (interpolator_container != NULL) {
    for (iZone = 0; iZone < nZone; iZone++) {
    if (interpolator_container[iZone] != NULL){
            delete [] interpolator_container[iZone];
      }
    }
    delete [] interpolator_container;
    if (rank == MASTER_NODE) cout << "Deleted CInterpolator container." << endl;
  }

  if (transfer_container != NULL) {
    for (iZone = 0; iZone < nZone; iZone++) {
        if (transfer_container[iZone] != NULL)
          delete [] transfer_container[iZone];
    }
    delete [] transfer_container;
    if (rank == MASTER_NODE) cout << "Deleted CTransfer container." << endl;
  }

  for (iZone = 0; iZone < nZone; iZone++) {
    if (geometry_container[iZone] != NULL) {
      for (unsigned short iMGlevel = 0; iMGlevel < config_container[iZone]->GetnMGLevels()+1; iMGlevel++) {
        if (geometry_container[iZone][iMGlevel] != NULL) delete geometry_container[iZone][iMGlevel];
      }
      delete [] geometry_container[iZone];
    }
  }
  delete [] geometry_container;
  if (rank == MASTER_NODE) cout << "Deleted CGeometry container." << endl;

  for (iZone = 0; iZone < nZone; iZone++) {
    delete [] FFDBox[iZone];
  }
  delete [] FFDBox;
  if (rank == MASTER_NODE) cout << "Deleted CFreeFormDefBox class." << endl;

  for (iZone = 0; iZone < nZone; iZone++) {
    delete surface_movement[iZone];
  }
  delete [] surface_movement;
  if (rank == MASTER_NODE) cout << "Deleted CSurfaceMovement class." << endl;

  for (iZone = 0; iZone < nZone; iZone++) {
    delete grid_movement[iZone];
  }
  delete [] grid_movement;
  if (rank == MASTER_NODE) cout << "Deleted CVolumetricMovement class." << endl;

  /*--- Deallocate output container ---*/
  if (output!= NULL) delete output;
  if (rank == MASTER_NODE) cout << "Deleted COutput class." << endl;

  if (rank == MASTER_NODE) cout << "-------------------------------------------------------------------------" << endl;


  /*--- Print the time for the compute portion for performance benchmarking.
   Note that the StopTime was computed in the Monitor() routine, so that
   we do not include solution output time in the reported value. ---*/

  UsedTime = StopTime-StartTime;
  UsedTimeCompute = UsedTime;

  if (rank == MASTER_NODE) {
    cout << "\nPreprocessing phase completed in " << fixed << UsedTimePreproc << " seconds on "<< size;
    if (size == 1) cout << " core." << endl; else cout << " cores." << endl;
  }
  if (rank == MASTER_NODE) {
    cout << "Compute phase completed in " << fixed << UsedTimeCompute << " seconds on "<< size;
    if (size == 1) cout << " core." << endl; else cout << " cores." << endl;
  }

  config_container[ZONE_0]->Tock(tick,"Postprocessing",1);

  /*--- Output profiling information ---*/
  // Note that for now this is called only by a single thread, but all
  // necessary variables have been made thread private for safety (tick/tock)!!
  config_container[ZONE_0]->SetProfilingCSV();
  config_container[ZONE_0]->GEMMProfilingCSV();

  /*--- Deallocate config container ---*/
  if (config_container!= NULL) {
    for (iZone = 0; iZone < nZone; iZone++) {
      if (config_container[iZone] != NULL) {
        delete config_container[iZone];
      }
    }
    delete [] config_container;
  }
  if (rank == MASTER_NODE) cout << "Deleted CConfig container." << endl;


  /*--- Exit the solver cleanly ---*/

  if (rank == MASTER_NODE)
    cout << endl <<"------------------------- Exit Success (SU2_CFD) ------------------------" << endl << endl;

}

void CDriver::Geometrical_Preprocessing() {

  unsigned short iMGlevel;
  unsigned short requestedMGlevels = config_container[ZONE_0]->GetnMGLevels();
  unsigned long iPoint;
  int rank = MASTER_NODE;

#ifdef HAVE_MPI
  MPI_Comm_rank(MPI_COMM_WORLD, &rank);
#endif

  for (iZone = 0; iZone < nZone; iZone++) {

    /*--- Compute elements surrounding points, points surrounding points ---*/

    if (rank == MASTER_NODE) cout << "Setting point connectivity." << endl;
    geometry_container[iZone][MESH_0]->SetPoint_Connectivity();

    /*--- Renumbering points using Reverse Cuthill McKee ordering ---*/

    if (rank == MASTER_NODE) cout << "Renumbering points (Reverse Cuthill McKee Ordering)." << endl;
    geometry_container[iZone][MESH_0]->SetRCM_Ordering(config_container[iZone]);

    /*--- recompute elements surrounding points, points surrounding points ---*/

    if (rank == MASTER_NODE) cout << "Recomputing point connectivity." << endl;
    geometry_container[iZone][MESH_0]->SetPoint_Connectivity();

    /*--- Compute elements surrounding elements ---*/

    if (rank == MASTER_NODE) cout << "Setting element connectivity." << endl;
    geometry_container[iZone][MESH_0]->SetElement_Connectivity();

    /*--- Check the orientation before computing geometrical quantities ---*/

    if (rank == MASTER_NODE) cout << "Checking the numerical grid orientation." << endl;
    geometry_container[iZone][MESH_0]->SetBoundVolume();
    geometry_container[iZone][MESH_0]->Check_IntElem_Orientation(config_container[iZone]);
    geometry_container[iZone][MESH_0]->Check_BoundElem_Orientation(config_container[iZone]);

    /*--- Create the edge structure ---*/

    if (rank == MASTER_NODE) cout << "Identifying edges and vertices." << endl;
    geometry_container[iZone][MESH_0]->SetEdges();
    geometry_container[iZone][MESH_0]->SetVertex(config_container[iZone]);

    /*--- Compute cell center of gravity ---*/

    if (rank == MASTER_NODE) cout << "Computing centers of gravity." << endl;
    geometry_container[iZone][MESH_0]->SetCoord_CG();

    /*--- Create the control volume structures ---*/

    if (rank == MASTER_NODE) cout << "Setting the control volume structure." << endl;
    geometry_container[iZone][MESH_0]->SetControlVolume(config_container[iZone], ALLOCATE);
    geometry_container[iZone][MESH_0]->SetBoundControlVolume(config_container[iZone], ALLOCATE);

    /*--- Visualize a dual control volume if requested ---*/

    if ((config_container[iZone]->GetVisualize_CV() >= 0) &&
        (config_container[iZone]->GetVisualize_CV() < (long)geometry_container[iZone][MESH_0]->GetnPointDomain()))
      geometry_container[iZone][MESH_0]->VisualizeControlVolume(config_container[iZone], UPDATE);

    /*--- Identify closest normal neighbor ---*/

    if (rank == MASTER_NODE) cout << "Searching for the closest normal neighbors to the surfaces." << endl;
    geometry_container[iZone][MESH_0]->FindNormal_Neighbor(config_container[iZone]);

    /*--- Store the global to local mapping. ---*/

    if (rank == MASTER_NODE) cout << "Storing a mapping from global to local point index." << endl;
    geometry_container[iZone][MESH_0]->SetGlobal_to_Local_Point();

    /*--- Compute the surface curvature ---*/

    if (rank == MASTER_NODE) cout << "Compute the surface curvature." << endl;
    geometry_container[iZone][MESH_0]->ComputeSurf_Curvature(config_container[iZone]);

    /*--- Check for periodicity and disable MG if necessary. ---*/

    if (rank == MASTER_NODE) cout << "Checking for periodicity." << endl;
    geometry_container[iZone][MESH_0]->Check_Periodicity(config_container[iZone]);

    if ((config_container[iZone]->GetnMGLevels() != 0) && (rank == MASTER_NODE))
      cout << "Setting the multigrid structure." << endl;

  }

  /*--- Loop over all the new grid ---*/

  for (iMGlevel = 1; iMGlevel <= config_container[ZONE_0]->GetnMGLevels(); iMGlevel++) {

    /*--- Loop over all zones at each grid level. ---*/

    for (iZone = 0; iZone < nZone; iZone++) {

      /*--- Create main agglomeration structure ---*/

      geometry_container[iZone][iMGlevel] = new CMultiGridGeometry(geometry_container, config_container, iMGlevel, iZone);

      /*--- Compute points surrounding points. ---*/

      geometry_container[iZone][iMGlevel]->SetPoint_Connectivity(geometry_container[iZone][iMGlevel-1]);

      /*--- Create the edge structure ---*/

      geometry_container[iZone][iMGlevel]->SetEdges();
      geometry_container[iZone][iMGlevel]->SetVertex(geometry_container[iZone][iMGlevel-1], config_container[iZone]);

      /*--- Create the control volume structures ---*/

      geometry_container[iZone][iMGlevel]->SetControlVolume(config_container[iZone], geometry_container[iZone][iMGlevel-1], ALLOCATE);
      geometry_container[iZone][iMGlevel]->SetBoundControlVolume(config_container[iZone], geometry_container[iZone][iMGlevel-1], ALLOCATE);
      geometry_container[iZone][iMGlevel]->SetCoord(geometry_container[iZone][iMGlevel-1]);

      /*--- Find closest neighbor to a surface point ---*/

      geometry_container[iZone][iMGlevel]->FindNormal_Neighbor(config_container[iZone]);

      /*--- Protect against the situation that we were not able to complete
       the agglomeration for this level, i.e., there weren't enough points.
       We need to check if we changed the total number of levels and delete
       the incomplete CMultiGridGeometry object. ---*/

      if (config_container[iZone]->GetnMGLevels() != requestedMGlevels) {
        delete geometry_container[iZone][iMGlevel];
        break;
      }

    }

  }

  /*--- For unsteady simulations, initialize the grid volumes
   and coordinates for previous solutions. Loop over all zones/grids ---*/

  for (iZone = 0; iZone < nZone; iZone++) {
    if (config_container[iZone]->GetUnsteady_Simulation() && config_container[iZone]->GetGrid_Movement()) {
      for (iMGlevel = 0; iMGlevel <= config_container[iZone]->GetnMGLevels(); iMGlevel++) {
        for (iPoint = 0; iPoint < geometry_container[iZone][iMGlevel]->GetnPoint(); iPoint++) {

          /*--- Update cell volume ---*/

          geometry_container[iZone][iMGlevel]->node[iPoint]->SetVolume_n();
          geometry_container[iZone][iMGlevel]->node[iPoint]->SetVolume_nM1();

          /*--- Update point coordinates ---*/
          geometry_container[iZone][iMGlevel]->node[iPoint]->SetCoord_n();
          geometry_container[iZone][iMGlevel]->node[iPoint]->SetCoord_n1();

        }
      }
    }
  }

}

void CDriver::Geometrical_Preprocessing_DGFEM() {

  int rank = MASTER_NODE;

#ifdef HAVE_MPI
  MPI_Comm_rank(MPI_COMM_WORLD, &rank);
#endif

  /*--- Loop over the number of zones of the fine grid. ---*/

  for(unsigned short iZone = 0; iZone < nZone; iZone++) {

    /*--- Carry out a dynamic cast to CMeshFEM_DG, such that it is not needed to
     define all virtual functions in the base class CGeometry. ---*/
    CMeshFEM_DG *DGMesh = dynamic_cast<CMeshFEM_DG *>(geometry_container[iZone][MESH_0]);

    /*--- Determine the standard elements for the volume elements. ---*/
    if (rank == MASTER_NODE) cout << "Creating standard volume elements." << endl;
    DGMesh->CreateStandardVolumeElements(config_container[iZone]);

    /*--- Create the face information needed to compute the contour integral
     for the elements in the Discontinuous Galerkin formulation. ---*/
    if (rank == MASTER_NODE) cout << "Creating face information." << endl;
    DGMesh->CreateFaces(config_container[iZone]);

    /*--- Compute the metric terms of the volume elements. ---*/
    if (rank == MASTER_NODE) cout << "Computing metric terms volume elements." << endl;
    DGMesh->MetricTermsVolumeElements(config_container[iZone]);

    /*--- Compute the metric terms of the surface elements. ---*/
    if (rank == MASTER_NODE) cout << "Computing metric terms surface elements." << endl;
    DGMesh->MetricTermsSurfaceElements(config_container[iZone]);

    /*--- Compute a length scale of the volume elements. ---*/
    if (rank == MASTER_NODE) cout << "Computing length scale volume elements." << endl;
    DGMesh->LengthScaleVolumeElements();

    /*--- Compute the coordinates of the integration points. ---*/
    if (rank == MASTER_NODE) cout << "Computing coordinates of the integration points." << endl;
    DGMesh->CoordinatesIntegrationPoints();

    /*--- Store the global to local mapping. ---*/
    if (rank == MASTER_NODE) cout << "Storing a mapping from global to local DOF index." << endl;
    geometry_container[iZone][MESH_0]->SetGlobal_to_Local_Point();
  }

  /*--- Loop to create the coarser grid levels. ---*/

  for(unsigned short iMGlevel=1; iMGlevel<=config_container[ZONE_0]->GetnMGLevels(); iMGlevel++) {

    if (rank == MASTER_NODE)
      cout << "Geometrical_Preprocessing_DGFEM: Coarse grid levels not implemented yet." << endl;
#ifndef HAVE_MPI
    exit(EXIT_FAILURE);
#else
    MPI_Barrier(MPI_COMM_WORLD);
    MPI_Abort(MPI_COMM_WORLD,1);
    MPI_Finalize();
#endif

  }
}

void CDriver::Solver_Preprocessing(CSolver ***solver_container, CGeometry **geometry,
                                   CConfig *config) {

  unsigned short iMGlevel;
  bool euler, ns, turbulent,
  fem_euler, fem_ns, fem_turbulent, fem_transition,
  adj_euler, adj_ns, adj_turb,
  poisson, wave, heat, fem,
  spalart_allmaras, neg_spalart_allmaras, menter_sst, transition,
  template_solver, disc_adj, fem_dg_flow, fem_dg_shock_persson;

  int val_iter = 0;

  int rank = MASTER_NODE;
#ifdef HAVE_MPI
  MPI_Comm_rank(MPI_COMM_WORLD, &rank);
#endif

  /*--- Initialize some useful booleans ---*/

  euler            = false;  ns              = false;  turbulent     = false;
  fem_euler        = false;  fem_ns          = false;  fem_turbulent = false;
  adj_euler        = false;  adj_ns          = false;  adj_turb      = false;
  spalart_allmaras = false;  menter_sst      = false;
  poisson          = false;  neg_spalart_allmaras = false;
  wave             = false;  disc_adj        = false;
  fem              = false;
  heat             = false;
  transition       = false;  fem_transition  = false;
  template_solver  = false;
  fem_dg_flow      = false;  fem_dg_shock_persson = false;

  bool compressible   = (config->GetKind_Regime() == COMPRESSIBLE);
  bool incompressible = (config->GetKind_Regime() == INCOMPRESSIBLE);

  /*--- Check for restarts and use the LoadRestart() routines. ---*/

  bool restart      = config->GetRestart();
  bool restart_flow = config->GetRestart_Flow();
  bool no_restart   = false;

  /*--- Adjust iteration number for unsteady restarts. ---*/

  bool dual_time = ((config->GetUnsteady_Simulation() == DT_STEPPING_1ST) ||
                    (config->GetUnsteady_Simulation() == DT_STEPPING_2ND));
  bool time_stepping = config->GetUnsteady_Simulation() == TIME_STEPPING;
  bool adjoint = (config->GetDiscrete_Adjoint() || config->GetContinuous_Adjoint());
  bool dynamic = (config->GetDynamic_Analysis() == DYNAMIC); // Dynamic simulation (FSI).

  if (dual_time) {
    if (adjoint) val_iter = SU2_TYPE::Int(config->GetUnst_AdjointIter())-1;
    else if (config->GetUnsteady_Simulation() == DT_STEPPING_1ST)
      val_iter = SU2_TYPE::Int(config->GetUnst_RestartIter())-1;
    else val_iter = SU2_TYPE::Int(config->GetUnst_RestartIter())-2;
  }

  if (time_stepping) {
    if (adjoint) val_iter = SU2_TYPE::Int(config->GetUnst_AdjointIter())-1;
    else val_iter = SU2_TYPE::Int(config->GetUnst_RestartIter())-1;
  }

  /*--- Be careful with whether or not we load the coords and grid velocity
   from the restart files... this needs to be standardized for the different
   solvers, in particular with FSI. ---*/

  bool update_geo = true;
  if (config->GetFSI_Simulation()) update_geo = false;

  /*--- Assign booleans ---*/

  switch (config->GetKind_Solver()) {
    case TEMPLATE_SOLVER: template_solver = true; break;
    case EULER : euler = true; break;
    case NAVIER_STOKES: ns = true; break;
    case RANS : ns = true; turbulent = true; if (config->GetKind_Trans_Model() == LM) transition = true; break;
    case FEM_EULER : fem_euler = true; break;
    case FEM_NAVIER_STOKES: fem_ns = true; break;
    case FEM_RANS : fem_ns = true; fem_turbulent = true; if(config->GetKind_Trans_Model() == LM) fem_transition = true; break;
    case FEM_LES : fem_ns = true; break;
    case POISSON_EQUATION: poisson = true; break;
    case WAVE_EQUATION: wave = true; break;
    case HEAT_EQUATION: heat = true; break;
    case FEM_ELASTICITY: fem = true; break;
    case ADJ_EULER : euler = true; adj_euler = true; break;
    case ADJ_NAVIER_STOKES : ns = true; turbulent = (config->GetKind_Turb_Model() != NONE); adj_ns = true; break;
    case ADJ_RANS : ns = true; turbulent = true; adj_ns = true; adj_turb = (!config->GetFrozen_Visc_Cont()); break;
    case DISC_ADJ_EULER: euler = true; disc_adj = true; break;
    case DISC_ADJ_NAVIER_STOKES: ns = true; disc_adj = true; break;
    case DISC_ADJ_RANS: ns = true; turbulent = true; disc_adj = true; adj_turb = (!config->GetFrozen_Visc_Disc()); break;
  }

  /*--- Determine the kind of FEM solver used for the flow. ---*/

  switch( config->GetKind_FEM_Flow() ) {
    case DG: fem_dg_flow = true; break;
  }

  /*--- Determine the kind of shock capturing method for FEM DG solver. ---*/

  switch( config->GetKind_FEM_DG_Shock() ) {
    case PERSSON: fem_dg_shock_persson = true; break;
  }

  /*--- Assign turbulence model booleans ---*/

  if (turbulent || fem_turbulent)
    switch (config->GetKind_Turb_Model()) {
      case SA:     spalart_allmaras = true;     break;
      case SA_NEG: neg_spalart_allmaras = true; break;
      case SST:    menter_sst = true;           break;

      default: cout << "Specified turbulence model unavailable or none selected" << endl; exit(EXIT_FAILURE); break;
    }

  /*--- Definition of the Class for the solution: solver_container[DOMAIN][MESH_LEVEL][EQUATION]. Note that euler, ns
   and potential are incompatible, they use the same position in sol container ---*/

  for (iMGlevel = 0; iMGlevel <= config->GetnMGLevels(); iMGlevel++) {

    /*--- Allocate solution for a template problem ---*/

    if (template_solver) {
      solver_container[iMGlevel][TEMPLATE_SOL] = new CTemplateSolver(geometry[iMGlevel], config);
    }

    /*--- Allocate solution for direct problem, and run the preprocessing and postprocessing ---*/

    if (euler) {
      if (compressible) {
        solver_container[iMGlevel][FLOW_SOL] = new CEulerSolver(geometry[iMGlevel], config, iMGlevel);
        solver_container[iMGlevel][FLOW_SOL]->Preprocessing(geometry[iMGlevel], solver_container[iMGlevel], config, iMGlevel, NO_RK_ITER, RUNTIME_FLOW_SYS, false);
      }
      if (incompressible) {
        solver_container[iMGlevel][FLOW_SOL] = new CIncEulerSolver(geometry[iMGlevel], config, iMGlevel);
        solver_container[iMGlevel][FLOW_SOL]->Preprocessing(geometry[iMGlevel], solver_container[iMGlevel], config, iMGlevel, NO_RK_ITER, RUNTIME_FLOW_SYS, false);
      }
    }
    if (ns) {
      if (compressible) {
        solver_container[iMGlevel][FLOW_SOL] = new CNSSolver(geometry[iMGlevel], config, iMGlevel);
      }
      if (incompressible) {
        solver_container[iMGlevel][FLOW_SOL] = new CIncNSSolver(geometry[iMGlevel], config, iMGlevel);
      }
    }
    if (turbulent) {
      if (spalart_allmaras) {
        solver_container[iMGlevel][TURB_SOL] = new CTurbSASolver(geometry[iMGlevel], config, iMGlevel, solver_container[iMGlevel][FLOW_SOL]->GetFluidModel() );
        solver_container[iMGlevel][FLOW_SOL]->Preprocessing(geometry[iMGlevel], solver_container[iMGlevel], config, iMGlevel, NO_RK_ITER, RUNTIME_FLOW_SYS, false);
        solver_container[iMGlevel][TURB_SOL]->Postprocessing(geometry[iMGlevel], solver_container[iMGlevel], config, iMGlevel);
      }
      else if (neg_spalart_allmaras) {
        solver_container[iMGlevel][TURB_SOL] = new CTurbSASolver(geometry[iMGlevel], config, iMGlevel, solver_container[iMGlevel][FLOW_SOL]->GetFluidModel() );
        solver_container[iMGlevel][FLOW_SOL]->Preprocessing(geometry[iMGlevel], solver_container[iMGlevel], config, iMGlevel, NO_RK_ITER, RUNTIME_FLOW_SYS, false);
        solver_container[iMGlevel][TURB_SOL]->Postprocessing(geometry[iMGlevel], solver_container[iMGlevel], config, iMGlevel);
      }
      else if (menter_sst) {
        solver_container[iMGlevel][TURB_SOL] = new CTurbSSTSolver(geometry[iMGlevel], config, iMGlevel);
        solver_container[iMGlevel][FLOW_SOL]->Preprocessing(geometry[iMGlevel], solver_container[iMGlevel], config, iMGlevel, NO_RK_ITER, RUNTIME_FLOW_SYS, false);
        solver_container[iMGlevel][TURB_SOL]->Postprocessing(geometry[iMGlevel], solver_container[iMGlevel], config, iMGlevel);
        solver_container[iMGlevel][FLOW_SOL]->Preprocessing(geometry[iMGlevel], solver_container[iMGlevel], config, iMGlevel, NO_RK_ITER, RUNTIME_FLOW_SYS, false);
      }
      if (transition) {
        solver_container[iMGlevel][TRANS_SOL] = new CTransLMSolver(geometry[iMGlevel], config, iMGlevel);
      }
    }
    if (fem_euler) {
      if( fem_dg_flow ) {
          if( fem_dg_shock_persson ) {
              solver_container[iMGlevel][FLOW_SOL] = new CFEM_DG_NSSolver(geometry[iMGlevel], config, iMGlevel);
          }
          else {
              solver_container[iMGlevel][FLOW_SOL] = new CFEM_DG_EulerSolver(geometry[iMGlevel], config, iMGlevel);
          }
      }
    }
    if (fem_ns) {
      if( fem_dg_flow )
        solver_container[iMGlevel][FLOW_SOL] = new CFEM_DG_NSSolver(geometry[iMGlevel], config, iMGlevel);
    }
    if (fem_turbulent) {
      cout << "Finite element turbulence model not yet implemented." << endl; exit(EXIT_FAILURE);

      if(fem_transition) {
        cout << "Finite element transition model not yet implemented." << endl; exit(EXIT_FAILURE);
      }
    }
    if (poisson) {
      solver_container[iMGlevel][POISSON_SOL] = new CPoissonSolver(geometry[iMGlevel], config);
    }
    if (wave) {
      solver_container[iMGlevel][WAVE_SOL] = new CWaveSolver(geometry[iMGlevel], config);
    }
    if (heat) {
      solver_container[iMGlevel][HEAT_SOL] = new CHeatSolver(geometry[iMGlevel], config);
    }
    if (fem) {
      solver_container[iMGlevel][FEA_SOL] = new CFEM_ElasticitySolver(geometry[iMGlevel], config);
    }

    /*--- Allocate solution for adjoint problem ---*/

    if (adj_euler) {
      if (compressible) {
        solver_container[iMGlevel][ADJFLOW_SOL] = new CAdjEulerSolver(geometry[iMGlevel], config, iMGlevel);
      }
      if (incompressible) {
        solver_container[iMGlevel][ADJFLOW_SOL] = new CAdjIncEulerSolver(geometry[iMGlevel], config, iMGlevel);
      }
    }
    if (adj_ns) {
      if (compressible) {
        solver_container[iMGlevel][ADJFLOW_SOL] = new CAdjNSSolver(geometry[iMGlevel], config, iMGlevel);
      }
      if (incompressible) {
        solver_container[iMGlevel][ADJFLOW_SOL] = new CAdjIncNSSolver(geometry[iMGlevel], config, iMGlevel);
      }
    }
    if (adj_turb) {
      solver_container[iMGlevel][ADJTURB_SOL] = new CAdjTurbSolver(geometry[iMGlevel], config, iMGlevel);
    }

    if (disc_adj) {
      solver_container[iMGlevel][ADJFLOW_SOL] = new CDiscAdjSolver(geometry[iMGlevel], config, solver_container[iMGlevel][FLOW_SOL], RUNTIME_FLOW_SYS, iMGlevel);
      if (adj_turb)
        solver_container[iMGlevel][ADJTURB_SOL] = new CDiscAdjSolver(geometry[iMGlevel], config, solver_container[iMGlevel][TURB_SOL], RUNTIME_TURB_SYS, iMGlevel);
    }
  }

  /*--- Load restarts for any of the active solver containers. Note that
   these restart routines fill the fine grid and interpolate to all MG levels. ---*/

  if (restart || restart_flow) {
    if (euler || ns) {
      solver_container[MESH_0][FLOW_SOL]->LoadRestart(geometry, solver_container, config, val_iter, update_geo);
    }
    if (turbulent) {
      solver_container[MESH_0][TURB_SOL]->LoadRestart(geometry, solver_container, config, val_iter, update_geo);
    }
    if (fem) {
      if (dynamic) val_iter = SU2_TYPE::Int(config->GetDyn_RestartIter())-1;
      solver_container[MESH_0][FEA_SOL]->LoadRestart(geometry, solver_container, config, val_iter, update_geo);
    }
    if (fem_euler || fem_ns) {
      if (fem_dg_flow)
        solver_container[MESH_0][FLOW_SOL]->LoadRestart(geometry, solver_container, config, val_iter, update_geo);
    }
  }

  if (restart) {
    if (template_solver) {
      no_restart = true;
    }
    if (poisson) {
      no_restart = true;
    }
    if (wave) {
      no_restart = true;
    }
    if (heat) {
      no_restart = true;
    }
    if (adj_euler || adj_ns) {
      solver_container[MESH_0][ADJFLOW_SOL]->LoadRestart(geometry, solver_container, config, val_iter, update_geo);
    }
    if (adj_turb && !disc_adj) {
      no_restart = true;
    }
    if (disc_adj) {
      solver_container[MESH_0][ADJFLOW_SOL]->LoadRestart(geometry, solver_container, config, val_iter, update_geo);
      if (adj_turb)
        solver_container[MESH_0][ADJTURB_SOL]->LoadRestart(geometry, solver_container, config, val_iter, update_geo);
    }
  }

  /*--- Exit if a restart was requested for a solver that is not available. ---*/

  if (no_restart) {
    if (rank == MASTER_NODE) {
      cout << endl << "A restart capability has not been implemented yet for this solver. " << endl;
      cout << "Please set RESTART_SOL= NO and try again." << endl << endl;
    }
#ifndef HAVE_MPI
    exit(EXIT_FAILURE);
#else
    MPI_Barrier(MPI_COMM_WORLD);
    MPI_Abort(MPI_COMM_WORLD,1);
    MPI_Finalize();
#endif
  }

  /*--- Think about calls to pre / post-processing here, plus realizability checks. ---*/


}

void CDriver::Solver_Postprocessing(CSolver ***solver_container, CGeometry **geometry,
                                    CConfig *config) {
  unsigned short iMGlevel;
  bool euler, ns, turbulent,
  adj_euler, adj_ns, adj_turb,
  poisson, wave, heat, fem,
  spalart_allmaras, neg_spalart_allmaras, menter_sst, transition,
  template_solver, disc_adj;

  /*--- Initialize some useful booleans ---*/

  euler            = false;  ns              = false;  turbulent = false;
  adj_euler        = false;  adj_ns          = false;  adj_turb  = false;
  spalart_allmaras = false;  menter_sst      = false;
  poisson          = false;  neg_spalart_allmaras = false;
  wave             = false;  disc_adj        = false;
  fem = false;
  heat             = false;
  transition       = false;
  template_solver  = false;

  /*--- Assign booleans ---*/

  switch (config->GetKind_Solver()) {
    case TEMPLATE_SOLVER: template_solver = true; break;
    case EULER :
    case FEM_EULER : euler = true; break;
    case NAVIER_STOKES:
    case FEM_NAVIER_STOKES:
    case FEM_LES: ns = true; break;
    case RANS :
    case FEM_RANS: ns = true; turbulent = true; if (config->GetKind_Trans_Model() == LM) transition = true; break;
    case POISSON_EQUATION: poisson = true; break;
    case WAVE_EQUATION: wave = true; break;
    case HEAT_EQUATION: heat = true; break;
    case FEM_ELASTICITY: fem = true; break;
    case ADJ_EULER : euler = true; adj_euler = true; break;
    case ADJ_NAVIER_STOKES : ns = true; turbulent = (config->GetKind_Turb_Model() != NONE); adj_ns = true; break;
    case ADJ_RANS : ns = true; turbulent = true; adj_ns = true; adj_turb = (!config->GetFrozen_Visc_Cont()); break;
    case DISC_ADJ_EULER: euler = true; disc_adj = true; break;
    case DISC_ADJ_NAVIER_STOKES: ns = true; disc_adj = true; break;
    case DISC_ADJ_RANS: ns = true; turbulent = true; disc_adj = true; break;
  }

  /*--- Assign turbulence model booleans ---*/

  if (turbulent)
    switch (config->GetKind_Turb_Model()) {
      case SA:     spalart_allmaras = true;     break;
      case SA_NEG: neg_spalart_allmaras = true; break;
      case SST:    menter_sst = true;           break;
    }

  /*--- Definition of the Class for the solution: solver_container[DOMAIN][MESH_LEVEL][EQUATION]. Note that euler, ns
   and potential are incompatible, they use the same position in sol container ---*/

  for (iMGlevel = 0; iMGlevel <= config->GetnMGLevels(); iMGlevel++) {

    /*--- DeAllocate solution for a template problem ---*/

    if (template_solver) {
      delete solver_container[iMGlevel][TEMPLATE_SOL];
    }

    /*--- DeAllocate solution for adjoint problem ---*/

    if (adj_euler || adj_ns || disc_adj) {
      delete solver_container[iMGlevel][ADJFLOW_SOL];
      if ((turbulent && disc_adj) || adj_turb) {
        delete solver_container[iMGlevel][ADJTURB_SOL];
      }
    }

    /*--- DeAllocate solution for direct problem ---*/

    if (euler || ns) {
      delete solver_container[iMGlevel][FLOW_SOL];
    }

    if (turbulent) {
      if (spalart_allmaras || neg_spalart_allmaras || menter_sst ) {
        delete solver_container[iMGlevel][TURB_SOL];
      }
      if (transition) {
        delete solver_container[iMGlevel][TRANS_SOL];
      }
    }
    if (poisson) {
      delete solver_container[iMGlevel][POISSON_SOL];
    }
    if (wave) {
      delete solver_container[iMGlevel][WAVE_SOL];
    }
    if (heat) {
      delete solver_container[iMGlevel][HEAT_SOL];
    }
    if (fem) {
      delete solver_container[iMGlevel][FEA_SOL];
    }

    delete [] solver_container[iMGlevel];
  }

}

void CDriver::Integration_Preprocessing(CIntegration **integration_container,
                                        CGeometry **geometry, CConfig *config) {

  bool euler, adj_euler, ns, adj_ns, turbulent, adj_turb, poisson, wave, fem,
      fem_euler, fem_ns, fem_turbulent,
      heat, template_solver, transition, disc_adj;

  /*--- Initialize some useful booleans ---*/
  euler            = false; adj_euler        = false;
  ns               = false; adj_ns           = false;
  turbulent        = false; adj_turb         = false;
  poisson          = false; disc_adj         = false;
  fem_euler        = false;
  fem_ns           = false;
  fem_turbulent    = false;
  wave             = false;
  heat             = false;
  fem = false;
  transition       = false;
  template_solver  = false;

  /*--- Assign booleans ---*/
  switch (config->GetKind_Solver()) {
    case TEMPLATE_SOLVER: template_solver = true; break;
    case EULER : euler = true; break;
    case NAVIER_STOKES: ns = true; break;
    case RANS : ns = true; turbulent = true; if (config->GetKind_Trans_Model() == LM) transition = true; break;
    case FEM_EULER : fem_euler = true; break;
    case FEM_NAVIER_STOKES: fem_ns = true; break;
    case FEM_RANS : fem_ns = true; fem_turbulent = true; break;
    case FEM_LES :  fem_ns = true; break;
    case POISSON_EQUATION: poisson = true; break;
    case WAVE_EQUATION: wave = true; break;
    case HEAT_EQUATION: heat = true; break;
    case FEM_ELASTICITY: fem = true; break;
    case ADJ_EULER : euler = true; adj_euler = true; break;
    case ADJ_NAVIER_STOKES : ns = true; turbulent = (config->GetKind_Turb_Model() != NONE); adj_ns = true; break;
    case ADJ_RANS : ns = true; turbulent = true; adj_ns = true; adj_turb = (!config->GetFrozen_Visc_Cont()); break;
    case DISC_ADJ_EULER : euler = true; disc_adj = true; break;
    case DISC_ADJ_NAVIER_STOKES: ns = true; disc_adj = true; break;
    case DISC_ADJ_RANS : ns = true; turbulent = true; disc_adj = true; break;

  }

  /*--- Allocate solution for a template problem ---*/
  if (template_solver) integration_container[TEMPLATE_SOL] = new CSingleGridIntegration(config);

  /*--- Allocate solution for direct problem ---*/
  if (euler) integration_container[FLOW_SOL] = new CMultiGridIntegration(config);
  if (ns) integration_container[FLOW_SOL] = new CMultiGridIntegration(config);
  if (turbulent) integration_container[TURB_SOL] = new CSingleGridIntegration(config);
  if (transition) integration_container[TRANS_SOL] = new CSingleGridIntegration(config);
  if (poisson) integration_container[POISSON_SOL] = new CSingleGridIntegration(config);
  if (wave) integration_container[WAVE_SOL] = new CSingleGridIntegration(config);
  if (heat) integration_container[HEAT_SOL] = new CSingleGridIntegration(config);
  if (fem) integration_container[FEA_SOL] = new CStructuralIntegration(config);

  /*--- Allocate integration container for finite element flow solver. ---*/

  if (fem_euler) integration_container[FLOW_SOL] = new CFEM_DG_Integration(config);
  if (fem_ns)    integration_container[FLOW_SOL] = new CFEM_DG_Integration(config);
  //if (fem_turbulent) integration_container[FEM_TURB_SOL] = new CSingleGridIntegration(config);

  /*--- Allocate solution for adjoint problem ---*/
  if (adj_euler) integration_container[ADJFLOW_SOL] = new CMultiGridIntegration(config);
  if (adj_ns) integration_container[ADJFLOW_SOL] = new CMultiGridIntegration(config);
  if (adj_turb) integration_container[ADJTURB_SOL] = new CSingleGridIntegration(config);

  if (disc_adj) integration_container[ADJFLOW_SOL] = new CIntegration(config);

}

void CDriver::Integration_Postprocessing(CIntegration **integration_container,
    CGeometry **geometry, CConfig *config) {
  bool euler, adj_euler, ns, adj_ns, turbulent, adj_turb, poisson, wave, fem,
      fem_euler, fem_ns, fem_turbulent,
      heat, template_solver, transition, disc_adj;

  /*--- Initialize some useful booleans ---*/
  euler            = false; adj_euler        = false;
  ns               = false; adj_ns           = false;
  turbulent        = false; adj_turb         = false;
  poisson          = false; disc_adj         = false;
  fem_euler        = false;
  fem_ns           = false;
  fem_turbulent    = false;
  wave             = false;
  heat             = false;
  fem = false;
  transition       = false;
  template_solver  = false;

  /*--- Assign booleans ---*/
  switch (config->GetKind_Solver()) {
    case TEMPLATE_SOLVER: template_solver = true; break;
    case EULER : euler = true; break;
    case NAVIER_STOKES: ns = true; break;
    case RANS : ns = true; turbulent = true; if (config->GetKind_Trans_Model() == LM) transition = true; break;
    case FEM_EULER : fem_euler = true; break;
    case FEM_NAVIER_STOKES: fem_ns = true; break;
    case FEM_RANS : fem_ns = true; fem_turbulent = true; break;
    case FEM_LES :  fem_ns = true; break;
    case POISSON_EQUATION: poisson = true; break;
    case WAVE_EQUATION: wave = true; break;
    case HEAT_EQUATION: heat = true; break;
    case FEM_ELASTICITY: fem = true; break;
    case ADJ_EULER : euler = true; adj_euler = true; break;
    case ADJ_NAVIER_STOKES : ns = true; turbulent = (config->GetKind_Turb_Model() != NONE); adj_ns = true; break;
    case ADJ_RANS : ns = true; turbulent = true; adj_ns = true; adj_turb = (!config->GetFrozen_Visc_Cont()); break;
    case DISC_ADJ_EULER : euler = true; disc_adj = true; break;
    case DISC_ADJ_NAVIER_STOKES: ns = true; disc_adj = true; break;
    case DISC_ADJ_RANS : ns = true; turbulent = true; disc_adj = true; break;

  }

  /*--- DeAllocate solution for a template problem ---*/
  if (template_solver) integration_container[TEMPLATE_SOL] = new CSingleGridIntegration(config);

  /*--- DeAllocate solution for direct problem ---*/
  if (euler || ns) delete integration_container[FLOW_SOL];
  if (turbulent) delete integration_container[TURB_SOL];
  if (transition) delete integration_container[TRANS_SOL];
  if (poisson) delete integration_container[POISSON_SOL];
  if (wave) delete integration_container[WAVE_SOL];
  if (heat) delete integration_container[HEAT_SOL];
  if (fem) delete integration_container[FEA_SOL];

  /*--- DeAllocate solution for adjoint problem ---*/
  if (adj_euler || adj_ns || disc_adj) delete integration_container[ADJFLOW_SOL];
  if (adj_turb) delete integration_container[ADJTURB_SOL];

  /*--- DeAllocate integration container for finite element flow solver. ---*/
  if (fem_euler || fem_ns) delete integration_container[FLOW_SOL];
  //if (fem_turbulent)     delete integration_container[FEM_TURB_SOL];
}

void CDriver::Numerics_Preprocessing(CNumerics ****numerics_container,
                                     CSolver ***solver_container, CGeometry **geometry,
                                     CConfig *config) {

  unsigned short iMGlevel, iSol, nDim,

  nVar_Template         = 0,
  nVar_Flow             = 0,
  nVar_Trans            = 0,
  nVar_Turb             = 0,
  nVar_Adj_Flow         = 0,
  nVar_Adj_Turb         = 0,
  nVar_Poisson          = 0,
  nVar_FEM              = 0,
  nVar_Wave             = 0,
  nVar_Heat             = 0;

  su2double *constants = NULL;

  bool
  euler, adj_euler,
  ns, adj_ns,
  turbulent, adj_turb,
  fem_euler, fem_ns, fem_turbulent,
  spalart_allmaras, neg_spalart_allmaras, menter_sst,
  poisson,
  wave,
  fem,
  heat,
  transition,
  template_solver;

  bool compressible = (config->GetKind_Regime() == COMPRESSIBLE);
  bool incompressible = (config->GetKind_Regime() == INCOMPRESSIBLE);
  bool ideal_gas = (config->GetKind_FluidModel() == STANDARD_AIR || config->GetKind_FluidModel() == IDEAL_GAS );

  /*--- Initialize some useful booleans ---*/
  euler            = false; ns     = false; turbulent     = false;
  fem_euler        = false; fem_ns = false; fem_turbulent = false;
  poisson          = false;
  adj_euler        = false;   adj_ns           = false;   adj_turb         = false;
  wave             = false;   heat             = false;   fem        = false;
  spalart_allmaras = false; neg_spalart_allmaras = false;  menter_sst       = false;
  transition       = false;
  template_solver  = false;

  /*--- Assign booleans ---*/
  switch (config->GetKind_Solver()) {
    case TEMPLATE_SOLVER: template_solver = true; break;
    case EULER : case DISC_ADJ_EULER: euler = true; break;
    case NAVIER_STOKES: case DISC_ADJ_NAVIER_STOKES: ns = true; break;
    case RANS : case DISC_ADJ_RANS:  ns = true; turbulent = true; if (config->GetKind_Trans_Model() == LM) transition = true; break;
    case FEM_EULER : fem_euler = true; break;
    case FEM_NAVIER_STOKES: fem_ns = true; break;
    case FEM_RANS : fem_ns = true; fem_turbulent = true; break;
    case FEM_LES :  fem_ns = true; break;
    case POISSON_EQUATION: poisson = true; break;
    case WAVE_EQUATION: wave = true; break;
    case HEAT_EQUATION: heat = true; break;
    case FEM_ELASTICITY: fem = true; break;
    case ADJ_EULER : euler = true; adj_euler = true; break;
    case ADJ_NAVIER_STOKES : ns = true; turbulent = (config->GetKind_Turb_Model() != NONE); adj_ns = true; break;
    case ADJ_RANS : ns = true; turbulent = true; adj_ns = true; adj_turb = (!config->GetFrozen_Visc_Cont()); break;
  }

  /*--- Assign turbulence model booleans ---*/

  if (turbulent || fem_turbulent)
    switch (config->GetKind_Turb_Model()) {
      case SA:     spalart_allmaras = true;     break;
      case SA_NEG: neg_spalart_allmaras = true; break;
      case SST:    menter_sst = true; constants = solver_container[MESH_0][TURB_SOL]->GetConstants(); break;
      default: cout << "Specified turbulence model unavailable or none selected" << endl; exit(EXIT_FAILURE); break;
    }

  /*--- Number of variables for the template ---*/

  if (template_solver) nVar_Flow = solver_container[MESH_0][FLOW_SOL]->GetnVar();

  /*--- Number of variables for direct problem ---*/

  if (euler)        nVar_Flow = solver_container[MESH_0][FLOW_SOL]->GetnVar();
  if (ns)           nVar_Flow = solver_container[MESH_0][FLOW_SOL]->GetnVar();
  if (turbulent)    nVar_Turb = solver_container[MESH_0][TURB_SOL]->GetnVar();
  if (transition)   nVar_Trans = solver_container[MESH_0][TRANS_SOL]->GetnVar();
  if (poisson)      nVar_Poisson = solver_container[MESH_0][POISSON_SOL]->GetnVar();

  if (fem_euler)        nVar_Flow = solver_container[MESH_0][FLOW_SOL]->GetnVar();
  if (fem_ns)           nVar_Flow = solver_container[MESH_0][FLOW_SOL]->GetnVar();
  //if (fem_turbulent)    nVar_Turb = solver_container[MESH_0][FEM_TURB_SOL]->GetnVar();

  if (wave)				nVar_Wave = solver_container[MESH_0][WAVE_SOL]->GetnVar();
  if (fem)				nVar_FEM = solver_container[MESH_0][FEA_SOL]->GetnVar();
  if (heat)				nVar_Heat = solver_container[MESH_0][HEAT_SOL]->GetnVar();

  /*--- Number of variables for adjoint problem ---*/

  if (adj_euler)        nVar_Adj_Flow = solver_container[MESH_0][ADJFLOW_SOL]->GetnVar();
  if (adj_ns)           nVar_Adj_Flow = solver_container[MESH_0][ADJFLOW_SOL]->GetnVar();
  if (adj_turb)         nVar_Adj_Turb = solver_container[MESH_0][ADJTURB_SOL]->GetnVar();

  /*--- Number of dimensions ---*/

  nDim = geometry[MESH_0]->GetnDim();

  /*--- Definition of the Class for the numerical method: numerics_container[MESH_LEVEL][EQUATION][EQ_TERM] ---*/

  for (iMGlevel = 0; iMGlevel <= config->GetnMGLevels(); iMGlevel++) {
    numerics_container[iMGlevel] = new CNumerics** [MAX_SOLS];
    for (iSol = 0; iSol < MAX_SOLS; iSol++)
      numerics_container[iMGlevel][iSol] = new CNumerics* [MAX_TERMS];
  }

  /*--- Solver definition for the template problem ---*/
  if (template_solver) {

    /*--- Definition of the convective scheme for each equation and mesh level ---*/
    switch (config->GetKind_ConvNumScheme_Template()) {
      case SPACE_CENTERED : case SPACE_UPWIND :
        for (iMGlevel = 0; iMGlevel <= config->GetnMGLevels(); iMGlevel++)
          numerics_container[iMGlevel][TEMPLATE_SOL][CONV_TERM] = new CConvective_Template(nDim, nVar_Template, config);
        break;
      default : cout << "Convective scheme not implemented (template_solver)." << endl; exit(EXIT_FAILURE); break;
    }

    /*--- Definition of the viscous scheme for each equation and mesh level ---*/
    for (iMGlevel = 0; iMGlevel <= config->GetnMGLevels(); iMGlevel++)
      numerics_container[iMGlevel][TEMPLATE_SOL][VISC_TERM] = new CViscous_Template(nDim, nVar_Template, config);

    /*--- Definition of the source term integration scheme for each equation and mesh level ---*/
    for (iMGlevel = 0; iMGlevel <= config->GetnMGLevels(); iMGlevel++)
      numerics_container[iMGlevel][TEMPLATE_SOL][SOURCE_FIRST_TERM] = new CSource_Template(nDim, nVar_Template, config);

    /*--- Definition of the boundary condition method ---*/
    for (iMGlevel = 0; iMGlevel <= config->GetnMGLevels(); iMGlevel++) {
      numerics_container[iMGlevel][TEMPLATE_SOL][CONV_BOUND_TERM] = new CConvective_Template(nDim, nVar_Template, config);
    }

  }

  /*--- Solver definition for the Potential, Euler, Navier-Stokes problems ---*/
  if ((euler) || (ns)) {

    /*--- Definition of the convective scheme for each equation and mesh level ---*/
    switch (config->GetKind_ConvNumScheme_Flow()) {
      case NO_CONVECTIVE :
        cout << "No convective scheme." << endl; exit(EXIT_FAILURE);
        break;

      case SPACE_CENTERED :
        if (compressible) {
          /*--- Compressible flow ---*/
          switch (config->GetKind_Centered_Flow()) {
            case NO_CENTERED : cout << "No centered scheme." << endl; break;
            case LAX : numerics_container[MESH_0][FLOW_SOL][CONV_TERM] = new CCentLax_Flow(nDim, nVar_Flow, config); break;
            case JST : numerics_container[MESH_0][FLOW_SOL][CONV_TERM] = new CCentJST_Flow(nDim, nVar_Flow, config); break;
            case JST_KE : numerics_container[MESH_0][FLOW_SOL][CONV_TERM] = new CCentJST_KE_Flow(nDim, nVar_Flow, config); break;
            default : cout << "Centered scheme not implemented." << endl; exit(EXIT_FAILURE); break;
          }
          
          for (iMGlevel = 1; iMGlevel <= config->GetnMGLevels(); iMGlevel++)
            numerics_container[iMGlevel][FLOW_SOL][CONV_TERM] = new CCentLax_Flow(nDim, nVar_Flow, config);
          
          /*--- Definition of the boundary condition method ---*/
          for (iMGlevel = 0; iMGlevel <= config->GetnMGLevels(); iMGlevel++)
            numerics_container[iMGlevel][FLOW_SOL][CONV_BOUND_TERM] = new CUpwRoe_Flow(nDim, nVar_Flow, config);

        }
        if (incompressible) {
          /*--- Incompressible flow, use artificial compressibility method ---*/
          switch (config->GetKind_Centered_Flow()) {
            case NO_CENTERED : cout << "No centered scheme." << endl; break;
            case LAX : numerics_container[MESH_0][FLOW_SOL][CONV_TERM] = new CCentLaxArtComp_Flow(nDim, nVar_Flow, config); break;
            case JST : numerics_container[MESH_0][FLOW_SOL][CONV_TERM] = new CCentJSTArtComp_Flow(nDim, nVar_Flow, config); break;
            default : cout << "Centered scheme not implemented." << endl; exit(EXIT_FAILURE); break;
          }
          for (iMGlevel = 1; iMGlevel <= config->GetnMGLevels(); iMGlevel++)
            numerics_container[iMGlevel][FLOW_SOL][CONV_TERM] = new CCentLaxArtComp_Flow(nDim, nVar_Flow, config);

          /*--- Definition of the boundary condition method ---*/
          for (iMGlevel = 0; iMGlevel <= config->GetnMGLevels(); iMGlevel++)
            numerics_container[iMGlevel][FLOW_SOL][CONV_BOUND_TERM] = new CUpwArtComp_Flow(nDim, nVar_Flow, config);

        }
        break;
      case SPACE_UPWIND :
        if (compressible) {
          /*--- Compressible flow ---*/
          switch (config->GetKind_Upwind_Flow()) {
            case NO_UPWIND : cout << "No upwind scheme." << endl; break;
            case ROE:
              if (ideal_gas) {

                for (iMGlevel = 0; iMGlevel <= config->GetnMGLevels(); iMGlevel++) {
                  numerics_container[iMGlevel][FLOW_SOL][CONV_TERM] = new CUpwRoe_Flow(nDim, nVar_Flow, config);
                  numerics_container[iMGlevel][FLOW_SOL][CONV_BOUND_TERM] = new CUpwRoe_Flow(nDim, nVar_Flow, config);
                }
              } else {

                for (iMGlevel = 0; iMGlevel <= config->GetnMGLevels(); iMGlevel++) {
                  numerics_container[iMGlevel][FLOW_SOL][CONV_TERM] = new CUpwGeneralRoe_Flow(nDim, nVar_Flow, config);
                  numerics_container[iMGlevel][FLOW_SOL][CONV_BOUND_TERM] = new CUpwGeneralRoe_Flow(nDim, nVar_Flow, config);
                }
              }
              break;

            case AUSM:
              for (iMGlevel = 0; iMGlevel <= config->GetnMGLevels(); iMGlevel++) {
                numerics_container[iMGlevel][FLOW_SOL][CONV_TERM] = new CUpwAUSM_Flow(nDim, nVar_Flow, config);
                numerics_container[iMGlevel][FLOW_SOL][CONV_BOUND_TERM] = new CUpwAUSM_Flow(nDim, nVar_Flow, config);
              }
              break;

            case TURKEL:
              for (iMGlevel = 0; iMGlevel <= config->GetnMGLevels(); iMGlevel++) {
                numerics_container[iMGlevel][FLOW_SOL][CONV_TERM] = new CUpwTurkel_Flow(nDim, nVar_Flow, config);
                numerics_container[iMGlevel][FLOW_SOL][CONV_BOUND_TERM] = new CUpwTurkel_Flow(nDim, nVar_Flow, config);
              }
              break;

            case HLLC:
              if (ideal_gas) {
                for (iMGlevel = 0; iMGlevel <= config->GetnMGLevels(); iMGlevel++) {
                  numerics_container[iMGlevel][FLOW_SOL][CONV_TERM] = new CUpwHLLC_Flow(nDim, nVar_Flow, config);
                  numerics_container[iMGlevel][FLOW_SOL][CONV_BOUND_TERM] = new CUpwHLLC_Flow(nDim, nVar_Flow, config);
                }
              }
              else {
                for (iMGlevel = 0; iMGlevel <= config->GetnMGLevels(); iMGlevel++) {
                  numerics_container[iMGlevel][FLOW_SOL][CONV_TERM] = new CUpwGeneralHLLC_Flow(nDim, nVar_Flow, config);
                  numerics_container[iMGlevel][FLOW_SOL][CONV_BOUND_TERM] = new CUpwGeneralHLLC_Flow(nDim, nVar_Flow, config);
                }
              }
              break;

            case MSW:
              for (iMGlevel = 0; iMGlevel <= config->GetnMGLevels(); iMGlevel++) {
                numerics_container[iMGlevel][FLOW_SOL][CONV_TERM] = new CUpwMSW_Flow(nDim, nVar_Flow, config);
                numerics_container[iMGlevel][FLOW_SOL][CONV_BOUND_TERM] = new CUpwMSW_Flow(nDim, nVar_Flow, config);
              }
              break;

            case CUSP:
              for (iMGlevel = 0; iMGlevel <= config->GetnMGLevels(); iMGlevel++) {
                numerics_container[iMGlevel][FLOW_SOL][CONV_TERM] = new CUpwCUSP_Flow(nDim, nVar_Flow, config);
                numerics_container[iMGlevel][FLOW_SOL][CONV_BOUND_TERM] = new CUpwCUSP_Flow(nDim, nVar_Flow, config);
              }
              break;

            default : cout << "Upwind scheme not implemented." << endl; exit(EXIT_FAILURE); break;
          }

        }
        if (incompressible) {
          /*--- Incompressible flow, use artificial compressibility method ---*/
          switch (config->GetKind_Upwind_Flow()) {
            case NO_UPWIND : cout << "No upwind scheme." << endl; break;
            case ROE:
              for (iMGlevel = 0; iMGlevel <= config->GetnMGLevels(); iMGlevel++) {
                numerics_container[iMGlevel][FLOW_SOL][CONV_TERM] = new CUpwArtComp_Flow(nDim, nVar_Flow, config);
                numerics_container[iMGlevel][FLOW_SOL][CONV_BOUND_TERM] = new CUpwArtComp_Flow(nDim, nVar_Flow, config);
              }
              break;
            default : cout << "Upwind scheme not implemented." << endl; exit(EXIT_FAILURE); break;
          }
        }
        break;

      default :
        cout << "Convective scheme not implemented (euler and ns)." << endl; exit(EXIT_FAILURE);
        break;
    }

    /*--- Definition of the viscous scheme for each equation and mesh level ---*/
    if (compressible) {
      if (ideal_gas) {

        /*--- Compressible flow Ideal gas ---*/
        numerics_container[MESH_0][FLOW_SOL][VISC_TERM] = new CAvgGradCorrected_Flow(nDim, nVar_Flow, config);
        for (iMGlevel = 1; iMGlevel <= config->GetnMGLevels(); iMGlevel++)
          numerics_container[iMGlevel][FLOW_SOL][VISC_TERM] = new CAvgGrad_Flow(nDim, nVar_Flow, config);

        /*--- Definition of the boundary condition method ---*/
        for (iMGlevel = 0; iMGlevel <= config->GetnMGLevels(); iMGlevel++)
          numerics_container[iMGlevel][FLOW_SOL][VISC_BOUND_TERM] = new CAvgGrad_Flow(nDim, nVar_Flow, config);

      } else {

        /*--- Compressible flow Realgas ---*/
        numerics_container[MESH_0][FLOW_SOL][VISC_TERM] = new CGeneralAvgGradCorrected_Flow(nDim, nVar_Flow, config);
        for (iMGlevel = 1; iMGlevel <= config->GetnMGLevels(); iMGlevel++)
          numerics_container[iMGlevel][FLOW_SOL][VISC_TERM] = new CGeneralAvgGrad_Flow(nDim, nVar_Flow, config);

        /*--- Definition of the boundary condition method ---*/
        for (iMGlevel = 0; iMGlevel <= config->GetnMGLevels(); iMGlevel++)
          numerics_container[iMGlevel][FLOW_SOL][VISC_BOUND_TERM] = new CGeneralAvgGrad_Flow(nDim, nVar_Flow, config);

      }
    }
    if (incompressible) {
      /*--- Incompressible flow, use artificial compressibility method ---*/
      numerics_container[MESH_0][FLOW_SOL][VISC_TERM] = new CAvgGradCorrectedArtComp_Flow(nDim, nVar_Flow, config);
      for (iMGlevel = 1; iMGlevel <= config->GetnMGLevels(); iMGlevel++)
        numerics_container[iMGlevel][FLOW_SOL][VISC_TERM] = new CAvgGradArtComp_Flow(nDim, nVar_Flow, config);

      /*--- Definition of the boundary condition method ---*/
      for (iMGlevel = 0; iMGlevel <= config->GetnMGLevels(); iMGlevel++)
        numerics_container[iMGlevel][FLOW_SOL][VISC_BOUND_TERM] = new CAvgGradArtComp_Flow(nDim, nVar_Flow, config);
    }

    /*--- Definition of the source term integration scheme for each equation and mesh level ---*/
    for (iMGlevel = 0; iMGlevel <= config->GetnMGLevels(); iMGlevel++) {

      if (config->GetBody_Force() == YES)
        numerics_container[iMGlevel][FLOW_SOL][SOURCE_FIRST_TERM] = new CSourceBodyForce(nDim, nVar_Flow, config);
      else if (config->GetRotating_Frame() == YES)
        numerics_container[iMGlevel][FLOW_SOL][SOURCE_FIRST_TERM] = new CSourceRotatingFrame_Flow(nDim, nVar_Flow, config);
      else if (config->GetAxisymmetric() == YES)
        numerics_container[iMGlevel][FLOW_SOL][SOURCE_FIRST_TERM] = new CSourceAxisymmetric_Flow(nDim, nVar_Flow, config);
      else if (config->GetGravityForce() == YES)
        numerics_container[iMGlevel][FLOW_SOL][SOURCE_FIRST_TERM] = new CSourceGravity(nDim, nVar_Flow, config);
      else if (config->GetWind_Gust() == YES)
        numerics_container[iMGlevel][FLOW_SOL][SOURCE_FIRST_TERM] = new CSourceWindGust(nDim, nVar_Flow, config);
      else
        numerics_container[iMGlevel][FLOW_SOL][SOURCE_FIRST_TERM] = new CSourceNothing(nDim, nVar_Flow, config);

      numerics_container[iMGlevel][FLOW_SOL][SOURCE_SECOND_TERM] = new CSourceNothing(nDim, nVar_Flow, config);
    }

  }

  /*--- Riemann solver definition for the Potential, Euler, Navier-Stokes problems ---*/
  if ((fem_euler) || (fem_ns)) {

    switch (config->GetRiemann_Solver_FEM()) {
      case NO_UPWIND : cout << "Riemann solver disabled." << endl; break;
      case ROE:
          for (iMGlevel = 0; iMGlevel <= config->GetnMGLevels(); iMGlevel++) {
            numerics_container[iMGlevel][FLOW_SOL][CONV_TERM] = new CUpwRoe_Flow(nDim, nVar_Flow, config);
            numerics_container[iMGlevel][FLOW_SOL][CONV_BOUND_TERM] = new CUpwRoe_Flow(nDim, nVar_Flow, config);
          }
        break;

      case AUSM:
        for (iMGlevel = 0; iMGlevel <= config->GetnMGLevels(); iMGlevel++) {
          numerics_container[iMGlevel][FLOW_SOL][CONV_TERM] = new CUpwAUSM_Flow(nDim, nVar_Flow, config);
          numerics_container[iMGlevel][FLOW_SOL][CONV_BOUND_TERM] = new CUpwAUSM_Flow(nDim, nVar_Flow, config);
        }
        break;

      case TURKEL:
        for (iMGlevel = 0; iMGlevel <= config->GetnMGLevels(); iMGlevel++) {
          numerics_container[iMGlevel][FLOW_SOL][CONV_TERM] = new CUpwTurkel_Flow(nDim, nVar_Flow, config);
          numerics_container[iMGlevel][FLOW_SOL][CONV_BOUND_TERM] = new CUpwTurkel_Flow(nDim, nVar_Flow, config);
        }
        break;

      case HLLC:
          for (iMGlevel = 0; iMGlevel <= config->GetnMGLevels(); iMGlevel++) {
            numerics_container[iMGlevel][FLOW_SOL][CONV_TERM] = new CUpwHLLC_Flow(nDim, nVar_Flow, config);
            numerics_container[iMGlevel][FLOW_SOL][CONV_BOUND_TERM] = new CUpwHLLC_Flow(nDim, nVar_Flow, config);
          }
        break;

      case MSW:
        for (iMGlevel = 0; iMGlevel <= config->GetnMGLevels(); iMGlevel++) {
          numerics_container[iMGlevel][FLOW_SOL][CONV_TERM] = new CUpwMSW_Flow(nDim, nVar_Flow, config);
          numerics_container[iMGlevel][FLOW_SOL][CONV_BOUND_TERM] = new CUpwMSW_Flow(nDim, nVar_Flow, config);
        }
        break;

      case CUSP:
        for (iMGlevel = 0; iMGlevel <= config->GetnMGLevels(); iMGlevel++) {
          numerics_container[iMGlevel][FLOW_SOL][CONV_TERM] = new CUpwCUSP_Flow(nDim, nVar_Flow, config);
          numerics_container[iMGlevel][FLOW_SOL][CONV_BOUND_TERM] = new CUpwCUSP_Flow(nDim, nVar_Flow, config);
        }
        break;

      default : cout << "Riemann solver not implemented." << endl; exit(EXIT_FAILURE); break;
    }

    /*--- Note: if we don't end up using the other numerics classes for DG, we should remove them. ---*/

    /*--- Definition of the viscous scheme for each equation and mesh level ---*/

    numerics_container[MESH_0][FLOW_SOL][VISC_TERM] = new CFEMVisc_Flow(nDim, nVar_Flow, config);
    for (iMGlevel = 1; iMGlevel <= config->GetnMGLevels(); iMGlevel++)
      numerics_container[iMGlevel][FLOW_SOL][VISC_TERM] = new CFEMVisc_Flow(nDim, nVar_Flow, config);

    /*--- Definition of the boundary condition method ---*/
    for (iMGlevel = 0; iMGlevel <= config->GetnMGLevels(); iMGlevel++)
      numerics_container[iMGlevel][FLOW_SOL][VISC_BOUND_TERM] = new CFEMVisc_Flow(nDim, nVar_Flow, config);

    /*--- Definition of the source term integration scheme for each equation and mesh level ---*/
    for (iMGlevel = 0; iMGlevel <= config->GetnMGLevels(); iMGlevel++) {

      numerics_container[iMGlevel][FLOW_SOL][SOURCE_FIRST_TERM] = new CSourceFEM(nDim, nVar_Flow, config);

      numerics_container[iMGlevel][FLOW_SOL][SOURCE_SECOND_TERM] = new CSourceNothing(nDim, nVar_Flow, config);
    }

  }

  /*--- Solver definition for the turbulent model problem ---*/

  if (turbulent) {

    /*--- Definition of the convective scheme for each equation and mesh level ---*/

    switch (config->GetKind_ConvNumScheme_Turb()) {
      case NONE :
        break;
      case SPACE_UPWIND :
        for (iMGlevel = 0; iMGlevel <= config->GetnMGLevels(); iMGlevel++) {
          if (spalart_allmaras) numerics_container[iMGlevel][TURB_SOL][CONV_TERM] = new CUpwSca_TurbSA(nDim, nVar_Turb, config);
          else if (neg_spalart_allmaras) numerics_container[iMGlevel][TURB_SOL][CONV_TERM] = new CUpwSca_TurbSA(nDim, nVar_Turb, config);
          else if (menter_sst) numerics_container[iMGlevel][TURB_SOL][CONV_TERM] = new CUpwSca_TurbSST(nDim, nVar_Turb, config);
        }
        break;
      default :
        cout << "Convective scheme not implemented (turbulent)." << endl; exit(EXIT_FAILURE);
        break;
    }

    /*--- Definition of the viscous scheme for each equation and mesh level ---*/

    for (iMGlevel = 0; iMGlevel <= config->GetnMGLevels(); iMGlevel++) {
      if (spalart_allmaras) numerics_container[iMGlevel][TURB_SOL][VISC_TERM] = new CAvgGradCorrected_TurbSA(nDim, nVar_Turb, config);
      else if (neg_spalart_allmaras) numerics_container[iMGlevel][TURB_SOL][VISC_TERM] = new CAvgGradCorrected_TurbSA_Neg(nDim, nVar_Turb, config);
      else if (menter_sst) numerics_container[iMGlevel][TURB_SOL][VISC_TERM] = new CAvgGradCorrected_TurbSST(nDim, nVar_Turb, constants, config);
    }

    /*--- Definition of the source term integration scheme for each equation and mesh level ---*/

    for (iMGlevel = 0; iMGlevel <= config->GetnMGLevels(); iMGlevel++) {
      if (spalart_allmaras) numerics_container[iMGlevel][TURB_SOL][SOURCE_FIRST_TERM] = new CSourcePieceWise_TurbSA(nDim, nVar_Turb, config);
      else if (neg_spalart_allmaras) numerics_container[iMGlevel][TURB_SOL][SOURCE_FIRST_TERM] = new CSourcePieceWise_TurbSA_Neg(nDim, nVar_Turb, config);
      else if (menter_sst) numerics_container[iMGlevel][TURB_SOL][SOURCE_FIRST_TERM] = new CSourcePieceWise_TurbSST(nDim, nVar_Turb, constants, config);
      numerics_container[iMGlevel][TURB_SOL][SOURCE_SECOND_TERM] = new CSourceNothing(nDim, nVar_Turb, config);
    }

    /*--- Definition of the boundary condition method ---*/

    for (iMGlevel = 0; iMGlevel <= config->GetnMGLevels(); iMGlevel++) {
      if (spalart_allmaras) {
        numerics_container[iMGlevel][TURB_SOL][CONV_BOUND_TERM] = new CUpwSca_TurbSA(nDim, nVar_Turb, config);
        numerics_container[iMGlevel][TURB_SOL][VISC_BOUND_TERM] = new CAvgGrad_TurbSA(nDim, nVar_Turb, config);
      }
      else if (neg_spalart_allmaras) {
        numerics_container[iMGlevel][TURB_SOL][CONV_BOUND_TERM] = new CUpwSca_TurbSA(nDim, nVar_Turb, config);
        numerics_container[iMGlevel][TURB_SOL][VISC_BOUND_TERM] = new CAvgGrad_TurbSA_Neg(nDim, nVar_Turb, config);
      }
      else if (menter_sst) {
        numerics_container[iMGlevel][TURB_SOL][CONV_BOUND_TERM] = new CUpwSca_TurbSST(nDim, nVar_Turb, config);
        numerics_container[iMGlevel][TURB_SOL][VISC_BOUND_TERM] = new CAvgGrad_TurbSST(nDim, nVar_Turb, constants, config);
      }
    }
  }

  /*--- Solver definition for the transition model problem ---*/
  if (transition) {

    /*--- Definition of the convective scheme for each equation and mesh level ---*/
    switch (config->GetKind_ConvNumScheme_Turb()) {
      case NONE :
        break;
      case SPACE_UPWIND :
        for (iMGlevel = 0; iMGlevel <= config->GetnMGLevels(); iMGlevel++) {
          numerics_container[iMGlevel][TRANS_SOL][CONV_TERM] = new CUpwSca_TransLM(nDim, nVar_Trans, config);
        }
        break;
      default :
        cout << "Convective scheme not implemented (transition)." << endl; exit(EXIT_FAILURE);
        break;
    }

    /*--- Definition of the viscous scheme for each equation and mesh level ---*/
    for (iMGlevel = 0; iMGlevel <= config->GetnMGLevels(); iMGlevel++) {
      numerics_container[iMGlevel][TRANS_SOL][VISC_TERM] = new CAvgGradCorrected_TransLM(nDim, nVar_Trans, config);
    }

    /*--- Definition of the source term integration scheme for each equation and mesh level ---*/
    for (iMGlevel = 0; iMGlevel <= config->GetnMGLevels(); iMGlevel++) {
      numerics_container[iMGlevel][TRANS_SOL][SOURCE_FIRST_TERM] = new CSourcePieceWise_TransLM(nDim, nVar_Trans, config);
      numerics_container[iMGlevel][TRANS_SOL][SOURCE_SECOND_TERM] = new CSourceNothing(nDim, nVar_Trans, config);
    }

    /*--- Definition of the boundary condition method ---*/
    for (iMGlevel = 0; iMGlevel <= config->GetnMGLevels(); iMGlevel++) {
      numerics_container[iMGlevel][TRANS_SOL][CONV_BOUND_TERM] = new CUpwLin_TransLM(nDim, nVar_Trans, config);
    }
  }

  /*--- Solver definition for the poisson potential problem ---*/
  if (poisson) {

    /*--- Definition of the viscous scheme for each equation and mesh level ---*/
    numerics_container[MESH_0][POISSON_SOL][VISC_TERM] = new CGalerkin_Flow(nDim, nVar_Poisson, config);

    /*--- Definition of the source term integration scheme for each equation and mesh level ---*/
    numerics_container[MESH_0][POISSON_SOL][SOURCE_FIRST_TERM] = new CSourceNothing(nDim, nVar_Poisson, config);
    numerics_container[MESH_0][POISSON_SOL][SOURCE_SECOND_TERM] = new CSourceNothing(nDim, nVar_Poisson, config);

  }

  /*--- Solver definition for the poisson potential problem ---*/
  if (heat) {

    /*--- Definition of the viscous scheme for each equation and mesh level ---*/
    numerics_container[MESH_0][HEAT_SOL][VISC_TERM] = new CGalerkin_Flow(nDim, nVar_Heat, config);

    /*--- Definition of the source term integration scheme for each equation and mesh level ---*/
    numerics_container[MESH_0][HEAT_SOL][SOURCE_FIRST_TERM] = new CSourceNothing(nDim, nVar_Heat, config);
    numerics_container[MESH_0][HEAT_SOL][SOURCE_SECOND_TERM] = new CSourceNothing(nDim, nVar_Heat, config);

  }

  /*--- Solver definition for the flow adjoint problem ---*/

  if (adj_euler || adj_ns) {

    /*--- Definition of the convective scheme for each equation and mesh level ---*/

    switch (config->GetKind_ConvNumScheme_AdjFlow()) {
      case NO_CONVECTIVE :
        cout << "No convective scheme." << endl; exit(EXIT_FAILURE);
        break;

      case SPACE_CENTERED :

        if (compressible) {

          /*--- Compressible flow ---*/

          switch (config->GetKind_Centered_AdjFlow()) {
            case NO_CENTERED : cout << "No centered scheme." << endl; break;
            case LAX : numerics_container[MESH_0][ADJFLOW_SOL][CONV_TERM] = new CCentLax_AdjFlow(nDim, nVar_Adj_Flow, config); break;
            case JST : numerics_container[MESH_0][ADJFLOW_SOL][CONV_TERM] = new CCentJST_AdjFlow(nDim, nVar_Adj_Flow, config); break;
            default : cout << "Centered scheme not implemented." << endl; exit(EXIT_FAILURE); break;
          }

          for (iMGlevel = 1; iMGlevel <= config->GetnMGLevels(); iMGlevel++)
            numerics_container[iMGlevel][ADJFLOW_SOL][CONV_TERM] = new CCentLax_AdjFlow(nDim, nVar_Adj_Flow, config);

          for (iMGlevel = 0; iMGlevel <= config->GetnMGLevels(); iMGlevel++)
            numerics_container[iMGlevel][ADJFLOW_SOL][CONV_BOUND_TERM] = new CUpwRoe_AdjFlow(nDim, nVar_Adj_Flow, config);

        }

        if (incompressible) {

          /*--- Incompressible flow, use artificial compressibility method ---*/

          switch (config->GetKind_Centered_AdjFlow()) {
            case NO_CENTERED : cout << "No centered scheme." << endl; break;
            case LAX : numerics_container[MESH_0][ADJFLOW_SOL][CONV_TERM] = new CCentLaxArtComp_AdjFlow(nDim, nVar_Adj_Flow, config); break;
            case JST : numerics_container[MESH_0][ADJFLOW_SOL][CONV_TERM] = new CCentJSTArtComp_AdjFlow(nDim, nVar_Adj_Flow, config); break;
            default : cout << "Centered scheme not implemented." << endl; exit(EXIT_FAILURE); break;
          }

          for (iMGlevel = 1; iMGlevel <= config->GetnMGLevels(); iMGlevel++)
            numerics_container[iMGlevel][ADJFLOW_SOL][CONV_TERM] = new CCentLaxArtComp_AdjFlow(nDim, nVar_Adj_Flow, config);

          for (iMGlevel = 0; iMGlevel <= config->GetnMGLevels(); iMGlevel++)
            numerics_container[iMGlevel][ADJFLOW_SOL][CONV_BOUND_TERM] = new CUpwRoeArtComp_AdjFlow(nDim, nVar_Adj_Flow, config);

        }

        break;

      case SPACE_UPWIND :

        if (compressible) {

          /*--- Compressible flow ---*/

          switch (config->GetKind_Upwind_AdjFlow()) {
            case NO_UPWIND : cout << "No upwind scheme." << endl; break;
            case ROE:
              for (iMGlevel = 0; iMGlevel <= config->GetnMGLevels(); iMGlevel++) {
                numerics_container[iMGlevel][ADJFLOW_SOL][CONV_TERM] = new CUpwRoe_AdjFlow(nDim, nVar_Adj_Flow, config);
                numerics_container[iMGlevel][ADJFLOW_SOL][CONV_BOUND_TERM] = new CUpwRoe_AdjFlow(nDim, nVar_Adj_Flow, config);
              }
              break;
            default : cout << "Upwind scheme not implemented." << endl; exit(EXIT_FAILURE); break;
          }
        }

        if (incompressible) {

          /*--- Incompressible flow, use artificial compressibility method ---*/

          switch (config->GetKind_Upwind_AdjFlow()) {
            case NO_UPWIND : cout << "No upwind scheme." << endl; break;
            case ROE:
              for (iMGlevel = 0; iMGlevel <= config->GetnMGLevels(); iMGlevel++) {
                numerics_container[iMGlevel][ADJFLOW_SOL][CONV_TERM] = new CUpwRoeArtComp_AdjFlow(nDim, nVar_Adj_Flow, config);
                numerics_container[iMGlevel][ADJFLOW_SOL][CONV_BOUND_TERM] = new CUpwRoeArtComp_AdjFlow(nDim, nVar_Adj_Flow, config);
              }
              break;
            default : cout << "Upwind scheme not implemented." << endl; exit(EXIT_FAILURE); break;
          }
        }

        break;

      default :
        cout << "Convective scheme not implemented (adj_euler and adj_ns)." << endl; exit(EXIT_FAILURE);
        break;
    }

    /*--- Definition of the viscous scheme for each equation and mesh level ---*/

    if (compressible) {

      /*--- Compressible flow ---*/

      numerics_container[MESH_0][ADJFLOW_SOL][VISC_TERM] = new CAvgGradCorrected_AdjFlow(nDim, nVar_Adj_Flow, config);
      numerics_container[MESH_0][ADJFLOW_SOL][VISC_BOUND_TERM] = new CAvgGrad_AdjFlow(nDim, nVar_Adj_Flow, config);

      for (iMGlevel = 1; iMGlevel <= config->GetnMGLevels(); iMGlevel++) {
        numerics_container[iMGlevel][ADJFLOW_SOL][VISC_TERM] = new CAvgGrad_AdjFlow(nDim, nVar_Adj_Flow, config);
        numerics_container[iMGlevel][ADJFLOW_SOL][VISC_BOUND_TERM] = new CAvgGrad_AdjFlow(nDim, nVar_Adj_Flow, config);
      }

    }

    if (incompressible) {

      /*--- Incompressible flow, use artificial compressibility method ---*/

      numerics_container[MESH_0][ADJFLOW_SOL][VISC_TERM] = new CAvgGradCorrectedArtComp_AdjFlow(nDim, nVar_Adj_Flow, config);
      numerics_container[MESH_0][ADJFLOW_SOL][VISC_BOUND_TERM] = new CAvgGradArtComp_AdjFlow(nDim, nVar_Adj_Flow, config);

      for (iMGlevel = 1; iMGlevel <= config->GetnMGLevels(); iMGlevel++) {
        numerics_container[iMGlevel][ADJFLOW_SOL][VISC_TERM] = new CAvgGradArtComp_AdjFlow(nDim, nVar_Adj_Flow, config);
        numerics_container[iMGlevel][ADJFLOW_SOL][VISC_BOUND_TERM] = new CAvgGradArtComp_AdjFlow(nDim, nVar_Adj_Flow, config);
      }

    }

    /*--- Definition of the source term integration scheme for each equation and mesh level ---*/

    for (iMGlevel = 0; iMGlevel <= config->GetnMGLevels(); iMGlevel++) {

      /*--- Note that RANS is incompatible with Axisymmetric or Rotational (Fix it!) ---*/

      if (compressible) {

        if (adj_ns) {

          numerics_container[iMGlevel][ADJFLOW_SOL][SOURCE_FIRST_TERM] = new CSourceViscous_AdjFlow(nDim, nVar_Adj_Flow, config);

          if (config->GetRotating_Frame() == YES)
            numerics_container[iMGlevel][ADJFLOW_SOL][SOURCE_SECOND_TERM] = new CSourceRotatingFrame_AdjFlow(nDim, nVar_Adj_Flow, config);
          else
            numerics_container[iMGlevel][ADJFLOW_SOL][SOURCE_SECOND_TERM] = new CSourceConservative_AdjFlow(nDim, nVar_Adj_Flow, config);

        }

        else {

          if (config->GetRotating_Frame() == YES)
            numerics_container[iMGlevel][ADJFLOW_SOL][SOURCE_FIRST_TERM] = new CSourceRotatingFrame_AdjFlow(nDim, nVar_Adj_Flow, config);
          else if (config->GetAxisymmetric() == YES)
            numerics_container[iMGlevel][ADJFLOW_SOL][SOURCE_FIRST_TERM] = new CSourceAxisymmetric_AdjFlow(nDim, nVar_Adj_Flow, config);
          else
            numerics_container[iMGlevel][ADJFLOW_SOL][SOURCE_FIRST_TERM] = new CSourceNothing(nDim, nVar_Adj_Flow, config);

          numerics_container[iMGlevel][ADJFLOW_SOL][SOURCE_SECOND_TERM] = new CSourceNothing(nDim, nVar_Adj_Flow, config);

        }

      }

      if (incompressible) {

        numerics_container[iMGlevel][ADJFLOW_SOL][SOURCE_FIRST_TERM] = new CSourceNothing(nDim, nVar_Adj_Flow, config);
        numerics_container[iMGlevel][ADJFLOW_SOL][SOURCE_SECOND_TERM] = new CSourceNothing(nDim, nVar_Adj_Flow, config);

      }

    }

  }

  /*--- Solver definition for the turbulent adjoint problem ---*/
  if (adj_turb) {
    /*--- Definition of the convective scheme for each equation and mesh level ---*/
    switch (config->GetKind_ConvNumScheme_AdjTurb()) {
      case NONE :
        break;
      case SPACE_UPWIND :
        for (iMGlevel = 0; iMGlevel <= config->GetnMGLevels(); iMGlevel++)
          if (spalart_allmaras) {
            numerics_container[iMGlevel][ADJTURB_SOL][CONV_TERM] = new CUpwSca_AdjTurb(nDim, nVar_Adj_Turb, config);
          }
          else if (neg_spalart_allmaras) {cout << "Adjoint Neg SA turbulence model not implemented." << endl; exit(EXIT_FAILURE);}
          else if (menter_sst) {cout << "Adjoint SST turbulence model not implemented." << endl; exit(EXIT_FAILURE);}
        break;
      default :
        cout << "Convective scheme not implemented (adj_turb)." << endl; exit(EXIT_FAILURE);
        break;
    }

    /*--- Definition of the viscous scheme for each equation and mesh level ---*/
    for (iMGlevel = 0; iMGlevel <= config->GetnMGLevels(); iMGlevel++) {
      if (spalart_allmaras) {
        numerics_container[iMGlevel][ADJTURB_SOL][VISC_TERM] = new CAvgGradCorrected_AdjTurb(nDim, nVar_Adj_Turb, config);
      }
      else if (neg_spalart_allmaras) {cout << "Adjoint Neg SA turbulence model not implemented." << endl; exit(EXIT_FAILURE);}
      else if (menter_sst) {cout << "Adjoint SST turbulence model not implemented." << endl; exit(EXIT_FAILURE);}
    }

    /*--- Definition of the source term integration scheme for each equation and mesh level ---*/
    for (iMGlevel = 0; iMGlevel <= config->GetnMGLevels(); iMGlevel++) {
      if (spalart_allmaras) {
        numerics_container[iMGlevel][ADJTURB_SOL][SOURCE_FIRST_TERM] = new CSourcePieceWise_AdjTurb(nDim, nVar_Adj_Turb, config);
        numerics_container[iMGlevel][ADJTURB_SOL][SOURCE_SECOND_TERM] = new CSourceConservative_AdjTurb(nDim, nVar_Adj_Turb, config);
      }
      else if (neg_spalart_allmaras) {cout << "Adjoint Neg SA turbulence model not implemented." << endl; exit(EXIT_FAILURE);}
      else if (menter_sst) {cout << "Adjoint SST turbulence model not implemented." << endl; exit(EXIT_FAILURE);}
    }

    /*--- Definition of the boundary condition method ---*/
    for (iMGlevel = 0; iMGlevel <= config->GetnMGLevels(); iMGlevel++) {
      if (spalart_allmaras) numerics_container[iMGlevel][ADJTURB_SOL][CONV_BOUND_TERM] = new CUpwLin_AdjTurb(nDim, nVar_Adj_Turb, config);
      else if (neg_spalart_allmaras) {cout << "Adjoint Neg SA turbulence model not implemented." << endl; exit(EXIT_FAILURE);}
      else if (menter_sst) {cout << "Adjoint SST turbulence model not implemented." << endl; exit(EXIT_FAILURE);}
    }

  }

  /*--- Solver definition for the wave problem ---*/
  if (wave) {

    /*--- Definition of the viscous scheme for each equation and mesh level ---*/
    numerics_container[MESH_0][WAVE_SOL][VISC_TERM] = new CGalerkin_Flow(nDim, nVar_Wave, config);

  }

  /*--- Solver definition for the FEM problem ---*/
  if (fem) {
    switch (config->GetGeometricConditions()) {
      case SMALL_DEFORMATIONS :
      switch (config->GetMaterialModel()) {
          case LINEAR_ELASTIC: numerics_container[MESH_0][FEA_SOL][FEA_TERM] = new CFEM_LinearElasticity(nDim, nVar_FEM, config); break;
          case NEO_HOOKEAN : cout << "Material model does not correspond to geometric conditions." << endl; exit(EXIT_FAILURE); break;
          default: cout << "Material model not implemented." << endl; exit(EXIT_FAILURE); break;
      }
      break;
      case LARGE_DEFORMATIONS :
      switch (config->GetMaterialModel()) {
          case LINEAR_ELASTIC: cout << "Material model does not correspond to geometric conditions." << endl; exit(EXIT_FAILURE); break;
          case NEO_HOOKEAN :
        switch (config->GetMaterialCompressibility()) {
              case COMPRESSIBLE_MAT : numerics_container[MESH_0][FEA_SOL][FEA_TERM] = new CFEM_NeoHookean_Comp(nDim, nVar_FEM, config); break;
              case INCOMPRESSIBLE_MAT : numerics_container[MESH_0][FEA_SOL][FEA_TERM] = new CFEM_NeoHookean_Incomp(nDim, nVar_FEM, config); break;
              default: cout << "Material model not implemented." << endl; exit(EXIT_FAILURE); break;
        }
        break;
          default: cout << "Material model not implemented." << endl; exit(EXIT_FAILURE); break;
      }
      break;
      default: cout << " Solver not implemented." << endl; exit(EXIT_FAILURE); break;
    }

  }

}

void CDriver::Numerics_Postprocessing(CNumerics ****numerics_container,
                                      CSolver ***solver_container, CGeometry **geometry,
                                      CConfig *config) {

  unsigned short iMGlevel, iSol;


  bool
  euler, adj_euler,
  ns, adj_ns,
  fem_euler, fem_ns, fem_turbulent,
  turbulent, adj_turb,
  spalart_allmaras, neg_spalart_allmaras, menter_sst,
  poisson,
  wave,
  fem,
  heat,
  transition,
  template_solver;

  bool compressible = (config->GetKind_Regime() == COMPRESSIBLE);
  bool incompressible = (config->GetKind_Regime() == INCOMPRESSIBLE);

  /*--- Initialize some useful booleans ---*/
  euler            = false; ns     = false; turbulent     = false;
  fem_euler        = false; fem_ns = false; fem_turbulent = false;
  poisson          = false;
  adj_euler        = false; adj_ns           = false;   adj_turb         = false;
  wave             = false; heat             = false;   fem        = false;
  spalart_allmaras = false; neg_spalart_allmaras = false; menter_sst       = false;
  transition       = false;
  template_solver  = false;

  /*--- Assign booleans ---*/
  switch (config->GetKind_Solver()) {
    case TEMPLATE_SOLVER: template_solver = true; break;
    case EULER : case DISC_ADJ_EULER: euler = true; break;
    case NAVIER_STOKES: case DISC_ADJ_NAVIER_STOKES: ns = true; break;
    case RANS : case DISC_ADJ_RANS:  ns = true; turbulent = true; if (config->GetKind_Trans_Model() == LM) transition = true; break;
    case FEM_EULER : fem_euler = true; break;
    case FEM_NAVIER_STOKES: fem_ns = true; break;
    case FEM_RANS : fem_ns = true; fem_turbulent = true; break;
    case FEM_LES :  fem_ns = true; break;
    case POISSON_EQUATION: poisson = true; break;
    case WAVE_EQUATION: wave = true; break;
    case HEAT_EQUATION: heat = true; break;
    case FEM_ELASTICITY: fem = true; break;
    case ADJ_EULER : euler = true; adj_euler = true; break;
    case ADJ_NAVIER_STOKES : ns = true; turbulent = (config->GetKind_Turb_Model() != NONE); adj_ns = true; break;
    case ADJ_RANS : ns = true; turbulent = true; adj_ns = true; adj_turb = (!config->GetFrozen_Visc_Cont()); break;
  }

  /*--- Assign turbulence model booleans ---*/

  if (turbulent || fem_turbulent)
    switch (config->GetKind_Turb_Model()) {
      case SA:     spalart_allmaras = true;     break;
      case SA_NEG: neg_spalart_allmaras = true; break;
      case SST:    menter_sst = true;  break;

    }

  /*--- Solver definition for the template problem ---*/
  if (template_solver) {

    /*--- Definition of the convective scheme for each equation and mesh level ---*/
    switch (config->GetKind_ConvNumScheme_Template()) {
      case SPACE_CENTERED : case SPACE_UPWIND :
        for (iMGlevel = 0; iMGlevel <= config->GetnMGLevels(); iMGlevel++)
          delete numerics_container[iMGlevel][TEMPLATE_SOL][CONV_TERM];
        break;
    }

    for (iMGlevel = 0; iMGlevel <= config->GetnMGLevels(); iMGlevel++) {
      /*--- Definition of the viscous scheme for each equation and mesh level ---*/
      delete numerics_container[iMGlevel][TEMPLATE_SOL][VISC_TERM];
      /*--- Definition of the source term integration scheme for each equation and mesh level ---*/
      delete numerics_container[iMGlevel][TEMPLATE_SOL][SOURCE_FIRST_TERM];
      /*--- Definition of the boundary condition method ---*/
      delete numerics_container[iMGlevel][TEMPLATE_SOL][CONV_BOUND_TERM];
    }

  }

  /*--- Solver definition for the Potential, Euler, Navier-Stokes problems ---*/
  if ((euler) || (ns)) {

    /*--- Definition of the convective scheme for each equation and mesh level ---*/
    switch (config->GetKind_ConvNumScheme_Flow()) {

      case SPACE_CENTERED :
        if (compressible) {

          /*--- Compressible flow ---*/
          switch (config->GetKind_Centered_Flow()) {
            case LAX : case JST :  case JST_KE : delete numerics_container[MESH_0][FLOW_SOL][CONV_TERM]; break;
          }
          for (iMGlevel = 1; iMGlevel <= config->GetnMGLevels(); iMGlevel++)
            delete numerics_container[iMGlevel][FLOW_SOL][CONV_TERM];

          /*--- Definition of the boundary condition method ---*/
          for (iMGlevel = 0; iMGlevel <= config->GetnMGLevels(); iMGlevel++)
            delete numerics_container[iMGlevel][FLOW_SOL][CONV_BOUND_TERM];

        }
        if (incompressible) {
          /*--- Incompressible flow, use artificial compressibility method ---*/
          switch (config->GetKind_Centered_Flow()) {

            case LAX : case JST : delete numerics_container[MESH_0][FLOW_SOL][CONV_TERM]; break;

          }
          for (iMGlevel = 1; iMGlevel <= config->GetnMGLevels(); iMGlevel++)
            delete numerics_container[iMGlevel][FLOW_SOL][CONV_TERM];

          /*--- Definition of the boundary condition method ---*/
          for (iMGlevel = 0; iMGlevel <= config->GetnMGLevels(); iMGlevel++)
            delete numerics_container[iMGlevel][FLOW_SOL][CONV_BOUND_TERM];

        }
        break;
      case SPACE_UPWIND :

        if (compressible) {
          /*--- Compressible flow ---*/
          switch (config->GetKind_Upwind_Flow()) {
            case ROE: case AUSM : case TURKEL: case HLLC: case MSW:  case CUSP:
              for (iMGlevel = 0; iMGlevel <= config->GetnMGLevels(); iMGlevel++) {
                delete numerics_container[iMGlevel][FLOW_SOL][CONV_TERM];
                delete numerics_container[iMGlevel][FLOW_SOL][CONV_BOUND_TERM];
              }

              break;
          }

        }
        if (incompressible) {
          /*--- Incompressible flow, use artificial compressibility method ---*/
          switch (config->GetKind_Upwind_Flow()) {
            case ROE:
              for (iMGlevel = 0; iMGlevel <= config->GetnMGLevels(); iMGlevel++) {
                delete numerics_container[iMGlevel][FLOW_SOL][CONV_TERM];
                delete numerics_container[iMGlevel][FLOW_SOL][CONV_BOUND_TERM];
              }
              break;
          }
        }

        break;
    }

    /*--- Definition of the viscous scheme for each equation and mesh level ---*/
    if (compressible||incompressible) {
      /*--- Compressible flow Ideal gas ---*/
      delete numerics_container[MESH_0][FLOW_SOL][VISC_TERM];
      for (iMGlevel = 1; iMGlevel <= config->GetnMGLevels(); iMGlevel++)
        delete numerics_container[iMGlevel][FLOW_SOL][VISC_TERM];

      /*--- Definition of the boundary condition method ---*/
      for (iMGlevel = 0; iMGlevel <= config->GetnMGLevels(); iMGlevel++)
        delete numerics_container[iMGlevel][FLOW_SOL][VISC_BOUND_TERM];

    }

    /*--- Definition of the source term integration scheme for each equation and mesh level ---*/
    for (iMGlevel = 0; iMGlevel <= config->GetnMGLevels(); iMGlevel++) {
      delete numerics_container[iMGlevel][FLOW_SOL][SOURCE_FIRST_TERM];
      delete numerics_container[iMGlevel][FLOW_SOL][SOURCE_SECOND_TERM];
    }

  }

  /*--- DG-FEM solver definition for Euler, Navier-Stokes problems ---*/

  if ((fem_euler) || (fem_ns)) {

    /*--- Definition of the convective scheme for each equation and mesh level ---*/
    switch (config->GetRiemann_Solver_FEM()) {
      case ROE: case AUSM: case TURKEL: case HLLC: case MSW:

        for (iMGlevel = 0; iMGlevel <= config->GetnMGLevels(); iMGlevel++) {
          delete numerics_container[iMGlevel][FLOW_SOL][CONV_TERM];
          delete numerics_container[iMGlevel][FLOW_SOL][CONV_BOUND_TERM];
        }
        break;
    }

    /*--- Definition of the viscous scheme for each equation and mesh level ---*/
    delete numerics_container[MESH_0][FLOW_SOL][VISC_TERM];
    for (iMGlevel = 1; iMGlevel <= config->GetnMGLevels(); iMGlevel++)
      delete numerics_container[iMGlevel][FLOW_SOL][VISC_TERM];

    /*--- Definition of the boundary condition method ---*/
    for (iMGlevel = 0; iMGlevel <= config->GetnMGLevels(); iMGlevel++)
      delete numerics_container[iMGlevel][FLOW_SOL][VISC_BOUND_TERM];

    /*--- Definition of the source term integration scheme for each equation and mesh level ---*/
    for (iMGlevel = 0; iMGlevel <= config->GetnMGLevels(); iMGlevel++) {
      delete numerics_container[iMGlevel][FLOW_SOL][SOURCE_FIRST_TERM];
      delete numerics_container[iMGlevel][FLOW_SOL][SOURCE_SECOND_TERM];
    }
  }

  /*--- Solver definition for the turbulent model problem ---*/

  if (turbulent) {

    /*--- Definition of the convective scheme for each equation and mesh level ---*/

    switch (config->GetKind_ConvNumScheme_Turb()) {
      case SPACE_UPWIND :
        for (iMGlevel = 0; iMGlevel <= config->GetnMGLevels(); iMGlevel++) {
          if (spalart_allmaras || neg_spalart_allmaras ||menter_sst)
            delete numerics_container[iMGlevel][TURB_SOL][CONV_TERM];
        }
        break;
    }

    /*--- Definition of the viscous scheme for each equation and mesh level ---*/
    if (spalart_allmaras || neg_spalart_allmaras || menter_sst) {
      for (iMGlevel = 0; iMGlevel <= config->GetnMGLevels(); iMGlevel++) {
        delete numerics_container[iMGlevel][TURB_SOL][VISC_TERM];
        delete numerics_container[iMGlevel][TURB_SOL][SOURCE_FIRST_TERM];
        delete numerics_container[iMGlevel][TURB_SOL][SOURCE_SECOND_TERM];
        /*--- Definition of the boundary condition method ---*/
        delete numerics_container[iMGlevel][TURB_SOL][CONV_BOUND_TERM];
        delete numerics_container[iMGlevel][TURB_SOL][VISC_BOUND_TERM];

      }
    }

  }

  /*--- Solver definition for the transition model problem ---*/
  if (transition) {

    /*--- Definition of the convective scheme for each equation and mesh level ---*/
    switch (config->GetKind_ConvNumScheme_Turb()) {
      case SPACE_UPWIND :
        for (iMGlevel = 0; iMGlevel <= config->GetnMGLevels(); iMGlevel++) {
          delete numerics_container[iMGlevel][TRANS_SOL][CONV_TERM];
        }
        break;
    }

    for (iMGlevel = 0; iMGlevel <= config->GetnMGLevels(); iMGlevel++) {
      /*--- Definition of the viscous scheme for each equation and mesh level ---*/
      delete numerics_container[iMGlevel][TRANS_SOL][VISC_TERM];
      /*--- Definition of the source term integration scheme for each equation and mesh level ---*/
      delete numerics_container[iMGlevel][TRANS_SOL][SOURCE_FIRST_TERM];
      delete numerics_container[iMGlevel][TRANS_SOL][SOURCE_SECOND_TERM];
      /*--- Definition of the boundary condition method ---*/
      delete numerics_container[iMGlevel][TRANS_SOL][CONV_BOUND_TERM];
    }
  }

  /*--- Solver definition for the poisson potential problem ---*/
  if (poisson || heat) {

    /*--- Definition of the viscous scheme for each equation and mesh level ---*/
    delete numerics_container[MESH_0][POISSON_SOL][VISC_TERM];

    /*--- Definition of the source term integration scheme for each equation and mesh level ---*/
    delete numerics_container[MESH_0][POISSON_SOL][SOURCE_FIRST_TERM];
    delete numerics_container[MESH_0][POISSON_SOL][SOURCE_SECOND_TERM];

  }

  /*--- Solver definition for the flow adjoint problem ---*/

  if (adj_euler || adj_ns ) {

    /*--- Definition of the convective scheme for each equation and mesh level ---*/

    switch (config->GetKind_ConvNumScheme_AdjFlow()) {
      case SPACE_CENTERED :

        if (compressible) {

          /*--- Compressible flow ---*/

          switch (config->GetKind_Centered_AdjFlow()) {
            case LAX : case JST:
              delete numerics_container[MESH_0][ADJFLOW_SOL][CONV_TERM];
              break;
          }

          for (iMGlevel = 1; iMGlevel <= config->GetnMGLevels(); iMGlevel++)
            delete numerics_container[iMGlevel][ADJFLOW_SOL][CONV_TERM];

          for (iMGlevel = 0; iMGlevel <= config->GetnMGLevels(); iMGlevel++)
            delete numerics_container[iMGlevel][ADJFLOW_SOL][CONV_BOUND_TERM];

        }

        if (incompressible) {

          /*--- Incompressible flow, use artificial compressibility method ---*/

          switch (config->GetKind_Centered_AdjFlow()) {
            case LAX : case JST:
              delete numerics_container[MESH_0][ADJFLOW_SOL][CONV_TERM]; break;
          }

          for (iMGlevel = 1; iMGlevel <= config->GetnMGLevels(); iMGlevel++)
            delete numerics_container[iMGlevel][ADJFLOW_SOL][CONV_TERM];

          for (iMGlevel = 0; iMGlevel <= config->GetnMGLevels(); iMGlevel++)
            delete numerics_container[iMGlevel][ADJFLOW_SOL][CONV_BOUND_TERM];

        }

        break;

      case SPACE_UPWIND :

        if (compressible || incompressible) {

          /*--- Compressible flow ---*/

          switch (config->GetKind_Upwind_AdjFlow()) {
            case ROE:
              for (iMGlevel = 0; iMGlevel <= config->GetnMGLevels(); iMGlevel++) {
                delete numerics_container[iMGlevel][ADJFLOW_SOL][CONV_TERM];
                delete numerics_container[iMGlevel][ADJFLOW_SOL][CONV_BOUND_TERM];
              }
              break;
          }
        }

        break;
    }

    /*--- Definition of the viscous scheme for each equation and mesh level ---*/

    if (compressible || incompressible) {

      /*--- Compressible flow ---*/
      for (iMGlevel = 0; iMGlevel <= config->GetnMGLevels(); iMGlevel++) {
        delete numerics_container[iMGlevel][ADJFLOW_SOL][VISC_TERM];
        delete numerics_container[iMGlevel][ADJFLOW_SOL][VISC_BOUND_TERM];
      }
    }

    /*--- Definition of the source term integration scheme for each equation and mesh level ---*/

    for (iMGlevel = 0; iMGlevel <= config->GetnMGLevels(); iMGlevel++) {


      if (compressible || incompressible) {

        delete numerics_container[iMGlevel][ADJFLOW_SOL][SOURCE_FIRST_TERM];
        delete numerics_container[iMGlevel][ADJFLOW_SOL][SOURCE_SECOND_TERM];

      }
    }

  }


  /*--- Solver definition for the turbulent adjoint problem ---*/
  if (adj_turb) {
    /*--- Definition of the convective scheme for each equation and mesh level ---*/
    switch (config->GetKind_ConvNumScheme_AdjTurb()) {

      case SPACE_UPWIND :
        for (iMGlevel = 0; iMGlevel <= config->GetnMGLevels(); iMGlevel++)
          if (spalart_allmaras) {
            delete numerics_container[iMGlevel][ADJTURB_SOL][CONV_TERM];
          }
        break;
    }


    for (iMGlevel = 0; iMGlevel <= config->GetnMGLevels(); iMGlevel++) {
      if (spalart_allmaras) {
        /*--- Definition of the viscous scheme for each equation and mesh level ---*/
        delete numerics_container[iMGlevel][ADJTURB_SOL][VISC_TERM];
        /*--- Definition of the source term integration scheme for each equation and mesh level ---*/
        delete numerics_container[iMGlevel][ADJTURB_SOL][SOURCE_FIRST_TERM];
        delete numerics_container[iMGlevel][ADJTURB_SOL][SOURCE_SECOND_TERM];
        /*--- Definition of the boundary condition method ---*/
        delete numerics_container[iMGlevel][ADJTURB_SOL][CONV_BOUND_TERM];
      }
    }
  }

  /*--- Solver definition for the wave problem ---*/
  if (wave) {

    /*--- Definition of the viscous scheme for each equation and mesh level ---*/
    delete numerics_container[MESH_0][WAVE_SOL][VISC_TERM];

  }

  /*--- Solver definition for the FEA problem ---*/
  if (fem) {

    /*--- Definition of the viscous scheme for each equation and mesh level ---*/
    delete numerics_container[MESH_0][FEA_SOL][FEA_TERM];

  }

  /*--- Definition of the Class for the numerical method: numerics_container[MESH_LEVEL][EQUATION][EQ_TERM] ---*/
  for (iMGlevel = 0; iMGlevel <= config->GetnMGLevels(); iMGlevel++) {
    for (iSol = 0; iSol < MAX_SOLS; iSol++) {
      delete [] numerics_container[iMGlevel][iSol];
    }
    delete[] numerics_container[iMGlevel];
  }

}

void CDriver::Iteration_Preprocessing() {

  int rank = MASTER_NODE;
#ifdef HAVE_MPI
  MPI_Comm_rank(MPI_COMM_WORLD, &rank);
#endif

  /*--- Initial print to console for this zone. ---*/

  if (rank == MASTER_NODE) cout << "Zone " << iZone+1;

  /*--- Loop over all zones and instantiate the physics iteration. ---*/

  switch (config_container[iZone]->GetKind_Solver()) {

    case EULER: case NAVIER_STOKES: case RANS:

    if(config_container[iZone]->GetBoolTurbomachinery()){
      if (rank == MASTER_NODE)
        cout << ": Euler/Navier-Stokes/RANS turbomachinery fluid iteration." << endl;
      iteration_container[iZone] = new CTurboIteration(config_container[iZone]);

    }
    else{
      if (rank == MASTER_NODE)
        cout << ": Euler/Navier-Stokes/RANS fluid iteration." << endl;
      iteration_container[iZone] = new CFluidIteration(config_container[iZone]);
    }
    break;

    case FEM_EULER: case FEM_NAVIER_STOKES: case FEM_RANS: case FEM_LES:
      if (rank == MASTER_NODE)
        cout << ": finite element Euler/Navier-Stokes/RANS/LES flow iteration." << endl;
      iteration_container[iZone] = new CFEMFluidIteration(config_container[iZone]);
      break;

    case WAVE_EQUATION:
      if (rank == MASTER_NODE)
        cout << ": wave iteration." << endl;
      iteration_container[iZone] = new CWaveIteration(config_container[iZone]);
      break;

    case HEAT_EQUATION:
      if (rank == MASTER_NODE)
        cout << ": heat iteration." << endl;
      iteration_container[iZone] = new CHeatIteration(config_container[iZone]);
      break;

    case POISSON_EQUATION:
      if (rank == MASTER_NODE)
        cout << ": poisson iteration." << endl;
      iteration_container[iZone] = new CPoissonIteration(config_container[iZone]);
      break;

    case FEM_ELASTICITY:
      if (rank == MASTER_NODE)
        cout << ": FEM iteration." << endl;
      iteration_container[iZone] = new CFEM_StructuralAnalysis(config_container[iZone]);
      break;

    case ADJ_EULER: case ADJ_NAVIER_STOKES: case ADJ_RANS:
      if (rank == MASTER_NODE)
        cout << ": adjoint Euler/Navier-Stokes/RANS fluid iteration." << endl;
      iteration_container[iZone] = new CAdjFluidIteration(config_container[iZone]);
      break;

    case DISC_ADJ_EULER: case DISC_ADJ_NAVIER_STOKES: case DISC_ADJ_RANS:
      if (rank == MASTER_NODE)
        cout << ": discrete adjoint Euler/Navier-Stokes/RANS fluid iteration." << endl;
      iteration_container[iZone] = new CDiscAdjFluidIteration(config_container[iZone]);
      break;
  }
}

void CDriver::Interface_Preprocessing() {

  int rank = MASTER_NODE;
  unsigned short donorZone, targetZone;
  unsigned short nVar, nVarTransfer;

  unsigned short nMarkerTarget, iMarkerTarget, nMarkerDonor, iMarkerDonor;

  /*--- Initialize some useful booleans ---*/
  bool fluid_donor, structural_donor;
  bool fluid_target, structural_target;

  int markDonor, markTarget, Donor_check, Target_check, iMarkerInt, nMarkerInt;

#ifdef HAVE_MPI
  int *Buffer_Recv_mark = NULL, iRank, nProcessor = 1;;

  MPI_Comm_rank(config_container[ZONE_0]->GetMPICommunicator(), &rank);
  MPI_Comm_size(config_container[ZONE_0]->GetMPICommunicator(), &nProcessor);

  if (rank == MASTER_NODE)
  Buffer_Recv_mark = new int[nProcessor];
#endif

  if (config_container[ZONE_0]->GetFSI_Simulation() && nZone != 2 && rank == MASTER_NODE) {
    cout << "Error, cannot run the FSI solver on more than 2 zones!" << endl;
    exit(EXIT_FAILURE);
  }

  /*--- Coupling between zones ---*/
  // There's a limit here, the interface boundary must connect only 2 zones

  /*--- Loops over all target and donor zones to find which ones are connected through an interface boundary (fsi or sliding mesh) ---*/
  for (targetZone = 0; targetZone < nZone; targetZone++) {

    for (donorZone = 0; donorZone < nZone; donorZone++) {

      if ( donorZone == targetZone ) // We're processing the same zone, so skip the following
        continue;

      nMarkerInt = (int) ( config_container[donorZone]->GetMarker_n_ZoneInterface() / 2 );

      /*--- Loops on Interface markers to find if the 2 zones are sharing the boundary and to determine donor and target marker tag ---*/
      for (iMarkerInt = 1; iMarkerInt <= nMarkerInt; iMarkerInt++) {

        markDonor  = -1;
        markTarget = -1;

        /*--- On the donor side ---*/
        nMarkerDonor = config_container[donorZone]->GetnMarker_All();

        for (iMarkerDonor = 0; iMarkerDonor < nMarkerDonor; iMarkerDonor++) {

          /*--- If the tag GetMarker_All_FSIinterface(iMarker) equals the index we are looping at ---*/
          if ( config_container[donorZone]->GetMarker_All_ZoneInterface(iMarkerDonor) == iMarkerInt ) {
            /*--- We have identified the identifier for the interface marker ---*/
            markDonor = iMarkerDonor;

            break;
          }
        }

        /*--- On the target side ---*/
        nMarkerTarget = config_container[targetZone]->GetnMarker_All();

      for (iMarkerTarget = 0; iMarkerTarget < nMarkerTarget; iMarkerTarget++) {

          /*--- If the tag GetMarker_All_FSIinterface(iMarker) equals the index we are looping at ---*/
        if ( config_container[targetZone]->GetMarker_All_ZoneInterface(iMarkerTarget) == iMarkerInt ) {
            /*--- We have identified the identifier for the interface marker ---*/
            markTarget = iMarkerTarget;

            break;
        }
        }

#ifdef HAVE_MPI

      Donor_check  = -1;
      Target_check = -1;

        /*--- We gather a vector in MASTER_NODE that determines if the boundary is not on the processor because of the partition or because the zone does not include it ---*/

        SU2_MPI::Gather(&markDonor , 1, MPI_INT, Buffer_Recv_mark, 1, MPI_INT, MASTER_NODE, MPI_COMM_WORLD);

      if (rank == MASTER_NODE) {
        for (iRank = 0; iRank < nProcessor; iRank++) {
          if( Buffer_Recv_mark[iRank] != -1 ) {
              Donor_check = Buffer_Recv_mark[iRank];

              break;
            }
          }
        }

        SU2_MPI::Bcast(&Donor_check , 1, MPI_INT, MASTER_NODE, MPI_COMM_WORLD);

        SU2_MPI::Gather(&markTarget, 1, MPI_INT, Buffer_Recv_mark, 1, MPI_INT, MASTER_NODE, MPI_COMM_WORLD);

      if (rank == MASTER_NODE){
        for (iRank = 0; iRank < nProcessor; iRank++){
          if( Buffer_Recv_mark[iRank] != -1 ){
              Target_check = Buffer_Recv_mark[iRank];

              break;
            }
          }
        }

        SU2_MPI::Bcast(&Target_check, 1, MPI_INT, MASTER_NODE, MPI_COMM_WORLD);

#else
      Donor_check  = markDonor;
      Target_check = markTarget;
#endif

      /* --- Check ifzones are actually sharing the interface boundary, if not skip ---*/
      if(Target_check == -1 || Donor_check == -1)
          continue;

        /*--- Set some boolean to properly allocate data structure later ---*/
      fluid_target      = false; 
      structural_target = false;

      fluid_donor       = false;
      structural_donor  = false;

      switch ( config_container[targetZone]->GetKind_Solver() ) {

        case EULER : case NAVIER_STOKES: case RANS:
          fluid_target  = true;

          break;

        case FEM_ELASTICITY:
          structural_target = true;

          break;
        }


      switch ( config_container[donorZone]->GetKind_Solver() ) {

      case EULER : case NAVIER_STOKES: case RANS:
        fluid_donor  = true;

          break;

      case FEM_ELASTICITY:
        structural_donor = true;

          break;
        }

        /*--- Begin the creation of the communication pattern among zones ---*/

        /*--- Retrieve the number of conservative variables (for problems not involving structural analysis ---*/
        if (!structural_donor && !structural_target)
          nVar = solver_container[donorZone][MESH_0][FLOW_SOL]->GetnVar();
        else
          /*--- If at least one of the components is structural ---*/
          nVar = nDim;

      if (rank == MASTER_NODE) cout << "From zone " << donorZone << " to zone " << targetZone << ": ";

        /*--- Match Zones ---*/
      if (rank == MASTER_NODE) cout << "Setting coupling "<<endl;

        /*--- If the mesh is matching: match points ---*/
      if ( config_container[donorZone]->GetMatchingMesh() ) {
        if (rank == MASTER_NODE)
            cout << "between matching meshes. " << endl;
        geometry_container[donorZone][MESH_0]->MatchZone(config_container[donorZone], geometry_container[targetZone][MESH_0], config_container[targetZone], donorZone, nZone);
        }
        /*--- Else: interpolate ---*/
        else {
        switch (config_container[donorZone]->GetKindInterpolation()) {

          case NEAREST_NEIGHBOR:
            interpolator_container[donorZone][targetZone] = new CNearestNeighbor(geometry_container, config_container, donorZone, targetZone);
            if (rank == MASTER_NODE) cout << "using a nearest-neighbor approach." << endl;

            break;

          case ISOPARAMETRIC:
            interpolator_container[donorZone][targetZone] = new CIsoparametric(geometry_container, config_container, donorZone, targetZone);
            if (rank == MASTER_NODE) cout << "using an isoparametric approach." << endl;

            break;

          case WEIGHTED_AVERAGE:
            interpolator_container[donorZone][targetZone] = new CSlidingMesh(geometry_container, config_container, donorZone, targetZone);
            if (rank == MASTER_NODE) cout << "using an sliding mesh approach." << endl;

            break;

          case CONSISTCONSERVE:
            if ( targetZone > 0 && structural_target ) {
              interpolator_container[donorZone][targetZone] = new CMirror(geometry_container, config_container, donorZone, targetZone);
              if (rank == MASTER_NODE) cout << "using a mirror approach: matching coefficients from opposite mesh." << endl;
            }
            else{
              interpolator_container[donorZone][targetZone] = new CIsoparametric(geometry_container, config_container, donorZone, targetZone);
              if (rank == MASTER_NODE) cout << "using an isoparametric approach." << endl;
            }
            if ( targetZone == 0 && structural_target ) {
              if (rank == MASTER_NODE) cout << "Consistent and conservative interpolation assumes the structure model mesh is evaluated second. Somehow this has not happened. The isoparametric coefficients will be calculated for both meshes, and are not guaranteed to be consistent." << endl;
            }


            break;

          }
        }

        /*--- Initialize the appropriate transfer strategy ---*/
      if (rank == MASTER_NODE) cout << "Transferring ";

        if (fluid_donor && structural_target) {
          nVarTransfer = 2;
        transfer_container[donorZone][targetZone] = new CTransfer_FlowTraction(nVar, nVarTransfer, config_container[donorZone]);
        if (rank == MASTER_NODE) cout << "flow tractions. "<< endl;
      }
      else if (structural_donor && fluid_target) {
          nVarTransfer = 0;
        transfer_container[donorZone][targetZone] = new CTransfer_StructuralDisplacements(nVar, nVarTransfer, config_container[donorZone]);
        if (rank == MASTER_NODE) cout << "structural displacements. "<< endl;
      }
      else if (!structural_donor && !structural_target) {
          nVarTransfer = 0;
          nVar = solver_container[donorZone][MESH_0][FLOW_SOL]->GetnPrimVar();
        transfer_container[donorZone][targetZone] = new CTransfer_SlidingInterface(nVar, nVarTransfer, config_container[donorZone]);
        if (rank == MASTER_NODE) cout << "sliding interface. " << endl;
      }
      else {
          nVarTransfer = 0;
        transfer_container[donorZone][targetZone] = new CTransfer_ConservativeVars(nVar, nVarTransfer, config_container[donorZone]);
        if (rank == MASTER_NODE) cout << "generic conservative variables. " << endl;
        }

        break;

      }

      if (config_container[donorZone]->GetBoolMixingPlaneInterface()){
      	nVarTransfer = 0;
      	nVar = solver_container[donorZone][MESH_0][FLOW_SOL]->GetnVar();
      	transfer_container[donorZone][targetZone] = new CTransfer_MixingPlaneInterface(nVar, nVarTransfer, config_container[donorZone], config_container[targetZone]);
        if (rank == MASTER_NODE) cout << "Set mixing-plane interface from donor zone "<< donorZone << " to target zone " << targetZone <<"."<<endl;
      }

    }

  }

#ifdef HAVE_MPI
  if (rank == MASTER_NODE)
  delete [] Buffer_Recv_mark;
#endif
}

void CDriver::InitStaticMeshMovement(){

  unsigned short iMGlevel;
  unsigned short Kind_Grid_Movement;

  int rank = MASTER_NODE;
#ifdef HAVE_MPI
  MPI_Comm_rank(MPI_COMM_WORLD, &rank);
#endif

  for (iZone = 0; iZone < nZone; iZone++) {
    Kind_Grid_Movement = config_container[iZone]->GetKind_GridMovement(iZone);

    switch (Kind_Grid_Movement) {

    case MOVING_WALL:

      /*--- Fixed wall velocities: set the grid velocities only one time
         before the first iteration flow solver. ---*/
      if (rank == MASTER_NODE)
        cout << endl << " Setting the moving wall velocities." << endl;

      surface_movement[iZone]->Moving_Walls(geometry_container[iZone][MESH_0],
          config_container[iZone], iZone, 0);

      /*--- Update the grid velocities on the coarser multigrid levels after
           setting the moving wall velocities for the finest mesh. ---*/

      grid_movement[iZone]->UpdateMultiGrid(geometry_container[iZone], config_container[iZone]);
      break;


    case ROTATING_FRAME:

      /*--- Steadily rotating frame: set the grid velocities just once
         before the first iteration flow solver. ---*/

      if (rank == MASTER_NODE) {
        cout << endl << " Setting rotating frame grid velocities";
        cout << " for zone " << iZone << "." << endl;
      }

      /*--- Set the grid velocities on all multigrid levels for a steadily
           rotating reference frame. ---*/

      for (iMGlevel = 0; iMGlevel <= config_container[ZONE_0]->GetnMGLevels(); iMGlevel++){
        geometry_container[iZone][iMGlevel]->SetRotationalVelocity(config_container[iZone], iZone, true);
        geometry_container[iZone][iMGlevel]->SetShroudVelocity(config_container[iZone]);
      }

      break;

    case STEADY_TRANSLATION:

      /*--- Set the translational velocity and hold the grid fixed during
         the calculation (similar to rotating frame, but there is no extra
         source term for translation). ---*/

      if (rank == MASTER_NODE)
        cout << endl << " Setting translational grid velocities." << endl;

      /*--- Set the translational velocity on all grid levels. ---*/

      for (iMGlevel = 0; iMGlevel <= config_container[ZONE_0]->GetnMGLevels(); iMGlevel++)
        geometry_container[iZone][iMGlevel]->SetTranslationalVelocity(config_container[iZone], iZone, true);



      break;
    }
  }
}

void CDriver::TurbomachineryPreprocessing(){

  int rank = MASTER_NODE;
  unsigned short donorZone,targetZone, nMarkerInt, iMarkerInt;
  unsigned short nSpanMax = 0;
  bool restart   = (config_container[ZONE_0]->GetRestart() || config_container[ZONE_0]->GetRestart_Flow());
  mixingplane = config_container[ZONE_0]->GetBoolMixingPlaneInterface();
  bool discrete_adjoint = config_container[ZONE_0]->GetDiscrete_Adjoint();
  su2double areaIn, areaOut, nBlades, flowAngleIn, flowAngleOut;
#ifdef HAVE_MPI
  MPI_Comm_rank(MPI_COMM_WORLD, &rank);
#endif

  /*--- Create turbovertex structure ---*/
  if (rank == MASTER_NODE) cout<<endl<<"Initialize Turbo Vertex Structure." << endl;
  for (iZone = 0; iZone < nZone; iZone++) {
    if (config_container[iZone]->GetBoolTurbomachinery()){
      geometry_container[iZone][MESH_0]->ComputeNSpan(config_container[iZone], iZone, INFLOW, true);
      geometry_container[iZone][MESH_0]->ComputeNSpan(config_container[iZone], iZone, OUTFLOW, true);
      if (rank == MASTER_NODE) cout <<"Number of span-wise sections in Zone "<< iZone<<": "<< config_container[iZone]->GetnSpanWiseSections() <<"."<< endl;
      if (config_container[iZone]->GetnSpanWiseSections() > nSpanMax){
        nSpanMax = config_container[iZone]->GetnSpanWiseSections();
      }

      config_container[ZONE_0]->SetnSpan_iZones(config_container[iZone]->GetnSpanWiseSections(), iZone);

      geometry_container[iZone][MESH_0]->SetTurboVertex(config_container[iZone], iZone, INFLOW, true);
      geometry_container[iZone][MESH_0]->SetTurboVertex(config_container[iZone], iZone, OUTFLOW, true);
    }
  }

  /*--- Set maximum number of Span among all zones ---*/
  for (iZone = 0; iZone < nZone; iZone++) {
    if (config_container[iZone]->GetBoolTurbomachinery()){
      config_container[iZone]->SetnSpanMaxAllZones(nSpanMax);
    }
  }
  if (rank == MASTER_NODE) cout<<"Max number of span-wise sections among all zones: "<< nSpanMax<<"."<< endl;


  if (rank == MASTER_NODE) cout<<"Initialize solver containers for average and performance quantities." << endl;
  for (iZone = 0; iZone < nZone; iZone++) {
    solver_container[iZone][MESH_0][FLOW_SOL]->InitTurboContainers(geometry_container[iZone][MESH_0],config_container[iZone]);
  }

//TODO(turbo) make it general for turbo HB
  if (rank == MASTER_NODE) cout<<"Compute inflow and outflow average geometric quantities." << endl;
  for (iZone = 0; iZone < nZone; iZone++) {
    geometry_container[iZone][MESH_0]->SetAvgTurboValue(config_container[iZone], iZone, INFLOW, true);
    geometry_container[iZone][MESH_0]->SetAvgTurboValue(config_container[iZone],iZone, OUTFLOW, true);
    geometry_container[iZone][MESH_0]->GatherInOutAverageValues(config_container[iZone], true);
  }


  if(mixingplane){
    if (rank == MASTER_NODE) cout << "Set span-wise sections between zones on Mixing-Plane interface." << endl;
    for (donorZone = 0; donorZone < nZone; donorZone++) {
      for (targetZone = 0; targetZone < nZone; targetZone++) {
        if (targetZone != donorZone){
          transfer_container[donorZone][targetZone]->SetSpanWiseLevels(config_container[donorZone], config_container[targetZone]);
        }
      }
    }
  }

  if (rank == MASTER_NODE) cout << "Transfer average geometric quantities to zone 0." << endl;
  for (iZone = 1; iZone < nZone; iZone++) {
    transfer_container[iZone][ZONE_0]->GatherAverageTurboGeoValues(geometry_container[iZone][MESH_0],geometry_container[ZONE_0][MESH_0], iZone);
  }

  /*--- Transfer number of blade to ZONE_0 to correctly compute turbo performance---*/
  for (iZone = 1; iZone < nZone; iZone++) {
    nBlades = config_container[iZone]->GetnBlades(iZone);
    config_container[ZONE_0]->SetnBlades(iZone, nBlades);
  }

  if (rank == MASTER_NODE){
    for (iZone = 0; iZone < nZone; iZone++) {
    areaIn  = geometry_container[iZone][MESH_0]->GetSpanAreaIn(iZone, config_container[iZone]->GetnSpanWiseSections());
    areaOut = geometry_container[iZone][MESH_0]->GetSpanAreaOut(iZone, config_container[iZone]->GetnSpanWiseSections());
    nBlades = config_container[iZone]->GetnBlades(iZone);
    cout << "Inlet area for Row "<< iZone + 1<< ": " << areaIn*10000.0 <<" cm^2."  <<endl;
    cout << "Oulet area for Row "<< iZone + 1<< ": " << areaOut*10000.0 <<" cm^2."  <<endl;
    cout << "Recomputed number of blades for Row "<< iZone + 1 << ": " << nBlades<<"."  <<endl;
    }
  }


  if(mixingplane){
    if (rank == MASTER_NODE) cout<<"Preprocessing of the Mixing-Plane Interface." << endl;
    for (donorZone = 0; donorZone < nZone; donorZone++) {
      nMarkerInt     = config_container[donorZone]->GetnMarker_MixingPlaneInterface()/2;
      for (iMarkerInt = 1; iMarkerInt <= nMarkerInt; iMarkerInt++){
        for (targetZone = 0; targetZone < nZone; targetZone++) {
          if (targetZone != donorZone){
            transfer_container[donorZone][targetZone]->Preprocessing_InterfaceAverage(geometry_container[donorZone][MESH_0], geometry_container[targetZone][MESH_0],
                config_container[donorZone], config_container[targetZone],
                iMarkerInt);
          }
        }
      }
    }
  }

  if(!restart && !discrete_adjoint){
    if (rank == MASTER_NODE) cout<<"Initialize turbomachinery solution quantities." << endl;
    for(iZone = 0; iZone < nZone; iZone++) {
      solver_container[iZone][MESH_0][FLOW_SOL]->SetFreeStream_TurboSolution(config_container[iZone]);
    }
  }

  if (rank == MASTER_NODE) cout<<"Initialize inflow and outflow average solution quantities." << endl;
  for(iZone = 0; iZone < nZone; iZone++) {
    solver_container[iZone][MESH_0][FLOW_SOL]->PreprocessAverage(solver_container[iZone][MESH_0], geometry_container[iZone][MESH_0],config_container[iZone],INFLOW);
    solver_container[iZone][MESH_0][FLOW_SOL]->PreprocessAverage(solver_container[iZone][MESH_0], geometry_container[iZone][MESH_0],config_container[iZone],OUTFLOW);
    solver_container[iZone][MESH_0][FLOW_SOL]->TurboAverageProcess(solver_container[iZone][MESH_0], geometry_container[iZone][MESH_0],config_container[iZone],INFLOW);
    solver_container[iZone][MESH_0][FLOW_SOL]->TurboAverageProcess(solver_container[iZone][MESH_0], geometry_container[iZone][MESH_0],config_container[iZone],OUTFLOW);
    solver_container[iZone][MESH_0][FLOW_SOL]->GatherInOutAverageValues(config_container[iZone], geometry_container[iZone][MESH_0]);
    if (rank == MASTER_NODE){
      flowAngleIn = solver_container[iZone][MESH_0][FLOW_SOL]->GetTurboVelocityIn(iZone, config_container[iZone]->GetnSpanWiseSections())[1];
      flowAngleIn /= solver_container[iZone][MESH_0][FLOW_SOL]->GetTurboVelocityIn(iZone, config_container[iZone]->GetnSpanWiseSections())[0];
      flowAngleIn = atan(flowAngleIn)*180.0/PI_NUMBER;
      cout << "Inlet flow angle for Row "<< iZone + 1<< ": "<< flowAngleIn <<"°."  <<endl;
      flowAngleOut = solver_container[iZone][MESH_0][FLOW_SOL]->GetTurboVelocityOut(iZone, config_container[iZone]->GetnSpanWiseSections())[1];
      flowAngleOut /= solver_container[iZone][MESH_0][FLOW_SOL]->GetTurboVelocityOut(iZone, config_container[iZone]->GetnSpanWiseSections())[0];
      flowAngleOut = atan(flowAngleOut)*180.0/PI_NUMBER;
      cout << "Outlet flow angle for Row "<< iZone + 1<< ": "<< flowAngleOut <<"°."  <<endl;

    }
  }

}

void CDriver::StartSolver(){

#ifdef VTUNEPROF
  __itt_resume();
#endif

  int rank = MASTER_NODE;
  double tick = 0.0;

#ifdef HAVE_MPI
  MPI_Comm_rank(MPI_COMM_WORLD, &rank);
#endif

  /*--- Main external loop of the solver. Within this loop, each iteration ---*/

  if (rank == MASTER_NODE)
    cout << endl <<"------------------------------ Begin Solver -----------------------------" << endl;

  while ( ExtIter < config_container[ZONE_0]->GetnExtIter() ) {

    /*--- Perform some external iteration preprocessing. ---*/

    config_container[ZONE_0]->Tick(&tick);
    PreprocessExtIter(ExtIter);
    config_container[ZONE_0]->Tock(tick,"PreprocessExtIter",1);

    /*--- Perform a single iteration of the chosen PDE solver. ---*/

    if (!fsi) {

      /*--- Perform a dynamic mesh update if required. ---*/
      config_container[ZONE_0]->Tick(&tick);
      DynamicMeshUpdate(ExtIter);
      config_container[ZONE_0]->Tock(tick,"DynamicMeshUpdate",1);

      /*--- Run a single iteration of the problem (fluid, elasticty, wave, heat, ...). ---*/
      config_container[ZONE_0]->Tick(&tick);
      Run();
      config_container[ZONE_0]->Tock(tick,"Run",1);

      /*--- Update the solution for dual time stepping strategy ---*/
      config_container[ZONE_0]->Tick(&tick);
      Update();
      config_container[ZONE_0]->Tock(tick,"Update",1);
    }
<<<<<<< HEAD
    else{
      Run();      //In the FSIDriver case, mesh and solution updates are already included into the Run function
=======
    
    /*--- In the FSIDriver case, mesh and solution updates are already included into the Run function ---*/
    
    else {
      
      Run();
      
>>>>>>> 5879a4ec
    }

    /*--- Terminate the simulation if only the Jacobian must be computed. ---*/
    if (config_container[ZONE_0]->GetJacobian_Spatial_Discretization_Only()) break;

    /*--- Monitor the computations after each iteration. ---*/
    config_container[ZONE_0]->Tick(&tick);
    Monitor(ExtIter);
    config_container[ZONE_0]->Tock(tick,"Monitor",1);

    /*--- Output the solution in files. ---*/
    config_container[ZONE_0]->Tick(&tick);
    Output(ExtIter);
    config_container[ZONE_0]->Tock(tick,"Output",1);

    /*--- If the convergence criteria has been met, terminate the simulation. ---*/
    if (StopCalc) break;

    ExtIter++;

  }
#ifdef VTUNEPROF
  __itt_pause();
#endif
}

void CDriver::PreprocessExtIter(unsigned long ExtIter) {

  /*--- Set the value of the external iteration. ---*/

  for (iZone = 0; iZone < nZone; iZone++) config_container[iZone]->SetExtIter(ExtIter);


  /*--- Read the target pressure ---*/

  if (config_container[ZONE_0]->GetInvDesign_Cp() == YES)
    output->SetCp_InverseDesign(solver_container[ZONE_0][MESH_0][FLOW_SOL],
        geometry_container[ZONE_0][MESH_0], config_container[ZONE_0], ExtIter);

  /*--- Read the target heat flux ---*/

  if (config_container[ZONE_0]->GetInvDesign_HeatFlux() == YES)
    output->SetHeatFlux_InverseDesign(solver_container[ZONE_0][MESH_0][FLOW_SOL],
        geometry_container[ZONE_0][MESH_0], config_container[ZONE_0], ExtIter);

  /*--- Set the initial condition for EULER/N-S/RANS and for a non FSI simulation ---*/

  if ( (!fsi) &&
      ( (config_container[ZONE_0]->GetKind_Solver() ==  EULER) ||
       (config_container[ZONE_0]->GetKind_Solver() ==  NAVIER_STOKES) ||
       (config_container[ZONE_0]->GetKind_Solver() ==  RANS) ) ) {
        for(iZone = 0; iZone < nZone; iZone++) {
          solver_container[iZone][MESH_0][FLOW_SOL]->SetInitialCondition(geometry_container[iZone], solver_container[iZone], config_container[iZone], ExtIter);
    }
  }

#ifdef HAVE_MPI
  MPI_Barrier(MPI_COMM_WORLD);
#endif

}

bool CDriver::Monitor(unsigned long ExtIter) {

  /*--- Synchronization point after a single solver iteration. Compute the
   wall clock time required. ---*/

#ifndef HAVE_MPI
  StopTime = su2double(clock())/su2double(CLOCKS_PER_SEC);
#else
  StopTime = MPI_Wtime();
#endif

  UsedTime = (StopTime - StartTime);


  /*--- Check if there is any change in the runtime parameters ---*/

  CConfig *runtime = NULL;
  strcpy(runtime_file_name, "runtime.dat");
  runtime = new CConfig(runtime_file_name, config_container[ZONE_0]);
  runtime->SetExtIter(ExtIter);
  delete runtime;

  /*--- Update the convergence history file (serial and parallel computations). ---*/

  if (!fsi) {
    for (iZone = 0; iZone < nZone; iZone++) {
      output->SetConvHistory_Body(&ConvHist_file[iZone], geometry_container, solver_container,
          config_container, integration_container, false, UsedTime, iZone);
    }
  }

  /*--- Evaluate the new CFL number (adaptive). ---*/

  if (config_container[ZONE_0]->GetCFL_Adapt() == YES){
  	output->SetCFL_Number(solver_container, config_container, ZONE_0);
  }

  /*--- Check whether the current simulation has reached the specified
   convergence criteria, and set StopCalc to true, if so. ---*/

  switch (config_container[ZONE_0]->GetKind_Solver()) {
    case EULER: case NAVIER_STOKES: case RANS:
      StopCalc = integration_container[ZONE_0][FLOW_SOL]->GetConvergence(); break;
    case WAVE_EQUATION:
      StopCalc = integration_container[ZONE_0][WAVE_SOL]->GetConvergence(); break;
    case HEAT_EQUATION:
      StopCalc = integration_container[ZONE_0][HEAT_SOL]->GetConvergence(); break;
    case FEM_ELASTICITY:
      StopCalc = integration_container[ZONE_0][FEA_SOL]->GetConvergence(); break;
    case ADJ_EULER: case ADJ_NAVIER_STOKES: case ADJ_RANS:
    case DISC_ADJ_EULER: case DISC_ADJ_NAVIER_STOKES: case DISC_ADJ_RANS:
      StopCalc = integration_container[ZONE_0][ADJFLOW_SOL]->GetConvergence(); break;
  }

  return StopCalc;

}


void CDriver::Output(unsigned long ExtIter) {

  int rank = MASTER_NODE;
#ifdef HAVE_MPI
  MPI_Comm_rank(MPI_COMM_WORLD, &rank);
#endif
<<<<<<< HEAD

    /*--- Solution output. Determine whether a solution needs to be written
     after the current iteration, and if so, execute the output file writing
     routines. ---*/

    if ((ExtIter+1 >= config_container[ZONE_0]->GetnExtIter())

	||

	((ExtIter % config_container[ZONE_0]->GetWrt_Sol_Freq() == 0) && (ExtIter != 0) &&
	 !((config_container[ZONE_0]->GetUnsteady_Simulation() == DT_STEPPING_1ST) ||
	   (config_container[ZONE_0]->GetUnsteady_Simulation() == DT_STEPPING_2ND) ||
	   (config_container[ZONE_0]->GetUnsteady_Simulation() == TIME_STEPPING)))

	||

      (StopCalc)

      ||

      (((config_container[ZONE_0]->GetUnsteady_Simulation() == DT_STEPPING_1ST) ||
        (config_container[ZONE_0]->GetUnsteady_Simulation() == TIME_STEPPING)) &&
       ((ExtIter == 0) || (ExtIter % config_container[ZONE_0]->GetWrt_Sol_Freq_DualTime() == 0)))

      ||

      ((config_container[ZONE_0]->GetUnsteady_Simulation() == DT_STEPPING_2ND) && (!fsi) &&
       ((ExtIter == 0) || ((ExtIter % config_container[ZONE_0]->GetWrt_Sol_Freq_DualTime() == 0) ||
                           ((ExtIter-1) % config_container[ZONE_0]->GetWrt_Sol_Freq_DualTime() == 0))))

      ||

      ((config_container[ZONE_0]->GetUnsteady_Simulation() == DT_STEPPING_2ND) && (fsi) &&
       ((ExtIter == 0) || ((ExtIter % config_container[ZONE_0]->GetWrt_Sol_Freq_DualTime() == 0))))

      ||

=======
  
  /*--- Solution output. Determine whether a solution needs to be written
   after the current iteration, and if so, execute the output file writing
   routines. ---*/
  
  if ((ExtIter+1 >= config_container[ZONE_0]->GetnExtIter()) ||
      ((ExtIter % config_container[ZONE_0]->GetWrt_Sol_Freq() == 0) && (ExtIter != 0) &&
       !((config_container[ZONE_0]->GetUnsteady_Simulation() == DT_STEPPING_1ST) ||
         (config_container[ZONE_0]->GetUnsteady_Simulation() == DT_STEPPING_2ND) ||
         (config_container[ZONE_0]->GetUnsteady_Simulation() == TIME_STEPPING))) ||
      (StopCalc) ||
      (((config_container[ZONE_0]->GetUnsteady_Simulation() == DT_STEPPING_1ST) ||
        (config_container[ZONE_0]->GetUnsteady_Simulation() == TIME_STEPPING)) &&
       ((ExtIter == 0) || (ExtIter % config_container[ZONE_0]->GetWrt_Sol_Freq_DualTime() == 0))) ||
      ((config_container[ZONE_0]->GetUnsteady_Simulation() == DT_STEPPING_2ND) && (!fsi) &&
       ((ExtIter == 0) || ((ExtIter % config_container[ZONE_0]->GetWrt_Sol_Freq_DualTime() == 0) ||
                           ((ExtIter-1) % config_container[ZONE_0]->GetWrt_Sol_Freq_DualTime() == 0)))) ||
      ((config_container[ZONE_0]->GetUnsteady_Simulation() == DT_STEPPING_2ND) && (fsi) &&
       ((ExtIter == 0) || ((ExtIter % config_container[ZONE_0]->GetWrt_Sol_Freq_DualTime() == 0)))) ||
>>>>>>> 5879a4ec
      (((config_container[ZONE_0]->GetDynamic_Analysis() == DYNAMIC) &&
        ((ExtIter == 0) || (ExtIter % config_container[ZONE_0]->GetWrt_Sol_Freq_DualTime() == 0))))) {

    if (rank == MASTER_NODE) cout << endl << "-------------------------- File Output Summary --------------------------";

    /*--- For specific applications, evaluate and plot the surface. ---*/

    if (config_container[ZONE_0]->GetnMarker_Analyze() != 0) {
<<<<<<< HEAD

      output->WriteSurface_Analysis(config_container[ZONE_0], geometry_container[ZONE_0][MESH_0],
                                    solver_container[ZONE_0][MESH_0][FLOW_SOL]);
=======
      output->SpecialOutput_AnalyzeSurface(solver_container[ZONE_0][MESH_0][FLOW_SOL],
                                           geometry_container[ZONE_0][MESH_0], config_container[ZONE_0]);
    }

    /*--- For specific applications, evaluate and plot the surface. ---*/
    
    if (config_container[ZONE_0]->GetnMarker_Analyze() != 0) {
      output->SpecialOutput_Distortion(solver_container[ZONE_0][MESH_0][FLOW_SOL],
                                       geometry_container[ZONE_0][MESH_0], config_container[ZONE_0]);
>>>>>>> 5879a4ec
    }

    /*--- For specific applications, evaluate and plot the equivalent area. ---*/
<<<<<<< HEAD

    if (config_container[ZONE_0]->GetEquivArea() == YES) {

      output->SetEquivalentArea(solver_container[ZONE_0][MESH_0][FLOW_SOL],
                                geometry_container[ZONE_0][MESH_0], config_container[ZONE_0], ExtIter);
=======
    
    if (config_container[ZONE_0]->GetnMarker_NearFieldBound() != 0) {
      output->SpecialOutput_SonicBoom(solver_container[ZONE_0][MESH_0][FLOW_SOL],
                                      geometry_container[ZONE_0][MESH_0], config_container[ZONE_0]);
    }
    
    /*--- Compute the forces at different sections. ---*/
    
    if (config_container[ZONE_0]->GetPlot_Section_Forces()) {
      output->SpecialOutput_SpanLoad(solver_container[ZONE_0][MESH_0][FLOW_SOL],
                                     geometry_container[ZONE_0][MESH_0], config_container[ZONE_0]);
    }
    
    /*--- Output per zones ---*/
    
    for (iZone = 0; iZone < nZone; iZone++) {
    
      /*--- Output a file with the forces breakdown. ---*/
      
      if (config_container[iZone]->GetUnsteady_Simulation() == HARMONIC_BALANCE) {
        output->SpecialOutput_HarmonicBalance(solver_container, geometry_container, config_container, iZone, nZone);
      }

      /*--- Compute span-wise values file for turbomachinery. ---*/
      
      if (config_container[iZone]->GetBoolTurbomachinery()) {
        output->SpecialOutput_Turbo(solver_container, geometry_container, config_container, iZone);
      }
      
      /*--- Output a file with the forces breakdown. ---*/
      
      output->SpecialOutput_ForcesBreakdown(solver_container, geometry_container, config_container, iZone);
      
>>>>>>> 5879a4ec
    }

<<<<<<< HEAD
      /*--- Execute the routine for writing restart, volume solution,
       surface solution, and surface comma-separated value files. ---*/

      output->SetResult_Files_Parallel(solver_container, geometry_container, config_container, ExtIter, nZone);

      /*--- Output a file with the forces breakdown. ---*/

      output->SetForces_Breakdown(geometry_container, solver_container,
                                  config_container, integration_container, ZONE_0);

    /*--- Compute the forces at different sections. ---*/

    if (config_container[ZONE_0]->GetPlot_Section_Forces()) {
      output->SetForceSections(solver_container[ZONE_0][MESH_0][FLOW_SOL],
                               geometry_container[ZONE_0][MESH_0], config_container[ZONE_0], ExtIter);
    }

=======
    output->SetResult_Files_Parallel(solver_container, geometry_container, config_container, ExtIter, nZone);
    
    
>>>>>>> 5879a4ec
    if (rank == MASTER_NODE) cout << "-------------------------------------------------------------------------" << endl << endl;

  }

}

CDriver::~CDriver(void) {}

su2double CDriver::Get_Drag() {

  unsigned short val_iZone = ZONE_0;
  unsigned short FinestMesh = config_container[val_iZone]->GetFinestMesh();
  su2double CDrag, RefDensity, RefArea, RefVel2, factor;

  /*--- Export free-stream density and reference area ---*/
  RefDensity = solver_container[val_iZone][FinestMesh][FLOW_SOL]->GetDensity_Inf();
  RefArea = config_container[val_iZone]->GetRefArea();

  /*--- Calculate free-stream velocity (squared) ---*/
  RefVel2 = 0.0;
  for(unsigned short iDim = 0; iDim < nDim; iDim++)
    RefVel2 += pow(solver_container[val_iZone][FinestMesh][FLOW_SOL]->GetVelocity_Inf(iDim),2);

  /*--- Calculate drag force based on drag coefficient ---*/
  factor = 0.5*RefDensity*RefArea*RefVel2;
  CDrag = solver_container[val_iZone][FinestMesh][FLOW_SOL]->GetTotal_CD();

  return CDrag*factor;
}

su2double CDriver::Get_Lift() {

  unsigned short val_iZone = ZONE_0;
  unsigned short FinestMesh = config_container[val_iZone]->GetFinestMesh();
  su2double CLift, RefDensity, RefArea, RefVel2, factor;

  /*--- Export free-stream density and reference area ---*/
  RefDensity = solver_container[val_iZone][FinestMesh][FLOW_SOL]->GetDensity_Inf();
  RefArea = config_container[val_iZone]->GetRefArea();

  /*--- Calculate free-stream velocity (squared) ---*/
  RefVel2 = 0.0;
  for(unsigned short iDim = 0; iDim < nDim; iDim++)
    RefVel2 += pow(solver_container[val_iZone][FinestMesh][FLOW_SOL]->GetVelocity_Inf(iDim),2);

  /*--- Calculate drag force based on drag coefficient ---*/
  factor = 0.5*RefDensity*RefArea*RefVel2;
  CLift = solver_container[val_iZone][FinestMesh][FLOW_SOL]->GetTotal_CL();

  return CLift*factor;
}

su2double CDriver::Get_Mx(){

  unsigned short val_iZone = ZONE_0;
  unsigned short FinestMesh = config_container[val_iZone]->GetFinestMesh();
  su2double CMx, RefDensity, RefArea, RefLengthCoeff, RefVel2, factor;

  /*--- Export free-stream density and reference area ---*/
  RefDensity = solver_container[val_iZone][FinestMesh][FLOW_SOL]->GetDensity_Inf();
  RefArea = config_container[val_iZone]->GetRefArea();
  RefLengthCoeff = config_container[val_iZone]->GetRefLength();

  /*--- Calculate free-stream velocity (squared) ---*/
  RefVel2 = 0.0;
  for (unsigned short iDim = 0; iDim < nDim; iDim++)
    RefVel2 += pow(solver_container[val_iZone][FinestMesh][FLOW_SOL]->GetVelocity_Inf(iDim),2);

  /*--- Calculate moment around x-axis based on coefficients ---*/
  factor = 0.5*RefDensity*RefArea*RefVel2;
  CMx = solver_container[val_iZone][FinestMesh][FLOW_SOL]->GetTotal_CMx();

  return CMx*factor*RefLengthCoeff;

}

su2double CDriver::Get_My(){

  unsigned short val_iZone = ZONE_0;
  unsigned short FinestMesh = config_container[val_iZone]->GetFinestMesh();
  su2double CMy, RefDensity, RefArea, RefLengthCoeff, RefVel2, factor;

  /*--- Export free-stream density and reference area ---*/
  RefDensity = solver_container[val_iZone][FinestMesh][FLOW_SOL]->GetDensity_Inf();
  RefArea = config_container[val_iZone]->GetRefArea();
  RefLengthCoeff = config_container[val_iZone]->GetRefLength();

  /*--- Calculate free-stream velocity (squared) ---*/
  RefVel2 = 0.0;
  for (unsigned short iDim = 0; iDim < nDim; iDim++)
    RefVel2 += pow(solver_container[val_iZone][FinestMesh][FLOW_SOL]->GetVelocity_Inf(iDim),2);

  /*--- Calculate moment around x-axis based on coefficients ---*/
  factor = 0.5*RefDensity*RefArea*RefVel2;
  CMy = solver_container[val_iZone][FinestMesh][FLOW_SOL]->GetTotal_CMy();

  return CMy*factor*RefLengthCoeff;

}

su2double CDriver::Get_Mz() {

  unsigned short val_iZone = ZONE_0;
  unsigned short FinestMesh = config_container[val_iZone]->GetFinestMesh();
  su2double CMz, RefDensity, RefArea, RefLengthCoeff, RefVel2, factor;

  /*--- Export free-stream density and reference area ---*/
  RefDensity = solver_container[val_iZone][FinestMesh][FLOW_SOL]->GetDensity_Inf();
  RefArea = config_container[val_iZone]->GetRefArea();
  RefLengthCoeff = config_container[val_iZone]->GetRefLength();

  /*--- Calculate free-stream velocity (squared) ---*/
  RefVel2 = 0.0;
  for(unsigned short iDim = 0; iDim < nDim; iDim++)
    RefVel2 += pow(solver_container[val_iZone][FinestMesh][FLOW_SOL]->GetVelocity_Inf(iDim),2);

  /*--- Calculate moment around z-axis based on coefficients ---*/
  factor = 0.5*RefDensity*RefArea*RefVel2;
  CMz = solver_container[val_iZone][FinestMesh][FLOW_SOL]->GetTotal_CMz();

  return CMz*factor*RefLengthCoeff;

}

su2double CDriver::Get_DragCoeff() {

    unsigned short val_iZone = ZONE_0;
    unsigned short FinestMesh = config_container[val_iZone]->GetFinestMesh();
    su2double CDrag;

    CDrag = solver_container[val_iZone][FinestMesh][FLOW_SOL]->GetTotal_CD();

    return CDrag;
}

su2double CDriver::Get_LiftCoeff() {

    unsigned short val_iZone = ZONE_0;
    unsigned short FinestMesh = config_container[val_iZone]->GetFinestMesh();
    su2double CLift;

    CLift = solver_container[val_iZone][FinestMesh][FLOW_SOL]->GetTotal_CL();

    return CLift;
}

unsigned short CDriver::GetMovingMarker() {

  unsigned short IDtoSend,iMarker, jMarker, Moving;
  string Marker_Tag, Moving_Tag;

  IDtoSend = 0;
  for (iMarker = 0; iMarker < config_container[ZONE_0]->GetnMarker_All(); iMarker++) {
    Moving = config_container[ZONE_0]->GetMarker_All_Moving(iMarker);
    if (Moving == YES) {
      for (jMarker = 0; jMarker<config_container[ZONE_0]->GetnMarker_Moving(); jMarker++) {
        Moving_Tag = config_container[ZONE_0]->GetMarker_Moving_TagBound(jMarker);
        Marker_Tag = config_container[ZONE_0]->GetMarker_All_TagBound(iMarker);
        if (Marker_Tag == Moving_Tag) {
          IDtoSend = iMarker;
          break;
        }
      }
    }
  }

  return IDtoSend;

}

unsigned long CDriver::GetNumberVertices(unsigned short iMarker) {

  unsigned long nVertices;
  unsigned short jMarker, Moving;
  string Marker_Tag, Moving_Tag;

  nVertices = 0;
  Moving = config_container[ZONE_0]->GetMarker_All_Moving(iMarker);
  if (Moving == YES) {
    for (jMarker = 0; jMarker<config_container[ZONE_0]->GetnMarker_Moving(); jMarker++) {
      Moving_Tag = config_container[ZONE_0]->GetMarker_Moving_TagBound(jMarker);
      Marker_Tag = config_container[ZONE_0]->GetMarker_All_TagBound(iMarker);
      if (Marker_Tag == Moving_Tag) {
        nVertices = geometry_container[ZONE_0][MESH_0]->nVertex[iMarker];
      }
    }
  }

  return nVertices;

}

unsigned long CDriver::GetNumberHaloVertices(unsigned short iMarker) {

  unsigned long nHalovertices, iVertex, iPoint;
  unsigned short jMarker, Moving;
  string Marker_Tag, Moving_Tag;

  nHalovertices = 0;
  Moving = config_container[ZONE_0]->GetMarker_All_Moving(iMarker);
  if (Moving == YES) {
    for (jMarker = 0; jMarker<config_container[ZONE_0]->GetnMarker_Moving(); jMarker++) {
      Moving_Tag = config_container[ZONE_0]->GetMarker_Moving_TagBound(jMarker);
      Marker_Tag = config_container[ZONE_0]->GetMarker_All_TagBound(iMarker);
      if (Marker_Tag == Moving_Tag) {
        for(iVertex = 0; iVertex < geometry_container[ZONE_0][MESH_0]->nVertex[iMarker]; iVertex++){
          iPoint = geometry_container[ZONE_0][MESH_0]->vertex[iMarker][iVertex]->GetNode();
          if(!(geometry_container[ZONE_0][MESH_0]->node[iPoint]->GetDomain())) nHalovertices += 1;
        }
      }
    }
  }

  return nHalovertices;
}

unsigned long CDriver::GetVertexGlobalIndex(unsigned short iMarker, unsigned short iVertex) {

  unsigned long iPoint, GlobalIndex;

  iPoint = geometry_container[ZONE_0][MESH_0]->vertex[iMarker][iVertex]->GetNode();
  GlobalIndex = geometry_container[ZONE_0][MESH_0]->node[iPoint]->GetGlobalIndex();

  return GlobalIndex;

}

bool CDriver::IsAHaloNode(unsigned short iMarker, unsigned short iVertex) {

  unsigned long iPoint;

  iPoint = geometry_container[ZONE_0][MESH_0]->vertex[iMarker][iVertex]->GetNode();
  if(geometry_container[ZONE_0][MESH_0]->node[iPoint]->GetDomain()) return false;
  else return true;

}

unsigned long CDriver::GetnExtIter() {

    return config_container[ZONE_0]->GetnExtIter();
}

su2double CDriver::GetVertexCoordX(unsigned short iMarker, unsigned short iVertex) {

  su2double* Coord;
  unsigned long iPoint;

  iPoint = geometry_container[ZONE_0][MESH_0]->vertex[iMarker][iVertex]->GetNode();
  Coord = geometry_container[ZONE_0][MESH_0]->node[iPoint]->GetCoord();
  return Coord[0];

}

su2double CDriver::GetVertexCoordY(unsigned short iMarker, unsigned short iVertex) {

  su2double* Coord;
  unsigned long iPoint;

  iPoint = geometry_container[ZONE_0][MESH_0]->vertex[iMarker][iVertex]->GetNode();
  Coord = geometry_container[ZONE_0][MESH_0]->node[iPoint]->GetCoord();
  return Coord[1];
}

su2double CDriver::GetVertexCoordZ(unsigned short iMarker, unsigned short iVertex) {

  su2double* Coord;
  unsigned long iPoint;

  if(nDim == 3) {
    iPoint = geometry_container[ZONE_0][MESH_0]->vertex[iMarker][iVertex]->GetNode();
    Coord = geometry_container[ZONE_0][MESH_0]->node[iPoint]->GetCoord();
    return Coord[2];
  }
  else {
    return 0.0;
  }

}

bool CDriver::ComputeVertexForces(unsigned short iMarker, unsigned short iVertex) {

  unsigned long iPoint;
  unsigned short iDim, jDim;
  su2double *Normal, AreaSquare, Area;
  bool halo;

  unsigned short FinestMesh = config_container[ZONE_0]->GetFinestMesh();

  /*--- Check the kind of fluid problem ---*/
  bool compressible       = (config_container[ZONE_0]->GetKind_Regime() == COMPRESSIBLE);
  bool incompressible     = (config_container[ZONE_0]->GetKind_Regime() == INCOMPRESSIBLE);
  bool viscous_flow       = ((config_container[ZONE_0]->GetKind_Solver() == NAVIER_STOKES) ||
                 (config_container[ZONE_0]->GetKind_Solver() == RANS) );

  /*--- Parameters for the calculations ---*/
  // Pn: Pressure
  // Pinf: Pressure_infinite
  // div_vel: Velocity divergence
  // Dij: Dirac delta
  su2double Pn = 0.0, div_vel = 0.0, Dij = 0.0;
  su2double Viscosity = 0.0;
  su2double Grad_Vel[3][3] = { {0.0, 0.0, 0.0} ,
              {0.0, 0.0, 0.0} ,
              {0.0, 0.0, 0.0} } ;
  su2double Tau[3][3] = { {0.0, 0.0, 0.0} ,
              {0.0, 0.0, 0.0} ,
              {0.0, 0.0, 0.0} } ;

  su2double Pinf = solver_container[ZONE_0][FinestMesh][FLOW_SOL]->GetPressure_Inf();

  iPoint = geometry_container[ZONE_0][MESH_0]->vertex[iMarker][iVertex]->GetNode();

  /*--- It is necessary to distinguish the halo nodes from the others, since they introduce non physical forces. ---*/
  if(geometry_container[ZONE_0][MESH_0]->node[iPoint]->GetDomain()) {
    /*--- Get the normal at the vertex: this normal goes inside the fluid domain. ---*/
    Normal = geometry_container[ZONE_0][MESH_0]->vertex[iMarker][iVertex]->GetNormal();
    AreaSquare = 0.0;
    for(iDim = 0; iDim < nDim; iDim++) {
      AreaSquare += Normal[iDim]*Normal[iDim];
    }
    Area = sqrt(AreaSquare);

    /*--- Get the values of pressure and viscosity ---*/
    Pn = solver_container[ZONE_0][MESH_0][FLOW_SOL]->node[iPoint]->GetPressure();
    if (viscous_flow) {
      for(iDim=0; iDim<nDim; iDim++) {
        for(jDim=0; jDim<nDim; jDim++) {
          Grad_Vel[iDim][jDim] = solver_container[ZONE_0][FinestMesh][FLOW_SOL]->node[iPoint]->GetGradient_Primitive(iDim+1, jDim);
        }
      }
      Viscosity = solver_container[ZONE_0][MESH_0][FLOW_SOL]->node[iPoint]->GetLaminarViscosity();
    }

    /*--- Calculate the inviscid (pressure) part of tn in the fluid nodes (force units) ---*/
    for (iDim = 0; iDim < nDim; iDim++) {
     APINodalForce[iDim] = -(Pn-Pinf)*Normal[iDim];     //NB : norm(Normal) = Area
    }

    /*--- Calculate the viscous (shear stress) part of tn in the fluid nodes (force units) ---*/
    if ((incompressible || compressible) && viscous_flow) {
      div_vel = 0.0;
      for (iDim = 0; iDim < nDim; iDim++)
        div_vel += Grad_Vel[iDim][iDim];
     if (incompressible) div_vel = 0.0;

      for (iDim = 0; iDim < nDim; iDim++) {
       for (jDim = 0 ; jDim < nDim; jDim++) {
         Dij = 0.0; if (iDim == jDim) Dij = 1.0;
         Tau[iDim][jDim] = Viscosity*(Grad_Vel[jDim][iDim] + Grad_Vel[iDim][jDim]) - TWO3*Viscosity*div_vel*Dij;
         APINodalForce[iDim] += Tau[iDim][jDim]*Normal[jDim];
        }
      }
    }

    //Divide by local are in case of force density communication.
   for(iDim = 0; iDim < nDim; iDim++) {
     APINodalForceDensity[iDim] = APINodalForce[iDim]/Area;
    }

    halo = false;
  }
  else {
    halo = true;
  }

  return halo;

}

su2double CDriver::GetVertexForceX(unsigned short iMarker, unsigned short iVertex) {

  return APINodalForce[0];

}

su2double CDriver::GetVertexForceY(unsigned short iMarker, unsigned short iVertex) {

  return APINodalForce[1];

}

su2double CDriver::GetVertexForceZ(unsigned short iMarker, unsigned short iVertex) {

  return APINodalForce[2];

}

su2double CDriver::GetVertexForceDensityX(unsigned short iMarker, unsigned short iVertex) {
  return APINodalForceDensity[0];
}

su2double CDriver::GetVertexForceDensityY(unsigned short iMarker, unsigned short iVertex) {
  return APINodalForceDensity[1];
}

su2double CDriver::GetVertexForceDensityZ(unsigned short iMarker, unsigned short iVertex) {
  return APINodalForceDensity[2];
}

void CDriver::SetVertexCoordX(unsigned short iMarker, unsigned short iVertex, su2double newPosX) {

  unsigned long iPoint;
  su2double *Coord, *Coord_n;
  su2double dispX;

  iPoint = geometry_container[ZONE_0][MESH_0]->vertex[iMarker][iVertex]->GetNode();
  Coord = geometry_container[ZONE_0][MESH_0]->node[iPoint]->GetCoord();

  if(config_container[ZONE_0]->GetUnsteady_Simulation()) {
    Coord_n = geometry_container[ZONE_0][MESH_0]->node[iPoint]->GetCoord_n();
    dispX = newPosX - Coord_n[0];
    APIVarCoord[0] = dispX - Coord[0] + Coord_n[0];
  }
  else {
    APIVarCoord[0] = newPosX - Coord[0];
  }

}

void CDriver::SetVertexCoordY(unsigned short iMarker, unsigned short iVertex, su2double newPosY) {

  unsigned long iPoint;
  su2double *Coord, *Coord_n;
  su2double dispY;

  iPoint = geometry_container[ZONE_0][MESH_0]->vertex[iMarker][iVertex]->GetNode();
  Coord = geometry_container[ZONE_0][MESH_0]->node[iPoint]->GetCoord();

  if(config_container[ZONE_0]->GetUnsteady_Simulation()) {
    Coord_n = geometry_container[ZONE_0][MESH_0]->node[iPoint]->GetCoord_n();
    dispY = newPosY - Coord_n[1];
    APIVarCoord[1] = dispY - Coord[1] + Coord_n[1];
  }
  else {
    APIVarCoord[1] = newPosY - Coord[1];
  }
}

void CDriver::SetVertexCoordZ(unsigned short iMarker, unsigned short iVertex, su2double newPosZ) {

  unsigned long iPoint;
  su2double *Coord, *Coord_n;
  su2double dispZ;

  iPoint = geometry_container[ZONE_0][MESH_0]->vertex[iMarker][iVertex]->GetNode();
  Coord = geometry_container[ZONE_0][MESH_0]->node[iPoint]->GetCoord();
  Coord_n = geometry_container[ZONE_0][MESH_0]->node[iPoint]->GetCoord_n();
  if(nDim > 2) {
    if(config_container[ZONE_0]->GetUnsteady_Simulation()) {
      Coord_n = geometry_container[ZONE_0][MESH_0]->node[iPoint]->GetCoord_n();
      dispZ = newPosZ - Coord_n[2];
      APIVarCoord[2] = dispZ - Coord[2] + Coord_n[2];
    }
    else {
      APIVarCoord[2] = newPosZ - Coord[2];
    }
  }
  else {
    APIVarCoord[2] = 0.0;
  }
}

su2double CDriver::SetVertexVarCoord(unsigned short iMarker, unsigned short iVertex) {

  su2double nodalVarCoordNorm;

    geometry_container[ZONE_0][MESH_0]->vertex[iMarker][iVertex]->SetVarCoord(APIVarCoord);
    nodalVarCoordNorm = sqrt((APIVarCoord[0])*(APIVarCoord[0]) + (APIVarCoord[1])*(APIVarCoord[1]) + (APIVarCoord[2])*(APIVarCoord[2]));

  return nodalVarCoordNorm;

}

CGeneralDriver::CGeneralDriver(char* confFile, unsigned short val_nZone,
                               unsigned short val_nDim,
                               SU2_Comm MPICommunicator) : CDriver(confFile,
                                                                   val_nZone,
                                                                   val_nDim,
                                                                   MPICommunicator) { }

CGeneralDriver::~CGeneralDriver(void) { }

void CGeneralDriver::Run() {

  unsigned short iZone;

  /*--- Run a single iteration of a fem problem by looping over all
   zones and executing the iterations. Note that data transers between zones
   and other intermediate procedures may be required. ---*/

  for (iZone = 0; iZone < nZone; iZone++) {

    iteration_container[iZone]->Preprocess(output, integration_container, geometry_container,
                                           solver_container, numerics_container, config_container,
                                           surface_movement, grid_movement, FFDBox, iZone);

    iteration_container[iZone]->Iterate(output, integration_container, geometry_container,
                                        solver_container, numerics_container, config_container,
                                        surface_movement, grid_movement, FFDBox, iZone);
  }

}

void CGeneralDriver::Update() {

  for (iZone = 0; iZone < nZone; iZone++)
    iteration_container[ZONE_0]->Update(output, integration_container, geometry_container,
                                      solver_container, numerics_container, config_container,
                                      surface_movement, grid_movement, FFDBox, ZONE_0);

}

void CGeneralDriver::ResetConvergence() {

  switch (config_container[ZONE_0]->GetKind_Solver()) {

    case EULER: case NAVIER_STOKES: case RANS:
    integration_container[ZONE_0][FLOW_SOL]->SetConvergence(false);
      if (config_container[ZONE_0]->GetKind_Solver() == RANS) integration_container[ZONE_0][TURB_SOL]->SetConvergence(false);
      if(config_container[ZONE_0]->GetKind_Trans_Model() == LM) integration_container[ZONE_0][TRANS_SOL]->SetConvergence(false);
    break;

  case WAVE_EQUATION:
    integration_container[ZONE_0][WAVE_SOL]->SetConvergence(false);
    break;

  case HEAT_EQUATION:
    integration_container[ZONE_0][HEAT_SOL]->SetConvergence(false);
    break;

  case POISSON_EQUATION:
    break;

  case FEM_ELASTICITY:
    integration_container[ZONE_0][FEA_SOL]->SetConvergence(false);
    break;

    case ADJ_EULER: case ADJ_NAVIER_STOKES: case ADJ_RANS: case DISC_ADJ_EULER: case DISC_ADJ_NAVIER_STOKES: case DISC_ADJ_RANS:
    integration_container[ZONE_0][ADJFLOW_SOL]->SetConvergence(false);
      if( (config_container[ZONE_0]->GetKind_Solver() == ADJ_RANS) || (config_container[ZONE_0]->GetKind_Solver() == DISC_ADJ_RANS) )
      integration_container[ZONE_0][ADJTURB_SOL]->SetConvergence(false);
    break;

  }

}

void CGeneralDriver::DynamicMeshUpdate(unsigned long ExtIter) {

  bool harmonic_balance;

  for (iZone = 0; iZone < nZone; iZone++) {
   harmonic_balance = (config_container[iZone]->GetUnsteady_Simulation() == HARMONIC_BALANCE);
    /*--- Dynamic mesh update ---*/
    if ((config_container[iZone]->GetGrid_Movement()) && (!harmonic_balance)) {
      iteration_container[iZone]->SetGrid_Movement(geometry_container, surface_movement, grid_movement, FFDBox, solver_container, config_container, iZone, 0, ExtIter );
    }
  }
}

void CGeneralDriver::StaticMeshUpdate() {

  int rank = MASTER_NODE;

#ifdef HAVE_MPI
  MPI_Comm_rank(MPI_COMM_WORLD, &rank);
#endif

  if(rank == MASTER_NODE) cout << " Deforming the volume grid." << endl;
  grid_movement[ZONE_0]->SetVolume_Deformation(geometry_container[ZONE_0][MESH_0], config_container[ZONE_0], true);

  if(rank == MASTER_NODE) cout << "No grid velocity to be computed : static grid deformation." << endl;

  if(rank == MASTER_NODE) cout << " Updating multigrid structure." << endl;
  grid_movement[ZONE_0]->UpdateMultiGrid(geometry_container[ZONE_0], config_container[ZONE_0]);

}

void CGeneralDriver::SetInitialMesh() {

  unsigned long iPoint;

  StaticMeshUpdate();

  /*--- Propagate the initial deformation to the past ---*/
  //if (!restart) {
  for (iMesh = 0; iMesh <= config_container[ZONE_0]->GetnMGLevels(); iMesh++) {
      for(iPoint = 0; iPoint < geometry_container[ZONE_0][iMesh]->GetnPoint(); iPoint++) {
      //solver_container[ZONE_0][iMesh][FLOW_SOL]->node[iPoint]->Set_Solution_time_n();
      //solver_container[ZONE_0][iMesh][FLOW_SOL]->node[iPoint]->Set_Solution_time_n1();
      geometry_container[ZONE_0][iMesh]->node[iPoint]->SetVolume_n();
      geometry_container[ZONE_0][iMesh]->node[iPoint]->SetVolume_nM1();
      geometry_container[ZONE_0][iMesh]->node[iPoint]->SetCoord_n();
      geometry_container[ZONE_0][iMesh]->node[iPoint]->SetCoord_n1();
    }
  }
  //}

}

CFluidDriver::CFluidDriver(char* confFile, unsigned short val_nZone, unsigned short val_nDim, SU2_Comm MPICommunicator) : CDriver(confFile, val_nZone, val_nDim, MPICommunicator) { }

CFluidDriver::~CFluidDriver(void) { }

void CFluidDriver::Run() {

  unsigned short iZone, jZone, checkConvergence;
  unsigned long IntIter, nIntIter;
  bool unsteady;

  /*--- Run a single iteration of a multi-zone problem by looping over all
   zones and executing the iterations. Note that data transers between zones
   and other intermediate procedures may be required. ---*/

  unsteady = (config_container[MESH_0]->GetUnsteady_Simulation() == DT_STEPPING_1ST) || (config_container[MESH_0]->GetUnsteady_Simulation() == DT_STEPPING_2ND);

  /*--- Zone preprocessing ---*/

  for (iZone = 0; iZone < nZone; iZone++)
    iteration_container[iZone]->Preprocess(output, integration_container, geometry_container, solver_container, numerics_container, config_container, surface_movement, grid_movement, FFDBox, iZone);

  /*--- Updating zone interface communication patterns,
   needed only for unsteady simulation since for steady problems
  this is done once in the interpolator_container constructor
   at the beginning of the computation ---*/

  if ( unsteady ) {
    for (iZone = 0; iZone < nZone; iZone++) {
      for (jZone = 0; jZone < nZone; jZone++)
        if(jZone != iZone && interpolator_container[iZone][jZone] != NULL)
        interpolator_container[iZone][jZone]->Set_TransferCoeff(config_container);
    }
  }

  /*--- Begin Unsteady pseudo-time stepping internal loop, if not unsteady it does only one step --*/

  if (unsteady)
    nIntIter = config_container[MESH_0]->GetUnst_nIntIter();
  else
    nIntIter = 1;

  for (IntIter = 0; IntIter < nIntIter; IntIter++) {

    /*--- At each pseudo time-step updates transfer data ---*/
    for (iZone = 0; iZone < nZone; iZone++)
      for (jZone = 0; jZone < nZone; jZone++)
        if(jZone != iZone && transfer_container[iZone][jZone] != NULL)
          Transfer_Data(iZone, jZone);

    /*--- For each zone runs one single iteration ---*/

    for (iZone = 0; iZone < nZone; iZone++) {
      config_container[iZone]->SetIntIter(IntIter);
      iteration_container[iZone]->Iterate(output, integration_container, geometry_container, solver_container, numerics_container, config_container, surface_movement, grid_movement, FFDBox, iZone);
    }

    /*--- Check convergence in each zone --*/

    checkConvergence = 0;
    for (iZone = 0; iZone < nZone; iZone++)
    checkConvergence += (int) integration_container[iZone][FLOW_SOL]->GetConvergence();

    /*--- If convergence was reached in every zone --*/

  if (checkConvergence == nZone) break;
  }

}

void CFluidDriver::Transfer_Data(unsigned short donorZone, unsigned short targetZone) {

#ifdef HAVE_MPI
  int rank;
  MPI_Comm_rank(MPI_COMM_WORLD, &rank);
#endif

  bool MatchingMesh = config_container[targetZone]->GetMatchingMesh();

  /*--- Select the transfer method and the appropriate mesh properties (matching or nonmatching mesh) ---*/

  switch (config_container[targetZone]->GetKind_TransferMethod()) {

  case BROADCAST_DATA:
      if (MatchingMesh) {
        transfer_container[donorZone][targetZone]->Broadcast_InterfaceData_Matching(solver_container[donorZone][MESH_0][FLOW_SOL],solver_container[targetZone][MESH_0][FLOW_SOL],
            geometry_container[donorZone][MESH_0],geometry_container[targetZone][MESH_0],
            config_container[donorZone], config_container[targetZone]);
        if (config_container[targetZone]->GetKind_Solver() == RANS)
          transfer_container[donorZone][targetZone]->Broadcast_InterfaceData_Matching(solver_container[donorZone][MESH_0][TURB_SOL],solver_container[targetZone][MESH_0][TURB_SOL],
              geometry_container[donorZone][MESH_0],geometry_container[targetZone][MESH_0],
              config_container[donorZone], config_container[targetZone]);
      }
      else {
        transfer_container[donorZone][targetZone]->Broadcast_InterfaceData_Interpolate(solver_container[donorZone][MESH_0][FLOW_SOL],solver_container[targetZone][MESH_0][FLOW_SOL],
            geometry_container[donorZone][MESH_0],geometry_container[targetZone][MESH_0],
            config_container[donorZone], config_container[targetZone]);
        if (config_container[targetZone]->GetKind_Solver() == RANS)
          transfer_container[donorZone][targetZone]->Broadcast_InterfaceData_Interpolate(solver_container[donorZone][MESH_0][TURB_SOL],solver_container[targetZone][MESH_0][TURB_SOL],
              geometry_container[donorZone][MESH_0],geometry_container[targetZone][MESH_0],
              config_container[donorZone], config_container[targetZone]);
    }
    break;

  case SCATTER_DATA:
    if (MatchingMesh) {
      transfer_container[donorZone][targetZone]->Scatter_InterfaceData(solver_container[donorZone][MESH_0][FLOW_SOL],solver_container[targetZone][MESH_0][FLOW_SOL],
          geometry_container[donorZone][MESH_0],geometry_container[targetZone][MESH_0],
          config_container[donorZone], config_container[targetZone]);
      if (config_container[targetZone]->GetKind_Solver() == RANS)
        transfer_container[donorZone][targetZone]->Scatter_InterfaceData(solver_container[donorZone][MESH_0][TURB_SOL],solver_container[targetZone][MESH_0][TURB_SOL],
            geometry_container[donorZone][MESH_0],geometry_container[targetZone][MESH_0],
            config_container[donorZone], config_container[targetZone]);
    }
    else {
      cout << "Scatter method not implemented for non-matching meshes. Exiting..." << endl;
      exit(EXIT_FAILURE);
    }
    break;

  case ALLGATHER_DATA:
    if (MatchingMesh) {
      cout << "Allgather method not yet implemented for matching meshes. Exiting..." << endl;
      exit(EXIT_FAILURE);
    }
    else {
      transfer_container[donorZone][targetZone]->Allgather_InterfaceData(solver_container[donorZone][MESH_0][FLOW_SOL],solver_container[targetZone][MESH_0][FLOW_SOL],
          geometry_container[donorZone][MESH_0],geometry_container[targetZone][MESH_0],
          config_container[donorZone], config_container[targetZone]);
      if (config_container[targetZone]->GetKind_Solver() == RANS)
        transfer_container[donorZone][targetZone]->Allgather_InterfaceData(solver_container[donorZone][MESH_0][TURB_SOL],solver_container[targetZone][MESH_0][TURB_SOL],
            geometry_container[donorZone][MESH_0],geometry_container[targetZone][MESH_0],
            config_container[donorZone], config_container[targetZone]);
    }
    break;
  }

}

void CFluidDriver::Update() {

  for(iZone = 0; iZone < nZone; iZone++)
    iteration_container[iZone]->Update(output, integration_container, geometry_container,
                                       solver_container, numerics_container, config_container,
                                       surface_movement, grid_movement, FFDBox, iZone);
}

void CFluidDriver::ResetConvergence() {

  for(iZone = 0; iZone < nZone; iZone++) {
    switch (config_container[iZone]->GetKind_Solver()) {

    case EULER: case NAVIER_STOKES: case RANS:
      integration_container[iZone][FLOW_SOL]->SetConvergence(false);
      if (config_container[iZone]->GetKind_Solver() == RANS) integration_container[iZone][TURB_SOL]->SetConvergence(false);
      if(config_container[iZone]->GetKind_Trans_Model() == LM) integration_container[iZone][TRANS_SOL]->SetConvergence(false);
      break;

    case WAVE_EQUATION:
      integration_container[iZone][WAVE_SOL]->SetConvergence(false);
      break;

    case HEAT_EQUATION:
      integration_container[iZone][HEAT_SOL]->SetConvergence(false);
      break;

    case POISSON_EQUATION:
      break;

    case FEM_ELASTICITY:
      integration_container[iZone][FEA_SOL]->SetConvergence(false);
      break;

    case ADJ_EULER: case ADJ_NAVIER_STOKES: case ADJ_RANS: case DISC_ADJ_EULER: case DISC_ADJ_NAVIER_STOKES: case DISC_ADJ_RANS:
      integration_container[iZone][ADJFLOW_SOL]->SetConvergence(false);
      if( (config_container[iZone]->GetKind_Solver() == ADJ_RANS) || (config_container[iZone]->GetKind_Solver() == DISC_ADJ_RANS) )
        integration_container[iZone][ADJTURB_SOL]->SetConvergence(false);
      break;
    }
  }

}

void CFluidDriver::DynamicMeshUpdate(unsigned long ExtIter) {

  bool harmonic_balance;

  for (iZone = 0; iZone < nZone; iZone++) {
   harmonic_balance = (config_container[iZone]->GetUnsteady_Simulation() == HARMONIC_BALANCE);
    /*--- Dynamic mesh update ---*/
    if ((config_container[iZone]->GetGrid_Movement()) && (!harmonic_balance)) {
      iteration_container[iZone]->SetGrid_Movement(geometry_container, surface_movement, grid_movement, FFDBox, solver_container, config_container, iZone, 0, ExtIter );
    }
  }

}

void CFluidDriver::StaticMeshUpdate() {

  int rank = MASTER_NODE;

#ifdef HAVE_MPI
  MPI_Comm_rank(MPI_COMM_WORLD, &rank);
#endif

  for(iZone = 0; iZone < nZone; iZone++) {
    if(rank == MASTER_NODE) cout << " Deforming the volume grid." << endl;
    grid_movement[iZone]->SetVolume_Deformation(geometry_container[iZone][MESH_0], config_container[iZone], true);

    if(rank == MASTER_NODE) cout << "No grid velocity to be computde : static grid deformation." << endl;

    if(rank == MASTER_NODE) cout << " Updating multigrid structure." << endl;
    grid_movement[iZone]->UpdateMultiGrid(geometry_container[iZone], config_container[iZone]);
  }
}

void CFluidDriver::SetInitialMesh() {

  unsigned long iPoint;

  StaticMeshUpdate();

  /*--- Propagate the initial deformation to the past ---*/
  //if (!restart) {
    for(iZone = 0; iZone < nZone; iZone++) {
    for (iMesh = 0; iMesh <= config_container[iZone]->GetnMGLevels(); iMesh++) {
        for(iPoint = 0; iPoint < geometry_container[iZone][iMesh]->GetnPoint(); iPoint++) {
        //solver_container[iZone][iMesh][FLOW_SOL]->node[iPoint]->Set_Solution_time_n();
        //solver_container[iZone][iMesh][FLOW_SOL]->node[iPoint]->Set_Solution_time_n1();
        geometry_container[iZone][iMesh]->node[iPoint]->SetVolume_n();
        geometry_container[iZone][iMesh]->node[iPoint]->SetVolume_nM1();
        geometry_container[iZone][iMesh]->node[iPoint]->SetCoord_n();
        geometry_container[iZone][iMesh]->node[iPoint]->SetCoord_n1();
      }
    }
  }
  //}
}

CTurbomachineryDriver::CTurbomachineryDriver(char* confFile,
    unsigned short val_nZone,
    unsigned short val_nDim, SU2_Comm MPICommunicator) : CFluidDriver(confFile,
        val_nZone,
        val_nDim,
        MPICommunicator) { }

CTurbomachineryDriver::~CTurbomachineryDriver(void) { }

void CTurbomachineryDriver::Run() {


//  unsigned long ExtIter = config_container[ZONE_0]->GetExtIter();

  int rank = MASTER_NODE;

#ifdef HAVE_MPI
  MPI_Comm_rank(MPI_COMM_WORLD, &rank);
#endif


  /*--- Run a single iteration of a multi-zone problem by looping over all
   zones and executing the iterations. Note that data transers between zones
   and other intermediate procedures may be required. ---*/

  for (iZone = 0; iZone < nZone; iZone++) {
    iteration_container[iZone]->Preprocess(output, integration_container, geometry_container,
                                           solver_container, numerics_container, config_container,
                                           surface_movement, grid_movement, FFDBox, iZone);
  }

  /* --- Update the mixing-plane interface ---*/
  for (iZone = 0; iZone < nZone; iZone++) {
    if(mixingplane)SetMixingPlane(iZone);
  }

  for (iZone = 0; iZone < nZone; iZone++) {
    iteration_container[iZone]->Iterate(output, integration_container, geometry_container,
                                        solver_container, numerics_container, config_container,
                                        surface_movement, grid_movement, FFDBox, iZone);
  }

  for (iZone = 0; iZone < nZone; iZone++) {
    iteration_container[iZone]->Postprocess(config_container, geometry_container,
                                            solver_container, iZone);
  }

  if (rank == MASTER_NODE){
    SetTurboPerformance(ZONE_0);
  }


}

void CTurbomachineryDriver::SetMixingPlane(unsigned short donorZone){

  unsigned short targetZone, nMarkerInt, iMarkerInt ;
  nMarkerInt     = config_container[donorZone]->GetnMarker_MixingPlaneInterface()/2;

  /* --- transfer the average value from the donorZone to the targetZone*/
  for (iMarkerInt = 1; iMarkerInt <= nMarkerInt; iMarkerInt++){
    for (targetZone = 0; targetZone < nZone; targetZone++) {
      if (targetZone != donorZone){
        transfer_container[donorZone][targetZone]->Allgather_InterfaceAverage(solver_container[donorZone][MESH_0][FLOW_SOL],solver_container[targetZone][MESH_0][FLOW_SOL],
            geometry_container[donorZone][MESH_0],geometry_container[targetZone][MESH_0],
            config_container[donorZone], config_container[targetZone], iMarkerInt );
      }
    }
  }
}


void CTurbomachineryDriver::SetTurboPerformance(unsigned short targetZone){

  unsigned short donorZone;
  //IMPORTANT this approach of multi-zone performances rely upon the fact that turbomachinery markers follow the natural (stator-rotor) development of the real machine.
  /* --- transfer the local turboperfomance quantities (for each blade)  from all the donorZones to the targetZone (ZONE_0) ---*/
  for (donorZone = 1; donorZone < nZone; donorZone++) {
    transfer_container[donorZone][targetZone]->GatherAverageValues(solver_container[donorZone][MESH_0][FLOW_SOL],solver_container[targetZone][MESH_0][FLOW_SOL], donorZone);
  }

  /* --- compute turboperformance for each stage and the global machine ---*/

  output->ComputeTurboPerformance(solver_container[targetZone][MESH_0][FLOW_SOL], geometry_container[targetZone][MESH_0], config_container[targetZone]);

}


bool CTurbomachineryDriver::Monitor(unsigned long ExtIter) {

  su2double CFL;
  su2double rot_z_ini, rot_z_final ,rot_z;
  su2double outPres_ini, outPres_final, outPres;
  unsigned long rampFreq, finalRamp_Iter;
  unsigned short iMarker, KindBC, KindBCOption;
  string Marker_Tag;

  int rank = MASTER_NODE;
  bool print;
#ifdef HAVE_MPI
  MPI_Comm_rank(MPI_COMM_WORLD, &rank);
#endif

  /*--- Synchronization point after a single solver iteration. Compute the
   wall clock time required. ---*/

#ifndef HAVE_MPI
  StopTime = su2double(clock())/su2double(CLOCKS_PER_SEC);
#else
  StopTime = MPI_Wtime();
#endif

  UsedTime = (StopTime - StartTime);


  /*--- Check if there is any change in the runtime parameters ---*/
  CConfig *runtime = NULL;
  strcpy(runtime_file_name, "runtime.dat");
  runtime = new CConfig(runtime_file_name, config_container[ZONE_0]);
  runtime->SetExtIter(ExtIter);
  delete runtime;

  /*--- Update the convergence history file (serial and parallel computations). ---*/

  for (iZone = 0; iZone < nZone; iZone++) {
    output->SetConvHistory_Body(&ConvHist_file[iZone], geometry_container, solver_container,
        config_container, integration_container, false, UsedTime, iZone);
  }


  /*--- Evaluate the new CFL number (adaptive). ---*/
  if (config_container[ZONE_0]->GetCFL_Adapt() == YES) {
    if(mixingplane){
      CFL = 0;
      for (iZone = 0; iZone < nZone; iZone++){
        output->SetCFL_Number(solver_container, config_container, iZone);
        CFL += config_container[iZone]->GetCFL(MESH_0);
      }
      /*--- For fluid-multizone the new CFL number is the same for all the zones and it is equal to the zones' minimum value. ---*/
      for (iZone = 0; iZone < nZone; iZone++){
        config_container[iZone]->SetCFL(MESH_0, CFL/nZone);
      }
    }
    else{
      output->SetCFL_Number(solver_container, config_container, ZONE_0);
    }
  }


  /*--- ROTATING FRAME Ramp: Compute the updated rotational velocity. ---*/
  if (config_container[ZONE_0]->GetGrid_Movement() && config_container[ZONE_0]->GetRampRotatingFrame()) {
    rampFreq       = SU2_TYPE::Int(config_container[ZONE_0]->GetRampRotatingFrame_Coeff(1));
    finalRamp_Iter = SU2_TYPE::Int(config_container[ZONE_0]->GetRampRotatingFrame_Coeff(2));
    rot_z_ini = config_container[ZONE_0]->GetRampRotatingFrame_Coeff(0);
    print = false;
    if(ExtIter % rampFreq == 0 &&  ExtIter <= finalRamp_Iter){

      for (iZone = 0; iZone < nZone; iZone++) {
        rot_z_final = config_container[iZone]->GetFinalRotation_Rate_Z(iZone);
        if(abs(rot_z_final) > 0.0){
          rot_z = rot_z_ini + ExtIter*( rot_z_final - rot_z_ini)/finalRamp_Iter;
          config_container[iZone]->SetRotation_Rate_Z(rot_z, iZone);
          if(rank == MASTER_NODE && print && ExtIter > 0) {
            cout << endl << " Updated rotating frame grid velocities";
            cout << " for zone " << iZone << "." << endl;
          }
          geometry_container[iZone][MESH_0]->SetRotationalVelocity(config_container[iZone], iZone, print);
          geometry_container[iZone][MESH_0]->SetShroudVelocity(config_container[iZone]);
        }
      }

      for (iZone = 0; iZone < nZone; iZone++) {
        geometry_container[iZone][MESH_0]->SetAvgTurboValue(config_container[iZone], iZone, INFLOW, false);
        geometry_container[iZone][MESH_0]->SetAvgTurboValue(config_container[iZone],iZone, OUTFLOW, false);
        geometry_container[iZone][MESH_0]->GatherInOutAverageValues(config_container[iZone], false);

      }

      for (iZone = 1; iZone < nZone; iZone++) {
        transfer_container[iZone][ZONE_0]->GatherAverageTurboGeoValues(geometry_container[iZone][MESH_0],geometry_container[ZONE_0][MESH_0], iZone);
      }

    }
  }


  /*--- Outlet Pressure Ramp: Compute the updated rotational velocity. ---*/
  if (config_container[ZONE_0]->GetRampOutletPressure()) {
    rampFreq       = SU2_TYPE::Int(config_container[ZONE_0]->GetRampOutletPressure_Coeff(1));
    finalRamp_Iter = SU2_TYPE::Int(config_container[ZONE_0]->GetRampOutletPressure_Coeff(2));
    outPres_ini    = config_container[ZONE_0]->GetRampOutletPressure_Coeff(0);
    outPres_final  = config_container[ZONE_0]->GetFinalOutletPressure();

    if(ExtIter % rampFreq == 0 &&  ExtIter <= finalRamp_Iter){
      outPres = outPres_ini + ExtIter*(outPres_final - outPres_ini)/finalRamp_Iter;
      if(rank == MASTER_NODE) config_container[ZONE_0]->SetMonitotOutletPressure(outPres);

      for (iZone = 0; iZone < nZone; iZone++) {
        for (iMarker = 0; iMarker < config_container[iZone]->GetnMarker_All(); iMarker++) {
          KindBC = config_container[iZone]->GetMarker_All_KindBC(iMarker);
          switch (KindBC) {
          case RIEMANN_BOUNDARY:
            Marker_Tag         = config_container[iZone]->GetMarker_All_TagBound(iMarker);
            KindBCOption       = config_container[iZone]->GetKind_Data_Riemann(Marker_Tag);
            if(KindBCOption == STATIC_PRESSURE || KindBCOption == RADIAL_EQUILIBRIUM ){
              cout << "Outlet pressure ramp only implemented for NRBC" <<endl;
              exit(EXIT_FAILURE);
            }
            break;
          case GILES_BOUNDARY:
            Marker_Tag         = config_container[iZone]->GetMarker_All_TagBound(iMarker);
            KindBCOption       = config_container[iZone]->GetKind_Data_Giles(Marker_Tag);
            if(KindBCOption == STATIC_PRESSURE || KindBCOption == STATIC_PRESSURE_1D || KindBCOption == RADIAL_EQUILIBRIUM ){
              config_container[iZone]->SetGiles_Var1(outPres, Marker_Tag);
            }
            break;
          }
        }
      }
    }
  }


  /*--- Check whether the current simulation has reached the specified
   convergence criteria, and set StopCalc to true, if so. ---*/

  switch (config_container[ZONE_0]->GetKind_Solver()) {
  case EULER: case NAVIER_STOKES: case RANS:
    StopCalc = integration_container[ZONE_0][FLOW_SOL]->GetConvergence(); break;
  case DISC_ADJ_EULER: case DISC_ADJ_NAVIER_STOKES: case DISC_ADJ_RANS:
    StopCalc = integration_container[ZONE_0][ADJFLOW_SOL]->GetConvergence(); break;
  }

  return StopCalc;

}


CDiscAdjFluidDriver::CDiscAdjFluidDriver(char* confFile,
                                                 unsigned short val_nZone,
                                                 unsigned short val_nDim, SU2_Comm MPICommunicator) : CFluidDriver(confFile,
																										 	 	 	 	 	 	 	 	 	 	 	 	 	 	 	 	val_nZone,
                                                                                    val_nDim, MPICommunicator) {
  RecordingState = NONE;
  unsigned short iZone;

  direct_iteration = new CIteration*[nZone];

  for (iZone = 0; iZone < nZone; iZone++){
    if(config_container[iZone]->GetBoolTurbomachinery()){
      direct_iteration[iZone] = new CTurboIteration(config_container[iZone]);
    }
    else{
      direct_iteration[iZone] = new CFluidIteration(config_container[iZone]);
    }
  }

}

CDiscAdjFluidDriver::~CDiscAdjFluidDriver(){

  for (iZone = 0; iZone < nZone; iZone++){
    delete direct_iteration[iZone];
  }

  delete [] direct_iteration;

}

void CDiscAdjFluidDriver::Run() {

  unsigned short iZone = 0, checkConvergence;
  unsigned long IntIter, nIntIter;

  bool unsteady;

  unsteady = (config_container[MESH_0]->GetUnsteady_Simulation() == DT_STEPPING_1ST) || (config_container[MESH_0]->GetUnsteady_Simulation() == DT_STEPPING_2ND);

  /*--- Begin Unsteady pseudo-time stepping internal loop, if not unsteady it does only one step --*/

  if (unsteady)
    nIntIter = config_container[MESH_0]->GetUnst_nIntIter();
  else
    nIntIter = 1;

  for (iZone = 0; iZone < nZone; iZone++) {

    iteration_container[iZone]->Preprocess(output, integration_container, geometry_container,
                                                     solver_container, numerics_container, config_container,
                                                     surface_movement, grid_movement, FFDBox, iZone);
  }


  /*--- For the adjoint iteration we need the derivatives of the iteration function with
   *    respect to the conservative flow variables. Since these derivatives do not change in the steady state case
   *    we only have to record if the current recording is different from cons. variables. ---*/

  if (RecordingState != CONS_VARS || unsteady){

    /*--- SetRecording stores the computational graph on one iteration of the direct problem. Calling it with NONE
     *    as argument ensures that all information from a previous recording is removed. ---*/

    SetRecording(NONE);

    /*--- Store the computational graph of one direct iteration with the conservative variables as input. ---*/

    SetRecording(CONS_VARS);

  }

  for (IntIter = 0; IntIter < nIntIter; IntIter++) {


    /*--- Initialize the adjoint of the output variables of the iteration with the adjoint solution
   *    of the previous iteration. The values are passed to the AD tool. ---*/

    for (iZone = 0; iZone < nZone; iZone++) {

      config_container[iZone]->SetIntIter(IntIter);

      iteration_container[iZone]->InitializeAdjoint(solver_container, geometry_container, config_container, iZone);

    }

    /*--- Initialize the adjoint of the objective function with 1.0. ---*/

    SetAdj_ObjFunction();

    /*--- Interpret the stored information by calling the corresponding routine of the AD tool. ---*/

    AD::ComputeAdjoint();

    /*--- Extract the computed adjoint values of the input variables and store them for the next iteration. ---*/

    for (iZone = 0; iZone < nZone; iZone++) {
      iteration_container[iZone]->Iterate(output, integration_container, geometry_container,
                                          solver_container, numerics_container, config_container,
                                          surface_movement, grid_movement, FFDBox, iZone);
    }

    /*--- Clear the stored adjoint information to be ready for a new evaluation. ---*/

    AD::ClearAdjoints();

    /*--- Check convergence in each zone --*/

    checkConvergence = 0;
    for (iZone = 0; iZone < nZone; iZone++)
      checkConvergence += (int) integration_container[iZone][ADJFLOW_SOL]->GetConvergence();

    /*--- If convergence was reached in every zone --*/

    if (checkConvergence == nZone) break;

    /*--- Write the convergence history (only screen output) ---*/

    if (unsteady)
      output->SetConvHistory_Body(NULL, geometry_container, solver_container, config_container, integration_container, true, 0.0, ZONE_0);

  }

  /*--- Compute the geometrical sensitivities ---*/

  if ((ExtIter+1 >= config_container[ZONE_0]->GetnExtIter()) ||
      integration_container[ZONE_0][ADJFLOW_SOL]->GetConvergence() ||
      (ExtIter % config_container[ZONE_0]->GetWrt_Sol_Freq() == 0) || unsteady){

    /*--- SetRecording stores the computational graph on one iteration of the direct problem. Calling it with NONE
     * as argument ensures that all information from a previous recording is removed. ---*/

    SetRecording(NONE);

    /*--- Store the computational graph of one direct iteration with the mesh coordinates as input. ---*/

    SetRecording(MESH_COORDS);

    /*--- Initialize the adjoint of the output variables of the iteration with the adjoint solution
     *    of the current iteration. The values are passed to the AD tool. ---*/

    for (iZone = 0; iZone < nZone; iZone++) {

      iteration_container[iZone]->InitializeAdjoint(solver_container, geometry_container, config_container, iZone);

    }

    /*--- Initialize the adjoint of the objective function with 1.0. ---*/

    SetAdj_ObjFunction();

    /*--- Interpret the stored information by calling the corresponding routine of the AD tool. ---*/

    AD::ComputeAdjoint();

    /*--- Extract the computed sensitivity values. ---*/

    for (iZone = 0; iZone < nZone; iZone++) {
      solver_container[iZone][MESH_0][ADJFLOW_SOL]->SetSensitivity(geometry_container[iZone][MESH_0],config_container[iZone]);
    }

    /*--- Clear the stored adjoint information to be ready for a new evaluation. ---*/

    AD::ClearAdjoints();

  }

}


void CDiscAdjFluidDriver::SetRecording(unsigned short kind_recording){
  unsigned short iZone, iMesh;
  int rank = MASTER_NODE;

#ifdef HAVE_MPI
  MPI_Comm_rank(MPI_COMM_WORLD, &rank);
#endif

  AD::Reset();

  /*--- Prepare for recording by resetting the flow solution to the initial converged solution---*/

  for (iZone = 0; iZone < nZone; iZone++) {
    for (iMesh = 0; iMesh <= config_container[iZone]->GetnMGLevels(); iMesh++){
      solver_container[iZone][iMesh][ADJFLOW_SOL]->SetRecording(geometry_container[iZone][iMesh], config_container[iZone]);
    }
    if (config_container[iZone]->GetKind_Solver() == DISC_ADJ_RANS && !config_container[iZone]->GetFrozen_Visc_Disc()) {
      solver_container[iZone][MESH_0][ADJTURB_SOL]->SetRecording(geometry_container[iZone][MESH_0], config_container[iZone]);
    }
  }


  /*---Enable recording and register input of the flow iteration (conservative variables or node coordinates) --- */

  if (kind_recording != NONE){

    AD::StartRecording();

    if (rank == MASTER_NODE && ((ExtIter == 0)) && kind_recording == CONS_VARS) {
      cout << endl << "-------------------------------------------------------------------------" << endl;
      cout << "Direct iteration to store computational graph." << endl;
      cout << "Compute residuals to check the convergence of the direct problem." << endl;
      cout << "-------------------------------------------------------------------------" << endl << endl;
    }
    for (iZone = 0; iZone < nZone; iZone++) {
      iteration_container[iZone]->RegisterInput(solver_container, geometry_container, config_container, iZone, kind_recording);
    }

  }

  for (iZone = 0; iZone < nZone; iZone++) {
    iteration_container[iZone]->SetDependencies(solver_container, geometry_container, config_container, iZone, kind_recording);
  }

  /*--- Do one iteration of the direct flow solver ---*/

  DirectRun();

  /*--- Print residuals in the first iteration ---*/

  for (iZone = 0; iZone < nZone; iZone++) {
    if (rank == MASTER_NODE && ((ExtIter == 0) || (config_container[iZone]->GetUnsteady_Simulation() != STEADY)) && (kind_recording == CONS_VARS)) {
      cout << " Zone " << iZone << ": log10[Conservative 0]: "<< log10(solver_container[iZone][MESH_0][FLOW_SOL]->GetRes_RMS(0)) << endl;
      if ( config_container[iZone]->GetKind_Turb_Model() != NONE && !config_container[iZone]->GetFrozen_Visc_Disc()) {
        cout <<"       log10[RMS k]: " << log10(solver_container[iZone][MESH_0][TURB_SOL]->GetRes_RMS(0)) << endl;
      }
    }
  }

  RecordingState = kind_recording;

  for (iZone = 0; iZone < nZone; iZone++) {
    iteration_container[iZone]->RegisterOutput(solver_container, geometry_container, config_container, output, iZone);
  }

  /*--- Extract the objective function and store it --- */

  SetObjFunction();

  AD::StopRecording();

}

void CDiscAdjFluidDriver::SetAdj_ObjFunction(){

  int rank = MASTER_NODE;

  bool time_stepping = config_container[ZONE_0]->GetUnsteady_Simulation() != STEADY;
  unsigned long IterAvg_Obj = config_container[ZONE_0]->GetIter_Avg_Objective();
  unsigned long ExtIter = config_container[ZONE_0]->GetExtIter();
  su2double seeding = 1.0;

  if (time_stepping){
    if (ExtIter < IterAvg_Obj){
      seeding = 1.0/((su2double)IterAvg_Obj);
    }
    else{
      seeding = 0.0;
    }
  }

#ifdef HAVE_MPI
  MPI_Comm_rank(MPI_COMM_WORLD, &rank);
#endif

  if (rank == MASTER_NODE){
    SU2_TYPE::SetDerivative(ObjFunc, SU2_TYPE::GetValue(seeding));
  } else {
    SU2_TYPE::SetDerivative(ObjFunc, 0.0);
  }

}

void CDiscAdjFluidDriver::SetObjFunction(){

  int rank = MASTER_NODE;
#ifdef HAVE_MPI
  MPI_Comm_rank(MPI_COMM_WORLD, &rank);
#endif

  ObjFunc = 0.0;

  for (iZone = 0; iZone < nZone; iZone++){
    solver_container[iZone][MESH_0][FLOW_SOL]->SetTotal_ComboObj(0.0);
  }

  /*--- Specific scalar objective functions ---*/

  for (iZone = 0; iZone < nZone; iZone++){
    switch (config_container[iZone]->GetKind_Solver()) {
      case EULER:                   case NAVIER_STOKES:                   case RANS:
      case DISC_ADJ_EULER:          case DISC_ADJ_NAVIER_STOKES:          case DISC_ADJ_RANS:
        
        if (config_container[ZONE_0]->GetnMarker_Analyze() != 0)
          output->SpecialOutput_AnalyzeSurface(solver_container[iZone][MESH_0][FLOW_SOL], geometry_container[iZone][MESH_0], config_container[iZone]);
        
        if (config_container[ZONE_0]->GetnMarker_Analyze() != 0)
          output->SpecialOutput_Distortion(solver_container[ZONE_0][MESH_0][FLOW_SOL], geometry_container[ZONE_0][MESH_0], config_container[ZONE_0]);
        
        if (config_container[ZONE_0]->GetnMarker_NearFieldBound() != 0)
          output->SpecialOutput_SonicBoom(solver_container[ZONE_0][MESH_0][FLOW_SOL], geometry_container[ZONE_0][MESH_0], config_container[ZONE_0]);
          
        if (config_container[ZONE_0]->GetPlot_Section_Forces())
          output->SpecialOutput_SpanLoad(solver_container[ZONE_0][MESH_0][FLOW_SOL], geometry_container[ZONE_0][MESH_0], config_container[ZONE_0]);
        
        break;
    }
  }

  /*--- Surface based obj. function ---*/

  for (iZone = 0; iZone < nZone; iZone++){
    solver_container[iZone][MESH_0][FLOW_SOL]->Evaluate_ObjFunc(config_container[iZone]);
    ObjFunc += solver_container[iZone][MESH_0][FLOW_SOL]->GetTotal_ComboObj();
  }

  if (rank == MASTER_NODE){
    AD::RegisterOutput(ObjFunc);
  }
  
}

void CDiscAdjFluidDriver::DirectRun(){


  unsigned short iZone, jZone;
  bool unsteady = config_container[ZONE_0]->GetUnsteady_Simulation() != STEADY;
  int rank = MASTER_NODE;
  bool turbulent = config_container[ZONE_0]->GetKind_Turb_Model() != NONE;

#ifdef HAVE_MPI
  MPI_Comm_rank(MPI_COMM_WORLD, &rank);
#endif



  /*--- Run a single iteration of a multi-zone problem by looping over all
   zones and executing the iterations. Note that data transers between zones
   and other intermediate procedures may be required. ---*/

  unsteady = (config_container[MESH_0]->GetUnsteady_Simulation() == DT_STEPPING_1ST) || (config_container[MESH_0]->GetUnsteady_Simulation() == DT_STEPPING_2ND);

  /*--- Zone preprocessing ---*/

  for (iZone = 0; iZone < nZone; iZone++)
    direct_iteration[iZone]->Preprocess(output, integration_container, geometry_container, solver_container, numerics_container, config_container, surface_movement, grid_movement, FFDBox, iZone);

  /*--- Updating zone interface communication patterns,
   needed only for unsteady simulation since for steady problems
  this is done once in the interpolator_container constructor
   at the beginning of the computation ---*/

  if ( unsteady ) {
  for (iZone = 0; iZone < nZone; iZone++) {
      for (jZone = 0; jZone < nZone; jZone++)
        if(jZone != iZone && interpolator_container[iZone][jZone] != NULL)
        interpolator_container[iZone][jZone]->Set_TransferCoeff(config_container);
    }
  }

  /*--- Do one iteration of the direct solver  --*/

  /*--- At each pseudo time-step updates transfer data ---*/
  for (iZone = 0; iZone < nZone; iZone++)
    for (jZone = 0; jZone < nZone; jZone++)
      if(jZone != iZone && transfer_container[iZone][jZone] != NULL)
        Transfer_Data(iZone, jZone);

  /*--- For each zone runs one single iteration ---*/

  for (iZone = 0; iZone < nZone; iZone++) {
    config_container[iZone]->SetIntIter(1);
    direct_iteration[iZone]->Iterate(output, integration_container, geometry_container, solver_container, numerics_container, config_container, surface_movement, grid_movement, FFDBox, iZone);
  }

}

CDiscAdjTurbomachineryDriver::CDiscAdjTurbomachineryDriver(char* confFile,
                                                           unsigned short val_nZone,
                                                           unsigned short val_nDim,
                                                           SU2_Comm MPICommunicator): CDiscAdjFluidDriver(confFile, val_nZone, val_nDim, MPICommunicator){ }
CDiscAdjTurbomachineryDriver::~CDiscAdjTurbomachineryDriver(){

}


void CDiscAdjTurbomachineryDriver::DirectRun(){

  int rank = MASTER_NODE;
  unsigned short unsteady = (config_container[MESH_0]->GetUnsteady_Simulation() == DT_STEPPING_1ST) ||
                            (config_container[MESH_0]->GetUnsteady_Simulation() == DT_STEPPING_2ND);
#ifdef HAVE_MPI
  MPI_Comm_rank(MPI_COMM_WORLD, &rank);
#endif


  /*--- Run a single iteration of a multi-zone problem by looping over all
   zones and executing the iterations. Note that data transers between zones
   and other intermediate procedures may be required. ---*/

  for (iZone = 0; iZone < nZone; iZone++) {

    direct_iteration[iZone]->Preprocess(output, integration_container, geometry_container,
        solver_container, numerics_container, config_container,
        surface_movement, grid_movement, FFDBox, iZone);

  }


  /* --- Update the mixing-plane interface ---*/
  for (iZone = 0; iZone < nZone; iZone++) {
    if(mixingplane)SetMixingPlane(iZone);
  }

  for (iZone = 0; iZone < nZone; iZone++) {
    direct_iteration[iZone]->Iterate(output, integration_container, geometry_container,
                                     solver_container, numerics_container, config_container,
                                     surface_movement, grid_movement, FFDBox, iZone);
  }

  for (iZone = 0; iZone < nZone; iZone++) {
    direct_iteration[iZone]->Postprocess(config_container, geometry_container, solver_container, iZone);
  }


  if (rank == MASTER_NODE){
    SetTurboPerformance(ZONE_0);
  }

}

void CDiscAdjTurbomachineryDriver::SetObjFunction(){


  int rank = MASTER_NODE;
#ifdef HAVE_MPI
  MPI_Comm_rank(MPI_COMM_WORLD, &rank);
#endif

  solver_container[ZONE_0][MESH_0][FLOW_SOL]->SetTotal_ComboObj(0.0);

  switch (config_container[ZONE_0]->GetKind_ObjFunc()){
  case ENTROPY_GENERATION:
    solver_container[ZONE_0][MESH_0][FLOW_SOL]->AddTotal_ComboObj(output->GetEntropyGen(config_container[ZONE_0]->GetnMarker_TurboPerformance() - 1, config_container[ZONE_0]->GetnSpanWiseSections()));
    break;
  case FLOW_ANGLE_OUT:
      solver_container[ZONE_0][MESH_0][FLOW_SOL]->AddTotal_ComboObj(output->GetFlowAngleOut(config_container[ZONE_0]->GetnMarker_TurboPerformance() - 1, config_container[ZONE_0]->GetnSpanWiseSections()));
      break;
  case MASS_FLOW_IN:
    solver_container[ZONE_0][MESH_0][FLOW_SOL]->AddTotal_ComboObj(output->GetMassFlowIn(config_container[ZONE_0]->GetnMarker_TurboPerformance() - 1, config_container[ZONE_0]->GetnSpanWiseSections()));
    break;
  default:
    break;
  }

  ObjFunc = solver_container[ZONE_0][MESH_0][FLOW_SOL]->GetTotal_ComboObj();

  if (rank == MASTER_NODE){
    AD::RegisterOutput(ObjFunc);
  }
}

void CDiscAdjTurbomachineryDriver::SetMixingPlane(unsigned short donorZone){

  unsigned short targetZone, nMarkerInt, iMarkerInt ;
  nMarkerInt     = config_container[donorZone]->GetnMarker_MixingPlaneInterface()/2;

  /* --- transfer the average value from the donorZone to the targetZone*/
  for (iMarkerInt = 1; iMarkerInt <= nMarkerInt; iMarkerInt++){
    for (targetZone = 0; targetZone < nZone; targetZone++) {
      if (targetZone != donorZone){
        transfer_container[donorZone][targetZone]->Allgather_InterfaceAverage(solver_container[donorZone][MESH_0][FLOW_SOL],solver_container[targetZone][MESH_0][FLOW_SOL],
            geometry_container[donorZone][MESH_0],geometry_container[targetZone][MESH_0],
            config_container[donorZone], config_container[targetZone], iMarkerInt );
      }
    }
  }
}


void CDiscAdjTurbomachineryDriver::SetTurboPerformance(unsigned short targetZone){

  unsigned short donorZone;
  //IMPORTANT this approach of multi-zone performances rely upon the fact that turbomachinery markers follow the natural (stator-rotor) development of the real machine.
  /* --- transfer the local turboperfomance quantities (for each blade)  from all the donorZones to the targetZone (ZONE_0) ---*/
  for (donorZone = 1; donorZone < nZone; donorZone++) {
    transfer_container[donorZone][targetZone]->GatherAverageValues(solver_container[donorZone][MESH_0][FLOW_SOL],solver_container[targetZone][MESH_0][FLOW_SOL], donorZone);
  }

  /* --- compute turboperformance for each stage and the global machine ---*/

  output->ComputeTurboPerformance(solver_container[targetZone][MESH_0][FLOW_SOL], geometry_container[targetZone][MESH_0], config_container[targetZone]);

}
CHBDriver::CHBDriver(char* confFile,
    unsigned short val_nZone,
    unsigned short val_nDim,
    SU2_Comm MPICommunicator) : CDriver(confFile,
        val_nZone,
        val_nDim,
        MPICommunicator) {
  unsigned short kZone;

  D = NULL;
  /*--- allocate dynamic memory for the Harmonic Balance operator ---*/
  D = new su2double*[nZone]; for (kZone = 0; kZone < nZone; kZone++) D[kZone] = new su2double[nZone];

}

CHBDriver::~CHBDriver(void) {

  unsigned short kZone;

  /*--- delete dynamic memory for the Harmonic Balance operator ---*/
  for (kZone = 0; kZone < nZone; kZone++) if (D[kZone] != NULL) delete [] D[kZone];
  if (D[kZone] != NULL) delete [] D;

}

void CHBDriver::Run() {

  /*--- Run a single iteration of a Harmonic Balance problem. Preprocess all
   all zones before beginning the iteration. ---*/

  for (iZone = 0; iZone < nZone; iZone++)
    iteration_container[iZone]->Preprocess(output, integration_container, geometry_container,
        solver_container, numerics_container, config_container,
        surface_movement, grid_movement, FFDBox, iZone);

  for (iZone = 0; iZone < nZone; iZone++)
    iteration_container[iZone]->Iterate(output, integration_container, geometry_container,
        solver_container, numerics_container, config_container,
        surface_movement, grid_movement, FFDBox, iZone);

}

void CHBDriver::Update() {

  for (iZone = 0; iZone < nZone; iZone++) {

    /*--- Update the harmonic balance terms across all zones ---*/
    SetHarmonicBalance(iZone);

    iteration_container[iZone]->Update(output, integration_container, geometry_container,
        solver_container, numerics_container, config_container,
        surface_movement, grid_movement, FFDBox, iZone);

  }

}

void CHBDriver::ResetConvergence() {

  for(iZone = 0; iZone < nZone; iZone++) {
    switch (config_container[iZone]->GetKind_Solver()) {

    case EULER: case NAVIER_STOKES: case RANS:
      integration_container[iZone][FLOW_SOL]->SetConvergence(false);
      if (config_container[iZone]->GetKind_Solver() == RANS) integration_container[iZone][TURB_SOL]->SetConvergence(false);
      if(config_container[iZone]->GetKind_Trans_Model() == LM) integration_container[iZone][TRANS_SOL]->SetConvergence(false);
      break;

    case WAVE_EQUATION:
      integration_container[iZone][WAVE_SOL]->SetConvergence(false);
      break;

    case HEAT_EQUATION:
      integration_container[iZone][HEAT_SOL]->SetConvergence(false);
      break;

    case POISSON_EQUATION:
      break;

    case FEM_ELASTICITY:
      integration_container[iZone][FEA_SOL]->SetConvergence(false);
      break;

    case ADJ_EULER: case ADJ_NAVIER_STOKES: case ADJ_RANS: case DISC_ADJ_EULER: case DISC_ADJ_NAVIER_STOKES: case DISC_ADJ_RANS:
      integration_container[iZone][ADJFLOW_SOL]->SetConvergence(false);
      if( (config_container[iZone]->GetKind_Solver() == ADJ_RANS) || (config_container[iZone]->GetKind_Solver() == DISC_ADJ_RANS) )
        integration_container[iZone][ADJTURB_SOL]->SetConvergence(false);
      break;
    }
  }

}

void CHBDriver::SetHarmonicBalance(unsigned short iZone) {

#ifdef HAVE_MPI
  int rank = MASTER_NODE;
  MPI_Comm_rank(MPI_COMM_WORLD, &rank);
#endif

  unsigned short iVar, jZone, iMGlevel;
  unsigned short nVar = solver_container[ZONE_0][MESH_0][FLOW_SOL]->GetnVar();
  unsigned long iPoint;
  bool implicit = (config_container[ZONE_0]->GetKind_TimeIntScheme_Flow() == EULER_IMPLICIT);
  bool adjoint = (config_container[ZONE_0]->GetContinuous_Adjoint());
  if (adjoint) {
    implicit = (config_container[ZONE_0]->GetKind_TimeIntScheme_AdjFlow() == EULER_IMPLICIT);
  }

  unsigned long ExtIter = config_container[ZONE_0]->GetExtIter();

  /*--- Retrieve values from the config file ---*/
  su2double *U = new su2double[nVar];
  su2double *U_old = new su2double[nVar];
  su2double *Psi = new su2double[nVar];
  su2double *Psi_old = new su2double[nVar];
  su2double *Source = new su2double[nVar];
  su2double deltaU, deltaPsi;

  /*--- Compute period of oscillation ---*/
  su2double period = config_container[ZONE_0]->GetHarmonicBalance_Period();

  /*--- Non-dimensionalize the input period, if necessary.  */
  period /= config_container[ZONE_0]->GetTime_Ref();

  if (ExtIter == 0)
    ComputeHB_Operator();

  /*--- Compute various source terms for explicit direct, implicit direct, and adjoint problems ---*/
  /*--- Loop over all grid levels ---*/
  for (iMGlevel = 0; iMGlevel <= config_container[ZONE_0]->GetnMGLevels(); iMGlevel++) {

    /*--- Loop over each node in the volume mesh ---*/
    for (iPoint = 0; iPoint < geometry_container[ZONE_0][iMGlevel]->GetnPoint(); iPoint++) {

      for (iVar = 0; iVar < nVar; iVar++) {
        Source[iVar] = 0.0;
      }

      /*--- Step across the columns ---*/
      for (jZone = 0; jZone < nZone; jZone++) {

        /*--- Retrieve solution at this node in current zone ---*/
        for (iVar = 0; iVar < nVar; iVar++) {

          if (!adjoint) {
            U[iVar] = solver_container[jZone][iMGlevel][FLOW_SOL]->node[iPoint]->GetSolution(iVar);
            Source[iVar] += U[iVar]*D[iZone][jZone];

            if (implicit) {
              U_old[iVar] = solver_container[jZone][iMGlevel][FLOW_SOL]->node[iPoint]->GetSolution_Old(iVar);
              deltaU = U[iVar] - U_old[iVar];
              Source[iVar] += deltaU*D[iZone][jZone];
            }

          }

          else {
            Psi[iVar] = solver_container[jZone][iMGlevel][ADJFLOW_SOL]->node[iPoint]->GetSolution(iVar);
            Source[iVar] += Psi[iVar]*D[jZone][iZone];

            if (implicit) {
              Psi_old[iVar] = solver_container[jZone][iMGlevel][ADJFLOW_SOL]->node[iPoint]->GetSolution_Old(iVar);
              deltaPsi = Psi[iVar] - Psi_old[iVar];
              Source[iVar] += deltaPsi*D[jZone][iZone];
            }
          }
        }

        /*--- Store sources for current row ---*/
        for (iVar = 0; iVar < nVar; iVar++) {
          if (!adjoint) {
            solver_container[iZone][iMGlevel][FLOW_SOL]->node[iPoint]->SetHarmonicBalance_Source(iVar, Source[iVar]);
          }
          else {
            solver_container[iZone][iMGlevel][ADJFLOW_SOL]->node[iPoint]->SetHarmonicBalance_Source(iVar, Source[iVar]);
          }
        }

      }
    }
  }

  /*--- Source term for a turbulence model ---*/
  if (config_container[ZONE_0]->GetKind_Solver() == RANS) {

    /*--- Extra variables needed if we have a turbulence model. ---*/
    unsigned short nVar_Turb = solver_container[ZONE_0][MESH_0][TURB_SOL]->GetnVar();
    su2double *U_Turb = new su2double[nVar_Turb];
    su2double *Source_Turb = new su2double[nVar_Turb];

    /*--- Loop over only the finest mesh level (turbulence is always solved
     on the original grid only). ---*/
    for (iPoint = 0; iPoint < geometry_container[ZONE_0][MESH_0]->GetnPoint(); iPoint++) {
      for (iVar = 0; iVar < nVar_Turb; iVar++) Source_Turb[iVar] = 0.0;
      for (jZone = 0; jZone < nZone; jZone++) {

        /*--- Retrieve solution at this node in current zone ---*/
        for (iVar = 0; iVar < nVar_Turb; iVar++) {
          U_Turb[iVar] = solver_container[jZone][MESH_0][TURB_SOL]->node[iPoint]->GetSolution(iVar);
          Source_Turb[iVar] += U_Turb[iVar]*D[iZone][jZone];
        }
      }

      /*--- Store sources for current iZone ---*/
      for (iVar = 0; iVar < nVar_Turb; iVar++)
        solver_container[iZone][MESH_0][TURB_SOL]->node[iPoint]->SetHarmonicBalance_Source(iVar, Source_Turb[iVar]);
    }

    delete [] U_Turb;
    delete [] Source_Turb;
  }

  delete [] U;
  delete [] U_old;
  delete [] Psi;
  delete [] Psi_old;

}

void CHBDriver::ComputeHB_Operator() {

  const   complex<su2double> J(0.0,1.0);
  unsigned short i, j, k, iZone;

  su2double *Omega_HB       = new su2double[nZone];
  complex<su2double> **E    = new complex<su2double>*[nZone];
  complex<su2double> **Einv = new complex<su2double>*[nZone];
  complex<su2double> **DD   = new complex<su2double>*[nZone];
  for (iZone = 0; iZone < nZone; iZone++) {
    E[iZone]    = new complex<su2double>[nZone];
    Einv[iZone] = new complex<su2double>[nZone];
    DD[iZone]   = new complex<su2double>[nZone];
  }

  /*--- Get simualation period from config file ---*/
  su2double Period = config_container[ZONE_0]->GetHarmonicBalance_Period();

  /*--- Non-dimensionalize the input period, if necessary.      */
  Period /= config_container[ZONE_0]->GetTime_Ref();

  /*--- Build the array containing the selected frequencies to solve ---*/
  for (iZone = 0; iZone < nZone; iZone++) {
    Omega_HB[iZone]  = config_container[iZone]->GetOmega_HB()[iZone];
    Omega_HB[iZone] /= config_container[iZone]->GetOmega_Ref();
  }

  /*--- Build the diagonal matrix of the frequencies DD ---*/
  for (i = 0; i < nZone; i++) {
    for (k = 0; k < nZone; k++) {
      if (k == i ) {
        DD[i][k] = J*Omega_HB[k];
      }
    }
  }


  /*--- Build the harmonic balance inverse matrix ---*/
  for (i = 0; i < nZone; i++) {
    for (k = 0; k < nZone; k++) {
      Einv[i][k] = complex<su2double>(cos(Omega_HB[k]*(i*Period/nZone))) + J*complex<su2double>(sin(Omega_HB[k]*(i*Period/nZone)));
    }
  }

  /*---  Invert inverse harmonic balance Einv with Gauss elimination ---*/

  /*--  A temporary matrix to hold the inverse, dynamically allocated ---*/
  complex<su2double> **temp = new complex<su2double>*[nZone];
  for (i = 0; i < nZone; i++) {
    temp[i] = new complex<su2double>[2 * nZone];
  }

  /*---  Copy the desired matrix into the temporary matrix ---*/
  for (i = 0; i < nZone; i++) {
    for (j = 0; j < nZone; j++) {
      temp[i][j] = Einv[i][j];
      temp[i][nZone + j] = 0;
    }
    temp[i][nZone + i] = 1;
  }

  su2double max_val;
  unsigned short max_idx;

  /*---  Pivot each column such that the largest number possible divides the other rows  ---*/
  for (k = 0; k < nZone - 1; k++) {
    max_idx = k;
    max_val = abs(temp[k][k]);
    /*---  Find the largest value (pivot) in the column  ---*/
    for (j = k; j < nZone; j++) {
      if (abs(temp[j][k]) > max_val) {
        max_idx = j;
        max_val = abs(temp[j][k]);
      }
    }
    /*---  Move the row with the highest value up  ---*/
    for (j = 0; j < (nZone * 2); j++) {
      complex<su2double> d = temp[k][j];
      temp[k][j] = temp[max_idx][j];
      temp[max_idx][j] = d;
    }
    /*---  Subtract the moved row from all other rows ---*/
    for (i = k + 1; i < nZone; i++) {
      complex<su2double> c = temp[i][k] / temp[k][k];
      for (j = 0; j < (nZone * 2); j++) {
        temp[i][j] = temp[i][j] - temp[k][j] * c;
      }
    }
  }
  /*---  Back-substitution  ---*/
  for (k = nZone - 1; k > 0; k--) {
    if (temp[k][k] != complex<su2double>(0.0)) {
      for (int i = k - 1; i > -1; i--) {
        complex<su2double> c = temp[i][k] / temp[k][k];
        for (j = 0; j < (nZone * 2); j++) {
          temp[i][j] = temp[i][j] - temp[k][j] * c;
        }
      }
    }
  }
  /*---  Normalize the inverse  ---*/
  for (i = 0; i < nZone; i++) {
    complex<su2double> c = temp[i][i];
    for (j = 0; j < nZone; j++) {
      temp[i][j + nZone] = temp[i][j + nZone] / c;
    }
  }
  /*---  Copy the inverse back to the main program flow ---*/
  for (i = 0; i < nZone; i++) {
    for (j = 0; j < nZone; j++) {
      E[i][j] = temp[i][j + nZone];
    }
  }
  /*---  Delete dynamic template  ---*/
  for (i = 0; i < nZone; i++) {
    delete[] temp[i];
  }
  delete[] temp;


  /*---  Temporary matrix for performing product  ---*/
  complex<su2double> **Temp    = new complex<su2double>*[nZone];

  /*---  Temporary complex HB operator  ---*/
  complex<su2double> **Dcpx    = new complex<su2double>*[nZone];

  for (iZone = 0; iZone < nZone; iZone++){
    Temp[iZone]    = new complex<su2double>[nZone];
    Dcpx[iZone]   = new complex<su2double>[nZone];
  }


  /*---  Calculation of the HB operator matrix ---*/
  for (int row = 0; row < nZone; row++) {
    for (int col = 0; col < nZone; col++) {
      for (int inner = 0; inner < nZone; inner++) {
        Temp[row][col] += Einv[row][inner] * DD[inner][col];
      }
    }
  }

  unsigned short row, col, inner;

  for (row = 0; row < nZone; row++) {
    for (col = 0; col < nZone; col++) {
      for (inner = 0; inner < nZone; inner++) {
        Dcpx[row][col] += Temp[row][inner] * E[inner][col];
      }
    }
  }

  /*---  Take just the real part of the HB operator matrix ---*/
  for (i = 0; i < nZone; i++) {
    for (k = 0; k < nZone; k++) {
      D[i][k] = real(Dcpx[i][k]);
    }
  }

  /*--- Deallocate dynamic memory ---*/
  for (iZone = 0; iZone < nZone; iZone++){
    delete [] E[iZone];
    delete [] Einv[iZone];
    delete [] DD[iZone];
    delete [] Temp[iZone];
    delete [] Dcpx[iZone];
  }
  delete [] E;
  delete [] Einv;
  delete [] DD;
  delete [] Temp;
  delete [] Dcpx;
  delete [] Omega_HB;

}

CFSIDriver::CFSIDriver(char* confFile,
                       unsigned short val_nZone,
                       unsigned short val_nDim,
                       SU2_Comm MPICommunicator) : CDriver(confFile,
                                                          val_nZone,
                                                          val_nDim,
                                                          MPICommunicator) { }

CFSIDriver::~CFSIDriver(void) { }

void CFSIDriver::Run() {

  /*--- As of now, we are coding it for just 2 zones. ---*/
  /*--- This will become more general, but we need to modify the configuration for that ---*/
  unsigned short ZONE_FLOW = 0, ZONE_STRUCT = 1;
  unsigned short iZone;

  unsigned long IntIter = 0; for (iZone = 0; iZone < nZone; iZone++) config_container[iZone]->SetIntIter(IntIter);
  unsigned long FSIIter = 0; for (iZone = 0; iZone < nZone; iZone++) config_container[iZone]->SetFSIIter(FSIIter);
  unsigned long nFSIIter = config_container[ZONE_FLOW]->GetnIterFSI();
  unsigned long nIntIter;

#ifdef HAVE_MPI
  int rank = MASTER_NODE;
  MPI_Comm_rank(MPI_COMM_WORLD, &rank);
#endif

  /*--- If there is a restart, we need to get the old geometry from the fluid field ---*/
  bool restart = (config_container[ZONE_FLOW]->GetRestart() || config_container[ZONE_FLOW]->GetRestart_Flow());
  ExtIter = config_container[ZONE_FLOW]->GetExtIter();

  if (restart && (long)ExtIter == config_container[ZONE_FLOW]->GetUnst_RestartIter()) {
    unsigned short ZONE_FLOW = 0;
    solver_container[ZONE_FLOW][MESH_0][FLOW_SOL]->Restart_OldGeometry(geometry_container[ZONE_FLOW][MESH_0],config_container[ZONE_FLOW]);
  }

  /*-----------------------------------------------------------------*/
  /*---------------- Predict structural displacements ---------------*/
  /*-----------------------------------------------------------------*/

  Predict_Displacements(ZONE_STRUCT, ZONE_FLOW);

  while (FSIIter < nFSIIter) {

    /*-----------------------------------------------------------------*/
    /*------------------- Transfer Displacements ----------------------*/
    /*-----------------------------------------------------------------*/
  if(transfer_container[ZONE_STRUCT][ZONE_FLOW] != NULL)
      Transfer_Displacements(ZONE_STRUCT, ZONE_FLOW);

    /*-----------------------------------------------------------------*/
    /*-------------------- Fluid subiteration -------------------------*/
    /*-----------------------------------------------------------------*/

  iteration_container[ZONE_FLOW]->SetGrid_Movement(geometry_container,surface_movement, grid_movement, FFDBox, solver_container,
        config_container, ZONE_FLOW, 0, ExtIter);

  iteration_container[ZONE_FLOW]->Preprocess(output, integration_container, geometry_container,
                                           solver_container, numerics_container, config_container,
                                           surface_movement, grid_movement, FFDBox, ZONE_FLOW);

  if ( (config_container[ZONE_FLOW]->GetUnsteady_Simulation() == DT_STEPPING_1ST) || (config_container[ZONE_FLOW]->GetUnsteady_Simulation() == DT_STEPPING_2ND) )
      nIntIter = config_container[ZONE_FLOW]->GetUnst_nIntIter();
    else
      nIntIter = 1;

  for (IntIter = 0; IntIter < nIntIter; IntIter++){

      config_container[ZONE_FLOW]->SetIntIter(IntIter);

    iteration_container[ZONE_FLOW]->Iterate(output, integration_container, geometry_container, solver_container, numerics_container, config_container, surface_movement, grid_movement, FFDBox, ZONE_FLOW);

      /*--- If convergence was reached in every zone --*/

    if (integration_container[ZONE_FLOW][FLOW_SOL]->GetConvergence() == 1) break;
    }

    /*--- Write the convergence history for the fluid (only screen output) ---*/

        output->SetConvHistory_Body(NULL, geometry_container, solver_container, config_container, integration_container, true, 0.0, ZONE_FLOW);

    /*--- Set the fluid convergence to false (to make sure FSI subiterations converge) ---*/

    integration_container[ZONE_FLOW][FLOW_SOL]->SetConvergence(false);

    /*-----------------------------------------------------------------*/
    /*------------------- Set FEA loads from fluid --------------------*/
    /*-----------------------------------------------------------------*/
  if(transfer_container[ZONE_FLOW][ZONE_STRUCT] != NULL)
      Transfer_Tractions(ZONE_FLOW, ZONE_STRUCT);

    /*-----------------------------------------------------------------*/
    /*------------------ Structural subiteration ----------------------*/
    /*-----------------------------------------------------------------*/

  iteration_container[ZONE_STRUCT]->Iterate(output, integration_container, geometry_container,
                                  solver_container, numerics_container, config_container,
                                  surface_movement, grid_movement, FFDBox, ZONE_STRUCT);

    /*--- Write the convergence history for the structure (only screen output) ---*/

        output->SetConvHistory_Body(NULL, geometry_container, solver_container, config_container, integration_container, true, 0.0, ZONE_STRUCT);

    /*--- Set the fluid convergence to false (to make sure FSI subiterations converge) ---*/

    integration_container[ZONE_STRUCT][FEA_SOL]->SetConvergence(false);

    /*-----------------------------------------------------------------*/
    /*----------------- Displacements relaxation ----------------------*/
    /*-----------------------------------------------------------------*/

    Relaxation_Displacements(ZONE_STRUCT, ZONE_FLOW, FSIIter);

    /*-----------------------------------------------------------------*/
    /*-------------------- Check convergence --------------------------*/
    /*-----------------------------------------------------------------*/

  integration_container[ZONE_STRUCT][FEA_SOL]->Convergence_Monitoring_FSI(geometry_container[ZONE_STRUCT][MESH_0], config_container[ZONE_STRUCT], solver_container[ZONE_STRUCT][MESH_0][FEA_SOL], FSIIter);

  if (integration_container[ZONE_STRUCT][FEA_SOL]->GetConvergence_FSI()) break;

    /*-----------------------------------------------------------------*/
    /*--------------------- Update FSIIter ---------------------------*/
    /*-----------------------------------------------------------------*/

  FSIIter++; for (iZone = 0; iZone < nZone; iZone++) config_container[iZone]->SetFSIIter(FSIIter);

  }

  /*-----------------------------------------------------------------*/
  /*------------------ Update coupled solver ------------------------*/
  /*-----------------------------------------------------------------*/

  Update(ZONE_FLOW, ZONE_STRUCT);

  /*-----------------------------------------------------------------*/
  /*-------------------- Update fluid solver ------------------------*/
  /*-----------------------------------------------------------------*/

  iteration_container[ZONE_FLOW]->Update(output, integration_container, geometry_container,
                       solver_container, numerics_container, config_container,
                       surface_movement, grid_movement, FFDBox, ZONE_FLOW);

  /*-----------------------------------------------------------------*/
  /*----------------- Update structural solver ----------------------*/
  /*-----------------------------------------------------------------*/

  iteration_container[ZONE_STRUCT]->Update(output, integration_container, geometry_container,
                         solver_container, numerics_container, config_container,
                         surface_movement, grid_movement, FFDBox, ZONE_STRUCT);


  /*-----------------------------------------------------------------*/
  /*--------------- Update convergence parameter --------------------*/
  /*-----------------------------------------------------------------*/
  integration_container[ZONE_STRUCT][FEA_SOL]->SetConvergence_FSI(false);

}

void CFSIDriver::Predict_Displacements(unsigned short donorZone, unsigned short targetZone) {

#ifdef HAVE_MPI
  int rank;
  MPI_Comm_rank(MPI_COMM_WORLD, &rank);
#endif

  solver_container[donorZone][MESH_0][FEA_SOL]->PredictStruct_Displacement(geometry_container[donorZone], config_container[donorZone],
      solver_container[donorZone]);

  /*--- For parallel simulations we need to communicate the predicted solution before updating the fluid mesh ---*/

  solver_container[donorZone][MESH_0][FEA_SOL]->Set_MPI_Solution_Pred(geometry_container[donorZone][MESH_0], config_container[donorZone]);


}

void CFSIDriver::Predict_Tractions(unsigned short donorZone, unsigned short targetZone) {

}

void CFSIDriver::Transfer_Displacements(unsigned short donorZone, unsigned short targetZone) {

#ifdef HAVE_MPI
  int rank;
  MPI_Comm_rank(MPI_COMM_WORLD, &rank);
#endif

  bool MatchingMesh = config_container[targetZone]->GetMatchingMesh();

  /*--- Select the transfer method and the appropriate mesh properties (matching or nonmatching mesh) ---*/

  switch (config_container[targetZone]->GetKind_TransferMethod()) {
  case BROADCAST_DATA:
    if (MatchingMesh) {
        transfer_container[donorZone][targetZone]->Broadcast_InterfaceData_Matching(solver_container[donorZone][MESH_0][FEA_SOL],solver_container[targetZone][MESH_0][FLOW_SOL],
                                                                                    geometry_container[donorZone][MESH_0],geometry_container[targetZone][MESH_0],
                                                                                    config_container[donorZone], config_container[targetZone]);
      /*--- Set the volume deformation for the fluid zone ---*/
      //      grid_movement[targetZone]->SetVolume_Deformation(geometry_container[targetZone][MESH_0], config_container[targetZone], true);

      }
      else {
        transfer_container[donorZone][targetZone]->Broadcast_InterfaceData_Interpolate(solver_container[donorZone][MESH_0][FEA_SOL],solver_container[targetZone][MESH_0][FLOW_SOL],
                                                                                       geometry_container[donorZone][MESH_0],geometry_container[targetZone][MESH_0],
                                                                                       config_container[donorZone], config_container[targetZone]);
      /*--- Set the volume deformation for the fluid zone ---*/
      //      grid_movement[targetZone]->SetVolume_Deformation(geometry_container[targetZone][MESH_0], config_container[targetZone], true);
    }
    break;
  case SCATTER_DATA:
    if (MatchingMesh) {
        transfer_container[donorZone][targetZone]->Scatter_InterfaceData(solver_container[donorZone][MESH_0][FEA_SOL],solver_container[targetZone][MESH_0][FLOW_SOL],
                                                                         geometry_container[donorZone][MESH_0],geometry_container[targetZone][MESH_0],
                                                                         config_container[donorZone], config_container[targetZone]);
      /*--- Set the volume deformation for the fluid zone ---*/
      //      grid_movement[targetZone]->SetVolume_Deformation(geometry_container[targetZone][MESH_0], config_container[targetZone], true);
      }
      else {
        cout << "Scatter method not implemented for non-matching meshes. Exiting..." << endl;
      exit(EXIT_FAILURE);
    }
    break;
  case ALLGATHER_DATA:
    if (MatchingMesh) {
        cout << "Allgather method not yet implemented for matching meshes. Exiting..." << endl;
      exit(EXIT_FAILURE);
      }
      else {
        transfer_container[donorZone][targetZone]->Allgather_InterfaceData(solver_container[donorZone][MESH_0][FEA_SOL],solver_container[targetZone][MESH_0][FLOW_SOL],
                                                                           geometry_container[donorZone][MESH_0],geometry_container[targetZone][MESH_0],
                                                                           config_container[donorZone], config_container[targetZone]);
      /*--- Set the volume deformation for the fluid zone ---*/
      //      grid_movement[targetZone]->SetVolume_Deformation(geometry_container[targetZone][MESH_0], config_container[targetZone], true);
    }
    break;
  case LEGACY_METHOD:
    if (MatchingMesh) {
        solver_container[targetZone][MESH_0][FLOW_SOL]->SetFlow_Displacement(geometry_container[targetZone], grid_movement[targetZone],
          config_container[targetZone], config_container[donorZone],
          geometry_container[donorZone], solver_container[donorZone]);
      }
      else {
        solver_container[targetZone][MESH_0][FLOW_SOL]->SetFlow_Displacement_Int(geometry_container[targetZone], grid_movement[targetZone],
          config_container[targetZone], config_container[donorZone],
          geometry_container[donorZone], solver_container[donorZone]);
    }
    break;
  }

}

void CFSIDriver::Transfer_Tractions(unsigned short donorZone, unsigned short targetZone) {

#ifdef HAVE_MPI
  int rank;
  MPI_Comm_rank(MPI_COMM_WORLD, &rank);
#endif

  bool MatchingMesh = config_container[donorZone]->GetMatchingMesh();

  /*--- Load transfer --  This will have to be modified for non-matching meshes ---*/

  unsigned short SolContainer_Position_fea = config_container[targetZone]->GetContainerPosition(RUNTIME_FEA_SYS);

  /*--- FEA equations -- Necessary as the SetFEA_Load routine is as of now contained in the structural solver ---*/
  unsigned long ExtIter = config_container[targetZone]->GetExtIter();
  config_container[targetZone]->SetGlobalParam(FEM_ELASTICITY, RUNTIME_FEA_SYS, ExtIter);

  /*--- Select the transfer method and the appropriate mesh properties (matching or nonmatching mesh) ---*/

  switch (config_container[donorZone]->GetKind_TransferMethod()) {
  case BROADCAST_DATA:
    if (MatchingMesh) {
        transfer_container[donorZone][targetZone]->Broadcast_InterfaceData_Matching(solver_container[donorZone][MESH_0][FLOW_SOL],solver_container[targetZone][MESH_0][FEA_SOL],
                                                                                    geometry_container[donorZone][MESH_0],geometry_container[targetZone][MESH_0],
                                                                                    config_container[donorZone], config_container[targetZone]);
      }
      else {
        transfer_container[donorZone][targetZone]->Broadcast_InterfaceData_Interpolate(solver_container[donorZone][MESH_0][FLOW_SOL],solver_container[targetZone][MESH_0][FEA_SOL],
                                                                                       geometry_container[donorZone][MESH_0],geometry_container[targetZone][MESH_0],
                                                                                       config_container[donorZone], config_container[targetZone]);
    }
    break;
  case SCATTER_DATA:
    if (MatchingMesh) {
        transfer_container[donorZone][targetZone]->Scatter_InterfaceData(solver_container[donorZone][MESH_0][FLOW_SOL],solver_container[targetZone][MESH_0][FEA_SOL],
                                                                         geometry_container[donorZone][MESH_0],geometry_container[targetZone][MESH_0],
                                                                         config_container[donorZone], config_container[targetZone]);
      }
      else {
        cout << "Scatter method not implemented for non-matching meshes. Exiting..." << endl;
      exit(EXIT_FAILURE);
    }
    break;
  case ALLGATHER_DATA:
    if (MatchingMesh) {
        cout << "Allgather method not yet implemented for matching meshes. Exiting..." << endl;
      exit(EXIT_FAILURE);
      }
      else {
        transfer_container[donorZone][targetZone]->Allgather_InterfaceData(solver_container[donorZone][MESH_0][FLOW_SOL],solver_container[targetZone][MESH_0][FEA_SOL],
                                                                           geometry_container[donorZone][MESH_0],geometry_container[targetZone][MESH_0],
                                                                           config_container[donorZone], config_container[targetZone]);
    }
    break;
  case LEGACY_METHOD:
    if (MatchingMesh) {
        solver_container[targetZone][MESH_0][FEA_SOL]->SetFEA_Load(solver_container[donorZone], geometry_container[targetZone], geometry_container[donorZone],
                                                                   config_container[targetZone], config_container[donorZone], numerics_container[targetZone][MESH_0][SolContainer_Position_fea][FEA_TERM]);
      }
      else {
        solver_container[targetZone][MESH_0][FEA_SOL]->SetFEA_Load_Int(solver_container[donorZone], geometry_container[targetZone], geometry_container[donorZone],
                                                                       config_container[targetZone], config_container[donorZone], numerics_container[targetZone][MESH_0][SolContainer_Position_fea][FEA_TERM]);
    }
    break;
  }

}

void CFSIDriver::Relaxation_Displacements(unsigned short donorZone, unsigned short targetZone, unsigned long FSIIter) {

#ifdef HAVE_MPI
  int rank;
  MPI_Comm_rank(MPI_COMM_WORLD, &rank);
#endif

  /*-------------------- Aitken's relaxation ------------------------*/

  /*------------------- Compute the coefficient ---------------------*/

  solver_container[donorZone][MESH_0][FEA_SOL]->ComputeAitken_Coefficient(geometry_container[donorZone], config_container[donorZone],
      solver_container[donorZone], FSIIter);

  /*----------------- Set the relaxation parameter ------------------*/

  solver_container[donorZone][MESH_0][FEA_SOL]->SetAitken_Relaxation(geometry_container[donorZone], config_container[donorZone],
      solver_container[donorZone]);

  /*----------------- Communicate the predicted solution and the old one ------------------*/
  solver_container[donorZone][MESH_0][FEA_SOL]->Set_MPI_Solution_Pred_Old(geometry_container[donorZone][MESH_0], config_container[donorZone]);


}

void CFSIDriver::Relaxation_Tractions(unsigned short donorZone, unsigned short targetZone, unsigned long FSIIter) {

}

void CFSIDriver::Update(unsigned short ZONE_FLOW, unsigned short ZONE_STRUCT) {

  unsigned long IntIter = 0; // This doesn't affect here but has to go into the function
  ExtIter = config_container[ZONE_FLOW]->GetExtIter();

  /*-----------------------------------------------------------------*/
  /*--------------------- Enforce continuity ------------------------*/
  /*-----------------------------------------------------------------*/

  /*--- Enforces that the geometry of the flow corresponds to the converged, relaxed solution ---*/

  /*-------------------- Transfer the displacements --------------------*/

  Transfer_Displacements(ZONE_STRUCT, ZONE_FLOW);

  /*-------------------- Set the grid movement -------------------------*/

  iteration_container[ZONE_FLOW]->SetGrid_Movement(geometry_container, surface_movement,
                                                   grid_movement, FFDBox, solver_container,
      config_container, ZONE_FLOW, IntIter, ExtIter);

  /*----------- Store the solution_pred as solution_pred_old --------------*/

}<|MERGE_RESOLUTION|>--- conflicted
+++ resolved
@@ -3181,10 +3181,6 @@
       Update();
       config_container[ZONE_0]->Tock(tick,"Update",1);
     }
-<<<<<<< HEAD
-    else{
-      Run();      //In the FSIDriver case, mesh and solution updates are already included into the Run function
-=======
     
     /*--- In the FSIDriver case, mesh and solution updates are already included into the Run function ---*/
     
@@ -3192,7 +3188,6 @@
       
       Run();
       
->>>>>>> 5879a4ec
     }
 
     /*--- Terminate the simulation if only the Jacobian must be computed. ---*/
@@ -3320,45 +3315,6 @@
 #ifdef HAVE_MPI
   MPI_Comm_rank(MPI_COMM_WORLD, &rank);
 #endif
-<<<<<<< HEAD
-
-    /*--- Solution output. Determine whether a solution needs to be written
-     after the current iteration, and if so, execute the output file writing
-     routines. ---*/
-
-    if ((ExtIter+1 >= config_container[ZONE_0]->GetnExtIter())
-
-	||
-
-	((ExtIter % config_container[ZONE_0]->GetWrt_Sol_Freq() == 0) && (ExtIter != 0) &&
-	 !((config_container[ZONE_0]->GetUnsteady_Simulation() == DT_STEPPING_1ST) ||
-	   (config_container[ZONE_0]->GetUnsteady_Simulation() == DT_STEPPING_2ND) ||
-	   (config_container[ZONE_0]->GetUnsteady_Simulation() == TIME_STEPPING)))
-
-	||
-
-      (StopCalc)
-
-      ||
-
-      (((config_container[ZONE_0]->GetUnsteady_Simulation() == DT_STEPPING_1ST) ||
-        (config_container[ZONE_0]->GetUnsteady_Simulation() == TIME_STEPPING)) &&
-       ((ExtIter == 0) || (ExtIter % config_container[ZONE_0]->GetWrt_Sol_Freq_DualTime() == 0)))
-
-      ||
-
-      ((config_container[ZONE_0]->GetUnsteady_Simulation() == DT_STEPPING_2ND) && (!fsi) &&
-       ((ExtIter == 0) || ((ExtIter % config_container[ZONE_0]->GetWrt_Sol_Freq_DualTime() == 0) ||
-                           ((ExtIter-1) % config_container[ZONE_0]->GetWrt_Sol_Freq_DualTime() == 0))))
-
-      ||
-
-      ((config_container[ZONE_0]->GetUnsteady_Simulation() == DT_STEPPING_2ND) && (fsi) &&
-       ((ExtIter == 0) || ((ExtIter % config_container[ZONE_0]->GetWrt_Sol_Freq_DualTime() == 0))))
-
-      ||
-
-=======
   
   /*--- Solution output. Determine whether a solution needs to be written
    after the current iteration, and if so, execute the output file writing
@@ -3378,7 +3334,6 @@
                            ((ExtIter-1) % config_container[ZONE_0]->GetWrt_Sol_Freq_DualTime() == 0)))) ||
       ((config_container[ZONE_0]->GetUnsteady_Simulation() == DT_STEPPING_2ND) && (fsi) &&
        ((ExtIter == 0) || ((ExtIter % config_container[ZONE_0]->GetWrt_Sol_Freq_DualTime() == 0)))) ||
->>>>>>> 5879a4ec
       (((config_container[ZONE_0]->GetDynamic_Analysis() == DYNAMIC) &&
         ((ExtIter == 0) || (ExtIter % config_container[ZONE_0]->GetWrt_Sol_Freq_DualTime() == 0))))) {
 
@@ -3387,11 +3342,6 @@
     /*--- For specific applications, evaluate and plot the surface. ---*/
 
     if (config_container[ZONE_0]->GetnMarker_Analyze() != 0) {
-<<<<<<< HEAD
-
-      output->WriteSurface_Analysis(config_container[ZONE_0], geometry_container[ZONE_0][MESH_0],
-                                    solver_container[ZONE_0][MESH_0][FLOW_SOL]);
-=======
       output->SpecialOutput_AnalyzeSurface(solver_container[ZONE_0][MESH_0][FLOW_SOL],
                                            geometry_container[ZONE_0][MESH_0], config_container[ZONE_0]);
     }
@@ -3401,17 +3351,9 @@
     if (config_container[ZONE_0]->GetnMarker_Analyze() != 0) {
       output->SpecialOutput_Distortion(solver_container[ZONE_0][MESH_0][FLOW_SOL],
                                        geometry_container[ZONE_0][MESH_0], config_container[ZONE_0]);
->>>>>>> 5879a4ec
     }
 
     /*--- For specific applications, evaluate and plot the equivalent area. ---*/
-<<<<<<< HEAD
-
-    if (config_container[ZONE_0]->GetEquivArea() == YES) {
-
-      output->SetEquivalentArea(solver_container[ZONE_0][MESH_0][FLOW_SOL],
-                                geometry_container[ZONE_0][MESH_0], config_container[ZONE_0], ExtIter);
-=======
     
     if (config_container[ZONE_0]->GetnMarker_NearFieldBound() != 0) {
       output->SpecialOutput_SonicBoom(solver_container[ZONE_0][MESH_0][FLOW_SOL],
@@ -3445,32 +3387,11 @@
       
       output->SpecialOutput_ForcesBreakdown(solver_container, geometry_container, config_container, iZone);
       
->>>>>>> 5879a4ec
-    }
-
-<<<<<<< HEAD
-      /*--- Execute the routine for writing restart, volume solution,
-       surface solution, and surface comma-separated value files. ---*/
-
-      output->SetResult_Files_Parallel(solver_container, geometry_container, config_container, ExtIter, nZone);
-
-      /*--- Output a file with the forces breakdown. ---*/
-
-      output->SetForces_Breakdown(geometry_container, solver_container,
-                                  config_container, integration_container, ZONE_0);
-
-    /*--- Compute the forces at different sections. ---*/
-
-    if (config_container[ZONE_0]->GetPlot_Section_Forces()) {
-      output->SetForceSections(solver_container[ZONE_0][MESH_0][FLOW_SOL],
-                               geometry_container[ZONE_0][MESH_0], config_container[ZONE_0], ExtIter);
-    }
-
-=======
+    }
+
     output->SetResult_Files_Parallel(solver_container, geometry_container, config_container, ExtIter, nZone);
     
     
->>>>>>> 5879a4ec
     if (rank == MASTER_NODE) cout << "-------------------------------------------------------------------------" << endl << endl;
 
   }
