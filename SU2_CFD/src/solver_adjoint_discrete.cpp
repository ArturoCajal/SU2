--- conflicted
+++ resolved
@@ -53,13 +53,10 @@
   ifstream restart_file;
   string filename, AdjExt;
 
-<<<<<<< HEAD
   adjoint = true;
 
   bool fsi = config->GetFSI_Simulation();
 
-=======
->>>>>>> 0ddd560c
   nVar = direct_solver->GetnVar();
   nDim = geometry->GetnDim();
 
