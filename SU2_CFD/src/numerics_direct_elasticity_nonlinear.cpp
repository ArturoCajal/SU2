/*!
 * \file numerics_direct_elasticity_nonlinear.cpp
 * \brief This file contains the routines for setting the tangent matrix and residual of a FEM nonlinear elastic structural problem.
 * \author R. Sanchez
 * \version 4.3.0 "Cardinal"
 *
 * SU2 Lead Developers: Dr. Francisco Palacios (Francisco.D.Palacios@boeing.com).
 *                      Dr. Thomas D. Economon (economon@stanford.edu).
 *
 * SU2 Developers: Prof. Juan J. Alonso's group at Stanford University.
 *                 Prof. Piero Colonna's group at Delft University of Technology.
 *                 Prof. Nicolas R. Gauger's group at Kaiserslautern University of Technology.
 *                 Prof. Alberto Guardone's group at Polytechnic University of Milan.
 *                 Prof. Rafael Palacios' group at Imperial College London.
 *                 Prof. Edwin van der Weide's group at the University of Twente.
 *                 Prof. Vincent Terrapon's group at the University of Liege.
 *
 * Copyright (C) 2012-2016 SU2, the open-source CFD code.
 *
 * SU2 is free software; you can redistribute it and/or
 * modify it under the terms of the GNU Lesser General Public
 * License as published by the Free Software Foundation; either
 * version 2.1 of the License, or (at your option) any later version.
 *
 * SU2 is distributed in the hope that it will be useful,
 * but WITHOUT ANY WARRANTY; without even the implied warranty of
 * MERCHANTABILITY or FITNESS FOR A PARTICULAR PURPOSE. See the GNU
 * Lesser General Public License for more details.
 *
 * You should have received a copy of the GNU Lesser General Public
 * License along with SU2. If not, see <http://www.gnu.org/licenses/>.
 */

#include "../include/numerics_structure.hpp"
#include <limits>

CFEM_NonlinearElasticity::CFEM_NonlinearElasticity(unsigned short val_nDim, unsigned short val_nVar,
                                   CConfig *config) : CFEM_Elasticity(val_nDim, val_nVar, config) {

	incompressible = (config->GetMaterialCompressibility() == INCOMPRESSIBLE_MAT);
	nearly_incompressible = (config->GetMaterialCompressibility() == NEARLY_INCOMPRESSIBLE_MAT);

	unsigned short iVar;

	F_Mat = new su2double *[3];
	b_Mat = new su2double *[3];
	FmT_Mat = new su2double *[3];
	Stress_Tensor = new su2double *[3];
	for (iVar = 0; iVar < 3; iVar++) {
		F_Mat[iVar] = new su2double [3];
		b_Mat[iVar] = new su2double [3];
		FmT_Mat[iVar] = new su2double [3];
		Stress_Tensor[iVar] = new su2double [3];
	}

	KAux_t_a = new su2double [nDim];

	KAux_P_ab = new su2double* [nDim];
	for (iVar = 0; iVar < nDim; iVar++) {
		KAux_P_ab[iVar] = new su2double[nDim];
	}

	if (nDim == 2) {
		currentCoord = new su2double* [4];	/*--- As of now, 4 is the maximum number of nodes for 2D problems ---*/
		for (iVar = 0; iVar < 4; iVar++) currentCoord[iVar] = new su2double[nDim];
	}
	else if (nDim == 3) {
		currentCoord = new su2double* [8];	/*--- As of now, 8 is the maximum number of nodes for 3D problems ---*/
		for (iVar = 0; iVar < 8; iVar++) currentCoord[iVar] = new su2double[nDim];
	}

	J_F = 1.0; J_F_Iso = 1.0;
	f33 = 1.0;

	C10 = Mu/2.0;
	D1  = 2.0/Kappa;

<<<<<<< HEAD
  F_Mat_Iso = NULL;
  b_Mat_Iso = NULL;
  cijkl     = NULL;
=======
	F_Mat_Iso = NULL;
	b_Mat_Iso = NULL;
	cijkl = NULL;
>>>>>>> f5aa5d5b
	if (incompressible || nearly_incompressible){

		F_Mat_Iso = new su2double *[3];
		b_Mat_Iso = new su2double *[3];
		for (iVar = 0; iVar < 3; iVar++){
			F_Mat_Iso[iVar] = new su2double [3];
			b_Mat_Iso[iVar] = new su2double [3];
		}

		unsigned short jVar, kVar;
		cijkl = new su2double ***[3];
		for (iVar = 0; iVar < 3; iVar++){
			cijkl[iVar] = new su2double **[3];
			for (jVar = 0; jVar < 3; jVar++){
				cijkl[iVar][jVar] = new su2double *[3];
				for (kVar = 0; kVar < 3; kVar++){
					cijkl[iVar][jVar][kVar] = new su2double [3];
				}
			}
		}
<<<<<<< HEAD


=======
>>>>>>> f5aa5d5b
	}

	maxwell_stress = config->GetDE_Effects();

<<<<<<< HEAD
=======
  ke_DE         = 0.0;
  nElectric_Field   = 0;
  nDim_Electric_Field = 0;

>>>>>>> f5aa5d5b
  EField_Ref_Unit   = NULL;
  EField_Ref_Mod    = NULL;
  EField_Curr_Unit  = NULL;
	if (maxwell_stress == true){

		su2double Electric_Field_Mod;
		su2double *Electric_Field_Dir = config->Get_Electric_Field_Dir();
		unsigned short iVar, iDim;
		unsigned short nDelimiters, nEField_Read;
		su2double ref_Efield_mod;

		ke_DE = config->GetDE_Modulus();

		nEField_Read = config->GetnElectric_Field();
		nDim_Electric_Field = config->GetnDim_Electric_Field();

		if (nDim != nDim_Electric_Field) cout << "DIMENSIONS DON'T AGREE (Fix this)" << endl;

	   /*--- DV_Val: Vector to store the value of the design variable. ---*/

	  /*--- The number of design variables is equal to the total number of regions ---*/
	  if (nDim == 2) nElectric_Field = config->GetnDV_X() * config->GetnDV_Y();
	  else nElectric_Field = config->GetnDV_X() * config->GetnDV_Y() * config->GetnDV_Z();

//		/*--- If the input of values for the electric field is only 1, every region gets the same value ---*/
//		if (nEField_Read == 1){
//			if (nDelimiters == 0){
//				nElectric_Field = 1;
//			}
//			else{
//				nElectric_Field = nDelimiters;
//			}
//		} else{
//			if (nDelimiters == nEField_Read){
//				nElectric_Field = nEField_Read;
//			}
//			else{
//				cout << "DIMENSIONS OF ELECTRIC FIELD AND DELIMITERS DON'T AGREE!!!" << endl;
//				exit(EXIT_FAILURE);
//			}
//		}


		/*--- We initialize the modulus ---*/
		ref_Efield_mod = 0.0;
		/*--- Normalize the electric field vector ---*/
		for (iDim = 0; iDim < nDim_Electric_Field; iDim++) {
			ref_Efield_mod += Electric_Field_Dir[iDim]*Electric_Field_Dir[iDim];
		}
		ref_Efield_mod = sqrt(ref_Efield_mod);

		if (ref_Efield_mod == 0){
			cout << "The electric field has not been defined!!!!!" << endl;
			exit(EXIT_FAILURE);
		}

		/*--- Initialize pointer for the electric field ---*/
		EField_Ref_Unit = new su2double[nDim_Electric_Field];
		/*--- Assign values to the auxiliary Electric_Field structure ---*/
		for (iDim = 0; iDim < nDim_Electric_Field; iDim++) {
			EField_Ref_Unit[iDim] = Electric_Field_Dir[iDim]/ref_Efield_mod;
		}

		/*--- Auxiliary vector for hosting the electric field modulus in the reference configuration ---*/
		EField_Ref_Mod = new su2double[nElectric_Field];

		/*--- If the input of values for the electric field is only 1, every region gets the same value for a start ---*/
		if (nEField_Read == 1){
			for (iVar = 0; iVar < nElectric_Field; iVar++) {
				EField_Ref_Mod[iVar] = config->Get_Electric_Field_Mod(0);
			  if (config->GetDirectDiff() == D_EFIELD)   SU2_TYPE::SetDerivative(EField_Ref_Mod[iVar],1.0);
			}
		}
		else{
			for (iVar = 0; iVar < nElectric_Field; iVar++) {
				EField_Ref_Mod[iVar] = config->Get_Electric_Field_Mod(iVar);
			}
		}

		/*--- Auxiliary vector for computing the electric field in the current configuration ---*/
		EField_Curr_Unit = new su2double[nDim_Electric_Field];
		for (iDim = 0; iDim < nDim_Electric_Field; iDim++) {
			EField_Curr_Unit[iDim] = 0.0;
		}

	}
<<<<<<< HEAD
	else{

		ke_DE 				= 0.0;
		nElectric_Field 	= 0;
		nDim_Electric_Field = 0;

	}
=======
>>>>>>> f5aa5d5b

}

CFEM_NonlinearElasticity::~CFEM_NonlinearElasticity(void) {

	unsigned short iVar, jVar, kVar;

	for (iVar = 0; iVar < 3; iVar++) {
		delete [] F_Mat[iVar];
		delete [] b_Mat[iVar];
		delete [] FmT_Mat[iVar];
		delete [] Stress_Tensor[iVar];
	}

	for (iVar = 0; iVar < nDim; iVar++) {
		delete [] KAux_P_ab[iVar];
	}

	if (nDim == 2) {
		for (iVar = 0; iVar < 4; iVar++) {
			delete [] currentCoord[iVar];
		}
	}
	else if (nDim == 3) {
		for (iVar = 0; iVar < 8; iVar++) {
			delete [] currentCoord[iVar];
		}
	}

	delete [] F_Mat;
	delete [] b_Mat;
	delete [] FmT_Mat;
	delete [] Stress_Tensor;
	delete [] KAux_t_a;
	delete [] KAux_P_ab;
	delete [] currentCoord;

<<<<<<< HEAD
	if (F_Mat_Iso != NULL) {
	  for (iVar = 0; iVar < 3; iVar++){
	    if (F_Mat_Iso[iVar] != NULL) delete [] F_Mat_Iso[iVar];
	  }
	  delete [] F_Mat_Iso;
	}
	if (b_Mat_Iso != NULL){
	  for (iVar = 0; iVar < 3; iVar++){
	    if (b_Mat_Iso[iVar] != NULL) delete [] b_Mat_Iso[iVar];
	  }
	  delete [] b_Mat_Iso;
	}

	if (cijkl != NULL){
	  for (iVar = 0; iVar < 3; iVar++){
	    cout << iVar << endl;
	    for (jVar = 0; jVar < 3; jVar++){
	      cout << jVar << endl;
	      for (kVar = 0; kVar < 3;kVar++){
	        delete [] cijkl[iVar][jVar][kVar];
	      }
	      delete [] cijkl[iVar][jVar];
	    }
	    delete [] cijkl[iVar];
	  }
	  delete [] cijkl;
	}
=======
  if (F_Mat_Iso != NULL){
    for (iVar = 0; iVar < 3; iVar++){
      if (F_Mat_Iso[iVar] != NULL) delete [] F_Mat_Iso[iVar];
    }
    delete [] F_Mat_Iso;
  }

  if (b_Mat_Iso != NULL){
    for (iVar = 0; iVar < 3; iVar++){
      if (b_Mat_Iso[iVar] != NULL) delete [] b_Mat_Iso[iVar];
    }
    delete [] b_Mat_Iso;
  }

  if (cijkl != NULL){
    for (iVar = 0; iVar < 3; iVar++){
      for (jVar = 0; jVar < 3; jVar++){
        for (kVar = 0; kVar < 3;kVar++){
          if (cijkl[iVar][jVar][kVar] != NULL) delete [] cijkl[iVar][jVar][kVar];
        }
        if (cijkl[iVar][jVar] != NULL) delete [] cijkl[iVar][jVar];
      }
      if (cijkl[iVar] != NULL) delete [] cijkl[iVar];
    }
    delete [] cijkl;
  }
>>>>>>> f5aa5d5b

	if (EField_Ref_Unit  != NULL) 	delete [] EField_Ref_Unit;
	if (EField_Ref_Mod   != NULL) 	delete [] EField_Ref_Mod;
	if (EField_Curr_Unit != NULL) 	delete [] EField_Curr_Unit;

}


void CFEM_NonlinearElasticity::Compute_Tangent_Matrix(CElement *element, CConfig *config) {

	unsigned short iVar, jVar, kVar;
	unsigned short iGauss, nGauss;
	unsigned short iNode, jNode, nNode;
	unsigned short iDim, bDim;

	su2double Ks_Aux_ab;

	su2double Weight, Jac_x;

	su2double AuxMatrixKc[3][6];
	su2double AuxMatrixKs[3];

	/*--- Initialize auxiliary matrices ---*/

	if (nDim == 2) bDim = 3;
	else bDim = 6;

	for (iVar = 0; iVar < bDim; iVar++) {
		for (jVar = 0; jVar < nDim; jVar++) {
			Ba_Mat[iVar][jVar] = 0.0;
			Bb_Mat[iVar][jVar] = 0.0;
		}
	}

	for (iVar = 0; iVar < 3; iVar++) {
		for (jVar = 0; jVar < 6; jVar++) {
			AuxMatrixKc[iVar][jVar] = 0.0;
		}
	}

	for (iVar = 0; iVar < 3; iVar++) {
		AuxMatrixKs[iVar] = 0.0;
	}

	element->clearElement(); 			/*--- Restarts the element: avoids adding over previous results in other elements --*/
	element->ComputeGrad_NonLinear();

	nNode = element->GetnNodes();
	nGauss = element->GetnGaussPoints();

	/*--- Full integration of the constitutive and stress term ---*/

	for (iGauss = 0; iGauss < nGauss; iGauss++) {

		Weight = element->GetWeight(iGauss);
		Jac_x = element->GetJ_x(iGauss);

		/*--- Initialize the deformation gradient for each Gauss Point ---*/

		for (iVar = 0; iVar < 3; iVar++) {
			for (jVar = 0; jVar < 3; jVar++) {
				F_Mat[iVar][jVar] = 0.0;
				b_Mat[iVar][jVar] = 0.0;
			}
		}

		/*--- Retrieve the values of the gradients of the shape functions for each node ---*/
		/*--- This avoids repeated operations ---*/

		for (iNode = 0; iNode < nNode; iNode++) {

			for (iDim = 0; iDim < nDim; iDim++) {
				GradNi_Ref_Mat[iNode][iDim] = element->GetGradNi_X(iNode,iGauss,iDim);
				GradNi_Curr_Mat[iNode][iDim] = element->GetGradNi_x(iNode,iGauss,iDim);
				currentCoord[iNode][iDim] = element->GetCurr_Coord(iNode, iDim);
			}

			/*--- Compute the deformation gradient ---*/

			for (iVar = 0; iVar < nDim; iVar++) {
				for (jVar = 0; jVar < nDim; jVar++) {
					F_Mat[iVar][jVar] += currentCoord[iNode][iVar]*GradNi_Ref_Mat[iNode][jVar];
				}
			}

			/*--- This implies plane strain --> Consider the possible implementation for plane stress --*/
			if (nDim == 2) {
				F_Mat[2][2] = 1.0;
			}

		}

		if (nDim == 2) {
			if (plane_stress) {
				// Compute the value of the term 33 for the deformation gradient
				Compute_Plane_Stress_Term(element, config);
				F_Mat[2][2] = f33;
			}
			else {
				F_Mat[2][2] = 1.0;
			}
		}

		/*--- Determinant of F --> Jacobian of the transformation ---*/

		J_F = 	F_Mat[0][0]*F_Mat[1][1]*F_Mat[2][2]+
				F_Mat[0][1]*F_Mat[1][2]*F_Mat[2][0]+
				F_Mat[0][2]*F_Mat[1][0]*F_Mat[2][1]-
				F_Mat[0][2]*F_Mat[1][1]*F_Mat[2][0]-
				F_Mat[1][2]*F_Mat[2][1]*F_Mat[0][0]-
				F_Mat[2][2]*F_Mat[0][1]*F_Mat[1][0];

//		cout.precision(15);
//		cout << endl << "Matrix F" << endl;
//		cout << scientific << F_Mat[0][0] << " " << F_Mat[0][1] << " " << F_Mat[0][2] << endl;
//		cout << scientific << F_Mat[1][0] << " " << F_Mat[1][1] << " " << F_Mat[1][2] << endl;
//		cout << scientific << F_Mat[2][0] << " " << F_Mat[2][1] << " " << F_Mat[2][2] << endl;
//
//		cout << endl << "J = det(F): ";
//		cout << scientific << J_F;

		/*--- Compute the left Cauchy deformation tensor ---*/

		for (iVar = 0; iVar < 3; iVar++) {
			for (jVar = 0; jVar < 3; jVar++) {
				for (kVar = 0; kVar < 3; kVar++) {
					b_Mat[iVar][jVar] += F_Mat[iVar][kVar]*F_Mat[jVar][kVar];
				}
			}
		}

		/*--- Compute the constitutive matrix ---*/

		Compute_Stress_Tensor(element, config);
//		if (maxwell_stress) Add_MaxwellStress(element, config);
		Compute_Constitutive_Matrix(element, config);


		for (iNode = 0; iNode < nNode; iNode++) {

			/*--------------------------------------------------------------------------------*/
			/*---------------------------- NODAL STRESS TERM ---------------------------------*/
			/*--------------------------------------------------------------------------------*/
		    /*--- Compute the nodal stress term for each gaussian point and for each node, ---*/
		    /*--- and add it to the element structure to be retrieved from the solver      ---*/

			for (iVar = 0; iVar < nDim; iVar++) {
				KAux_t_a[iVar] = 0.0;
				for (jVar = 0; jVar < nDim; jVar++) {
					KAux_t_a[iVar] += Weight * Stress_Tensor[iVar][jVar] * GradNi_Curr_Mat[iNode][jVar] * Jac_x;
				}
			}

			element->Add_Kt_a(KAux_t_a, iNode);

			/*--------------------------------------------------------------------------------*/
			/*----------------------- CONSTITUTIVE AND STRESS TERM ---------------------------*/
			/*--------------------------------------------------------------------------------*/

			if (nDim == 2) {
				Ba_Mat[0][0] = GradNi_Curr_Mat[iNode][0];
				Ba_Mat[1][1] = GradNi_Curr_Mat[iNode][1];
				Ba_Mat[2][0] = GradNi_Curr_Mat[iNode][1];
				Ba_Mat[2][1] = GradNi_Curr_Mat[iNode][0];
			}
			else if (nDim ==3) {
				Ba_Mat[0][0] = GradNi_Curr_Mat[iNode][0];
				Ba_Mat[1][1] = GradNi_Curr_Mat[iNode][1];
				Ba_Mat[2][2] = GradNi_Curr_Mat[iNode][2];
				Ba_Mat[3][0] = GradNi_Curr_Mat[iNode][1];
				Ba_Mat[3][1] = GradNi_Curr_Mat[iNode][0];
				Ba_Mat[4][0] = GradNi_Curr_Mat[iNode][2];
				Ba_Mat[4][2] = GradNi_Curr_Mat[iNode][0];
				Ba_Mat[5][1] = GradNi_Curr_Mat[iNode][2];
				Ba_Mat[5][2] = GradNi_Curr_Mat[iNode][1];
			}

		    /*--- Compute the BT.D Matrix ---*/

			for (iVar = 0; iVar < nDim; iVar++) {
				for (jVar = 0; jVar < bDim; jVar++) {
					AuxMatrixKc[iVar][jVar] = 0.0;
					for (kVar = 0; kVar < bDim; kVar++) {
						AuxMatrixKc[iVar][jVar] += Ba_Mat[kVar][iVar]*D_Mat[kVar][jVar];
					}
				}
			}

		    /*--- Compute the BT.D Matrix ---*/

			for (iVar = 0; iVar < nDim; iVar++) {
				AuxMatrixKs[iVar] = 0.0;
				for (jVar = 0; jVar < nDim; jVar++) {
					AuxMatrixKs[iVar] += GradNi_Curr_Mat[iNode][jVar]*Stress_Tensor[jVar][iVar]; // DOUBLE CHECK
				}
			}

			/*--- Assumming symmetry ---*/
			for (jNode = iNode; jNode < nNode; jNode++) {
				if (nDim == 2) {
					Bb_Mat[0][0] = GradNi_Curr_Mat[jNode][0];
					Bb_Mat[1][1] = GradNi_Curr_Mat[jNode][1];
					Bb_Mat[2][0] = GradNi_Curr_Mat[jNode][1];
					Bb_Mat[2][1] = GradNi_Curr_Mat[jNode][0];
				}
				else if (nDim ==3) {
					Bb_Mat[0][0] = GradNi_Curr_Mat[jNode][0];
					Bb_Mat[1][1] = GradNi_Curr_Mat[jNode][1];
					Bb_Mat[2][2] = GradNi_Curr_Mat[jNode][2];
					Bb_Mat[3][0] = GradNi_Curr_Mat[jNode][1];
					Bb_Mat[3][1] = GradNi_Curr_Mat[jNode][0];
					Bb_Mat[4][0] = GradNi_Curr_Mat[jNode][2];
					Bb_Mat[4][2] = GradNi_Curr_Mat[jNode][0];
					Bb_Mat[5][1] = GradNi_Curr_Mat[jNode][2];
					Bb_Mat[5][2] = GradNi_Curr_Mat[jNode][1];
				}

				/*--- KAux_ab is the term for the constitutive part of the tangent matrix ---*/
				for (iVar = 0; iVar < nDim; iVar++) {
					for (jVar = 0; jVar < nDim; jVar++) {
						KAux_ab[iVar][jVar] = 0.0;
						for (kVar = 0; kVar < bDim; kVar++) {
							KAux_ab[iVar][jVar] += Weight * AuxMatrixKc[iVar][kVar] * Bb_Mat[kVar][jVar] * Jac_x;
						}
					}
				}

				/*--- Ks_Aux_ab is the term for the constitutive part of the tangent matrix ---*/
				Ks_Aux_ab = 0.0;
				for (iVar = 0; iVar < nDim; iVar++) {
					Ks_Aux_ab += Weight * AuxMatrixKs[iVar] * GradNi_Curr_Mat[jNode][iVar] * Jac_x;
				}

				element->Add_Kab(KAux_ab,iNode, jNode);
				element->Add_Ks_ab(Ks_Aux_ab,iNode, jNode);
				/*--- Symmetric terms --*/
				if (iNode != jNode) {
					element->Add_Kab_T(KAux_ab, jNode, iNode);
					element->Add_Ks_ab(Ks_Aux_ab,jNode, iNode);
				}

			}

		}

	}

}

void CFEM_NonlinearElasticity::Compute_MeanDilatation_Term(CElement *element, CConfig *config) {

	unsigned short iVar, jVar;
	unsigned short iGauss, nGauss;
	unsigned short iNode, jNode, nNode;
	su2double Weight, Jac_X, Jac_x;
	unsigned short iDim ;

	su2double GradNi_Mat_Term;
	su2double Vol_current, Vol_reference;
	su2double Avg_kappa;
	su2double el_Pressure;


	/*--- Under integration of the pressure term, if the calculations assume incompressibility or near incompressibility ---*/

	element->ComputeGrad_Pressure(); // Check if we can take this out!

	/*--- nGauss is here the number of Gaussian Points for the pressure term ---*/
	nGauss = element->GetnGaussPointsP();
	nNode = element->GetnNodes();

	/*--- Initialize the Gradient auxiliary Matrix ---*/
	for (iNode = 0; iNode < nNode; iNode++) {
		for (iDim = 0; iDim < nDim; iDim++) {
			GradNi_Curr_Mat[iNode][iDim] = 0.0;
		}
	}

	Vol_current = 0.0;
	Vol_reference = 0.0;

	/*--------------------------------------------------------------------------------*/
	/*-------------------------- INCOMPRESSIBLE TERM ---------------------------------*/
	/*--------------------------------------------------------------------------------*/

	for (iGauss = 0; iGauss < nGauss; iGauss++) {

		Weight = element->GetWeight_P(iGauss);
		Jac_X = element->GetJ_X_P(iGauss);
		Jac_x = element->GetJ_x_P(iGauss);

		/*--- Retrieve the values of the gradients of the shape functions for each node ---*/
		/*--- This avoids repeated operations ---*/

		/*--- We compute the average gradient ---*/
		for (iNode = 0; iNode < nNode; iNode++) {
			for (iDim = 0; iDim < nDim; iDim++) {
				GradNi_Mat_Term = element->GetGradNi_x_P(iNode,iGauss,iDim);
				GradNi_Curr_Mat[iNode][iDim] += Weight * GradNi_Mat_Term * Jac_x;
			}
		}

		Vol_reference += Weight * Jac_X;
		Vol_current += Weight * Jac_x;

	}

	if ((Vol_current > 0.0) && (Vol_reference > 0.0)) {

		/*--- It is necessary to divide over the current volume to obtain the averaged gradients ---*/
		for (iNode = 0; iNode < nNode; iNode++) {
			for (iDim = 0; iDim < nDim; iDim++) {
				GradNi_Curr_Mat[iNode][iDim] = GradNi_Curr_Mat[iNode][iDim] / Vol_current;
			}
		}

		Avg_kappa = Kappa * Vol_current / Vol_reference;

		el_Pressure = Kappa * ((Vol_current / Vol_reference) - 1);

		element->SetElement_Pressure(el_Pressure);

	}
	else {
		cout << "Warning: Negative volume computed during FE structural analysis. Exiting..." << endl;
		exit(EXIT_FAILURE);
	}

	for (iNode = 0; iNode < nNode; iNode++) {

		for (jNode = 0; jNode < nNode; jNode++) {

			/*--- KAux_P_ab is the term for the incompressibility part of the tangent matrix ---*/
			for (iVar = 0; iVar < nDim; iVar++) {
				for (jVar = 0; jVar < nDim; jVar++) {
					KAux_P_ab[iVar][jVar] = Avg_kappa * Vol_current * GradNi_Curr_Mat[iNode][iVar] * GradNi_Curr_Mat[jNode][jVar];
				}
			}

			element->Set_Kk_ab(KAux_P_ab,iNode, jNode);

		}

	}

}


void CFEM_NonlinearElasticity::Compute_NodalStress_Term(CElement *element, CConfig *config) {

	unsigned short iVar, jVar, kVar;
	unsigned short iGauss, nGauss;
	unsigned short iNode, nNode;
	unsigned short iDim;

	su2double Weight, Jac_x;

	element->clearElement(); 			/*--- Restarts the element: avoids adding over previous results in other elements --*/
	element->ComputeGrad_NonLinear();	/*--- Check if we can take this out... so we don't have to do it twice ---*/

	nNode = element->GetnNodes();
	nGauss = element->GetnGaussPoints();

	/*--- Full integration of the nodal stress ---*/

	for (iGauss = 0; iGauss < nGauss; iGauss++) {

		Weight = element->GetWeight(iGauss);
		Jac_x = element->GetJ_x(iGauss);

		/*--- Initialize the deformation gradient for each Gauss Point ---*/

		for (iVar = 0; iVar < 3; iVar++) {
			for (jVar = 0; jVar < 3; jVar++) {
				F_Mat[iVar][jVar] = 0.0;
				b_Mat[iVar][jVar] = 0.0;
			}
		}

		/*--- Retrieve the values of the gradients of the shape functions for each node ---*/
		/*--- This avoids repeated operations ---*/

		for (iNode = 0; iNode < nNode; iNode++) {

			for (iDim = 0; iDim < nDim; iDim++) {
				GradNi_Ref_Mat[iNode][iDim] = element->GetGradNi_X(iNode,iGauss,iDim);
				GradNi_Curr_Mat[iNode][iDim] = element->GetGradNi_x(iNode,iGauss,iDim);
				currentCoord[iNode][iDim] = element->GetCurr_Coord(iNode, iDim);
			}

			/*--- Compute the deformation gradient ---*/

			for (iVar = 0; iVar < nDim; iVar++) {
				for (jVar = 0; jVar < nDim; jVar++) {
					F_Mat[iVar][jVar] += currentCoord[iNode][iVar]*GradNi_Ref_Mat[iNode][jVar];
				}
			}

			/*--- This implies plane strain --> Consider the possible implementation for plane stress --*/
			if (nDim == 2) {
				F_Mat[2][2] = 1.0;
			}

		}

		if (nDim == 2) {
			if (plane_stress) {
				// Compute the value of the term 33 for the deformation gradient
				Compute_Plane_Stress_Term(element, config);
				F_Mat[2][2] = f33;
			}
			else {
				F_Mat[2][2] = 1.0;
			}
		}

		/*--- Determinant of F --> Jacobian of the transformation ---*/

		J_F = 	F_Mat[0][0]*F_Mat[1][1]*F_Mat[2][2]+
				F_Mat[0][1]*F_Mat[1][2]*F_Mat[2][0]+
				F_Mat[0][2]*F_Mat[1][0]*F_Mat[2][1]-
				F_Mat[0][2]*F_Mat[1][1]*F_Mat[2][0]-
				F_Mat[1][2]*F_Mat[2][1]*F_Mat[0][0]-
				F_Mat[2][2]*F_Mat[0][1]*F_Mat[1][0];

		/*--- Compute the left Cauchy deformation tensor ---*/

		for (iVar = 0; iVar < 3; iVar++) {
			for (jVar = 0; jVar < 3; jVar++) {
				for (kVar = 0; kVar < 3; kVar++) {
					b_Mat[iVar][jVar] += F_Mat[iVar][kVar]*F_Mat[jVar][kVar];
				}
			}
		}

		/*--- Compute the stress tensor ---*/

		Compute_Stress_Tensor(element, config);
//		if (maxwell_stress) Add_MaxwellStress(element, config);

		for (iNode = 0; iNode < nNode; iNode++) {

		    /*--- Compute the nodal stress term for each gaussian point and for each node, ---*/
		    /*--- and add it to the element structure to be retrieved from the solver      ---*/

			for (iVar = 0; iVar < nDim; iVar++) {
				KAux_t_a[iVar] = 0.0;
				for (jVar = 0; jVar < nDim; jVar++) {
					KAux_t_a[iVar] += Weight * Stress_Tensor[iVar][jVar] * GradNi_Curr_Mat[iNode][jVar] * Jac_x;
				}
			}

			element->Add_Kt_a(KAux_t_a, iNode);

		}

	}

}

void CFEM_NonlinearElasticity::Compute_Eigenproblem(CElement *element, CConfig *config){

	su2double l1, l2, J1, J2;
	su2double v12_1, v12_2;
	su2double v21_1, v21_2;

	unsigned short iVar, jVar, kVar;
	double C_Mat[3][3];

	// Define 2 unit vectors E1 and E2 in the reference configuration (1,0) and (0,1)
	// The vectors E1_def and E2_def are going to be the deformed of E1 and E2

	su2double E1[2] = {1.0,0.0}, E2[2] = {0.0,1.0};
	su2double E1_def[2] = {0.0,0.0}, E2_def[2] = {0.0,0.0};

	E1_def[0] = F_Mat[0][0]*E1[0]+F_Mat[0][1]*E1[1];
	E1_def[1] = F_Mat[1][0]*E1[0]+F_Mat[1][1]*E1[1];

	E2_def[0] = F_Mat[0][0]*E2[0]+F_Mat[0][1]*E2[1];
	E2_def[1] = F_Mat[1][0]*E2[0]+F_Mat[1][1]*E2[1];

	cout << "Vector (1,0) projects into (" << E1_def[0] << "," <<  E1_def[1] << ") and vector (0,1) projects into (" << E2_def[0] << "," <<  E2_def[1] << ")." <<endl;


	/*--- Compute the right Cauchy deformation tensor ---*/

//	for (iVar = 0; iVar < 3; iVar++){
//		for (jVar = 0; jVar < 3; jVar++){
//			C_Mat[iVar][jVar] = 0.0;
//			for (kVar = 0; kVar < 3; kVar++){
//				C_Mat[iVar][jVar] += F_Mat[kVar][iVar] * F_Mat[kVar][jVar];
//			}
//		}
//	}



//	cout << "----------------------INSIDE THE EIGENPROBLEM ROUTINE-------------------------" << endl;
//
//	cout << C_Mat[0][0] << " " << C_Mat[0][1] << " " << C_Mat[0][2] << endl;
//	cout << C_Mat[1][0] << " " << C_Mat[1][1] << " " << C_Mat[1][2] << endl;
//	cout << C_Mat[2][0] << " " << C_Mat[2][1] << " " << C_Mat[2][2] << endl;
////
//	cout << "------------------------------------------------------------------------------" << endl;

//	if (nDim == 2){
//
//		l1 = 0.5*(b_Mat[0][0]+b_Mat[1][1]) + 0.5*sqrt(pow((b_Mat[0][0] + b_Mat[1][1]),2) - ( 4* (b_Mat[0][0]*b_Mat[1][1] - b_Mat[0][1]*b_Mat[1][0])));
//		l2 = 0.5*(b_Mat[0][0]+b_Mat[1][1]) - 0.5*sqrt(pow((b_Mat[0][0] + b_Mat[1][1]),2) - ( 4* (b_Mat[0][0]*b_Mat[1][1] - b_Mat[0][1]*b_Mat[1][0])));
//
//		J1 = 0.5*(C_Mat[0][0]+C_Mat[1][1]) + 0.5*sqrt(pow((C_Mat[0][0] + C_Mat[1][1]),2) - ( 4* (C_Mat[0][0]*C_Mat[1][1] - C_Mat[0][1]*C_Mat[1][0])));
//		J2 = 0.5*(C_Mat[0][0]+C_Mat[1][1]) - 0.5*sqrt(pow((C_Mat[0][0] + C_Mat[1][1]),2) - ( 4* (C_Mat[0][0]*C_Mat[1][1] - C_Mat[0][1]*C_Mat[1][0])));
//
//		v12_1 = - 1 * b_Mat[1][0] / (b_Mat[1][1]-l1);
//		v12_2 = - 1 * (b_Mat[0][0]-l1) / b_Mat[1][0];
//
//		v21_1 = - 1 * b_Mat[1][0] / (b_Mat[0][0]-l2);
//		v21_2 = - 1 * (b_Mat[1][1]-l2) / b_Mat[1][0];
//
//		cout << "Eigenvector b 1: (1," << v12_1 << ") or (1," << v12_2 << ")" << endl;
//		cout << "Eigenvector b 2: (" << v21_1 << ",1) or (" << v21_2 << ",1)" << endl;
//
//		cout << "LAMBDA_1^2=" << l1 << " and LAMBDA_2^2=" << l2 << ". " << "LAMBDA_1=" << sqrt(l1) << " and LAMBDA_2=" << sqrt(l2) << endl;
//
//		v12_1 = - 1 * C_Mat[1][0] / (C_Mat[1][1]-J1);
//		v12_2 = - 1 * (C_Mat[0][0]-J1) / C_Mat[1][0];
//
//		v21_1 = - 1 * C_Mat[1][0] / (C_Mat[0][0]-J2);
//		v21_2 = - 1 * (C_Mat[1][1]-J2) / C_Mat[1][0];
//
//		cout << "Eigenvector C 1: (1," << v12_1 << ") or (1," << v12_2 << ")" << endl;
//		cout << "Eigenvector C 2: (" << v21_1 << ",1) or (" << v21_2 << ",1)" << endl;
//
//		cout << "LAMBDA_1^2_C=" << J1 << " and LAMBDA_2^2_C=" << J2 << ". " << "LAMBDA_1_C=" << sqrt(J1) << " and LAMBDA_2_C=" << sqrt(J2) << endl;
//
//
////		cout << b_Mat[1][0] << endl;
////		cout << "Check L1=" << (b_Mat[0][0]-l1)*(b_Mat[1][1]-l1)-(b_Mat[0][1])*(b_Mat[1][0]) << endl;
////		cout << "Check L2=" << (b_Mat[0][0]-l2)*(b_Mat[1][1]-l2)-(b_Mat[0][1])*(b_Mat[1][0]) << endl;
//	}



}

void CFEM_NonlinearElasticity::Add_MaxwellStress(CElement *element, CConfig *config){

//	cout << "HERE, I WILL ADD THE MAXWELL STRESS!!!!!!" << endl;

	unsigned short iVar, iDim, jDim;
	su2double mod_Curr, mod_Ref;

	su2double E0 = 0.0, E1 = 0.0, E2 = 0.0;
	su2double E0_2 = 0.0, E1_2 = 0.0, E2_2 = 0.0;
	su2double E_2 = 0.0;

	Compute_FmT_Mat();

	for (iDim = 0; iDim < nDim; iDim++){
		EField_Curr_Unit[iDim] = 0.0;
		for (jDim = 0; jDim < nDim; jDim++){
			EField_Curr_Unit[iDim] += FmT_Mat[iDim][jDim] * EField_Ref_Unit[jDim];
		}
	}

	mod_Curr = sqrt(pow(EField_Curr_Unit[0],2)+pow(EField_Curr_Unit[1],2));
	mod_Ref = sqrt(pow(EField_Ref_Unit[0],2)+pow(EField_Ref_Unit[1],2));

	E0 = EField_Ref_Mod[0]*EField_Curr_Unit[0];					E0_2 = pow(E0,2);
	E1 = EField_Ref_Mod[0]*EField_Curr_Unit[1];					E1_2 = pow(E1,2);
	if (nDim == 3) {E2 = EField_Ref_Mod[0]*EField_Curr_Unit[2];	E2_2 = pow(E2,2);}

	E_2 = E0_2+E1_2+E2_2;
//	cout.precision(15);
//	cout << endl << "Maxwell Stress tensor" << endl;
//	cout << scientific << ke_DE*(E0_2-0.5*E_2) << " " << ke_DE*E0*E1 << " " << ke_DE*E0*E2 << endl;
//	cout << scientific << ke_DE*E1*E0 << " " << ke_DE*(E1_2-0.5*E_2) << " " << ke_DE*E1*E2 << endl;
//	cout << scientific << ke_DE*E2*E0 << " " << ke_DE*E2*E1 << " " << ke_DE*(E2_2-0.5*E_2) << endl;

	Stress_Tensor[0][0] += ke_DE*(E0_2-0.5*E_2);	Stress_Tensor[0][1] += ke_DE*E0*E1;				Stress_Tensor[0][2] += ke_DE*E0*E2;
	Stress_Tensor[1][0] += ke_DE*E1*E0;				Stress_Tensor[1][1] += ke_DE*(E1_2-0.5*E_2);	Stress_Tensor[1][2] += ke_DE*E1*E2;
	Stress_Tensor[2][0] += ke_DE*E2*E0;				Stress_Tensor[2][1] += ke_DE*E2*E1;				Stress_Tensor[2][2] += ke_DE*(E2_2-0.5*E_2);

//	cout << endl << "Stress tensor final" << endl;
//	cout << scientific << Stress_Tensor[0][0] << " " << Stress_Tensor[0][1] << " " << Stress_Tensor[0][2] << endl;
//	cout << scientific << Stress_Tensor[1][0] << " " << Stress_Tensor[1][1] << " " << Stress_Tensor[1][2] << endl;
//	cout << scientific << Stress_Tensor[2][0] << " " << Stress_Tensor[2][1] << " " << Stress_Tensor[2][2] << endl;


}

void CFEM_NonlinearElasticity::Compute_FmT_Mat(void) {

	FmT_Mat[0][0] = (F_Mat[1][1]*F_Mat[2][2] - F_Mat[1][2]*F_Mat[2][1]) / J_F;
	FmT_Mat[0][1] = (F_Mat[1][2]*F_Mat[2][0] - F_Mat[2][2]*F_Mat[1][0]) / J_F;
	FmT_Mat[0][2] = (F_Mat[1][0]*F_Mat[2][1] - F_Mat[1][1]*F_Mat[2][0]) / J_F;

	FmT_Mat[1][0] = (F_Mat[0][2]*F_Mat[2][1] - F_Mat[0][1]*F_Mat[2][2]) / J_F;
	FmT_Mat[1][1] = (F_Mat[0][0]*F_Mat[2][2] - F_Mat[2][0]*F_Mat[0][2]) / J_F;
	FmT_Mat[1][2] = (F_Mat[0][1]*F_Mat[2][1] - F_Mat[0][0]*F_Mat[2][0]) / J_F;

	FmT_Mat[2][0] = (F_Mat[0][1]*F_Mat[1][2] - F_Mat[0][2]*F_Mat[1][1]) / J_F;
	FmT_Mat[2][1] = (F_Mat[0][2]*F_Mat[1][0] - F_Mat[0][0]*F_Mat[1][2]) / J_F;
	FmT_Mat[2][2] = (F_Mat[0][0]*F_Mat[1][1] - F_Mat[0][1]*F_Mat[1][0]) / J_F;
//	cout.precision(15);
//	cout << endl << "FmT" << endl;
//	cout << scientific << FmT_Mat[0][0] << " " << FmT_Mat[0][1] << " " << FmT_Mat[0][2] << endl;
//	cout << scientific << FmT_Mat[1][0] << " " << FmT_Mat[1][1] << " " << FmT_Mat[1][2] << endl;
//	cout << scientific << FmT_Mat[2][0] << " " << FmT_Mat[2][1] << " " << FmT_Mat[2][2] << endl;

}

void CFEM_NonlinearElasticity::Compute_Isochoric_F_b(void) {

	unsigned short iVar, jVar, kVar;

//	cout.precision(15);

	J_F_Iso = pow(J_F,-0.333333333333333);

//	cout << endl << "C10 and D1" << endl;
//	cout << scientific << C10 << " " << D1 << endl;
//
//	cout << endl << "Mu and Kappa" << endl;
//	cout << scientific << Mu << " " << Kappa << endl;
//
//	cout << endl << "Scale" << endl;
//	cout << J_F_Iso << endl;

	// Isochoric deformation tensor
	for (iVar = 0; iVar < 3; iVar++){
		for (jVar = 0; jVar < 3; jVar++){
			F_Mat_Iso[iVar][jVar] = F_Mat[iVar][jVar] * J_F_Iso;
		}
	}

//	cout << endl << "Matrix Fbar" << endl;
//	cout << scientific << F_Mat_Iso[0][0] << " " << F_Mat_Iso[0][1] << " " << F_Mat_Iso[0][2] << endl;
//	cout << scientific << F_Mat_Iso[1][0] << " " << F_Mat_Iso[1][1] << " " << F_Mat_Iso[1][2] << endl;
//	cout << scientific << F_Mat_Iso[2][0] << " " << F_Mat_Iso[2][1] << " " << F_Mat_Iso[2][2] << endl;

	// Isochoric left Cauchy-Green tensor

	for (iVar = 0; iVar < 3; iVar++){
		for (jVar = 0; jVar < 3; jVar++){
			b_Mat_Iso[iVar][jVar] = 0.0;
			for (kVar = 0; kVar < 3; kVar++){
				b_Mat_Iso[iVar][jVar] += F_Mat_Iso[iVar][kVar]*F_Mat_Iso[jVar][kVar];
			}
		}
	}

//	cout << endl << "Matrix Bbar" << endl;
//	cout << scientific << b_Mat_Iso[0][0] << " " << b_Mat_Iso[0][1] << " " << b_Mat_Iso[0][2] << endl;
//	cout << scientific << b_Mat_Iso[1][0] << " " << b_Mat_Iso[1][1] << " " << b_Mat_Iso[1][2] << endl;
//	cout << scientific << b_Mat_Iso[2][0] << " " << b_Mat_Iso[2][1] << " " << b_Mat_Iso[2][2] << endl;

}

void CFEM_NonlinearElasticity::Assign_cijkl_D_Mat(void) {

	unsigned short iVar, jVar;

	if (nDim == 2){
		D_Mat[0][0] = cijkl[0][0][0][0];
		D_Mat[1][1] = cijkl[1][1][1][1];

		D_Mat[0][1] = cijkl[0][0][1][1];
		D_Mat[1][0] = cijkl[1][1][0][0];

		D_Mat[0][2] = cijkl[0][0][0][1];
		D_Mat[2][0] = cijkl[1][0][0][0];

		D_Mat[1][2] = cijkl[1][1][0][1];
		D_Mat[2][1] = cijkl[1][0][1][1];

		D_Mat[2][2] = cijkl[0][1][0][1];
	}
	else{
		D_Mat[0][0] = cijkl[0][0][0][0];
		D_Mat[1][1] = cijkl[1][1][1][1];
		D_Mat[2][2] = cijkl[2][2][2][2];
		D_Mat[3][3] = cijkl[0][1][0][1];
		D_Mat[4][4] = cijkl[0][2][0][2];
		D_Mat[5][5] = cijkl[1][2][1][2];

		D_Mat[0][1] = cijkl[0][0][1][1];
		D_Mat[0][2] = cijkl[0][0][2][2];
		D_Mat[0][3] = cijkl[0][0][0][1];
		D_Mat[0][4] = cijkl[0][0][0][2];
		D_Mat[0][5] = cijkl[0][0][1][2];

		D_Mat[1][2] = cijkl[1][1][2][2];
		D_Mat[1][3] = cijkl[1][1][0][1];
		D_Mat[1][4] = cijkl[1][1][0][2];
		D_Mat[1][5] = cijkl[1][1][1][2];

		D_Mat[2][3] = cijkl[2][2][0][1];
		D_Mat[2][4] = cijkl[2][2][0][2];
		D_Mat[2][5] = cijkl[2][2][1][2];

		D_Mat[3][4] = cijkl[0][1][0][2];
		D_Mat[3][5] = cijkl[0][1][1][2];

		D_Mat[4][5] = cijkl[0][2][1][2];

		for (jVar = 0; jVar < 6; jVar++){
			for (iVar = 0; iVar < jVar; iVar++){
				D_Mat[jVar][iVar] = D_Mat[iVar][jVar];
			}
		}

	}

}


void CFEM_NonlinearElasticity::Compute_Averaged_NodalStress(CElement *element, CConfig *config){

	unsigned short iVar, jVar, kVar;
	unsigned short iGauss, nGauss;
	unsigned short iDim, iNode, nNode;

	su2double Weight, Jac_x;

	element->clearStress();
	element->clearElement(); 			/*--- Restarts the element: avoids adding over previous results in other elements --*/
	element->ComputeGrad_NonLinear();

	nNode = element->GetnNodes();
	nGauss = element->GetnGaussPoints();

	/*--- Computation of the deformation gradient ---*/

	for (iGauss = 0; iGauss < nGauss; iGauss++) {

		Weight = element->GetWeight(iGauss);
		Jac_x = element->GetJ_x(iGauss);

		/*--- Initialize the deformation gradient for each Gauss Point ---*/

		for (iVar = 0; iVar < 3; iVar++) {
			for (jVar = 0; jVar < 3; jVar++) {
				F_Mat[iVar][jVar] = 0.0;
				b_Mat[iVar][jVar] = 0.0;
			}
		}

		/*--- Retrieve the values of the gradients of the shape functions for each node ---*/
		/*--- This avoids repeated operations ---*/

		for (iNode = 0; iNode < nNode; iNode++) {

			for (iDim = 0; iDim < nDim; iDim++) {
				GradNi_Ref_Mat[iNode][iDim] = element->GetGradNi_X(iNode,iGauss,iDim);
				GradNi_Curr_Mat[iNode][iDim] = element->GetGradNi_x(iNode,iGauss,iDim);
				currentCoord[iNode][iDim] = element->GetCurr_Coord(iNode, iDim);
			}

			/*--- Compute the deformation gradient ---*/

			for (iVar = 0; iVar < nDim; iVar++) {
				for (jVar = 0; jVar < nDim; jVar++) {
					F_Mat[iVar][jVar] += currentCoord[iNode][iVar]*GradNi_Ref_Mat[iNode][jVar];
				}
			}

			/*--- This implies plane strain --> Consider the possible implementation for plane stress --*/
			if (nDim == 2) {
				F_Mat[2][2] = 1.0;
			}

		}

		if (nDim == 2) {
			if (plane_stress) {
				// Compute the value of the term 33 for the deformation gradient
				Compute_Plane_Stress_Term(element, config);
				F_Mat[2][2] = f33;
			}
			else {
				F_Mat[2][2] = 1.0;
			}
		}

		/*--- Determinant of F --> Jacobian of the transformation ---*/

		J_F = 	F_Mat[0][0]*F_Mat[1][1]*F_Mat[2][2]+
				F_Mat[0][1]*F_Mat[1][2]*F_Mat[2][0]+
				F_Mat[0][2]*F_Mat[1][0]*F_Mat[2][1]-
				F_Mat[0][2]*F_Mat[1][1]*F_Mat[2][0]-
				F_Mat[1][2]*F_Mat[2][1]*F_Mat[0][0]-
				F_Mat[2][2]*F_Mat[0][1]*F_Mat[1][0];

		/*--- Compute the left Cauchy deformation tensor ---*/

		for (iVar = 0; iVar < 3; iVar++) {
			for (jVar = 0; jVar < 3; jVar++) {
				for (kVar = 0; kVar < 3; kVar++) {
					b_Mat[iVar][jVar] += F_Mat[iVar][kVar]*F_Mat[jVar][kVar];
				}
			}
		}

		/*--- Compute the stress tensor ---*/

		Compute_Stress_Tensor(element, config);
		if (maxwell_stress) Add_MaxwellStress(element, config);

		for (iNode = 0; iNode < nNode; iNode++) {


		    /*--- Compute the nodal stress term for each gaussian point and for each node, ---*/
		    /*--- and add it to the element structure to be retrieved from the solver      ---*/

			for (iVar = 0; iVar < nDim; iVar++) {
				KAux_t_a[iVar] = 0.0;
				for (jVar = 0; jVar < nDim; jVar++) {
					KAux_t_a[iVar] += Weight * Stress_Tensor[iVar][jVar] * GradNi_Curr_Mat[iNode][jVar] * Jac_x;
				}
			}

			element->Add_Kt_a(KAux_t_a, iNode);

		    /*--- Compute the average nodal stresses for each node ---*/

			element->Add_NodalStress(Stress_Tensor[0][0] * element->GetNi_Extrap(iNode, iGauss), iNode, 0);
			element->Add_NodalStress(Stress_Tensor[1][1] * element->GetNi_Extrap(iNode, iGauss), iNode, 1);
			element->Add_NodalStress(Stress_Tensor[0][1] * element->GetNi_Extrap(iNode, iGauss), iNode, 2);
			if (nDim == 3) {
				element->Add_NodalStress(Stress_Tensor[2][2] * element->GetNi_Extrap(iNode, iGauss), iNode, 3);
				element->Add_NodalStress(Stress_Tensor[0][2] * element->GetNi_Extrap(iNode, iGauss), iNode, 4);
				element->Add_NodalStress(Stress_Tensor[1][2] * element->GetNi_Extrap(iNode, iGauss), iNode, 5);
			}

		}

	}


}

//void CFEM_NonlinearElasticity::Set_ElectricField(su2double *EField_DV){
//
//  unsigned short i_DV;
//
//  cout << "New DV: ";
//  for (i_DV = 0; i_DV < nElectric_Field; i_DV++){
//    EField_Ref_Mod[i_DV] = EField_DV[i_DV];
//    cout << EField_Ref_Mod[i_DV] << " ";
//  }
//  cout << endl;
//
//}


CFEM_NeoHookean_Comp::CFEM_NeoHookean_Comp(unsigned short val_nDim, unsigned short val_nVar,
                                   CConfig *config) : CFEM_NonlinearElasticity(val_nDim, val_nVar, config) {


}

CFEM_NeoHookean_Comp::~CFEM_NeoHookean_Comp(void) {

}

void CFEM_NeoHookean_Comp::Compute_Plane_Stress_Term(CElement *element, CConfig *config) {

	su2double j_red = 1.0;
	su2double fx = 0.0, fpx = 1.0;
	su2double xkm1 = 1.0, xk = 1.0;
	su2double cte = 0.0;

	unsigned short iNR, nNR;
	su2double NRTOL;

	// Maximum number of iterations and tolerance (relative)
	nNR = 10;
	NRTOL = 1E-25;

	// j_red: reduced jacobian, for the 2x2 submatrix of F
	j_red = F_Mat[0][0] * F_Mat[1][1] - F_Mat[1][0] * F_Mat[0][1];
	// cte: constant term in the NR method
	cte = Lambda*log(j_red) - Mu;

	// f(f33)  = mu*f33^2 + lambda*ln(f33) + (lambda*ln(j_red)-mu) = 0
	// f'(f33) = 2*mu*f33 + lambda/f33

	for (iNR = 0; iNR < nNR; iNR++) {
		fx  = Mu*pow(xk,2.0) + Lambda*log(xk) + cte;
		fpx = 2*Mu*xk + (Lambda / xk);
		xkm1 = xk - fx / fpx;
		if (((xkm1 - xk) / xk) < NRTOL) break;
		xk = xkm1;
	}

	f33 = xkm1;

}

void CFEM_NeoHookean_Comp::Compute_Constitutive_Matrix(CElement *element, CConfig *config) {

	su2double Mu_p = 0.0, Lambda_p = 0.0;

	/*--- This can be done in a better way ---*/
	if (J_F != 0.0) {
		Mu_p = (Mu - Lambda*log(J_F))/J_F;
		Lambda_p = Lambda/J_F;
	}

	/*--- Assuming plane strain ---*/

	if (nDim == 2) {
	    D_Mat[0][0] = Lambda_p + 2.0 * Mu_p;	D_Mat[0][1] = Lambda_p;					D_Mat[0][2] = 0.0;
	    D_Mat[1][0] = Lambda_p;					D_Mat[1][1] = Lambda_p + 2.0 * Mu_p;	D_Mat[1][2] = 0.0;
	    D_Mat[2][0] = 0.0;						D_Mat[2][1] = 0.0;						D_Mat[2][2] = Mu_p;
	}
	else if (nDim == 3) {
	    D_Mat[0][0] = Lambda_p + 2.0 * Mu_p;	D_Mat[0][1] = Lambda_p;					D_Mat[0][2] = Lambda_p;				D_Mat[0][3] = 0.0;	D_Mat[0][4] = 0.0;	D_Mat[0][5] = 0.0;
	    D_Mat[1][0] = Lambda_p;					D_Mat[1][1] = Lambda_p + 2.0 * Mu_p;	D_Mat[1][2] = Lambda_p;				D_Mat[1][3] = 0.0;	D_Mat[1][4] = 0.0;	D_Mat[1][5] = 0.0;
	    D_Mat[2][0] = Lambda_p;					D_Mat[2][1] = Lambda_p;					D_Mat[2][2] = Lambda_p + 2.0 * Mu_p;	D_Mat[2][3] = 0.0;	D_Mat[2][4] = 0.0;	D_Mat[2][5] = 0.0;
	    D_Mat[3][0] = 0.0;						D_Mat[3][1] = 0.0;						D_Mat[3][2] = 0.0;					D_Mat[3][3] = Mu_p;	D_Mat[3][4] = 0.0;	D_Mat[3][5] = 0.0;
	    D_Mat[4][0] = 0.0;						D_Mat[4][1] = 0.0;						D_Mat[4][2] = 0.0;					D_Mat[4][3] = 0.0;	D_Mat[4][4] = Mu_p;	D_Mat[4][5] = 0.0;
	    D_Mat[5][0] = 0.0;						D_Mat[5][1] = 0.0;						D_Mat[5][2] = 0.0;					D_Mat[5][3] = 0.0;	D_Mat[5][4] = 0.0;	D_Mat[5][5] = Mu_p;
	}

}

void CFEM_NeoHookean_Comp::Compute_Stress_Tensor(CElement *element, CConfig *config) {

	unsigned short iVar,jVar;
	su2double Mu_J = 0.0, Lambda_J = 0.0;
	su2double dij = 0.0;

	/*--- This can be done in a better way ---*/
	if (J_F != 0.0) {
		Mu_J = Mu/J_F;
		Lambda_J = Lambda/J_F;
	}

	for (iVar = 0; iVar < 3; iVar++) {
		for (jVar = 0; jVar < 3; jVar++) {
			if (iVar == jVar) dij = 1.0;
			else if (iVar != jVar) dij = 0.0;
			Stress_Tensor[iVar][jVar] = Mu_J * (b_Mat[iVar][jVar] - dij) + Lambda_J * log(J_F) * dij;
		}
	}

}

CFEM_NeoHookean_Incomp::CFEM_NeoHookean_Incomp(unsigned short val_nDim, unsigned short val_nVar,
                                   CConfig *config) : CFEM_NonlinearElasticity(val_nDim, val_nVar, config) {


}

CFEM_NeoHookean_Incomp::~CFEM_NeoHookean_Incomp(void) {

}

void CFEM_NeoHookean_Incomp::Compute_Plane_Stress_Term(CElement *element, CConfig *config) {

}

void CFEM_NeoHookean_Incomp::Compute_Constitutive_Matrix(CElement *element, CConfig *config) {

	unsigned short iVar;
	su2double el_P;
	su2double Ib = 0.0, Jft;

	/*--- First invariant of b -> Ib = tr(b) ---*/
	for (iVar = 0; iVar < 3; iVar++) {
		Ib += b_Mat[iVar][iVar];
	}

	/*--- Retrieve element pressure ---*/

	el_P = element->GetElement_Pressure();

	/*--- J^(-5/3) ---*/
	Jft = pow(J_F, -1.666666666666667);

	if (nDim == 2) {

		/*--- Diagonal terms ---*/
		D_Mat[0][0] = 2.0 * Mu * Jft * ((4.0 / 9.0) * Ib - (2.0 / 3.0) * b_Mat[0][0]) - el_P;
		D_Mat[1][1] = 2.0 * Mu * Jft * ((4.0 / 9.0) * Ib - (2.0 / 3.0) * b_Mat[1][1]) - el_P;

		D_Mat[2][2] = (1.0 / 3.0) * Mu * Jft * Ib - el_P;

		/*--- Q2 off diagonal terms (and symmetric) ---*/

		D_Mat[0][1] = (-2.0 / 3.0) * Mu * Jft * b_Mat[0][1];
		D_Mat[1][0] = (-2.0 / 3.0) * Mu * Jft * b_Mat[0][1];

		D_Mat[0][2] = 0.0;
		D_Mat[2][0] = 0.0;

	}
	else if (nDim == 3) {

		/*--- Diagonal terms ---*/
		D_Mat[0][0] = 2.0 * Mu * Jft * ((4.0 / 9.0) * Ib - (2.0 / 3.0) * b_Mat[0][0]) - el_P;
		D_Mat[1][1] = 2.0 * Mu * Jft * ((4.0 / 9.0) * Ib - (2.0 / 3.0) * b_Mat[1][1]) - el_P;
		D_Mat[2][2] = 2.0 * Mu * Jft * ((4.0 / 9.0) * Ib - (2.0 / 3.0) * b_Mat[2][2]) - el_P;

		D_Mat[3][3] = (1.0 / 3.0) * Mu * Jft * Ib - el_P;
		D_Mat[4][4] = (1.0 / 3.0) * Mu * Jft * Ib - el_P;
		D_Mat[5][5] = (1.0 / 3.0) * Mu * Jft * Ib - el_P;

		/*--- Q1 off diagonal terms (and symmetric) ---*/

		D_Mat[0][1] = 2.0 * Mu * Jft * ((1.0 / 9.0) * Ib - (1.0 / 3.0) * b_Mat[0][0] - (1.0 / 3.0) * b_Mat[1][1]) + el_P;
		D_Mat[0][2] = 2.0 * Mu * Jft * ((1.0 / 9.0) * Ib - (1.0 / 3.0) * b_Mat[0][0] - (1.0 / 3.0) * b_Mat[2][2]) + el_P;
		D_Mat[1][2] = 2.0 * Mu * Jft * ((1.0 / 9.0) * Ib - (1.0 / 3.0) * b_Mat[1][1] - (1.0 / 3.0) * b_Mat[2][2]) + el_P;

		D_Mat[1][0] = 2.0 * Mu * Jft * ((1.0 / 9.0) * Ib - (1.0 / 3.0) * b_Mat[0][0] - (1.0 / 3.0) * b_Mat[1][1]) + el_P;
		D_Mat[2][0] = 2.0 * Mu * Jft * ((1.0 / 9.0) * Ib - (1.0 / 3.0) * b_Mat[0][0] - (1.0 / 3.0) * b_Mat[2][2]) + el_P;
		D_Mat[2][1] = 2.0 * Mu * Jft * ((1.0 / 9.0) * Ib - (1.0 / 3.0) * b_Mat[1][1] - (1.0 / 3.0) * b_Mat[2][2]) + el_P;

		/*--- Q2 off diagonal terms (and symmetric) ---*/

		D_Mat[0][3] = (-2.0 / 3.0) * Mu * Jft * b_Mat[0][1];
		D_Mat[1][3] = (-2.0 / 3.0) * Mu * Jft * b_Mat[0][1];
		D_Mat[2][3] = (-2.0 / 3.0) * Mu * Jft * b_Mat[0][1];

		D_Mat[0][4] = (-2.0 / 3.0) * Mu * Jft * b_Mat[0][2];
		D_Mat[1][4] = (-2.0 / 3.0) * Mu * Jft * b_Mat[0][2];
		D_Mat[2][4] = (-2.0 / 3.0) * Mu * Jft * b_Mat[0][2];

		D_Mat[0][5] = (-2.0 / 3.0) * Mu * Jft * b_Mat[1][2];
		D_Mat[1][5] = (-2.0 / 3.0) * Mu * Jft * b_Mat[1][2];
		D_Mat[2][5] = (-2.0 / 3.0) * Mu * Jft * b_Mat[1][2];


		D_Mat[3][0] = (-2.0 / 3.0) * Mu * Jft * b_Mat[0][1];
		D_Mat[3][1] = (-2.0 / 3.0) * Mu * Jft * b_Mat[0][1];
		D_Mat[3][2] = (-2.0 / 3.0) * Mu * Jft * b_Mat[0][1];

		D_Mat[4][0] = (-2.0 / 3.0) * Mu * Jft * b_Mat[0][2];
		D_Mat[4][1] = (-2.0 / 3.0) * Mu * Jft * b_Mat[0][2];
		D_Mat[4][2] = (-2.0 / 3.0) * Mu * Jft * b_Mat[0][2];

		D_Mat[5][0] = (-2.0 / 3.0) * Mu * Jft * b_Mat[1][2];
		D_Mat[5][1] = (-2.0 / 3.0) * Mu * Jft * b_Mat[1][2];
		D_Mat[5][2] = (-2.0 / 3.0) * Mu * Jft * b_Mat[1][2];

		/*--- Q3 off diagonal terms (and symmetric) are all zeros ---*/

		D_Mat[3][4] = 0.0;
		D_Mat[3][5] = 0.0;
		D_Mat[4][5] = 0.0;

		D_Mat[4][3] = 0.0;
		D_Mat[5][3] = 0.0;
		D_Mat[5][4] = 0.0;

	}

}

void CFEM_NeoHookean_Incomp::Compute_Stress_Tensor(CElement *element, CConfig *config) {

	unsigned short iDim,jDim;
	su2double dij = 0.0, el_P;
	su2double Ib = 0.0, Jft;

	/*--- First invariant of b -> Ib = tr(b) ---*/
	for (iDim = 0; iDim < 3; iDim++) {
		Ib += b_Mat[iDim][iDim];
	}

	/*--- Retrieve element pressure ---*/

	el_P = element->GetElement_Pressure();

	/*--- J^(-5/3) ---*/
	Jft = pow(J_F, -1.666666666666667);

	for (iDim = 0; iDim < 3; iDim++) {
		for (jDim = 0; jDim < 3; jDim++) {
			if (iDim == jDim) dij = 1.0;
			else if (iDim != jDim) dij = 0.0;
			Stress_Tensor[iDim][jDim] = Mu *  Jft * (b_Mat[iDim][jDim] - ((1.0 / 3.0) * Ib * dij )) + el_P * dij;
		}
	}


}


CFEM_Knowles_NearInc::CFEM_Knowles_NearInc(unsigned short val_nDim, unsigned short val_nVar,
                                   CConfig *config) : CFEM_NonlinearElasticity(val_nDim, val_nVar, config) {


	/* -- The formulation adopted for this material model has been described by:
	 * --
	 * -- Suchocki, C., A Finite Element Implementation of Knowles stored-energy function:
	 * -- theory, coding and applications, Archive of Mechanical Engineering, Vol. 58, pp. 319-346 (2011).
	 * --
	 * -- DOI: 10.2478/v10180-011-0021-7
	 */

	Bk = 1.0;
	Nk = 1.0;

	trbbar 	= 0.0;
	Ek		= 0.0;
	Pr		= 0.0;


}

CFEM_Knowles_NearInc::~CFEM_Knowles_NearInc(void) {

}

void CFEM_Knowles_NearInc::Compute_Plane_Stress_Term(CElement *element, CConfig *config) {

	cout << "This material model cannot (yet) be used for plane stress." << endl;

}

void CFEM_Knowles_NearInc::Compute_Constitutive_Matrix(CElement *element, CConfig *config) {

	/* -- Suchocki (2011) (full reference in class constructor). ---*/

	/*--- Computation of the tensor cijkl ---*/

	unsigned short iVar, jVar, kVar, lVar;

	for (iVar = 0; iVar < 3; iVar++){
		for (jVar = 0; jVar < 3; jVar++){
			for (kVar = 0; kVar < 3; kVar++){
				for (lVar = 0; lVar < 3; lVar++){
					cijkl[iVar][jVar][kVar][lVar] =
						term1 * ((1.0/2.0)*( deltaij(iVar,kVar)*b_Mat_Iso[jVar][lVar]
											+deltaij(jVar,lVar)*b_Mat_Iso[iVar][kVar]
											+deltaij(iVar,lVar)*b_Mat_Iso[jVar][kVar]
											+deltaij(jVar,kVar)*b_Mat_Iso[iVar][lVar])
								 +(2.0/3.0)*(trbbar*deltaij(iVar,jVar)*deltaij(kVar,lVar)
											-b_Mat_Iso[iVar][jVar]*deltaij(kVar,lVar)
											-deltaij(iVar,jVar)*b_Mat_Iso[kVar][lVar]))
					   +term2 * ( b_Mat_Iso[iVar][jVar]*b_Mat_Iso[kVar][lVar]
								- trbbar*(b_Mat_Iso[iVar][jVar]*deltaij(kVar,lVar)
										 +deltaij(iVar,jVar)*b_Mat_Iso[kVar][lVar])
								+ pow(trbbar,2.0) * deltaij(iVar,jVar) * deltaij(kVar,lVar))
					   +Kappa * (2.0 * J_F - 1.0) * deltaij(iVar,jVar) * deltaij(kVar,lVar);

				}
			}
		}
	}

	/*--- Reorganizing the tensor into the matrix D ---*/

	Assign_cijkl_D_Mat();

//	cout.precision(15);
//	cout << endl << "DDSDDE" << endl;
//	cout << scientific << D_Mat[0][0] << " " << D_Mat[0][1] << " " << D_Mat[0][2] << endl;
//	cout << scientific << D_Mat[1][0] << " " << D_Mat[1][1] << " " << D_Mat[1][2] << endl;
//	cout << scientific << D_Mat[2][0] << " " << D_Mat[2][1] << " " << D_Mat[2][2] << endl;

}

void CFEM_Knowles_NearInc::Compute_Stress_Tensor(CElement *element, CConfig *config) {

	/* -- Suchocki (2011) (full reference in class constructor). ---*/

	unsigned short iVar, jVar;

	/*--- Compute the isochoric deformation gradient Fbar and left Cauchy-Green tensor bbar ---*/
	Compute_Isochoric_F_b();

	trbbar = (b_Mat_Iso[0][0] + b_Mat_Iso[1][1] + b_Mat_Iso[2][2]) / 3.0;
	term1 = (Mu / J_F) * pow((1 + (Bk / Nk) * (3.0 * trbbar - 3.0)), (Nk-1.0));
	term2 = 2.0 * (Mu / J_F) * (Bk * (Nk - 1.0) / Nk) *
			pow((1.0 + (Bk / Nk) * (3.0 * trbbar - 3.0)), (Nk-2.0));

	Ek = Kappa * (2.0 * J_F - 1.0);
	Pr = Kappa * (J_F - 1.0);

//	cout << endl << " TRBBAR, TERM1, TERM2, EK, PR" << endl;
//	cout << scientific << trbbar << " " << term1 << " " << term2 << " " << Ek << " " << Pr << " " << endl;

	for (iVar = 0; iVar < 3; iVar++){
		for (jVar = 0; jVar < 3; jVar++){
			Stress_Tensor[iVar][jVar] = term1 * (b_Mat_Iso[iVar][jVar] -
												(deltaij(iVar,jVar) * trbbar))
										+ deltaij(iVar,jVar) * Pr;
		}
	}
//	cout.precision(15);
//	cout << endl << "Stress tensor" << endl;
//	cout << scientific << Stress_Tensor[0][0] << " " << Stress_Tensor[0][1] << " " << Stress_Tensor[0][2] << endl;
//	cout << scientific << Stress_Tensor[1][0] << " " << Stress_Tensor[1][1] << " " << Stress_Tensor[1][2] << endl;
//	cout << scientific << Stress_Tensor[2][0] << " " << Stress_Tensor[2][1] << " " << Stress_Tensor[2][2] << endl;


}


CFEM_IdealDE::CFEM_IdealDE(unsigned short val_nDim, unsigned short val_nVar,
                                   CConfig *config) : CFEM_NonlinearElasticity(val_nDim, val_nVar, config) {

	/* -- The formulation adopted for this material model has been described by:
	 * --
	 * -- Zhao, X. and Suo, Z., Method to analyze programmable deformation of
	 * -- dielectric elastomer layers, Applied Physics Letters 93, 251902 (2008).
	 * --
	 * -- http://imechanica.org/node/4234
	 */

	trbbar 	= 0.0;
	Eg		= 0.0;
	Eg23	= 0.0;
	Ek		= 0.0;
	Pr		= 0.0;

}

CFEM_IdealDE::~CFEM_IdealDE(void) {

}

void CFEM_IdealDE::Compute_Plane_Stress_Term(CElement *element, CConfig *config) {

	cout << "This material model cannot be used for plane stress." << endl;

}

void CFEM_IdealDE::Compute_Constitutive_Matrix(CElement *element, CConfig *config) {

	/* -- Zhao, X. and Suo, Z. (2008) (full reference in class constructor). ---*/

	if (nDim == 2){

		D_Mat[0][0] = Eg23*(b_Mat_Iso[0][0]+trbbar)+Ek;
		D_Mat[1][1] = Eg23*(b_Mat_Iso[1][1]+trbbar)+Ek;

		D_Mat[0][1] = -Eg23*(b_Mat_Iso[0][0]+b_Mat_Iso[1][1]-trbbar)+Ek;
		D_Mat[1][0] = -Eg23*(b_Mat_Iso[0][0]+b_Mat_Iso[1][1]-trbbar)+Ek;

		D_Mat[0][2] = Eg23*b_Mat_Iso[0][1]/2.0;
		D_Mat[2][0] = Eg23*b_Mat_Iso[0][1]/2.0;

		D_Mat[1][2] = Eg23*b_Mat_Iso[0][1]/2.0;
		D_Mat[2][1] = Eg23*b_Mat_Iso[0][1]/2.0;

		D_Mat[2][2] = Eg*(b_Mat_Iso[0][0]+b_Mat_Iso[1][1])/2.0;

	}
	else if (nDim == 3){

	}
//	cout.precision(15);
//	cout << endl << "DDSDDE" << endl;
//	cout << scientific << D_Mat[0][0] << " " << D_Mat[0][1] << " " << D_Mat[0][2] << endl;
//	cout << scientific << D_Mat[1][0] << " " << D_Mat[1][1] << " " << D_Mat[1][2] << endl;
//	cout << scientific << D_Mat[2][0] << " " << D_Mat[2][1] << " " << D_Mat[2][2] << endl;

}

void CFEM_IdealDE::Compute_Stress_Tensor(CElement *element, CConfig *config) {

	/* -- Zhao, X. and Suo, Z. (2008) (full reference in class constructor). ---*/

	unsigned short iVar, jVar, kVar;
	su2double dij;

	/*--- Compute the isochoric deformation gradient Fbar and left Cauchy-Green tensor bbar ---*/
	Compute_Isochoric_F_b();

	cout.precision(15);
	// Stress terms

	trbbar = (b_Mat_Iso[0][0] + b_Mat_Iso[1][1] + b_Mat_Iso[2][2]) / 3.0;
	Eg = Mu / J_F;
	Ek = Kappa * (2.0 * J_F - 1.0);
	Pr = Kappa * (J_F - 1.0);
	Eg23 = 2.0 * Eg / 3.0;

//	cout << endl << " TRBBAR, EG, EK, PR" << endl;
//	cout << scientific << trbbar << " " << Eg << " " << Ek << " " << Pr << " " << endl;

	// Stress tensor

	for (iVar = 0; iVar < 3; iVar++){
		for (jVar = 0; jVar < 3; jVar++){
			if (iVar == jVar) dij = 1.0;
			else if (iVar != jVar) dij = 0.0;
			Stress_Tensor[iVar][jVar] = Eg * ( b_Mat_Iso[iVar][jVar] - dij * trbbar) + dij * Pr ;
		}
	}

//	cout << endl << "Stress tensor" << endl;
//	cout << scientific << Stress_Tensor[0][0] << " " << Stress_Tensor[0][1] << " " << Stress_Tensor[0][2] << endl;
//	cout << scientific << Stress_Tensor[1][0] << " " << Stress_Tensor[1][1] << " " << Stress_Tensor[1][2] << endl;
//	cout << scientific << Stress_Tensor[2][0] << " " << Stress_Tensor[2][1] << " " << Stress_Tensor[2][2] << endl;

}

CFEM_DielectricElastomer::CFEM_DielectricElastomer(unsigned short val_nDim, unsigned short val_nVar,
                                   CConfig *config) : CFEM_NonlinearElasticity(val_nDim, val_nVar, config) {


}

CFEM_DielectricElastomer::~CFEM_DielectricElastomer(void) {

}

void CFEM_DielectricElastomer::Compute_Plane_Stress_Term(CElement *element, CConfig *config) {

}

void CFEM_DielectricElastomer::Compute_Constitutive_Matrix(CElement *element, CConfig *config) {

	/*--- This reduces performance by now, but it is temporal ---*/

	if (nDim == 2){
	    D_Mat[0][0] = 0.0;	D_Mat[0][1] = 0.0;	D_Mat[0][2] = 0.0;
	    D_Mat[1][0] = 0.0;	D_Mat[1][1] = 0.0;	D_Mat[1][2] = 0.0;
	    D_Mat[2][0] = 0.0;	D_Mat[2][1] = 0.0;	D_Mat[2][2] = 0.0;
	}
	else if (nDim == 3){
	    D_Mat[0][0] = 0.0;	D_Mat[0][1] = 0.0;	D_Mat[0][2] = 0.0;	D_Mat[0][3] = 0.0;	D_Mat[0][4] = 0.0;	D_Mat[0][5] = 0.0;
	    D_Mat[1][0] = 0.0;	D_Mat[1][1] = 0.0;	D_Mat[1][2] = 0.0;	D_Mat[1][3] = 0.0;	D_Mat[1][4] = 0.0;	D_Mat[1][5] = 0.0;
	    D_Mat[2][0] = 0.0;	D_Mat[2][1] = 0.0;	D_Mat[2][2] = 0.0;	D_Mat[2][3] = 0.0;	D_Mat[2][4] = 0.0;	D_Mat[2][5] = 0.0;
	    D_Mat[3][0] = 0.0;	D_Mat[3][1] = 0.0;	D_Mat[3][2] = 0.0;	D_Mat[3][3] = 0.0;	D_Mat[3][4] = 0.0;	D_Mat[3][5] = 0.0;
	    D_Mat[4][0] = 0.0;	D_Mat[4][1] = 0.0;	D_Mat[4][2] = 0.0;	D_Mat[4][3] = 0.0;	D_Mat[4][4] = 0.0;	D_Mat[4][5] = 0.0;
	    D_Mat[5][0] = 0.0;	D_Mat[5][1] = 0.0;	D_Mat[5][2] = 0.0;	D_Mat[5][3] = 0.0;	D_Mat[5][4] = 0.0;	D_Mat[5][5] = 0.0;
	}


}

void CFEM_DielectricElastomer::Compute_Stress_Tensor(CElement *element, CConfig *config) {

	unsigned short iVar, iDim, jDim;
	su2double mod_Curr, mod_Ref;

	su2double E0 = 0.0, E1 = 0.0, E2 = 0.0;
	su2double E0_2 = 0.0, E1_2 = 0.0, E2_2 = 0.0;
	su2double E_2 = 0.0;

	unsigned short iRegion;

//	cout << endl << "------ DIRECT -------" << endl;

	Compute_FmT_Mat();

	for (iDim = 0; iDim < nDim; iDim++){
		EField_Curr_Unit[iDim] = 0.0;
		for (jDim = 0; jDim < nDim; jDim++){
			EField_Curr_Unit[iDim] += FmT_Mat[iDim][jDim] * EField_Ref_Unit[jDim];
		}
	}

	mod_Curr = sqrt(pow(EField_Curr_Unit[0],2)+pow(EField_Curr_Unit[1],2));
	mod_Ref = sqrt(pow(EField_Ref_Unit[0],2)+pow(EField_Ref_Unit[1],2));
//
//	// Temporary
//	for (iDim = 0; iDim < nDim; iDim++){
//		EField_Curr_Unit[iDim] = EField_Curr_Unit[iDim] / mod_Curr;
//	}
//
//	mod_Curr = sqrt(pow(EField_Curr_Unit[0],2)+pow(EField_Curr_Unit[1],2));

//	cout << "E_Ref(" << iVar << ")  = (" << EField_Ref_Unit[0] << "," << EField_Ref_Unit[1] << ").  |E_Ref|  = " << mod_Ref << "." << endl;
//	cout << "E_Curr(" << iVar << ") = (" << EField_Curr_Unit[0] << "," << EField_Curr_Unit[1] << "). |E_Curr| = " << mod_Curr << "." << endl;
//
	iRegion = element->Get_iDe();

//	for (iVar = 0; iVar < nElectric_Field; iVar++){
//		cout << EField_Ref_Mod[iVar] << " ";
//	}
//	cout << endl;

//	E0 = EField_Ref_Mod[0]*EField_Curr_Unit[0];					E0_2 = pow(E0,2);
//	E1 = EField_Ref_Mod[0]*EField_Curr_Unit[1];					E1_2 = pow(E1,2);
//	if (nDim == 3) {E2 = EField_Ref_Mod[0]*EField_Curr_Unit[2];	E2_2 = pow(E2,2);}

	E0 = EField_Ref_Mod[iRegion]*EField_Curr_Unit[0];					E0_2 = pow(E0,2);
	E1 = EField_Ref_Mod[iRegion]*EField_Curr_Unit[1];					E1_2 = pow(E1,2);
	if (nDim == 3) {E2 = EField_Ref_Mod[iRegion]*EField_Curr_Unit[2];	E2_2 = pow(E2,2);}

	E_2 = E0_2+E1_2+E2_2;

	Stress_Tensor[0][0] = ke_DE*(E0_2-0.5*E_2);	Stress_Tensor[0][1] = ke_DE*E0*E1;			Stress_Tensor[0][2] = ke_DE*E0*E2;
	Stress_Tensor[1][0] = ke_DE*E1*E0;			Stress_Tensor[1][1] = ke_DE*(E1_2-0.5*E_2);	Stress_Tensor[1][2] = ke_DE*E1*E2;
	Stress_Tensor[2][0] = ke_DE*E2*E0;			Stress_Tensor[2][1] = ke_DE*E2*E1;			Stress_Tensor[2][2] = ke_DE*(E2_2-0.5*E_2);

//	cout << endl << "F:" << endl;
//	cout << F_Mat[0][0] << " " << F_Mat[0][1] << " " << F_Mat[0][2] << endl;
//	cout << F_Mat[1][0] << " " << F_Mat[1][1] << " " << F_Mat[1][2] << endl;
//	cout << F_Mat[2][0] << " " << F_Mat[2][1] << " " << F_Mat[2][2] << endl;
//
//	su2double matrix_check[3][3], matrix_check_2[3][3], Ft[3][3];
//
//	Ft[0][0] = F_Mat[0][0];		Ft[0][1] = F_Mat[1][0];		Ft[0][2] = F_Mat[2][0];
//	Ft[1][0] = F_Mat[0][1];		Ft[1][1] = F_Mat[1][1];		Ft[1][2] = F_Mat[2][1];
//	Ft[2][0] = F_Mat[0][2];		Ft[2][1] = F_Mat[1][2];		Ft[2][2] = F_Mat[2][2];
//
//	cout << endl << "Ft:" << endl;
//	cout << Ft[0][0] << " " << Ft[0][1] << " " << Ft[0][2] << endl;
//	cout << Ft[1][0] << " " << Ft[1][1] << " " << Ft[1][2] << endl;
//	cout << Ft[2][0] << " " << Ft[2][1] << " " << Ft[2][2] << endl;

//	cout << endl << "FmT:" << endl;
//	cout << FmT_Mat[0][0] << " " << FmT_Mat[0][1] << " " << FmT_Mat[0][2] << endl;
//	cout << FmT_Mat[1][0] << " " << FmT_Mat[1][1] << " " << FmT_Mat[1][2] << endl;
//	cout << FmT_Mat[2][0] << " " << FmT_Mat[2][1] << " " << FmT_Mat[2][2] << endl;
//
//
//	for (iDim = 0; iDim < 3; iDim++){
//		for (jDim = 0; jDim < 3; jDim++){
//			matrix_check[iDim][jDim] = 0.0;
//			matrix_check_2[iDim][jDim] = 0.0;
//			for (iVar = 0; iVar < 3; iVar++){
//				matrix_check[iDim][jDim] += FmT_Mat[iDim][iVar]*Ft[iVar][jDim];
//				matrix_check_2[iDim][jDim] += Ft[iDim][iVar]*FmT_Mat[iVar][jDim];
//			}
//		}
//	}
//
//	cout << endl << "Check_1:" << endl;
//	cout << matrix_check[0][0] << " " << matrix_check[0][1] << " " << matrix_check[0][2] << endl;
//	cout << matrix_check[1][0] << " " << matrix_check[1][1] << " " << matrix_check[1][2] << endl;
//	cout << matrix_check[2][0] << " " << matrix_check[2][1] << " " << matrix_check[2][2] << endl;
//
//	cout << endl << "Check_2:" << endl;
//	cout << matrix_check_2[0][0] << " " << matrix_check_2[0][1] << " " << matrix_check_2[0][2] << endl;
//	cout << matrix_check_2[1][0] << " " << matrix_check_2[1][1] << " " << matrix_check_2[1][2] << endl;
//	cout << matrix_check_2[2][0] << " " << matrix_check_2[2][1] << " " << matrix_check_2[2][2] << endl;


}
<|MERGE_RESOLUTION|>--- conflicted
+++ resolved
@@ -75,15 +75,9 @@
 	C10 = Mu/2.0;
 	D1  = 2.0/Kappa;
 
-<<<<<<< HEAD
   F_Mat_Iso = NULL;
   b_Mat_Iso = NULL;
   cijkl     = NULL;
-=======
-	F_Mat_Iso = NULL;
-	b_Mat_Iso = NULL;
-	cijkl = NULL;
->>>>>>> f5aa5d5b
 	if (incompressible || nearly_incompressible){
 
 		F_Mat_Iso = new su2double *[3];
@@ -104,22 +98,16 @@
 				}
 			}
 		}
-<<<<<<< HEAD
-
-
-=======
->>>>>>> f5aa5d5b
+
+
 	}
 
 	maxwell_stress = config->GetDE_Effects();
 
-<<<<<<< HEAD
-=======
   ke_DE         = 0.0;
   nElectric_Field   = 0;
   nDim_Electric_Field = 0;
 
->>>>>>> f5aa5d5b
   EField_Ref_Unit   = NULL;
   EField_Ref_Mod    = NULL;
   EField_Curr_Unit  = NULL;
@@ -206,16 +194,6 @@
 		}
 
 	}
-<<<<<<< HEAD
-	else{
-
-		ke_DE 				= 0.0;
-		nElectric_Field 	= 0;
-		nDim_Electric_Field = 0;
-
-	}
-=======
->>>>>>> f5aa5d5b
 
 }
 
@@ -253,7 +231,6 @@
 	delete [] KAux_P_ab;
 	delete [] currentCoord;
 
-<<<<<<< HEAD
 	if (F_Mat_Iso != NULL) {
 	  for (iVar = 0; iVar < 3; iVar++){
 	    if (F_Mat_Iso[iVar] != NULL) delete [] F_Mat_Iso[iVar];
@@ -281,34 +258,6 @@
 	  }
 	  delete [] cijkl;
 	}
-=======
-  if (F_Mat_Iso != NULL){
-    for (iVar = 0; iVar < 3; iVar++){
-      if (F_Mat_Iso[iVar] != NULL) delete [] F_Mat_Iso[iVar];
-    }
-    delete [] F_Mat_Iso;
-  }
-
-  if (b_Mat_Iso != NULL){
-    for (iVar = 0; iVar < 3; iVar++){
-      if (b_Mat_Iso[iVar] != NULL) delete [] b_Mat_Iso[iVar];
-    }
-    delete [] b_Mat_Iso;
-  }
-
-  if (cijkl != NULL){
-    for (iVar = 0; iVar < 3; iVar++){
-      for (jVar = 0; jVar < 3; jVar++){
-        for (kVar = 0; kVar < 3;kVar++){
-          if (cijkl[iVar][jVar][kVar] != NULL) delete [] cijkl[iVar][jVar][kVar];
-        }
-        if (cijkl[iVar][jVar] != NULL) delete [] cijkl[iVar][jVar];
-      }
-      if (cijkl[iVar] != NULL) delete [] cijkl[iVar];
-    }
-    delete [] cijkl;
-  }
->>>>>>> f5aa5d5b
 
 	if (EField_Ref_Unit  != NULL) 	delete [] EField_Ref_Unit;
 	if (EField_Ref_Mod   != NULL) 	delete [] EField_Ref_Mod;
