/*!
 * \file solver_structure.cpp
 * \brief Main subroutines for solving primal and adjoint problems.
 * \author F. Palacios, T. Economon
 * \version 6.2.0 "Falcon"
 *
 * The current SU2 release has been coordinated by the
 * SU2 International Developers Society <www.su2devsociety.org>
 * with selected contributions from the open-source community.
 *
 * The main research teams contributing to the current release are:
 *  - Prof. Juan J. Alonso's group at Stanford University.
 *  - Prof. Piero Colonna's group at Delft University of Technology.
 *  - Prof. Nicolas R. Gauger's group at Kaiserslautern University of Technology.
 *  - Prof. Alberto Guardone's group at Polytechnic University of Milan.
 *  - Prof. Rafael Palacios' group at Imperial College London.
 *  - Prof. Vincent Terrapon's group at the University of Liege.
 *  - Prof. Edwin van der Weide's group at the University of Twente.
 *  - Lab. of New Concepts in Aeronautics at Tech. Institute of Aeronautics.
 *
 * Copyright 2012-2019, Francisco D. Palacios, Thomas D. Economon,
 *                      Tim Albring, and the SU2 contributors.
 *
 * SU2 is free software; you can redistribute it and/or
 * modify it under the terms of the GNU Lesser General Public
 * License as published by the Free Software Foundation; either
 * version 2.1 of the License, or (at your option) any later version.
 *
 * SU2 is distributed in the hope that it will be useful,
 * but WITHOUT ANY WARRANTY; without even the implied warranty of
 * MERCHANTABILITY or FITNESS FOR A PARTICULAR PURPOSE. See the GNU
 * Lesser General Public License for more details.
 *
 * You should have received a copy of the GNU Lesser General Public
 * License along with SU2. If not, see <http://www.gnu.org/licenses/>.
 */

#include "../include/solver_structure.hpp"
#include "../../Common/include/toolboxes/MMS/CIncTGVSolution.hpp"
#include "../../Common/include/toolboxes/MMS/CInviscidVortexSolution.hpp"
#include "../../Common/include/toolboxes/MMS/CMMSIncEulerSolution.hpp"
#include "../../Common/include/toolboxes/MMS/CMMSIncNSSolution.hpp"
#include "../../Common/include/toolboxes/MMS/CMMSNSTwoHalfCirclesSolution.hpp"
#include "../../Common/include/toolboxes/MMS/CMMSNSTwoHalfSpheresSolution.hpp"
#include "../../Common/include/toolboxes/MMS/CMMSNSUnitQuadSolution.hpp"
#include "../../Common/include/toolboxes/MMS/CMMSNSUnitQuadSolutionWallBC.hpp"
#include "../../Common/include/toolboxes/MMS/CNSUnitQuadSolution.hpp"
#include "../../Common/include/toolboxes/MMS/CRinglebSolution.hpp"
#include "../../Common/include/toolboxes/MMS/CTGVSolution.hpp"
#include "../../Common/include/toolboxes/MMS/CUserDefinedSolution.hpp"


CSolver::CSolver(void) {

  rank = SU2_MPI::GetRank();
  size = SU2_MPI::GetSize();

<<<<<<< HEAD
  adjoint = false;
=======
  /*--- Set the multigrid level to the finest grid. This can be
        overwritten in the constructors of the derived classes. ---*/
  MGLevel = MESH_0;
>>>>>>> 1e6ca995
  
  /*--- Array initialization ---*/
  
  OutputHeadingNames = NULL;
  Residual_RMS       = NULL;
  Residual_Max       = NULL;
  Residual_BGS       = NULL;
  Residual_Max_BGS   = NULL;
  Residual           = NULL;
  Residual_i         = NULL;
  Residual_j         = NULL;
  Point_Max          = NULL;
  Point_Max_Coord    = NULL;
  Point_Max_BGS      = NULL;
  Point_Max_Coord_BGS = NULL;
  Solution           = NULL;
  Solution_i         = NULL;
  Solution_j         = NULL;
  Vector             = NULL;
  Vector_i           = NULL;
  Vector_j           = NULL;
  Res_Conv           = NULL;
  Res_Visc           = NULL;
  Res_Sour           = NULL;
  Res_Conv_i         = NULL;
  Res_Visc_i         = NULL;
  Res_Conv_j         = NULL;
  Res_Visc_j         = NULL;
  Jacobian_i         = NULL;
  Jacobian_j         = NULL;
  Jacobian_ii        = NULL;
  Jacobian_ij        = NULL;
  Jacobian_ji        = NULL;
  Jacobian_jj        = NULL;
  iPoint_UndLapl     = NULL;
  jPoint_UndLapl     = NULL;
  Smatrix            = NULL;
  Cvector            = NULL;
  Restart_Vars       = NULL;
  Restart_Data       = NULL;
  node               = NULL;
  nOutputVariables   = 0;

  /*--- Inlet profile data structures. ---*/

  nRowCum_InletFile = NULL;
  nRow_InletFile    = NULL;
  nCol_InletFile    = NULL;
  Inlet_Data        = NULL;

  /*--- Variable initialization to avoid valgrid warnings when not used. ---*/
  
  IterLinSolver = 0;

  /*--- Initialize pointer for any verification solution. ---*/
  VerificationSolution  = NULL;
  
  /*--- Flags for the periodic BC communications. ---*/
  
  rotate_periodic   = false;
  implicit_periodic = false;
  
}

CSolver::~CSolver(void) {

  unsigned short iVar, iDim;
  unsigned long iPoint;
  
  /*--- Public variables, may be accessible outside ---*/

  if ( OutputHeadingNames != NULL) {
    delete [] OutputHeadingNames;
  }

  if (node != NULL) {
    for (iPoint = 0; iPoint < nPoint; iPoint++) {
      delete node[iPoint];
    }
    delete [] node;
  }

  /*--- Private ---*/

  if (Residual_RMS != NULL) delete [] Residual_RMS;
  if (Residual_Max != NULL) delete [] Residual_Max;
  if (Residual != NULL) delete [] Residual;
  if (Residual_i != NULL) delete [] Residual_i;
  if (Residual_j != NULL) delete [] Residual_j;
  if (Point_Max != NULL) delete [] Point_Max;

  if (Residual_BGS != NULL) delete [] Residual_BGS;
  if (Residual_Max_BGS != NULL) delete [] Residual_Max_BGS;
  if (Point_Max_BGS != NULL) delete [] Point_Max_BGS;

  if (Point_Max_Coord != NULL) {
    for (iVar = 0; iVar < nVar; iVar++) {
      delete [] Point_Max_Coord[iVar];
    }
    delete [] Point_Max_Coord;
  }

  if (Point_Max_Coord_BGS != NULL) {
    for (iVar = 0; iVar < nVar; iVar++) {
      delete [] Point_Max_Coord_BGS[iVar];
    }
    delete [] Point_Max_Coord_BGS;
  }

  if (Solution != NULL) delete [] Solution;
  if (Solution_i != NULL) delete [] Solution_i;
  if (Solution_j != NULL) delete [] Solution_j;
  if (Vector != NULL) delete [] Vector;
  if (Vector_i != NULL) delete [] Vector_i;
  if (Vector_j != NULL) delete [] Vector_j;
  if (Res_Conv != NULL) delete [] Res_Conv;
  if (Res_Visc != NULL) delete [] Res_Visc;
  if (Res_Sour != NULL) delete [] Res_Sour;
  if (Res_Conv_i != NULL) delete [] Res_Conv_i;
  if (Res_Visc_i != NULL) delete [] Res_Visc_i;
  if (Res_Visc_j != NULL) delete [] Res_Visc_j;

  if (iPoint_UndLapl != NULL) delete [] iPoint_UndLapl;
  if (jPoint_UndLapl != NULL) delete [] jPoint_UndLapl;

  if (Jacobian_i != NULL) {
    for (iVar = 0; iVar < nVar; iVar++)
      delete [] Jacobian_i[iVar];
    delete [] Jacobian_i;
  }

  if (Jacobian_j != NULL) {
    for (iVar = 0; iVar < nVar; iVar++)
      delete [] Jacobian_j[iVar];
    delete [] Jacobian_j;
  }

  if (Jacobian_ii != NULL) {
    for (iVar = 0; iVar < nVar; iVar++)
      delete [] Jacobian_ii[iVar];
    delete [] Jacobian_ii;
  }

  if (Jacobian_ij != NULL) {
    for (iVar = 0; iVar < nVar; iVar++)
      delete [] Jacobian_ij[iVar];
    delete [] Jacobian_ij;
  }

  if (Jacobian_ji != NULL) {
    for (iVar = 0; iVar < nVar; iVar++)
      delete [] Jacobian_ji[iVar];
    delete [] Jacobian_ji;
  }

  if (Jacobian_jj != NULL) {
    for (iVar = 0; iVar < nVar; iVar++)
      delete [] Jacobian_jj[iVar];
    delete [] Jacobian_jj;
  }

  if (Smatrix != NULL) {
    for (iDim = 0; iDim < nDim; iDim++)
      delete [] Smatrix[iDim];
    delete [] Smatrix;
  }

  if (Cvector != NULL) {
    for (iVar = 0; iVar < nVarGrad; iVar++)
      delete [] Cvector[iVar];
    delete [] Cvector;
  }

  if (Restart_Vars != NULL) {delete [] Restart_Vars; Restart_Vars = NULL;}
  if (Restart_Data != NULL) {delete [] Restart_Data; Restart_Data = NULL;}

  if (nRowCum_InletFile != NULL) {delete [] nRowCum_InletFile; nRowCum_InletFile = NULL;}
  if (nRow_InletFile    != NULL) {delete [] nRow_InletFile;    nRow_InletFile    = NULL;}
  if (nCol_InletFile    != NULL) {delete [] nCol_InletFile;    nCol_InletFile    = NULL;}
  if (Inlet_Data        != NULL) {delete [] Inlet_Data;        Inlet_Data        = NULL;}

  if (VerificationSolution != NULL) {delete VerificationSolution; VerificationSolution = NULL;}
  
}

void CSolver::InitiatePeriodicComms(CGeometry *geometry,
                                    CConfig *config,
                                    unsigned short val_periodic_index,
                                    unsigned short commType) {
  
  /*--- Local variables ---*/
  
  bool boundary_i, boundary_j;
  
  unsigned short iVar, jVar, iDim;
  unsigned short iNeighbor, nNeighbor = 0;
  unsigned short COUNT_PER_POINT = 0;
  unsigned short MPI_TYPE        = 0;
  unsigned short ICOUNT          = nVar;
  unsigned short JCOUNT          = nVar;
  
  int iMessage, iSend, nSend;

  unsigned long iPoint, jPoint, offset, buf_offset, iPeriodic, Neighbor_Point;
  
  su2double *Diff      = new su2double[nVar];
  su2double *Und_Lapl  = new su2double[nVar];
  su2double *Sol_Min   = new su2double[nPrimVarGrad];
  su2double *Sol_Max   = new su2double[nPrimVarGrad];
  su2double *rotPrim_i = new su2double[nPrimVar];
  su2double *rotPrim_j = new su2double[nPrimVar];
  
  su2double Sensor_i = 0.0, Sensor_j = 0.0, Pressure_i, Pressure_j;
  su2double *Coord_i, *Coord_j, r11, r12, r13, r22, r23_a, r23_b, r33, weight;
  su2double *center, *angles, translation[3]={0.0,0.0,0.0}, *trans, dx, dy, dz;
  su2double rotMatrix[3][3] = {{1.0,0.0,0.0},{0.0,1.0,0.0},{0.0,0.0,1.0}};
  su2double Theta, Phi, Psi, cosTheta, sinTheta, cosPhi, sinPhi, cosPsi, sinPsi;
  su2double rotCoord_i[3] = {0.0, 0.0, 0.0}, rotCoord_j[3] = {0.0, 0.0, 0.0};
  
  string Marker_Tag;
  
  /*--- Set the size of the data packet and type depending on quantity. ---*/
  
  switch (commType) {
    case PERIODIC_VOLUME:
      COUNT_PER_POINT  = 1;
      MPI_TYPE         = COMM_TYPE_DOUBLE;
      break;
    case PERIODIC_NEIGHBORS:
      COUNT_PER_POINT  = 1;
      MPI_TYPE         = COMM_TYPE_UNSIGNED_SHORT;
      break;
    case PERIODIC_RESIDUAL:
      COUNT_PER_POINT  = nVar + nVar*nVar + 1;
      MPI_TYPE         = COMM_TYPE_DOUBLE;
      break;
    case PERIODIC_IMPLICIT:
      COUNT_PER_POINT  = nVar;
      MPI_TYPE         = COMM_TYPE_DOUBLE;
      break;
    case PERIODIC_LAPLACIAN:
      COUNT_PER_POINT  = nVar;
      MPI_TYPE         = COMM_TYPE_DOUBLE;
      break;
    case PERIODIC_MAX_EIG:
      COUNT_PER_POINT  = 1;
      MPI_TYPE         = COMM_TYPE_DOUBLE;
      break;
    case PERIODIC_SENSOR:
      COUNT_PER_POINT  = 2;
      MPI_TYPE         = COMM_TYPE_DOUBLE;
      break;
    case PERIODIC_SOL_GG:
      COUNT_PER_POINT  = nVar*nDim;
      MPI_TYPE         = COMM_TYPE_DOUBLE;
      ICOUNT           = nVar;
      JCOUNT           = nDim;
      break;
    case PERIODIC_PRIM_GG:
      COUNT_PER_POINT  = nPrimVarGrad*nDim;
      MPI_TYPE         = COMM_TYPE_DOUBLE;
      ICOUNT           = nPrimVarGrad;
      JCOUNT           = nDim;
      break;
    case PERIODIC_SOL_LS:
      COUNT_PER_POINT  = nDim*nDim + nVar*nDim;
      MPI_TYPE         = COMM_TYPE_DOUBLE;
      break;
    case PERIODIC_PRIM_LS:
      COUNT_PER_POINT  = nDim*nDim + nPrimVarGrad*nDim;
      MPI_TYPE         = COMM_TYPE_DOUBLE;
      break;
    case PERIODIC_LIM_PRIM_1:
      COUNT_PER_POINT  = nPrimVarGrad*2;
      MPI_TYPE         = COMM_TYPE_DOUBLE;
      break;
    case PERIODIC_LIM_PRIM_2:
      COUNT_PER_POINT  = nPrimVarGrad;
      MPI_TYPE         = COMM_TYPE_DOUBLE;
      break;
    case PERIODIC_LIM_SOL_1:
      COUNT_PER_POINT  = nVar*2;
      MPI_TYPE         = COMM_TYPE_DOUBLE;
      break;
    case PERIODIC_LIM_SOL_2:
      COUNT_PER_POINT  = nVar;
      MPI_TYPE         = COMM_TYPE_DOUBLE;
      break;
    default:
      SU2_MPI::Error("Unrecognized quantity for periodic communication.",
                     CURRENT_FUNCTION);
      break;
  }
  
  su2double **jacBlock = new su2double*[ICOUNT];
  su2double **rotBlock = new su2double*[ICOUNT];
  for (iVar = 0; iVar < ICOUNT; iVar++) {
    jacBlock[iVar] = new su2double[JCOUNT];
    rotBlock[iVar] = new su2double[JCOUNT];
  }
  
  /*--- Check to make sure we have created a large enough buffer
   for these comms during preprocessing. It will be reallocated whenever
   we find a larger count per point than currently exists. After the
   first cycle of comms, this should be inactive. ---*/
  
  if (COUNT_PER_POINT > geometry->countPerPeriodicPoint) {
    geometry->AllocatePeriodicComms(COUNT_PER_POINT);
  }
  
  /*--- Set some local pointers to make access simpler. ---*/
  
  su2double *bufDSend = geometry->bufD_PeriodicSend;
  
  unsigned short *bufSSend = geometry->bufS_PeriodicSend;
  
  /*--- Load the specified quantity from the solver into the generic
   communication buffer in the geometry class. ---*/
  
  if (geometry->nPeriodicSend > 0) {
    
    /*--- Post all non-blocking recvs first before sends. ---*/
    
    geometry->PostPeriodicRecvs(geometry, config, MPI_TYPE);
    
    for (iMessage = 0; iMessage < geometry->nPeriodicSend; iMessage++) {
      
      /*--- Get our location in the send buffer. ---*/
      
      offset = geometry->nPoint_PeriodicSend[iMessage];
      
      /*--- Get the number of periodic points we need to
       communicate on the current periodic marker. ---*/
      
      nSend = (geometry->nPoint_PeriodicSend[iMessage+1] -
               geometry->nPoint_PeriodicSend[iMessage]);
      
      for (iSend = 0; iSend < nSend; iSend++) {
        
        /*--- Get the local index for this communicated data. We need
         both the node and periodic face index (for rotations). ---*/
        
        iPoint    = geometry->Local_Point_PeriodicSend[offset + iSend];
        iPeriodic = geometry->Local_Marker_PeriodicSend[offset + iSend];
        
        /*--- Retrieve the supplied periodic information. ---*/
        
        Marker_Tag = config->GetMarker_All_TagBound(iPeriodic);
        center     = config->GetPeriodicRotCenter(Marker_Tag);
        angles     = config->GetPeriodicRotAngles(Marker_Tag);
        trans      = config->GetPeriodicTranslation(Marker_Tag);
        
        /*--- Store (center+trans) as it is constant and will be added. ---*/
        
        translation[0] = center[0] + trans[0];
        translation[1] = center[1] + trans[1];
        translation[2] = center[2] + trans[2];
        
        /*--- Store angles separately for clarity. Compute sines/cosines. ---*/
        
        Theta    = angles[0];      Phi = angles[1];     Psi = angles[2];
        cosTheta = cos(Theta);  cosPhi = cos(Phi);   cosPsi = cos(Psi);
        sinTheta = sin(Theta);  sinPhi = sin(Phi);   sinPsi = sin(Psi);
        
        /*--- Compute the rotation matrix. Note that the implicit
         ordering is rotation about the x-axis, y-axis, then z-axis. ---*/
        
        rotMatrix[0][0] = cosPhi*cosPsi;
        rotMatrix[1][0] = cosPhi*sinPsi;
        rotMatrix[2][0] = -sinPhi;
        
        rotMatrix[0][1] = sinTheta*sinPhi*cosPsi - cosTheta*sinPsi;
        rotMatrix[1][1] = sinTheta*sinPhi*sinPsi + cosTheta*cosPsi;
        rotMatrix[2][1] = sinTheta*cosPhi;
        
        rotMatrix[0][2] = cosTheta*sinPhi*cosPsi + sinTheta*sinPsi;
        rotMatrix[1][2] = cosTheta*sinPhi*sinPsi - sinTheta*cosPsi;
        rotMatrix[2][2] = cosTheta*cosPhi;
        
        /*--- Compute the offset in the recv buffer for this point. ---*/
        
        buf_offset = (offset + iSend)*geometry->countPerPeriodicPoint;
        
        /*--- Load the send buffers depending on the particular value
         that has been requested for communication. ---*/
        
        switch (commType) {
            
          case PERIODIC_VOLUME:
            
            /*--- Load the volume of the current periodic CV so that
             we can accumulate the total control volume size on all
             periodic faces. ---*/
            
            bufDSend[buf_offset] = geometry->node[iPoint]->GetVolume() +
            geometry->node[iPoint]->GetPeriodicVolume();
            
            break;
            
          case PERIODIC_NEIGHBORS:
            
            nNeighbor = 0;
            for (iNeighbor = 0; iNeighbor < geometry->node[iPoint]->GetnPoint(); iNeighbor++) {
              Neighbor_Point = geometry->node[iPoint]->GetPoint(iNeighbor);
              
              /*--- Check if this neighbor lies on the periodic face so
               that we avoid double counting neighbors on both sides. If
               not, increment the count of neighbors for the donor. ---*/
              
              if (!geometry->node[Neighbor_Point]->GetPeriodicBoundary())
              nNeighbor++;
              
            }
            
            /*--- Store the number of neighbors in bufffer. ---*/
            
            bufSSend[buf_offset] = nNeighbor;
            
            break;
            
          case PERIODIC_RESIDUAL:
            
            /*--- Communicate the residual from our partial control
             volume to the other side of the periodic face. ---*/
            
            for (iVar = 0; iVar < nVar; iVar++) {
              bufDSend[buf_offset+iVar] = LinSysRes.GetBlock(iPoint, iVar);
            }
            
            /*--- Rotate the momentum components of the residual array. ---*/
            
            if (rotate_periodic) {
              if (nDim == 2) {
                bufDSend[buf_offset+1] = (rotMatrix[0][0]*LinSysRes.GetBlock(iPoint, 1) +
                                          rotMatrix[0][1]*LinSysRes.GetBlock(iPoint, 2));
                bufDSend[buf_offset+2] = (rotMatrix[1][0]*LinSysRes.GetBlock(iPoint, 1) +
                                          rotMatrix[1][1]*LinSysRes.GetBlock(iPoint, 2));
              } else {
                bufDSend[buf_offset+1] = (rotMatrix[0][0]*LinSysRes.GetBlock(iPoint, 1) +
                                          rotMatrix[0][1]*LinSysRes.GetBlock(iPoint, 2) +
                                          rotMatrix[0][2]*LinSysRes.GetBlock(iPoint, 3));
                bufDSend[buf_offset+2] = (rotMatrix[1][0]*LinSysRes.GetBlock(iPoint, 1) +
                                          rotMatrix[1][1]*LinSysRes.GetBlock(iPoint, 2) +
                                          rotMatrix[1][2]*LinSysRes.GetBlock(iPoint, 3));
                bufDSend[buf_offset+3] = (rotMatrix[2][0]*LinSysRes.GetBlock(iPoint, 1) +
                                          rotMatrix[2][1]*LinSysRes.GetBlock(iPoint, 2) +
                                          rotMatrix[2][2]*LinSysRes.GetBlock(iPoint, 3));
              }
            }
            buf_offset += nVar;
            
            /*--- Load the time step for the current point. ---*/
            
            bufDSend[buf_offset] = node[iPoint]->GetDelta_Time();
            buf_offset++;
            
            /*--- For implicit calculations, we will communicate the
             contributions to the Jacobian block diagonal, i.e., the
             impact of the point upon itself, J_ii. ---*/
            
            if (implicit_periodic) {
              
              for (iVar = 0; iVar < nVar; iVar++) {
                for (jVar = 0; jVar < nVar; jVar++) {
                  jacBlock[iVar][jVar] = Jacobian.GetBlock(iPoint, iPoint, iVar, jVar);
                }
              }
              
              /*--- Rotate the momentum columns of the Jacobian. ---*/
              
              if (rotate_periodic) {
                for (iVar = 0; iVar < nVar; iVar++) {
                  if (nDim == 2) {
                    jacBlock[1][iVar] = (rotMatrix[0][0]*Jacobian.GetBlock(iPoint, iPoint, 1, iVar) +
                                         rotMatrix[0][1]*Jacobian.GetBlock(iPoint, iPoint, 2, iVar));
                    jacBlock[2][iVar] = (rotMatrix[1][0]*Jacobian.GetBlock(iPoint, iPoint, 1, iVar) +
                                         rotMatrix[1][1]*Jacobian.GetBlock(iPoint, iPoint, 2, iVar));
                  } else {
                    
                    jacBlock[1][iVar] = (rotMatrix[0][0]*Jacobian.GetBlock(iPoint, iPoint, 1, iVar) +
                                         rotMatrix[0][1]*Jacobian.GetBlock(iPoint, iPoint, 2, iVar) +
                                         rotMatrix[0][2]*Jacobian.GetBlock(iPoint, iPoint, 3, iVar));
                    jacBlock[2][iVar] = (rotMatrix[1][0]*Jacobian.GetBlock(iPoint, iPoint, 1, iVar) +
                                         rotMatrix[1][1]*Jacobian.GetBlock(iPoint, iPoint, 2, iVar) +
                                         rotMatrix[1][2]*Jacobian.GetBlock(iPoint, iPoint, 3, iVar));
                    jacBlock[3][iVar] = (rotMatrix[2][0]*Jacobian.GetBlock(iPoint, iPoint, 1, iVar) +
                                         rotMatrix[2][1]*Jacobian.GetBlock(iPoint, iPoint, 2, iVar) +
                                         rotMatrix[2][2]*Jacobian.GetBlock(iPoint, iPoint, 3, iVar));
                  }
                }
              }
              
              /*--- Load the Jacobian terms into the buffer for sending. ---*/
              
              for (iVar = 0; iVar < nVar; iVar++) {
                for (jVar = 0; jVar < nVar; jVar++) {
                  bufDSend[buf_offset] = jacBlock[iVar][jVar];
                  buf_offset++;
                }
              }
            }
            
            break;
            
          case PERIODIC_IMPLICIT:
            
            /*--- Communicate the solution from our master set of periodic
             nodes (from the linear solver perspective) to the passive
             periodic nodes on the matching face. This is done at the
             end of the iteration to synchronize the solution after the
             linear solve. ---*/
            
            for (iVar = 0; iVar < nVar; iVar++) {
              bufDSend[buf_offset+iVar] = node[iPoint]->GetSolution(iVar);
            }
            
            /*--- Rotate the momentum components of the solution array. ---*/
            
            if (rotate_periodic) {
              if (nDim == 2) {
                bufDSend[buf_offset+1] = (rotMatrix[0][0]*node[iPoint]->GetSolution(1) +
                                          rotMatrix[0][1]*node[iPoint]->GetSolution(2));
                bufDSend[buf_offset+2] = (rotMatrix[1][0]*node[iPoint]->GetSolution(1) +
                                          rotMatrix[1][1]*node[iPoint]->GetSolution(2));
              } else {
                bufDSend[buf_offset+1] = (rotMatrix[0][0]*node[iPoint]->GetSolution(1) +
                                          rotMatrix[0][1]*node[iPoint]->GetSolution(2) +
                                          rotMatrix[0][2]*node[iPoint]->GetSolution(3));
                bufDSend[buf_offset+2] = (rotMatrix[1][0]*node[iPoint]->GetSolution(1) +
                                          rotMatrix[1][1]*node[iPoint]->GetSolution(2) +
                                          rotMatrix[1][2]*node[iPoint]->GetSolution(3));
                bufDSend[buf_offset+3] = (rotMatrix[2][0]*node[iPoint]->GetSolution(1) +
                                          rotMatrix[2][1]*node[iPoint]->GetSolution(2) +
                                          rotMatrix[2][2]*node[iPoint]->GetSolution(3));
              }
            }
            
            break;
            
          case PERIODIC_LAPLACIAN:
            
            /*--- For JST, the undivided Laplacian must be computed
             consistently by using the complete control volume info
             from both sides of the periodic face. ---*/
            
            for (iVar = 0; iVar< nVar; iVar++)
            Und_Lapl[iVar] = 0.0;
            
            for (iNeighbor = 0; iNeighbor < geometry->node[iPoint]->GetnPoint(); iNeighbor++) {
              jPoint = geometry->node[iPoint]->GetPoint(iNeighbor);
              
              /*--- Avoid periodic boundary points so that we do not
               duplicate edges on both sides of the periodic BC. ---*/
              
              if (!geometry->node[jPoint]->GetPeriodicBoundary()) {
                
                /*--- Solution differences ---*/
                
                for (iVar = 0; iVar < nVar; iVar++)
                Diff[iVar] = (node[iPoint]->GetSolution(iVar) -
                              node[jPoint]->GetSolution(iVar));
                
                /*--- Correction for compressible flows (use enthalpy) ---*/
                
                if (!(config->GetKind_Regime() == INCOMPRESSIBLE)) {
                  Pressure_i   = node[iPoint]->GetPressure();
                  Pressure_j   = node[jPoint]->GetPressure();
                  Diff[nVar-1] = ((node[iPoint]->GetSolution(nVar-1) + Pressure_i) -
                                  (node[jPoint]->GetSolution(nVar-1) + Pressure_j));
                }
                
                boundary_i = geometry->node[iPoint]->GetPhysicalBoundary();
                boundary_j = geometry->node[jPoint]->GetPhysicalBoundary();
                
                /*--- Both points inside the domain, or both in the boundary ---*/
                
                if ((!boundary_i && !boundary_j) ||
                    ( boundary_i &&  boundary_j)) {
                  if (geometry->node[iPoint]->GetDomain()) {
                    for (iVar = 0; iVar< nVar; iVar++)
                    Und_Lapl[iVar] -= Diff[iVar];
                  }
                }
                
                /*--- iPoint inside the domain, jPoint on the boundary ---*/
                
                if (!boundary_i && boundary_j)
                if (geometry->node[iPoint]->GetDomain()){
                  for (iVar = 0; iVar< nVar; iVar++)
                  Und_Lapl[iVar] -= Diff[iVar];
                }
                
              }
            }
            
            /*--- Store the components to be communicated in the buffer. ---*/
            
            for (iVar = 0; iVar < nVar; iVar++)
            bufDSend[buf_offset+iVar] = Und_Lapl[iVar];
            
            /*--- Rotate the momentum components of the Laplacian. ---*/
            
            if (rotate_periodic) {
              if (nDim == 2) {
                bufDSend[buf_offset+1] = (rotMatrix[0][0]*Und_Lapl[1] +
                                          rotMatrix[0][1]*Und_Lapl[2]);
                bufDSend[buf_offset+2] = (rotMatrix[1][0]*Und_Lapl[1] +
                                          rotMatrix[1][1]*Und_Lapl[2]);
              }
              else {
                bufDSend[buf_offset+1] = (rotMatrix[0][0]*Und_Lapl[1] +
                                          rotMatrix[0][1]*Und_Lapl[2] +
                                          rotMatrix[0][2]*Und_Lapl[3]);
                bufDSend[buf_offset+2] = (rotMatrix[1][0]*Und_Lapl[1] +
                                          rotMatrix[1][1]*Und_Lapl[2] +
                                          rotMatrix[1][2]*Und_Lapl[3]);
                bufDSend[buf_offset+3] = (rotMatrix[2][0]*Und_Lapl[1] +
                                          rotMatrix[2][1]*Und_Lapl[2] +
                                          rotMatrix[2][2]*Und_Lapl[3]);
              }
            }
            
            break;
            
          case PERIODIC_MAX_EIG:
            
            /*--- Simple summation of eig calc on both periodic faces. ---*/
            
            bufDSend[buf_offset] = node[iPoint]->GetLambda();
            
            break;
            
          case PERIODIC_SENSOR:
            
            /*--- For the centered schemes, the sensor must be computed
             consistently using info from the entire control volume
             on both sides of the periodic face. ---*/
            
            Sensor_i = 0.0; Sensor_j = 0.0;
            for (iNeighbor = 0; iNeighbor < geometry->node[iPoint]->GetnPoint(); iNeighbor++) {
              jPoint = geometry->node[iPoint]->GetPoint(iNeighbor);
              
              /*--- Avoid halos and boundary points so that we don't
               duplicate edges on both sides of the periodic BC. ---*/
              
              if (!geometry->node[jPoint]->GetPeriodicBoundary()) {
                
                /*--- Use density instead of pressure for incomp. flows. ---*/
                
                if ((config->GetKind_Regime() == INCOMPRESSIBLE)) {
                  Pressure_i = node[iPoint]->GetDensity();
                  Pressure_j = node[jPoint]->GetDensity();
                } else {
                  Pressure_i = node[iPoint]->GetPressure();
                  Pressure_j = node[jPoint]->GetPressure();
                }
                
                boundary_i = geometry->node[iPoint]->GetPhysicalBoundary();
                boundary_j = geometry->node[jPoint]->GetPhysicalBoundary();
                
                /*--- Both points inside domain, or both on boundary ---*/
                
                if ((!boundary_i && !boundary_j) ||
                    (boundary_i && boundary_j)) {
                  if (geometry->node[iPoint]->GetDomain()) {
                    Sensor_i += Pressure_j - Pressure_i;
                    Sensor_j += Pressure_i + Pressure_j;
                  }
                }
                
                /*--- iPoint inside the domain, jPoint on the boundary ---*/
                
                if (!boundary_i && boundary_j) {
                  if (geometry->node[iPoint]->GetDomain()) {
                    Sensor_i += (Pressure_j - Pressure_i);
                    Sensor_j += (Pressure_i + Pressure_j);
                    
                  }
                }
                
              }
            }
            
            /*--- Store the sensor increments to buffer. After summing
             all contributions, these will be divided. ---*/
            
            bufDSend[buf_offset] = Sensor_i;
            buf_offset++;
            bufDSend[buf_offset] = Sensor_j;
            
            break;
            
          case PERIODIC_SOL_GG:
            
            /*--- Access and rotate the partial G-G gradient. These will be
             summed on both sides of the periodic faces before dividing
             by the volume to complete the Green-Gauss gradient calc. ---*/
            
            for (iVar = 0; iVar < nVar; iVar++) {
              for (iDim = 0; iDim < nDim; iDim++) {
                jacBlock[iVar][iDim] = node[iPoint]->GetGradient(iVar, iDim);
                rotBlock[iVar][iDim] = node[iPoint]->GetGradient(iVar, iDim);
              }
            }
            
            /*--- Rotate the gradients in x,y,z space for all variables. ---*/
            
            for (iVar = 0; iVar < nVar; iVar++) {
              if (nDim == 2) {
                rotBlock[iVar][0] = (rotMatrix[0][0]*jacBlock[iVar][0] +
                                     rotMatrix[0][1]*jacBlock[iVar][1]);
                rotBlock[iVar][1] = (rotMatrix[1][0]*jacBlock[iVar][0] +
                                     rotMatrix[1][1]*jacBlock[iVar][1]);
              } else {
                
                rotBlock[iVar][0] = (rotMatrix[0][0]*jacBlock[iVar][0] +
                                     rotMatrix[0][1]*jacBlock[iVar][1] +
                                     rotMatrix[0][2]*jacBlock[iVar][2]);
                rotBlock[iVar][1] = (rotMatrix[1][0]*jacBlock[iVar][0] +
                                     rotMatrix[1][1]*jacBlock[iVar][1] +
                                     rotMatrix[1][2]*jacBlock[iVar][2]);
                rotBlock[iVar][2] = (rotMatrix[2][0]*jacBlock[iVar][0] +
                                     rotMatrix[2][1]*jacBlock[iVar][1] +
                                     rotMatrix[2][2]*jacBlock[iVar][2]);
              }
            }
            
            /*--- Store the partial gradient in the buffer. ---*/
            
            for (iVar = 0; iVar < nVar; iVar++) {
              for (iDim = 0; iDim < nDim; iDim++) {
                bufDSend[buf_offset+iVar*nDim+iDim] = rotBlock[iVar][iDim];
              }
            }
            
            break;
            
          case PERIODIC_PRIM_GG:
            
            /*--- Access and rotate the partial G-G gradient. These will be
             summed on both sides of the periodic faces before dividing
             by the volume to complete the Green-Gauss gradient calc. ---*/
            
            for (iVar = 0; iVar < nPrimVarGrad; iVar++) {
              for (iDim = 0; iDim < nDim; iDim++){
                jacBlock[iVar][iDim] = node[iPoint]->GetGradient_Primitive(iVar, iDim);
                rotBlock[iVar][iDim] = node[iPoint]->GetGradient_Primitive(iVar, iDim);
              }
            }
            
            /*--- Rotate the partial gradients in space for all variables. ---*/
            
            for (iVar = 0; iVar < nPrimVarGrad; iVar++) {
              if (nDim == 2) {
                rotBlock[iVar][0] = (rotMatrix[0][0]*jacBlock[iVar][0] +
                                     rotMatrix[0][1]*jacBlock[iVar][1]);
                rotBlock[iVar][1] = (rotMatrix[1][0]*jacBlock[iVar][0] +
                                     rotMatrix[1][1]*jacBlock[iVar][1]);
              } else {
                rotBlock[iVar][0] = (rotMatrix[0][0]*jacBlock[iVar][0] +
                                     rotMatrix[0][1]*jacBlock[iVar][1] +
                                     rotMatrix[0][2]*jacBlock[iVar][2]);
                rotBlock[iVar][1] = (rotMatrix[1][0]*jacBlock[iVar][0] +
                                     rotMatrix[1][1]*jacBlock[iVar][1] +
                                     rotMatrix[1][2]*jacBlock[iVar][2]);
                rotBlock[iVar][2] = (rotMatrix[2][0]*jacBlock[iVar][0] +
                                     rotMatrix[2][1]*jacBlock[iVar][1] +
                                     rotMatrix[2][2]*jacBlock[iVar][2]);
              }
            }
            
            /*--- Store the partial gradient in the buffer. ---*/
            
            for (iVar = 0; iVar < nPrimVarGrad; iVar++) {
              for (iDim = 0; iDim < nDim; iDim++) {
                bufDSend[buf_offset+iVar*nDim+iDim] = rotBlock[iVar][iDim];
              }
            }
            
            break;
            
          case PERIODIC_SOL_LS:
            
            /*--- For L-S gradient calculations with rotational periodicity,
             we will need to rotate the x,y,z components. To make the process
             easier, we choose to rotate the initial periodic point and their
             neighbor points into their location on the donor marker before
             computing the terms that we need to communicate. ---*/
            
            /*--- Get coordinates for the current point. ---*/
            
            Coord_i = geometry->node[iPoint]->GetCoord();
            
            /*--- Get the position vector from rotation center to point. ---*/
            
            dx = Coord_i[0] - center[0];
            dy = Coord_i[1] - center[1];
            if (nDim == 3) dz = Coord_i[2] - center[2];
            else           dz = 0.0;
            
            /*--- Compute transformed point coordinates. ---*/
            
            rotCoord_i[0] = (rotMatrix[0][0]*dx +
                             rotMatrix[0][1]*dy +
                             rotMatrix[0][2]*dz + translation[0]);
            
            rotCoord_i[1] = (rotMatrix[1][0]*dx +
                             rotMatrix[1][1]*dy +
                             rotMatrix[1][2]*dz + translation[1]);
            
            rotCoord_i[2] = (rotMatrix[2][0]*dx +
                             rotMatrix[2][1]*dy +
                             rotMatrix[2][2]*dz + translation[2]);
            
            /*--- Get conservative solution and rotate if necessary. ---*/
            
            for (iVar = 0; iVar < nVar; iVar++)
            rotPrim_i[iVar] = node[iPoint]->GetSolution(iVar);
            
            if (rotate_periodic) {
              if (nDim == 2) {
                rotPrim_i[1] = (rotMatrix[0][0]*node[iPoint]->GetSolution(1) +
                                rotMatrix[0][1]*node[iPoint]->GetSolution(2));
                rotPrim_i[2] = (rotMatrix[1][0]*node[iPoint]->GetSolution(1) +
                                rotMatrix[1][1]*node[iPoint]->GetSolution(2));
              }
              else {
                rotPrim_i[1] = (rotMatrix[0][0]*node[iPoint]->GetSolution(1) +
                                rotMatrix[0][1]*node[iPoint]->GetSolution(2) +
                                rotMatrix[0][2]*node[iPoint]->GetSolution(3));
                rotPrim_i[2] = (rotMatrix[1][0]*node[iPoint]->GetSolution(1) +
                                rotMatrix[1][1]*node[iPoint]->GetSolution(2) +
                                rotMatrix[1][2]*node[iPoint]->GetSolution(3));
                rotPrim_i[3] = (rotMatrix[2][0]*node[iPoint]->GetSolution(1) +
                                rotMatrix[2][1]*node[iPoint]->GetSolution(2) +
                                rotMatrix[2][2]*node[iPoint]->GetSolution(3));
              }
            }
            
            /*--- Inizialization of variables ---*/
            
            for (iVar = 0; iVar < nVar; iVar++)
            for (iDim = 0; iDim < nDim; iDim++)
            Cvector[iVar][iDim] = 0.0;
            
            r11 = 0.0;   r12 = 0.0;   r22 = 0.0;
            r13 = 0.0; r23_a = 0.0; r23_b = 0.0;  r33 = 0.0;
            
            for (iNeighbor = 0; iNeighbor < geometry->node[iPoint]->GetnPoint(); iNeighbor++) {
              jPoint = geometry->node[iPoint]->GetPoint(iNeighbor);
              
              /*--- Avoid periodic boundary points so that we do not
               duplicate edges on both sides of the periodic BC. ---*/
              
              if (!geometry->node[jPoint]->GetPeriodicBoundary()) {
                
                /*--- Get coordinates for the neighbor point. ---*/
                
                Coord_j = geometry->node[jPoint]->GetCoord();
                
                /*--- Get the position vector from rotation center. ---*/
                
                dx = Coord_j[0] - center[0];
                dy = Coord_j[1] - center[1];
                if (nDim == 3) dz = Coord_j[2] - center[2];
                else           dz = 0.0;
                
                /*--- Compute transformed point coordinates. ---*/
                
                rotCoord_j[0] = (rotMatrix[0][0]*dx +
                                 rotMatrix[0][1]*dy +
                                 rotMatrix[0][2]*dz + translation[0]);
                
                rotCoord_j[1] = (rotMatrix[1][0]*dx +
                                 rotMatrix[1][1]*dy +
                                 rotMatrix[1][2]*dz + translation[1]);
                
                rotCoord_j[2] = (rotMatrix[2][0]*dx +
                                 rotMatrix[2][1]*dy +
                                 rotMatrix[2][2]*dz + translation[2]);
                
                /*--- Get conservative solution and rotte if necessary. ---*/
                
                for (iVar = 0; iVar < nVar; iVar++)
                rotPrim_j[iVar] = node[jPoint]->GetSolution(iVar);
                
                if (rotate_periodic) {
                  if (nDim == 2) {
                    rotPrim_j[1] = (rotMatrix[0][0]*node[jPoint]->GetSolution(1) +
                                    rotMatrix[0][1]*node[jPoint]->GetSolution(2));
                    rotPrim_j[2] = (rotMatrix[1][0]*node[jPoint]->GetSolution(1) +
                                    rotMatrix[1][1]*node[jPoint]->GetSolution(2));
                  }
                  else {
                    rotPrim_j[1] = (rotMatrix[0][0]*node[jPoint]->GetSolution(1) +
                                    rotMatrix[0][1]*node[jPoint]->GetSolution(2) +
                                    rotMatrix[0][2]*node[jPoint]->GetSolution(3));
                    rotPrim_j[2] = (rotMatrix[1][0]*node[jPoint]->GetSolution(1) +
                                    rotMatrix[1][1]*node[jPoint]->GetSolution(2) +
                                    rotMatrix[1][2]*node[jPoint]->GetSolution(3));
                    rotPrim_j[3] = (rotMatrix[2][0]*node[jPoint]->GetSolution(1) +
                                    rotMatrix[2][1]*node[jPoint]->GetSolution(2) +
                                    rotMatrix[2][2]*node[jPoint]->GetSolution(3));
                  }
                }
                
                weight = 0.0;
                for (iDim = 0; iDim < nDim; iDim++) {
                  weight += ((rotCoord_j[iDim]-rotCoord_i[iDim])*
                             (rotCoord_j[iDim]-rotCoord_i[iDim]));
                }
                
                /*--- Sumations for entries of upper triangular matrix R ---*/
                
                if (weight != 0.0) {
                  
                  r11 += ((rotCoord_j[0]-rotCoord_i[0])*
                          (rotCoord_j[0]-rotCoord_i[0])/weight);
                  r12 += ((rotCoord_j[0]-rotCoord_i[0])*
                          (rotCoord_j[1]-rotCoord_i[1])/weight);
                  r22 += ((rotCoord_j[1]-rotCoord_i[1])*
                          (rotCoord_j[1]-rotCoord_i[1])/weight);
                  
                  if (nDim == 3) {
                    r13   += ((rotCoord_j[0]-rotCoord_i[0])*
                              (rotCoord_j[2]-rotCoord_i[2])/weight);
                    r23_a += ((rotCoord_j[1]-rotCoord_i[1])*
                              (rotCoord_j[2]-rotCoord_i[2])/weight);
                    r23_b += ((rotCoord_j[0]-rotCoord_i[0])*
                              (rotCoord_j[2]-rotCoord_i[2])/weight);
                    r33   += ((rotCoord_j[2]-rotCoord_i[2])*
                              (rotCoord_j[2]-rotCoord_i[2])/weight);
                  }
                  
                  /*--- Entries of c:= transpose(A)*b ---*/
                  
                  for (iVar = 0; iVar < nVar; iVar++)
                  for (iDim = 0; iDim < nDim; iDim++)
                  Cvector[iVar][iDim] += ((rotCoord_j[iDim]-rotCoord_i[iDim])*
                                          (rotPrim_j[iVar]-rotPrim_i[iVar])/weight);
                  
                }
              }
            }
            
            /*--- We store and communicate the increments for the matching
             upper triangular matrix (weights) and the r.h.s. vector.
             These will be accumulated before completing the L-S gradient
             calculation for each periodic point. ---*/
            
            if (nDim == 2) {
              bufDSend[buf_offset] = r11;   buf_offset++;
              bufDSend[buf_offset] = r12;   buf_offset++;
              bufDSend[buf_offset] = 0.0;   buf_offset++;
              bufDSend[buf_offset] = r22;   buf_offset++;
            }
            if (nDim == 3) {
              bufDSend[buf_offset] = r11;   buf_offset++;
              bufDSend[buf_offset] = r12;   buf_offset++;
              bufDSend[buf_offset] = r13;   buf_offset++;
              
              bufDSend[buf_offset] = 0.0;   buf_offset++;
              bufDSend[buf_offset] = r22;   buf_offset++;
              bufDSend[buf_offset] = r23_a; buf_offset++;
              
              bufDSend[buf_offset] = 0.0;   buf_offset++;
              bufDSend[buf_offset] = r23_b; buf_offset++;
              bufDSend[buf_offset] = r33;   buf_offset++;
            }
            
            for (iVar = 0; iVar < nVar; iVar++) {
              for (iDim = 0; iDim < nDim; iDim++) {
                bufDSend[buf_offset] = Cvector[iVar][iDim];
                buf_offset++;
              }
            }
            
            break;
            
          case PERIODIC_PRIM_LS:
            
            /*--- For L-S gradient calculations with rotational periodicity,
             we will need to rotate the x,y,z components. To make the process
             easier, we choose to rotate the initial periodic point and their
             neighbor points into their location on the donor marker before
             computing the terms that we need to communicate. ---*/
            
            /*--- Get coordinates ---*/
            
            Coord_i = geometry->node[iPoint]->GetCoord();
            
            /*--- Get the position vector from rot center to point. ---*/
            
            dx = Coord_i[0] - center[0];
            dy = Coord_i[1] - center[1];
            if (nDim == 3) dz = Coord_i[2] - center[2];
            else           dz = 0.0;
            
            /*--- Compute transformed point coordinates. ---*/
            
            rotCoord_i[0] = (rotMatrix[0][0]*dx +
                             rotMatrix[0][1]*dy +
                             rotMatrix[0][2]*dz + translation[0]);
            
            rotCoord_i[1] = (rotMatrix[1][0]*dx +
                             rotMatrix[1][1]*dy +
                             rotMatrix[1][2]*dz + translation[1]);
            
            rotCoord_i[2] = (rotMatrix[2][0]*dx +
                             rotMatrix[2][1]*dy +
                             rotMatrix[2][2]*dz + translation[2]);
            
            /*--- Get primitives and rotate if necessary. ---*/
            
            for (iVar = 0; iVar < nPrimVar; iVar++)
            rotPrim_i[iVar] = node[iPoint]->GetPrimitive(iVar);
            
            if (rotate_periodic) {
              if (nDim == 2) {
                rotPrim_i[1] = (rotMatrix[0][0]*node[iPoint]->GetPrimitive(1) +
                                rotMatrix[0][1]*node[iPoint]->GetPrimitive(2));
                rotPrim_i[2] = (rotMatrix[1][0]*node[iPoint]->GetPrimitive(1) +
                                rotMatrix[1][1]*node[iPoint]->GetPrimitive(2));
              }
              else {
                rotPrim_i[1] = (rotMatrix[0][0]*node[iPoint]->GetPrimitive(1) +
                                rotMatrix[0][1]*node[iPoint]->GetPrimitive(2) +
                                rotMatrix[0][2]*node[iPoint]->GetPrimitive(3));
                rotPrim_i[2] = (rotMatrix[1][0]*node[iPoint]->GetPrimitive(1) +
                                rotMatrix[1][1]*node[iPoint]->GetPrimitive(2) +
                                rotMatrix[1][2]*node[iPoint]->GetPrimitive(3));
                rotPrim_i[3] = (rotMatrix[2][0]*node[iPoint]->GetPrimitive(1) +
                                rotMatrix[2][1]*node[iPoint]->GetPrimitive(2) +
                                rotMatrix[2][2]*node[iPoint]->GetPrimitive(3));
              }
            }
            
            /*--- Inizialization of variables ---*/
            
            for (iVar = 0; iVar < nPrimVarGrad; iVar++)
            for (iDim = 0; iDim < nDim; iDim++)
            Cvector[iVar][iDim] = 0.0;
            
            r11 = 0.0;   r12 = 0.0;   r22 = 0.0;
            r13 = 0.0; r23_a = 0.0; r23_b = 0.0;  r33 = 0.0;
            
            for (iNeighbor = 0; iNeighbor < geometry->node[iPoint]->GetnPoint(); iNeighbor++) {
              jPoint = geometry->node[iPoint]->GetPoint(iNeighbor);
              
              /*--- Avoid periodic boundary points so that we do not
               duplicate edges on both sides of the periodic BC. ---*/
              
              if (!geometry->node[jPoint]->GetPeriodicBoundary()) {
                
                /*--- Get coordinates for the neighbor point. ---*/
                
                Coord_j = geometry->node[jPoint]->GetCoord();
                
                /*--- Get the position vector from rotation center. ---*/
                
                dx = Coord_j[0] - center[0];
                dy = Coord_j[1] - center[1];
                if (nDim == 3) dz = Coord_j[2] - center[2];
                else           dz = 0.0;
                
                /*--- Compute transformed point coordinates. ---*/
                
                rotCoord_j[0] = (rotMatrix[0][0]*dx +
                                 rotMatrix[0][1]*dy +
                                 rotMatrix[0][2]*dz + translation[0]);
                
                rotCoord_j[1] = (rotMatrix[1][0]*dx +
                                 rotMatrix[1][1]*dy +
                                 rotMatrix[1][2]*dz + translation[1]);
                
                rotCoord_j[2] = (rotMatrix[2][0]*dx +
                                 rotMatrix[2][1]*dy +
                                 rotMatrix[2][2]*dz + translation[2]);
                
                /*--- Get primitives from CVariable ---*/
                
                for (iVar = 0; iVar < nPrimVar; iVar++)
                rotPrim_j[iVar] = node[jPoint]->GetPrimitive(iVar);
                
                if (rotate_periodic) {
                  if (nDim == 2) {
                    rotPrim_j[1] = (rotMatrix[0][0]*node[jPoint]->GetPrimitive(1) +
                                    rotMatrix[0][1]*node[jPoint]->GetPrimitive(2));
                    rotPrim_j[2] = (rotMatrix[1][0]*node[jPoint]->GetPrimitive(1) +
                                    rotMatrix[1][1]*node[jPoint]->GetPrimitive(2));
                  }
                  else {
                    rotPrim_j[1] = (rotMatrix[0][0]*node[jPoint]->GetPrimitive(1) +
                                    rotMatrix[0][1]*node[jPoint]->GetPrimitive(2) +
                                    rotMatrix[0][2]*node[jPoint]->GetPrimitive(3));
                    rotPrim_j[2] = (rotMatrix[1][0]*node[jPoint]->GetPrimitive(1) +
                                    rotMatrix[1][1]*node[jPoint]->GetPrimitive(2) +
                                    rotMatrix[1][2]*node[jPoint]->GetPrimitive(3));
                    rotPrim_j[3] = (rotMatrix[2][0]*node[jPoint]->GetPrimitive(1) +
                                    rotMatrix[2][1]*node[jPoint]->GetPrimitive(2) +
                                    rotMatrix[2][2]*node[jPoint]->GetPrimitive(3));
                  }
                }
                
                weight = 0.0;
                for (iDim = 0; iDim < nDim; iDim++)
                weight += ((rotCoord_j[iDim]-rotCoord_i[iDim])*
                           (rotCoord_j[iDim]-rotCoord_i[iDim]));
                
                /*--- Sumations for entries of upper triangular matrix R ---*/
                
                if (weight != 0.0) {
                  
                  r11 += ((rotCoord_j[0]-rotCoord_i[0])*
                          (rotCoord_j[0]-rotCoord_i[0])/weight);
                  r12 += ((rotCoord_j[0]-rotCoord_i[0])*
                          (rotCoord_j[1]-rotCoord_i[1])/weight);
                  r22 += ((rotCoord_j[1]-rotCoord_i[1])*
                          (rotCoord_j[1]-rotCoord_i[1])/weight);
                  
                  if (nDim == 3) {
                    r13   += ((rotCoord_j[0]-rotCoord_i[0])*
                              (rotCoord_j[2]-rotCoord_i[2])/weight);
                    r23_a += ((rotCoord_j[1]-rotCoord_i[1])*
                              (rotCoord_j[2]-rotCoord_i[2])/weight);
                    r23_b += ((rotCoord_j[0]-rotCoord_i[0])*
                              (rotCoord_j[2]-rotCoord_i[2])/weight);
                    r33   += ((rotCoord_j[2]-rotCoord_i[2])*
                              (rotCoord_j[2]-rotCoord_i[2])/weight);
                  }
                  
                  /*--- Entries of c:= transpose(A)*b ---*/
                  
                  for (iVar = 0; iVar < nPrimVarGrad; iVar++)
                  for (iDim = 0; iDim < nDim; iDim++)
                  Cvector[iVar][iDim] += ((rotCoord_j[iDim]-rotCoord_i[iDim])*
                                          (rotPrim_j[iVar]-rotPrim_i[iVar])/weight);
                  
                }
              }
            }
            
            /*--- We store and communicate the increments for the matching
             upper triangular matrix (weights) and the r.h.s. vector.
             These will be accumulated before completing the L-S gradient
             calculation for each periodic point. ---*/
            
            if (nDim == 2) {
              bufDSend[buf_offset] = r11;   buf_offset++;
              bufDSend[buf_offset] = r12;   buf_offset++;
              bufDSend[buf_offset] = 0.0;   buf_offset++;
              bufDSend[buf_offset] = r22;   buf_offset++;
            }
            if (nDim == 3) {
              bufDSend[buf_offset] = r11;   buf_offset++;
              bufDSend[buf_offset] = r12;   buf_offset++;
              bufDSend[buf_offset] = r13;   buf_offset++;
              
              bufDSend[buf_offset] = 0.0;   buf_offset++;
              bufDSend[buf_offset] = r22;   buf_offset++;
              bufDSend[buf_offset] = r23_a; buf_offset++;
              
              bufDSend[buf_offset] = 0.0;   buf_offset++;
              bufDSend[buf_offset] = r23_b; buf_offset++;
              bufDSend[buf_offset] = r33;   buf_offset++;
            }
            
            for (iVar = 0; iVar < nPrimVarGrad; iVar++) {
              for (iDim = 0; iDim < nDim; iDim++) {
                bufDSend[buf_offset] = Cvector[iVar][iDim];
                buf_offset++;
              }
            }
            
            break;
            
          case PERIODIC_LIM_PRIM_1:
            
            /*--- The first phase of the periodic limiter calculation
             ensures that the proper min and max of the solution are found
             among all nodes adjacent to periodic faces. ---*/
            
            for (iVar = 0; iVar < nPrimVarGrad; iVar++) {
              Sol_Min[iVar] = node[iPoint]->GetSolution_Min(iVar);
              Sol_Max[iVar] = node[iPoint]->GetSolution_Max(iVar);
              
              bufDSend[buf_offset+iVar]              = node[iPoint]->GetSolution_Min(iVar);
              bufDSend[buf_offset+nPrimVarGrad+iVar] = node[iPoint]->GetSolution_Max(iVar);
            }
            
            /*--- Rotate the momentum components of the min/max. ---*/
            
            if (rotate_periodic) {
              if (nDim == 2) {
                bufDSend[buf_offset+1] = (rotMatrix[0][0]*Sol_Min[1] +
                                          rotMatrix[0][1]*Sol_Min[2]);
                bufDSend[buf_offset+2] = (rotMatrix[1][0]*Sol_Min[1] +
                                          rotMatrix[1][1]*Sol_Min[2]);
                
                bufDSend[buf_offset+nPrimVarGrad+1] = (rotMatrix[0][0]*Sol_Max[1] +
                                                       rotMatrix[0][1]*Sol_Max[2]);
                bufDSend[buf_offset+nPrimVarGrad+2] = (rotMatrix[1][0]*Sol_Max[1] +
                                                       rotMatrix[1][1]*Sol_Max[2]);
                
              } else {
                bufDSend[buf_offset+1] = (rotMatrix[0][0]*Sol_Min[1] +
                                          rotMatrix[0][1]*Sol_Min[2] +
                                          rotMatrix[0][2]*Sol_Min[3]);
                bufDSend[buf_offset+2] = (rotMatrix[1][0]*Sol_Min[1] +
                                          rotMatrix[1][1]*Sol_Min[2] +
                                          rotMatrix[1][2]*Sol_Min[3]);
                bufDSend[buf_offset+3] = (rotMatrix[2][0]*Sol_Min[1] +
                                          rotMatrix[2][1]*Sol_Min[2] +
                                          rotMatrix[2][2]*Sol_Min[3]);
                
                bufDSend[buf_offset+nPrimVarGrad+1] = (rotMatrix[0][0]*Sol_Max[1] +
                                                       rotMatrix[0][1]*Sol_Max[2] +
                                                       rotMatrix[0][2]*Sol_Max[3]);
                bufDSend[buf_offset+nPrimVarGrad+2] = (rotMatrix[1][0]*Sol_Max[1] +
                                                       rotMatrix[1][1]*Sol_Max[2] +
                                                       rotMatrix[1][2]*Sol_Max[3]);
                bufDSend[buf_offset+nPrimVarGrad+3] = (rotMatrix[2][0]*Sol_Max[1] +
                                                       rotMatrix[2][1]*Sol_Max[2] +
                                                       rotMatrix[2][2]*Sol_Max[3]);
              }
            }
            
            break;
            
          case PERIODIC_LIM_PRIM_2:
            
            /*--- The second phase of the periodic limiter calculation
             ensures that the correct minimum value of the limiter is
             found for a node on a periodic face and stores it. ---*/
            
            for (iVar = 0; iVar < nPrimVarGrad; iVar++) {
              bufDSend[buf_offset+iVar] = node[iPoint]->GetLimiter_Primitive(iVar);
            }
            
            if (rotate_periodic) {
              if (nDim == 2) {
                bufDSend[buf_offset+1] = (rotMatrix[0][0]*node[iPoint]->GetLimiter_Primitive(1) +
                                          rotMatrix[0][1]*node[iPoint]->GetLimiter_Primitive(2));
                bufDSend[buf_offset+2] = (rotMatrix[1][0]*node[iPoint]->GetLimiter_Primitive(1) +
                                          rotMatrix[1][1]*node[iPoint]->GetLimiter_Primitive(2));
                
              }
              else {
                bufDSend[buf_offset+1] = (rotMatrix[0][0]*node[iPoint]->GetLimiter_Primitive(1) +
                                          rotMatrix[0][1]*node[iPoint]->GetLimiter_Primitive(2) +
                                          rotMatrix[0][2]*node[iPoint]->GetLimiter_Primitive(3));
                bufDSend[buf_offset+2] = (rotMatrix[1][0]*node[iPoint]->GetLimiter_Primitive(1) +
                                          rotMatrix[1][1]*node[iPoint]->GetLimiter_Primitive(2) +
                                          rotMatrix[1][2]*node[iPoint]->GetLimiter_Primitive(3));
                bufDSend[buf_offset+3] = (rotMatrix[2][0]*node[iPoint]->GetLimiter_Primitive(1) +
                                          rotMatrix[2][1]*node[iPoint]->GetLimiter_Primitive(2) +
                                          rotMatrix[2][2]*node[iPoint]->GetLimiter_Primitive(3));
              }
            }
            
            break;
            
          case PERIODIC_LIM_SOL_1:
            
            /*--- The first phase of the periodic limiter calculation
             ensures that the proper min and max of the solution are found
             among all nodes adjacent to periodic faces. ---*/
            
            for (iVar = 0; iVar < nVar; iVar++) {
              Sol_Min[iVar] = node[iPoint]->GetSolution_Min(iVar);
              Sol_Max[iVar] = node[iPoint]->GetSolution_Max(iVar);
              
              bufDSend[buf_offset+iVar]      = node[iPoint]->GetSolution_Min(iVar);
              bufDSend[buf_offset+nVar+iVar] = node[iPoint]->GetSolution_Max(iVar);
            }
            
            /*--- Rotate the momentum components of the min/max. ---*/
            
            if (rotate_periodic) {
              
              if (nDim == 2) {
                bufDSend[buf_offset+1] = (rotMatrix[0][0]*Sol_Min[1] +
                                          rotMatrix[0][1]*Sol_Min[2]);
                bufDSend[buf_offset+2] = (rotMatrix[1][0]*Sol_Min[1] +
                                          rotMatrix[1][1]*Sol_Min[2]);
                
                bufDSend[buf_offset+nVar+1] = (rotMatrix[0][0]*Sol_Max[1] +
                                               rotMatrix[0][1]*Sol_Max[2]);
                bufDSend[buf_offset+nVar+2] = (rotMatrix[1][0]*Sol_Max[1] +
                                               rotMatrix[1][1]*Sol_Max[2]);
                
              }
              else {
                bufDSend[buf_offset+1] = (rotMatrix[0][0]*Sol_Min[1] +
                                          rotMatrix[0][1]*Sol_Min[2] +
                                          rotMatrix[0][2]*Sol_Min[3]);
                bufDSend[buf_offset+2] = (rotMatrix[1][0]*Sol_Min[1] +
                                          rotMatrix[1][1]*Sol_Min[2] +
                                          rotMatrix[1][2]*Sol_Min[3]);
                bufDSend[buf_offset+3] = (rotMatrix[2][0]*Sol_Min[1] +
                                          rotMatrix[2][1]*Sol_Min[2] +
                                          rotMatrix[2][2]*Sol_Min[3]);
                
                bufDSend[buf_offset+nVar+1] = (rotMatrix[0][0]*Sol_Max[1] +
                                               rotMatrix[0][1]*Sol_Max[2] +
                                               rotMatrix[0][2]*Sol_Max[3]);
                bufDSend[buf_offset+nVar+2] = (rotMatrix[1][0]*Sol_Max[1] +
                                               rotMatrix[1][1]*Sol_Max[2] +
                                               rotMatrix[1][2]*Sol_Max[3]);
                bufDSend[buf_offset+nVar+3] = (rotMatrix[2][0]*Sol_Max[1] +
                                               rotMatrix[2][1]*Sol_Max[2] +
                                               rotMatrix[2][2]*Sol_Max[3]);
                
              }
            }
            
            break;
            
          case PERIODIC_LIM_SOL_2:
            
            /*--- The second phase of the periodic limiter calculation
             ensures that the correct minimum value of the limiter is
             found for a node on a periodic face and stores it. ---*/
            
            for (iVar = 0; iVar < nVar; iVar++) {
              bufDSend[buf_offset+iVar] = node[iPoint]->GetLimiter(iVar);
            }
            
            if (rotate_periodic) {
              if (nDim == 2) {
                bufDSend[buf_offset+1] = (rotMatrix[0][0]*node[iPoint]->GetLimiter(1) +
                                          rotMatrix[0][1]*node[iPoint]->GetLimiter(2));
                bufDSend[buf_offset+2] = (rotMatrix[1][0]*node[iPoint]->GetLimiter(1) +
                                          rotMatrix[1][1]*node[iPoint]->GetLimiter(2));
                
              }
              else {
                bufDSend[buf_offset+1] = (rotMatrix[0][0]*node[iPoint]->GetLimiter(1) +
                                          rotMatrix[0][1]*node[iPoint]->GetLimiter(2) +
                                          rotMatrix[0][2]*node[iPoint]->GetLimiter(3));
                bufDSend[buf_offset+2] = (rotMatrix[1][0]*node[iPoint]->GetLimiter(1) +
                                          rotMatrix[1][1]*node[iPoint]->GetLimiter(2) +
                                          rotMatrix[1][2]*node[iPoint]->GetLimiter(3));
                bufDSend[buf_offset+3] = (rotMatrix[2][0]*node[iPoint]->GetLimiter(1) +
                                          rotMatrix[2][1]*node[iPoint]->GetLimiter(2) +
                                          rotMatrix[2][2]*node[iPoint]->GetLimiter(3));
              }
            }
            
            break;
            
          default:
            SU2_MPI::Error("Unrecognized quantity for periodic communication.",
                           CURRENT_FUNCTION);
            break;
        }
      }
      
      /*--- Launch the point-to-point MPI send for this message. ---*/
      
      geometry->PostPeriodicSends(geometry, config, MPI_TYPE, iMessage);
      
    }
  }
  
  delete [] Diff;
  delete [] Und_Lapl;
  delete [] Sol_Min;
  delete [] Sol_Max;
  delete [] rotPrim_i;
  delete [] rotPrim_j;
  
  for (iVar = 0; iVar < ICOUNT; iVar++) {
    delete [] jacBlock[iVar];
    delete [] rotBlock[iVar];
  }
  delete [] jacBlock;
  delete [] rotBlock;
  
}

void CSolver::CompletePeriodicComms(CGeometry *geometry,
                                    CConfig *config,
                                    unsigned short val_periodic_index,
                                    unsigned short commType) {
  
  /*--- Local variables ---*/
  
  unsigned short nPeriodic = config->GetnMarker_Periodic();
  unsigned short iDim, jDim, iVar, jVar, iPeriodic, nNeighbor;
  
  unsigned long iPoint, iRecv, nRecv, offset, buf_offset, total_index;
  
  int source, iMessage, jRecv;
  
  SU2_MPI::Status status;
  
  su2double *Diff = new su2double[nVar];
  
  su2double Time_Step, Volume, Solution_Min, Solution_Max, Limiter_Min;
  
  /*--- Set some local pointers to make access simpler. ---*/
  
  su2double *bufDRecv = geometry->bufD_PeriodicRecv;
  
  unsigned short *bufSRecv = geometry->bufS_PeriodicRecv;
  
  /*--- Store the data that was communicated into the appropriate
   location within the local class data structures. ---*/
  
  if (geometry->nPeriodicRecv > 0) {
    
    for (iMessage = 0; iMessage < geometry->nPeriodicRecv; iMessage++) {
      
      /*--- For efficiency, recv the messages dynamically based on
       the order they arrive. ---*/
      
#ifdef HAVE_MPI
      /*--- Once we have recv'd a message, get the source rank. ---*/
      int ind;
      SU2_MPI::Waitany(geometry->nPeriodicRecv,
                       geometry->req_PeriodicRecv,
                       &ind, &status);
      source = status.MPI_SOURCE;
#else
      /*--- For serial calculations, we know the rank. ---*/
      source = rank;
#endif
      
      /*--- We know the offsets based on the source rank. ---*/
      
      jRecv = geometry->PeriodicRecv2Neighbor[source];
      
      /*--- Get the point offset for the start of this message. ---*/
      
      offset = geometry->nPoint_PeriodicRecv[jRecv];
      
      /*--- Get the number of packets to be received in this message. ---*/
      
      nRecv = (geometry->nPoint_PeriodicRecv[jRecv+1] -
               geometry->nPoint_PeriodicRecv[jRecv]);
      
      for (iRecv = 0; iRecv < nRecv; iRecv++) {
        
        /*--- Get the local index for this communicated data. ---*/
        
        iPoint    = geometry->Local_Point_PeriodicRecv[offset + iRecv];
        iPeriodic = geometry->Local_Marker_PeriodicRecv[offset + iRecv];
        
        /*--- While all periodic face data was accumulated, we only store
         the values for the current pair of periodic faces. This is slightly
         inefficient when we have multiple pairs of periodic faces, but
         it simplifies the communications. ---*/
        
        if ((iPeriodic == val_periodic_index) ||
            (iPeriodic == val_periodic_index + nPeriodic/2)) {
          
          /*--- Compute the offset in the recv buffer for this point. ---*/
          
          buf_offset = (offset + iRecv)*geometry->countPerPeriodicPoint;
          
          /*--- Store the data correctly depending on the quantity. ---*/
          
          switch (commType) {
              
            case PERIODIC_VOLUME:
              
              /*--- The periodic points need to keep track of their
               total volume spread across the periodic faces. ---*/
              
              Volume = (bufDRecv[buf_offset] +
                        geometry->node[iPoint]->GetPeriodicVolume());
              geometry->node[iPoint]->SetPeriodicVolume(Volume);
              
              break;
              
            case PERIODIC_NEIGHBORS:
              
              /*--- Store the extra neighbors on the periodic face. ---*/
              
              nNeighbor = (geometry->node[iPoint]->GetnNeighbor() +
                           bufSRecv[buf_offset]);
              geometry->node[iPoint]->SetnNeighbor(nNeighbor);
              
              break;
              
            case PERIODIC_RESIDUAL:
              
              /*--- Access the residual from the donor. ---*/
              
              for (iVar = 0; iVar < nVar; iVar++) {
                Residual[iVar] = bufDRecv[buf_offset];
                buf_offset++;
              }
              
              /*--- Check the computed time step against the donor
               value and keep the minimum in order to be conservative. ---*/
              
              Time_Step = node[iPoint]->GetDelta_Time();
              if (bufDRecv[buf_offset] < Time_Step)
                node[iPoint]->SetDelta_Time(bufDRecv[buf_offset]);
              buf_offset++;
              
              /*--- Access the Jacobian from the donor if implicit. ---*/
              
              if (implicit_periodic) {
                for (iVar = 0; iVar < nVar; iVar++) {
                  for (jVar = 0; jVar < nVar; jVar++) {
                    Jacobian_i[iVar][jVar] = bufDRecv[buf_offset];
                    buf_offset++;
                  }
                }
              }
              
              /*--- Add contributions to total residual. ---*/
              
              LinSysRes.AddBlock(iPoint, Residual);
              
              /*--- For implicit integration, we choose the first
               periodic face of each pair to be the master/owner of
               the solution for the linear system while fixing the
               solution at the matching face during the solve. Here,
               we remove the Jacobian and residual contributions from
               the passive face such that it does not participate in
               the linear solve. ---*/
              
              if (implicit_periodic) {
                
                Jacobian.AddBlock(iPoint, iPoint, Jacobian_i);
                
                if (iPeriodic == val_periodic_index + nPeriodic/2) {
                  for (iVar = 0; iVar < nVar; iVar++) {
                    LinSysRes.SetBlock_Zero(iPoint, iVar);
                    total_index = iPoint*nVar+iVar;
                    Jacobian.DeleteValsRowi(total_index);
                  }
                }
                
              }
              
              break;
              
            case PERIODIC_IMPLICIT:
              
              /*--- For implicit integration, we choose the first
               periodic face of each pair to be the master/owner of
               the solution for the linear system while fixing the
               solution at the matching face during the solve. Here,
               we are updating the solution at the passive nodes
               using the new solution from the master. ---*/
              
              if ((implicit_periodic) &&
                  (iPeriodic == val_periodic_index + nPeriodic/2)) {
                
                /*--- Access the solution from the donor. ---*/
                
                for (iVar = 0; iVar < nVar; iVar++) {
                  Solution[iVar] = bufDRecv[buf_offset];
                  buf_offset++;
                }
                
                /*--- Directly set the solution on the passive periodic
                 face that is provided from the master. ---*/
                
                for (iVar = 0; iVar < nVar; iVar++) {
                  node[iPoint]->SetSolution(iVar, Solution[iVar]);
                  node[iPoint]->SetSolution_Old(iVar, Solution[iVar]);
                }
                
              }
              
              break;
              
            case PERIODIC_LAPLACIAN:
              
              /*--- Adjust the undivided Laplacian. The accumulation was
               with a subtraction before communicating, so now just add. ---*/
              
              for (iVar = 0; iVar < nVar; iVar++)
                Diff[iVar] = bufDRecv[buf_offset+iVar];
              
              node[iPoint]->AddUnd_Lapl(Diff);
              
              break;
              
            case PERIODIC_MAX_EIG:
              
              /*--- Simple accumulation of the max eig on periodic faces. ---*/
              
              node[iPoint]->AddLambda(bufDRecv[buf_offset]);
              
              break;
              
            case PERIODIC_SENSOR:
              
              /*--- Simple accumulation of the sensors on periodic faces. ---*/
              
              iPoint_UndLapl[iPoint] += bufDRecv[buf_offset]; buf_offset++;
              jPoint_UndLapl[iPoint] += bufDRecv[buf_offset];
              
              break;
              
            case PERIODIC_SOL_GG:
              
              /*--- For G-G, we accumulate partial gradients then compute
               the final value using the entire volume of the periodic cell. ---*/
              
              for (iVar = 0; iVar < nVar; iVar++)
                for (iDim = 0; iDim < nDim; iDim++)
                  node[iPoint]->SetGradient(iVar, iDim, bufDRecv[buf_offset+iVar*nDim+iDim] + node[iPoint]->GetGradient(iVar, iDim));
              
              break;
              
            case PERIODIC_PRIM_GG:
              
              /*--- For G-G, we accumulate partial gradients then compute
               the final value using the entire volume of the periodic cell. ---*/
              
              for (iVar = 0; iVar < nPrimVarGrad; iVar++)
                for (iDim = 0; iDim < nDim; iDim++)
                  node[iPoint]->SetGradient_Primitive(iVar, iDim, bufDRecv[buf_offset+iVar*nDim+iDim] + node[iPoint]->GetGradient_Primitive(iVar, iDim));
              break;
              
            case PERIODIC_SOL_LS:
              
              /*--- For L-S, we build the upper triangular matrix and the
               r.h.s. vector by accumulating from all periodic partial
               control volumes. ---*/
              
              for (iDim = 0; iDim < nDim; iDim++) {
                for (jDim = 0; jDim < nDim; jDim++) {
                  node[iPoint]->AddRmatrix(iDim,jDim,bufDRecv[buf_offset]);
                  buf_offset++;
                }
              }
              for (iVar = 0; iVar < nVar; iVar++) {
                for (iDim = 0; iDim < nDim; iDim++) {
                  node[iPoint]->AddGradient(iVar, iDim, bufDRecv[buf_offset]);
                  buf_offset++;
                }
              }
              
              break;
              
            case PERIODIC_PRIM_LS:
              
              /*--- For L-S, we build the upper triangular matrix and the
               r.h.s. vector by accumulating from all periodic partial
               control volumes. ---*/
              
              for (iDim = 0; iDim < nDim; iDim++) {
                for (jDim = 0; jDim < nDim; jDim++) {
                  node[iPoint]->AddRmatrix(iDim,jDim,bufDRecv[buf_offset]);
                  buf_offset++;
                }
              }
              for (iVar = 0; iVar < nPrimVarGrad; iVar++) {
                for (iDim = 0; iDim < nDim; iDim++) {
                  node[iPoint]->AddGradient_Primitive(iVar, iDim, bufDRecv[buf_offset]);
                  buf_offset++;
                }
              }
              
              break;
              
            case PERIODIC_LIM_PRIM_1:
              
              /*--- Check the min and max values found on the matching
               perioic faces for the solution, and store the proper min
               and max for this point.  ---*/
              
              for (iVar = 0; iVar < nPrimVarGrad; iVar++) {
                node[iPoint]->SetSolution_Min(iVar, min(node[iPoint]->GetSolution_Min(iVar), bufDRecv[buf_offset+iVar]));
                node[iPoint]->SetSolution_Max(iVar, max(node[iPoint]->GetSolution_Max(iVar), bufDRecv[buf_offset+nPrimVarGrad+iVar]));
              }
              
              break;
              
            case PERIODIC_LIM_PRIM_2:
              
              /*--- Check the min values found on the matching periodic
               faces for the limiter, and store the proper min value. ---*/
              
              for (iVar = 0; iVar < nPrimVarGrad; iVar++) {
                node[iPoint]->SetLimiter_Primitive(iVar, min(node[iPoint]->GetLimiter_Primitive(iVar), bufDRecv[buf_offset+iVar]));
              }
              
              break;
              
            case PERIODIC_LIM_SOL_1:
              
              /*--- Check the min and max values found on the matching
               perioic faces for the solution, and store the proper min
               and max for this point.  ---*/
              
              for (iVar = 0; iVar < nVar; iVar++) {
                
                /*--- Solution minimum. ---*/
                
                Solution_Min = min(node[iPoint]->GetSolution_Min(iVar),
                                   bufDRecv[buf_offset+iVar]);
                node[iPoint]->SetSolution_Min(iVar, Solution_Min);
                
                /*--- Solution maximum. ---*/
                
                Solution_Max = max(node[iPoint]->GetSolution_Max(iVar),
                                   bufDRecv[buf_offset+nVar+iVar]);
                node[iPoint]->SetSolution_Max(iVar, Solution_Max);
                
              }
              
              break;
              
            case PERIODIC_LIM_SOL_2:
              
              /*--- Check the min values found on the matching periodic
               faces for the limiter, and store the proper min value. ---*/
              
              for (iVar = 0; iVar < nVar; iVar++) {
                Limiter_Min = min(node[iPoint]->GetLimiter_Primitive(iVar),
                                  bufDRecv[buf_offset+iVar]);
                node[iPoint]->SetLimiter_Primitive(iVar, Limiter_Min);
              }
              
              break;
              
            default:
              
              SU2_MPI::Error("Unrecognized quantity for periodic communication.",
                             CURRENT_FUNCTION);
              break;
              
          }
        }
      }
    }
    
    /*--- Verify that all non-blocking point-to-point sends have finished.
     Note that this should be satisfied, as we have received all of the
     data in the loop above at this point. ---*/
    
#ifdef HAVE_MPI
    SU2_MPI::Waitall(geometry->nPeriodicSend,
                     geometry->req_PeriodicSend,
                     MPI_STATUS_IGNORE);
#endif
    
  }
  
  delete [] Diff;
  
}

void CSolver::InitiateComms(CGeometry *geometry,
                            CConfig *config,
                            unsigned short commType) {
  
  /*--- Local variables ---*/
  
  unsigned short iVar, iDim;
  unsigned short COUNT_PER_POINT = 0;
  unsigned short MPI_TYPE        = 0;
  
  unsigned long iPoint, offset, buf_offset;
  
  int iMessage, iSend, nSend;
  
  /*--- Set the size of the data packet and type depending on quantity. ---*/
  
  switch (commType) {
    case SOLUTION:
    case SOLUTION_OLD:
    case UNDIVIDED_LAPLACIAN:
    case SOLUTION_LIMITER:
      COUNT_PER_POINT  = nVar;
      MPI_TYPE         = COMM_TYPE_DOUBLE;
      break;
    case MAX_EIGENVALUE:
    case SENSOR:
      COUNT_PER_POINT  = 1;
      MPI_TYPE         = COMM_TYPE_DOUBLE;
      break;
    case SOLUTION_GRADIENT:
      COUNT_PER_POINT  = nVar*nDim;
      MPI_TYPE         = COMM_TYPE_DOUBLE;
      break;
    case PRIMITIVE_GRADIENT:
      COUNT_PER_POINT  = nPrimVarGrad*nDim;
      MPI_TYPE         = COMM_TYPE_DOUBLE;
      break;
    case PRIMITIVE_LIMITER:
      COUNT_PER_POINT  = nPrimVarGrad;
      MPI_TYPE         = COMM_TYPE_DOUBLE;
      break;
    case SOLUTION_EDDY:
      COUNT_PER_POINT  = nVar+1;
      MPI_TYPE         = COMM_TYPE_DOUBLE;
      break;
    case SOLUTION_FEA:
      if (config->GetDynamic_Analysis() == DYNAMIC)
        COUNT_PER_POINT  = nVar*3;
      else
        COUNT_PER_POINT  = nVar;
      MPI_TYPE         = COMM_TYPE_DOUBLE;
      break;
    case SOLUTION_FEA_OLD:
      COUNT_PER_POINT  = nVar*3;
      MPI_TYPE         = COMM_TYPE_DOUBLE;
      break;
    case SOLUTION_DISPONLY:
      COUNT_PER_POINT  = nVar;
      MPI_TYPE         = COMM_TYPE_DOUBLE;
      break;
    case SOLUTION_PRED:
      COUNT_PER_POINT  = nVar;
      MPI_TYPE         = COMM_TYPE_DOUBLE;
      break;
    case SOLUTION_PRED_OLD:
      COUNT_PER_POINT  = nVar*3;
      MPI_TYPE         = COMM_TYPE_DOUBLE;
      break;
    case AUXVAR_GRADIENT:
      COUNT_PER_POINT  = nDim;
      MPI_TYPE         = COMM_TYPE_DOUBLE;
      break;
    default:
      SU2_MPI::Error("Unrecognized quantity for point-to-point MPI comms.",
                     CURRENT_FUNCTION);
      break;
  }
  
  /*--- Check to make sure we have created a large enough buffer
   for these comms during preprocessing. This is only for the su2double
   buffer. It will be reallocated whenever we find a larger count
   per point. After the first cycle of comms, this should be inactive. ---*/
  
  if (COUNT_PER_POINT > geometry->countPerPoint) {
    geometry->AllocateP2PComms(COUNT_PER_POINT);
  }
  
  /*--- Set some local pointers to make access simpler. ---*/
  
  su2double *bufDSend = geometry->bufD_P2PSend;
  
  /*--- Load the specified quantity from the solver into the generic
   communication buffer in the geometry class. ---*/
  
  if (geometry->nP2PSend > 0) {
    
    /*--- Post all non-blocking recvs first before sends. ---*/
    
    geometry->PostP2PRecvs(geometry, config, MPI_TYPE, false);
    
    for (iMessage = 0; iMessage < geometry->nP2PSend; iMessage++) {
      
      /*--- Compute our location in the send buffer. ---*/
      
      offset = geometry->nPoint_P2PSend[iMessage];
      
      /*--- Total count can include multiple pieces of data per element. ---*/
      
      nSend = (geometry->nPoint_P2PSend[iMessage+1] -
               geometry->nPoint_P2PSend[iMessage]);
      
      for (iSend = 0; iSend < nSend; iSend++) {
        
        /*--- Get the local index for this communicated data. ---*/
        
        iPoint = geometry->Local_Point_P2PSend[offset + iSend];
        
        /*--- Compute the offset in the recv buffer for this point. ---*/
        
        buf_offset = (offset + iSend)*geometry->countPerPoint;
        
        switch (commType) {
          case SOLUTION:
            for (iVar = 0; iVar < nVar; iVar++)
              bufDSend[buf_offset+iVar] = node[iPoint]->GetSolution(iVar);
            break;
          case SOLUTION_OLD:
            for (iVar = 0; iVar < nVar; iVar++)
              bufDSend[buf_offset+iVar] = node[iPoint]->GetSolution_Old(iVar);
            break;
          case SOLUTION_EDDY:
            for (iVar = 0; iVar < nVar; iVar++)
              bufDSend[buf_offset+iVar] = node[iPoint]->GetSolution(iVar);
            bufDSend[buf_offset+nVar]   = node[iPoint]->GetmuT();
            break;
          case UNDIVIDED_LAPLACIAN:
            for (iVar = 0; iVar < nVar; iVar++)
              bufDSend[buf_offset+iVar] = node[iPoint]->GetUndivided_Laplacian(iVar);
            break;
          case SOLUTION_LIMITER:
            for (iVar = 0; iVar < nVar; iVar++)
              bufDSend[buf_offset+iVar] = node[iPoint]->GetLimiter(iVar);
            break;
          case MAX_EIGENVALUE:
            bufDSend[buf_offset] = node[iPoint]->GetLambda();
            break;
          case SENSOR:
            bufDSend[buf_offset] = node[iPoint]->GetSensor();
            break;
          case SOLUTION_GRADIENT:
            for (iVar = 0; iVar < nVar; iVar++)
              for (iDim = 0; iDim < nDim; iDim++)
                bufDSend[buf_offset+iVar*nDim+iDim] = node[iPoint]->GetGradient(iVar, iDim);
            break;
          case PRIMITIVE_GRADIENT:
            for (iVar = 0; iVar < nPrimVarGrad; iVar++)
              for (iDim = 0; iDim < nDim; iDim++)
                bufDSend[buf_offset+iVar*nDim+iDim] = node[iPoint]->GetGradient_Primitive(iVar, iDim);
            break;
          case PRIMITIVE_LIMITER:
            for (iVar = 0; iVar < nPrimVarGrad; iVar++)
              bufDSend[buf_offset+iVar] = node[iPoint]->GetLimiter_Primitive(iVar);
            break;
          case AUXVAR_GRADIENT:
            for (iDim = 0; iDim < nDim; iDim++)
              bufDSend[buf_offset+iDim] = node[iPoint]->GetAuxVarGradient(iDim);
            break;
          case SOLUTION_FEA:
            for (iVar = 0; iVar < nVar; iVar++) {
              bufDSend[buf_offset+iVar] = node[iPoint]->GetSolution(iVar);
              if (config->GetDynamic_Analysis() == DYNAMIC) {
                bufDSend[buf_offset+nVar+iVar]   = node[iPoint]->GetSolution_Vel(iVar);
                bufDSend[buf_offset+nVar*2+iVar] = node[iPoint]->GetSolution_Accel(iVar);
              }
            }
            break;
          case SOLUTION_FEA_OLD:
            for (iVar = 0; iVar < nVar; iVar++) {
              bufDSend[buf_offset+iVar]        = node[iPoint]->GetSolution_time_n(iVar);
              bufDSend[buf_offset+nVar+iVar]   = node[iPoint]->GetSolution_Vel_time_n(iVar);
              bufDSend[buf_offset+nVar*2+iVar] = node[iPoint]->GetSolution_Accel_time_n(iVar);
            }
            break;
          case SOLUTION_DISPONLY:
            for (iVar = 0; iVar < nVar; iVar++)
              bufDSend[buf_offset+iVar] = node[iPoint]->GetSolution(iVar);
            break;
          case SOLUTION_PRED:
            for (iVar = 0; iVar < nVar; iVar++)
              bufDSend[buf_offset+iVar] = node[iPoint]->GetSolution_Pred(iVar);
            break;
          case SOLUTION_PRED_OLD:
            for (iVar = 0; iVar < nVar; iVar++) {
              bufDSend[buf_offset+iVar]        = node[iPoint]->GetSolution_Old(iVar);
              bufDSend[buf_offset+nVar+iVar]   = node[iPoint]->GetSolution_Pred(iVar);
              bufDSend[buf_offset+nVar*2+iVar] = node[iPoint]->GetSolution_Pred_Old(iVar);
            }
            break;
          default:
            SU2_MPI::Error("Unrecognized quantity for point-to-point MPI comms.",
                           CURRENT_FUNCTION);
            break;
        }
      }
      
      /*--- Launch the point-to-point MPI send for this message. ---*/
      
      geometry->PostP2PSends(geometry, config, MPI_TYPE, iMessage, false);
      
    }
  }
  
}
void CSolver::CompleteComms(CGeometry *geometry,
                            CConfig *config,
                            unsigned short commType) {
  
  /*--- Local variables ---*/
  
  unsigned short iDim, iVar;
  unsigned long iPoint, iRecv, nRecv, offset, buf_offset;
  
  int ind, source, iMessage, jRecv;
  SU2_MPI::Status status;
  
  /*--- Set some local pointers to make access simpler. ---*/
  
  su2double *bufDRecv = geometry->bufD_P2PRecv;
  
  /*--- Store the data that was communicated into the appropriate
   location within the local class data structures. ---*/
  
  if (geometry->nP2PRecv > 0) {
    
    for (iMessage = 0; iMessage < geometry->nP2PRecv; iMessage++) {
      
      /*--- For efficiency, recv the messages dynamically based on
       the order they arrive. ---*/
      
      SU2_MPI::Waitany(geometry->nP2PRecv, geometry->req_P2PRecv,
                       &ind, &status);
      
      /*--- Once we have recv'd a message, get the source rank. ---*/
      
      source = status.MPI_SOURCE;
      
      /*--- We know the offsets based on the source rank. ---*/
      
      jRecv = geometry->P2PRecv2Neighbor[source];
      
      /*--- Get the point offset for the start of this message. ---*/
      
      offset = geometry->nPoint_P2PRecv[jRecv];
      
      /*--- Get the number of packets to be received in this message. ---*/
      
      nRecv = (geometry->nPoint_P2PRecv[jRecv+1] -
               geometry->nPoint_P2PRecv[jRecv]);
      
      for (iRecv = 0; iRecv < nRecv; iRecv++) {
        
        /*--- Get the local index for this communicated data. ---*/
        
        iPoint = geometry->Local_Point_P2PRecv[offset + iRecv];
        
        /*--- Compute the offset in the recv buffer for this point. ---*/
        
        buf_offset = (offset + iRecv)*geometry->countPerPoint;
        
        /*--- Store the data correctly depending on the quantity. ---*/
        
        switch (commType) {
          case SOLUTION:
            for (iVar = 0; iVar < nVar; iVar++)
              node[iPoint]->SetSolution(iVar, bufDRecv[buf_offset+iVar]);
            break;
          case SOLUTION_OLD:
            for (iVar = 0; iVar < nVar; iVar++)
              node[iPoint]->SetSolution_Old(iVar, bufDRecv[buf_offset+iVar]);
            break;
          case SOLUTION_EDDY:
            for (iVar = 0; iVar < nVar; iVar++)
              node[iPoint]->SetSolution(iVar, bufDRecv[buf_offset+iVar]);
            node[iPoint]->SetmuT(bufDRecv[offset+nVar]);
            break;
          case UNDIVIDED_LAPLACIAN:
            for (iVar = 0; iVar < nVar; iVar++)
              node[iPoint]->SetUndivided_Laplacian(iVar, bufDRecv[buf_offset+iVar]);
            break;
          case SOLUTION_LIMITER:
            for (iVar = 0; iVar < nVar; iVar++)
              node[iPoint]->SetLimiter(iVar, bufDRecv[buf_offset+iVar]);
            break;
          case MAX_EIGENVALUE:
            node[iPoint]->SetLambda(bufDRecv[buf_offset]);
            break;
          case SENSOR:
            node[iPoint]->SetSensor(bufDRecv[buf_offset]);
            break;
          case SOLUTION_GRADIENT:
            for (iVar = 0; iVar < nVar; iVar++)
              for (iDim = 0; iDim < nDim; iDim++)
                node[iPoint]->SetGradient(iVar, iDim, bufDRecv[buf_offset+iVar*nDim+iDim]);
            break;
          case PRIMITIVE_GRADIENT:
            for (iVar = 0; iVar < nPrimVarGrad; iVar++)
              for (iDim = 0; iDim < nDim; iDim++)
                node[iPoint]->SetGradient_Primitive(iVar, iDim, bufDRecv[buf_offset+iVar*nDim+iDim]);
            break;
          case PRIMITIVE_LIMITER:
            for (iVar = 0; iVar < nPrimVarGrad; iVar++)
              node[iPoint]->SetLimiter_Primitive(iVar, bufDRecv[buf_offset+iVar]);
            break;
          case AUXVAR_GRADIENT:
            for (iDim = 0; iDim < nDim; iDim++)
              node[iPoint]->SetAuxVarGradient(iDim, bufDRecv[buf_offset+iDim]);
            break;
          case SOLUTION_FEA:
            for (iVar = 0; iVar < nVar; iVar++) {
              node[iPoint]->SetSolution(iVar, bufDRecv[buf_offset+iVar]);
              if (config->GetDynamic_Analysis() == DYNAMIC) {
                node[iPoint]->SetSolution_Vel(iVar, bufDRecv[buf_offset+nVar+iVar]);
                node[iPoint]->SetSolution_Accel(iVar, bufDRecv[buf_offset+nVar*2+iVar]);
              }
            }
            break;
          case SOLUTION_FEA_OLD:
            for (iVar = 0; iVar < nVar; iVar++) {
              node[iPoint]->SetSolution_time_n(iVar, bufDRecv[buf_offset+iVar]);
              node[iPoint]->SetSolution_Vel_time_n(iVar, bufDRecv[buf_offset+nVar+iVar]);
              node[iPoint]->SetSolution_Accel_time_n(iVar, bufDRecv[buf_offset+nVar*2+iVar]);
            }
            break;
          case SOLUTION_DISPONLY:
            for (iVar = 0; iVar < nVar; iVar++)
              node[iPoint]->SetSolution(iVar, bufDRecv[buf_offset+iVar]);
            break;
          case SOLUTION_PRED:
            for (iVar = 0; iVar < nVar; iVar++)
              node[iPoint]->SetSolution_Pred(iVar, bufDRecv[buf_offset+iVar]);
            break;
          case SOLUTION_PRED_OLD:
            for (iVar = 0; iVar < nVar; iVar++) {
              node[iPoint]->SetSolution_Old(iVar, bufDRecv[buf_offset+iVar]);
              node[iPoint]->SetSolution_Pred(iVar, bufDRecv[buf_offset+nVar+iVar]);
              node[iPoint]->SetSolution_Pred_Old(iVar, bufDRecv[buf_offset+nVar*2+iVar]);
            }
            break;
          default:
            SU2_MPI::Error("Unrecognized quantity for point-to-point MPI comms.",
                           CURRENT_FUNCTION);
            break;
        }
      }
    }
    
    /*--- Verify that all non-blocking point-to-point sends have finished.
     Note that this should be satisfied, as we have received all of the
     data in the loop above at this point. ---*/
    
#ifdef HAVE_MPI
    SU2_MPI::Waitall(geometry->nP2PSend, geometry->req_P2PSend, MPI_STATUS_IGNORE);
#endif
    
  }
  
}

void CSolver::SetResidual_RMS(CGeometry *geometry, CConfig *config) {
  unsigned short iVar;
  
#ifndef HAVE_MPI
  
  for (iVar = 0; iVar < nVar; iVar++) {
    
    if (GetRes_RMS(iVar) != GetRes_RMS(iVar)) {
        SU2_MPI::Error("SU2 has diverged. (NaN detected)", CURRENT_FUNCTION);
    }
    if (log10(sqrt(GetRes_RMS(iVar)/geometry->GetnPoint())) > 20 ){
      SU2_MPI::Error("SU2 has diverged. (Residual > 10^20 detected)", CURRENT_FUNCTION);
    }

    SetRes_RMS(iVar, max(EPS*EPS, sqrt(GetRes_RMS(iVar)/geometry->GetnPoint())));
    
  }
  
#else
  
  int nProcessor = size, iProcessor;

  su2double *sbuf_residual, *rbuf_residual, *sbuf_coord, *rbuf_coord, *Coord;
  unsigned long *sbuf_point, *rbuf_point, Global_nPointDomain;
  unsigned short iDim;
  
  /*--- Set the L2 Norm residual in all the processors ---*/
  
  sbuf_residual  = new su2double[nVar]; for (iVar = 0; iVar < nVar; iVar++) sbuf_residual[iVar] = 0.0;
  rbuf_residual  = new su2double[nVar]; for (iVar = 0; iVar < nVar; iVar++) rbuf_residual[iVar] = 0.0;
  
  for (iVar = 0; iVar < nVar; iVar++) sbuf_residual[iVar] = GetRes_RMS(iVar);
  
  if (config->GetComm_Level() == COMM_FULL) {
    
    unsigned long Local_nPointDomain = geometry->GetnPointDomain();
    SU2_MPI::Allreduce(sbuf_residual, rbuf_residual, nVar, MPI_DOUBLE, MPI_SUM, MPI_COMM_WORLD);
    SU2_MPI::Allreduce(&Local_nPointDomain, &Global_nPointDomain, 1, MPI_UNSIGNED_LONG, MPI_SUM, MPI_COMM_WORLD);
    
  } else {
    
    /*--- Reduced MPI comms have been requested. Use a local residual only. ---*/
    
    for (iVar = 0; iVar < nVar; iVar++) rbuf_residual[iVar] = sbuf_residual[iVar];
    Global_nPointDomain = geometry->GetnPointDomain();
    
  }
  
  
  for (iVar = 0; iVar < nVar; iVar++) {
    
    if (rbuf_residual[iVar] != rbuf_residual[iVar]) {
      SU2_MPI::Error("SU2 has diverged. (NaN detected)", CURRENT_FUNCTION);
    }
    
    SetRes_RMS(iVar, max(EPS*EPS, sqrt(rbuf_residual[iVar]/Global_nPointDomain)));
    
  }

  delete [] sbuf_residual;
  delete [] rbuf_residual;
  
  /*--- Set the Maximum residual in all the processors ---*/
  
  if (config->GetComm_Level() == COMM_FULL) {
    
    sbuf_residual = new su2double [nVar]; for (iVar = 0; iVar < nVar; iVar++) sbuf_residual[iVar] = 0.0;
    sbuf_point = new unsigned long [nVar]; for (iVar = 0; iVar < nVar; iVar++) sbuf_point[iVar] = 0;
    sbuf_coord = new su2double[nVar*nDim]; for (iVar = 0; iVar < nVar*nDim; iVar++) sbuf_coord[iVar] = 0.0;
    
    rbuf_residual = new su2double [nProcessor*nVar]; for (iVar = 0; iVar < nProcessor*nVar; iVar++) rbuf_residual[iVar] = 0.0;
    rbuf_point = new unsigned long [nProcessor*nVar]; for (iVar = 0; iVar < nProcessor*nVar; iVar++) rbuf_point[iVar] = 0;
    rbuf_coord = new su2double[nProcessor*nVar*nDim]; for (iVar = 0; iVar < nProcessor*nVar*nDim; iVar++) rbuf_coord[iVar] = 0.0;
    
    for (iVar = 0; iVar < nVar; iVar++) {
      sbuf_residual[iVar] = GetRes_Max(iVar);
      sbuf_point[iVar] = GetPoint_Max(iVar);
      Coord = GetPoint_Max_Coord(iVar);
      for (iDim = 0; iDim < nDim; iDim++)
        sbuf_coord[iVar*nDim+iDim] = Coord[iDim];
    }
    
    SU2_MPI::Allgather(sbuf_residual, nVar, MPI_DOUBLE, rbuf_residual, nVar, MPI_DOUBLE, MPI_COMM_WORLD);
    SU2_MPI::Allgather(sbuf_point, nVar, MPI_UNSIGNED_LONG, rbuf_point, nVar, MPI_UNSIGNED_LONG, MPI_COMM_WORLD);
    SU2_MPI::Allgather(sbuf_coord, nVar*nDim, MPI_DOUBLE, rbuf_coord, nVar*nDim, MPI_DOUBLE, MPI_COMM_WORLD);
    
    for (iVar = 0; iVar < nVar; iVar++) {
      for (iProcessor = 0; iProcessor < nProcessor; iProcessor++) {
        AddRes_Max(iVar, rbuf_residual[iProcessor*nVar+iVar], rbuf_point[iProcessor*nVar+iVar], &rbuf_coord[iProcessor*nVar*nDim+iVar*nDim]);
      }
    }
    
    delete [] sbuf_residual;
    delete [] rbuf_residual;
    
    delete [] sbuf_point;
    delete [] rbuf_point;
    
    delete [] sbuf_coord;
    delete [] rbuf_coord;
    
  }
  
#endif
  
}

void CSolver::SetResidual_BGS(CGeometry *geometry, CConfig *config) {
  unsigned short iVar;

#ifndef HAVE_MPI

  for (iVar = 0; iVar < nVar; iVar++) {

//    if (GetRes_BGS(iVar) != GetRes_BGS(iVar)) {
//      SU2_MPI::Error("SU2 has diverged.", CURRENT_FUNCTION);
//    }

    SetRes_BGS(iVar, max(EPS*EPS, sqrt(GetRes_BGS(iVar)/geometry->GetnPoint())));

  }

#else

  int nProcessor = size, iProcessor;

  su2double *sbuf_residual, *rbuf_residual, *sbuf_coord, *rbuf_coord, *Coord;
  unsigned long *sbuf_point, *rbuf_point, Local_nPointDomain, Global_nPointDomain;
  unsigned short iDim;

  /*--- Set the L2 Norm residual in all the processors ---*/

  sbuf_residual  = new su2double[nVar]; for (iVar = 0; iVar < nVar; iVar++) sbuf_residual[iVar] = 0.0;
  rbuf_residual  = new su2double[nVar]; for (iVar = 0; iVar < nVar; iVar++) rbuf_residual[iVar] = 0.0;

  for (iVar = 0; iVar < nVar; iVar++) sbuf_residual[iVar] = GetRes_BGS(iVar);
  Local_nPointDomain = geometry->GetnPointDomain();


  SU2_MPI::Allreduce(sbuf_residual, rbuf_residual, nVar, MPI_DOUBLE, MPI_SUM, MPI_COMM_WORLD);
  SU2_MPI::Allreduce(&Local_nPointDomain, &Global_nPointDomain, 1, MPI_UNSIGNED_LONG, MPI_SUM, MPI_COMM_WORLD);


  for (iVar = 0; iVar < nVar; iVar++) {

//    if (rbuf_residual[iVar] != rbuf_residual[iVar]) {

//      SU2_MPI::Error("SU2 has diverged (NaN detected)", CURRENT_FUNCTION);

//    }

    SetRes_BGS(iVar, max(EPS*EPS, sqrt(rbuf_residual[iVar]/Global_nPointDomain)));

  }

  delete [] sbuf_residual;
  delete [] rbuf_residual;

  /*--- Set the Maximum residual in all the processors ---*/
  sbuf_residual = new su2double [nVar]; for (iVar = 0; iVar < nVar; iVar++) sbuf_residual[iVar] = 0.0;
  sbuf_point = new unsigned long [nVar]; for (iVar = 0; iVar < nVar; iVar++) sbuf_point[iVar] = 0;
  sbuf_coord = new su2double[nVar*nDim]; for (iVar = 0; iVar < nVar*nDim; iVar++) sbuf_coord[iVar] = 0.0;

  rbuf_residual = new su2double [nProcessor*nVar]; for (iVar = 0; iVar < nProcessor*nVar; iVar++) rbuf_residual[iVar] = 0.0;
  rbuf_point = new unsigned long [nProcessor*nVar]; for (iVar = 0; iVar < nProcessor*nVar; iVar++) rbuf_point[iVar] = 0;
  rbuf_coord = new su2double[nProcessor*nVar*nDim]; for (iVar = 0; iVar < nProcessor*nVar*nDim; iVar++) rbuf_coord[iVar] = 0.0;

  for (iVar = 0; iVar < nVar; iVar++) {
    sbuf_residual[iVar] = GetRes_Max_BGS(iVar);
    sbuf_point[iVar] = GetPoint_Max_BGS(iVar);
    Coord = GetPoint_Max_Coord_BGS(iVar);
    for (iDim = 0; iDim < nDim; iDim++)
      sbuf_coord[iVar*nDim+iDim] = Coord[iDim];
  }

  SU2_MPI::Allgather(sbuf_residual, nVar, MPI_DOUBLE, rbuf_residual, nVar, MPI_DOUBLE, MPI_COMM_WORLD);
  SU2_MPI::Allgather(sbuf_point, nVar, MPI_UNSIGNED_LONG, rbuf_point, nVar, MPI_UNSIGNED_LONG, MPI_COMM_WORLD);
  SU2_MPI::Allgather(sbuf_coord, nVar*nDim, MPI_DOUBLE, rbuf_coord, nVar*nDim, MPI_DOUBLE, MPI_COMM_WORLD);

  for (iVar = 0; iVar < nVar; iVar++) {
    for (iProcessor = 0; iProcessor < nProcessor; iProcessor++) {
      AddRes_Max_BGS(iVar, rbuf_residual[iProcessor*nVar+iVar], rbuf_point[iProcessor*nVar+iVar], &rbuf_coord[iProcessor*nVar*nDim+iVar*nDim]);
    }
  }

  delete [] sbuf_residual;
  delete [] rbuf_residual;

  delete [] sbuf_point;
  delete [] rbuf_point;

  delete [] sbuf_coord;
  delete [] rbuf_coord;

#endif

}
void CSolver::SetResidual_Solution(CGeometry *geometry, CConfig *config) {

  unsigned short iVar;
  unsigned long iPoint;
  su2double residual, *Solution_Old, *Solution;

  for (iVar = 0; iVar < nVar; iVar++) {
      SetRes_RMS(iVar,0.0);
      SetRes_Max(iVar,0.0,0);
  }

  for (iPoint = 0; iPoint < nPoint; iPoint++) {

    Solution      = node[iPoint]->GetSolution();
    Solution_Old  = node[iPoint]->GetSolution_Old();

    for (iVar = 0; iVar < nVar; iVar++) {
      residual = Solution[iVar] - Solution_Old[iVar];

      AddRes_RMS(iVar,residual*residual);
      AddRes_Max(iVar,fabs(residual),geometry->node[iPoint]->GetGlobalIndex(),geometry->node[iPoint]->GetCoord());
    }
  }

  SetResidual_RMS(geometry, config);
}

void CSolver::SetRotatingFrame_GCL(CGeometry *geometry, CConfig *config) {
  
  unsigned short iDim, nDim = geometry->GetnDim(), iVar, nVar = GetnVar(), iMarker;
  unsigned long iVertex, iEdge;
  su2double ProjGridVel, *Normal;

  /*--- Loop interior edges ---*/

  for (iEdge = 0; iEdge < geometry->GetnEdge(); iEdge++) {

    const unsigned long iPoint = geometry->edge[iEdge]->GetNode(0);
    const unsigned long jPoint = geometry->edge[iEdge]->GetNode(1);

    /*--- Solution at each edge point ---*/

    su2double *Solution_i = node[iPoint]->GetSolution();
    su2double *Solution_j = node[jPoint]->GetSolution();

    for (iVar = 0; iVar < nVar; iVar++)
      Solution[iVar] = 0.5* (Solution_i[iVar] + Solution_j[iVar]);

    /*--- Grid Velocity at each edge point ---*/

    su2double *GridVel_i = geometry->node[iPoint]->GetGridVel();
    su2double *GridVel_j = geometry->node[jPoint]->GetGridVel();
    for (iDim = 0; iDim < nDim; iDim++)
      Vector[iDim] = 0.5* (GridVel_i[iDim] + GridVel_j[iDim]);

    Normal = geometry->edge[iEdge]->GetNormal();

    ProjGridVel = 0.0;
    for (iDim = 0; iDim < nDim; iDim++)
      ProjGridVel += Vector[iDim]*Normal[iDim];

    for (iVar = 0; iVar < nVar; iVar++)
      Residual[iVar] = ProjGridVel*Solution_i[iVar];

    LinSysRes.AddBlock(iPoint, Residual);

    for (iVar = 0; iVar < nVar; iVar++)
      Residual[iVar] = ProjGridVel*Solution_j[iVar];

    LinSysRes.SubtractBlock(jPoint, Residual);

  }

  /*--- Loop boundary edges ---*/

  for (iMarker = 0; iMarker < geometry->GetnMarker(); iMarker++) {
    if ((config->GetMarker_All_KindBC(iMarker) != INTERNAL_BOUNDARY)  &&
        (config->GetMarker_All_KindBC(iMarker) != PERIODIC_BOUNDARY)) {
      for (iVertex = 0; iVertex < geometry->GetnVertex(iMarker); iVertex++) {
        const unsigned long Point = geometry->vertex[iMarker][iVertex]->GetNode();

        /*--- Solution at each edge point ---*/

        su2double *Solution = node[Point]->GetSolution();

        /*--- Grid Velocity at each edge point ---*/

        su2double *GridVel = geometry->node[Point]->GetGridVel();

        /*--- Summed normal components ---*/

        Normal = geometry->vertex[iMarker][iVertex]->GetNormal();

        ProjGridVel = 0.0;
        for (iDim = 0; iDim < nDim; iDim++)
          ProjGridVel += GridVel[iDim]*Normal[iDim];

        for (iVar = 0; iVar < nVar; iVar++)
          Residual[iVar] = ProjGridVel*Solution[iVar];

        LinSysRes.SubtractBlock(Point, Residual);
        
      }
    }
  }
  
}

void CSolver::SetAuxVar_Gradient_GG(CGeometry *geometry, CConfig *config) {
  
  unsigned long Point = 0, iPoint = 0, jPoint = 0, iEdge, iVertex;
  unsigned short nDim = geometry->GetnDim(), iDim, iMarker;
  
  su2double AuxVar_Vertex, AuxVar_i, AuxVar_j, AuxVar_Average;
  su2double *Gradient, DualArea, Partial_Res, Grad_Val, *Normal;
  
  for (iPoint = 0; iPoint < geometry->GetnPoint(); iPoint++)
    node[iPoint]->SetAuxVarGradientZero();    // Set Gradient to Zero
  
  /*--- Loop interior edges ---*/
  
  for (iEdge = 0; iEdge < geometry->GetnEdge(); iEdge++) {
    iPoint = geometry->edge[iEdge]->GetNode(0);
    jPoint = geometry->edge[iEdge]->GetNode(1);
    
    AuxVar_i = node[iPoint]->GetAuxVar();
    AuxVar_j = node[jPoint]->GetAuxVar();
    
    Normal = geometry->edge[iEdge]->GetNormal();
    AuxVar_Average =  0.5 * ( AuxVar_i + AuxVar_j);
    for (iDim = 0; iDim < nDim; iDim++) {
      Partial_Res = AuxVar_Average*Normal[iDim];
      node[iPoint]->AddAuxVarGradient(iDim, Partial_Res);
      node[jPoint]->SubtractAuxVarGradient(iDim, Partial_Res);
    }
  }
  
  /*--- Loop boundary edges ---*/
  
  for (iMarker = 0; iMarker < geometry->GetnMarker(); iMarker++)
    if ((config->GetMarker_All_KindBC(iMarker) != INTERNAL_BOUNDARY) &&
        (config->GetMarker_All_KindBC(iMarker) != PERIODIC_BOUNDARY)) {
    for (iVertex = 0; iVertex < geometry->GetnVertex(iMarker); iVertex++) {
      Point = geometry->vertex[iMarker][iVertex]->GetNode();
      AuxVar_Vertex = node[Point]->GetAuxVar();
      Normal = geometry->vertex[iMarker][iVertex]->GetNormal();
      for (iDim = 0; iDim < nDim; iDim++) {
        Partial_Res = AuxVar_Vertex*Normal[iDim];
        node[Point]->SubtractAuxVarGradient(iDim, Partial_Res);
      }
    }
    }
  
  for (iPoint=0; iPoint<geometry->GetnPoint(); iPoint++)
    for (iDim = 0; iDim < nDim; iDim++) {
      Gradient = node[iPoint]->GetAuxVarGradient();
      DualArea = geometry->node[iPoint]->GetVolume();
      Grad_Val = Gradient[iDim]/(DualArea+EPS);
      node[iPoint]->SetAuxVarGradient(iDim, Grad_Val);
    }
  
  /*--- Gradient MPI ---*/
  
  InitiateComms(geometry, config, AUXVAR_GRADIENT);
  CompleteComms(geometry, config, AUXVAR_GRADIENT);

}

void CSolver::SetAuxVar_Gradient_LS(CGeometry *geometry, CConfig *config) {
  
  unsigned short iDim, jDim, iNeigh;
  unsigned short nDim = geometry->GetnDim();
  unsigned long iPoint, jPoint;
  su2double *Coord_i, *Coord_j, AuxVar_i, AuxVar_j, weight, r11, r12, r13, r22, r23, r23_a,
  r23_b, r33, z11, z12, z13, z22, z23, z33, detR2, product;
  bool singular = false;
  
  su2double *Cvector = new su2double [nDim];
  
  /*--- Loop over points of the grid ---*/
  
  for (iPoint = 0; iPoint < geometry->GetnPoint(); iPoint++) {
    
    Coord_i = geometry->node[iPoint]->GetCoord();
    AuxVar_i = node[iPoint]->GetAuxVar();
    
    /*--- Inizialization of variables ---*/
    for (iDim = 0; iDim < nDim; iDim++)
      Cvector[iDim] = 0.0;
    
    r11 = 0.0; r12 = 0.0; r13 = 0.0; r22 = 0.0;
    r23 = 0.0; r23_a = 0.0; r23_b = 0.0; r33 = 0.0;
    
    for (iNeigh = 0; iNeigh < geometry->node[iPoint]->GetnPoint(); iNeigh++) {
      jPoint = geometry->node[iPoint]->GetPoint(iNeigh);
      Coord_j = geometry->node[jPoint]->GetCoord();
      AuxVar_j = node[jPoint]->GetAuxVar();
      
      weight = 0.0;
      for (iDim = 0; iDim < nDim; iDim++)
        weight += (Coord_j[iDim]-Coord_i[iDim])*(Coord_j[iDim]-Coord_i[iDim]);
      
      /*--- Sumations for entries of upper triangular matrix R ---*/
      
      if (fabs(weight) > EPS) {
        r11 += (Coord_j[0]-Coord_i[0])*(Coord_j[0]-Coord_i[0])/weight;
        r12 += (Coord_j[0]-Coord_i[0])*(Coord_j[1]-Coord_i[1])/weight;
        r22 += (Coord_j[1]-Coord_i[1])*(Coord_j[1]-Coord_i[1])/weight;
        if (nDim == 3) {
          r13 += (Coord_j[0]-Coord_i[0])*(Coord_j[2]-Coord_i[2])/weight;
          r23_a += (Coord_j[1]-Coord_i[1])*(Coord_j[2]-Coord_i[2])/weight;
          r23_b += (Coord_j[0]-Coord_i[0])*(Coord_j[2]-Coord_i[2])/weight;
          r33 += (Coord_j[2]-Coord_i[2])*(Coord_j[2]-Coord_i[2])/weight;
        }
        
        /*--- Entries of c:= transpose(A)*b ---*/
        
        for (iDim = 0; iDim < nDim; iDim++)
          Cvector[iDim] += (Coord_j[iDim]-Coord_i[iDim])*(AuxVar_j-AuxVar_i)/(weight);
      }
      
    }
    
    /*--- Entries of upper triangular matrix R ---*/
    
    if (fabs(r11) < EPS) r11 = EPS;
    r11 = sqrt(r11);
    r12 = r12/r11;
    r22 = sqrt(r22-r12*r12);
    if (fabs(r22) < EPS) r22 = EPS;
    if (nDim == 3) {
      r13 = r13/r11;
      r23 = r23_a/(r22) - r23_b*r12/(r11*r22);
      r33 = sqrt(r33-r23*r23-r13*r13);
    }
    
    /*--- Compute determinant ---*/
    
    if (nDim == 2) detR2 = (r11*r22)*(r11*r22);
    else detR2 = (r11*r22*r33)*(r11*r22*r33);
    
    /*--- Detect singular matrices ---*/
    
    if (fabs(detR2) < EPS) singular = true;
    
    /*--- S matrix := inv(R)*traspose(inv(R)) ---*/
    
    if (singular) {
      for (iDim = 0; iDim < nDim; iDim++)
        for (jDim = 0; jDim < nDim; jDim++)
          Smatrix[iDim][jDim] = 0.0;
    }
    else {
      if (nDim == 2) {
        Smatrix[0][0] = (r12*r12+r22*r22)/detR2;
        Smatrix[0][1] = -r11*r12/detR2;
        Smatrix[1][0] = Smatrix[0][1];
        Smatrix[1][1] = r11*r11/detR2;
      }
      else {
        z11 = r22*r33; z12 = -r12*r33; z13 = r12*r23-r13*r22;
        z22 = r11*r33; z23 = -r11*r23; z33 = r11*r22;
        Smatrix[0][0] = (z11*z11+z12*z12+z13*z13)/detR2;
        Smatrix[0][1] = (z12*z22+z13*z23)/detR2;
        Smatrix[0][2] = (z13*z33)/detR2;
        Smatrix[1][0] = Smatrix[0][1];
        Smatrix[1][1] = (z22*z22+z23*z23)/detR2;
        Smatrix[1][2] = (z23*z33)/detR2;
        Smatrix[2][0] = Smatrix[0][2];
        Smatrix[2][1] = Smatrix[1][2];
        Smatrix[2][2] = (z33*z33)/detR2;
      }
    }
    
    /*--- Computation of the gradient: S*c ---*/
    
    for (iDim = 0; iDim < nDim; iDim++) {
      product = 0.0;
      for (jDim = 0; jDim < nDim; jDim++)
        product += Smatrix[iDim][jDim]*Cvector[jDim];
      if (geometry->node[iPoint]->GetDomain())
        node[iPoint]->SetAuxVarGradient(iDim, product);
    }
  }
  
  delete [] Cvector;
  
  /*--- Gradient MPI ---*/
  
  InitiateComms(geometry, config, AUXVAR_GRADIENT);
  CompleteComms(geometry, config, AUXVAR_GRADIENT);
  
}

void CSolver::SetSolution_Gradient_GG(CGeometry *geometry, CConfig *config) {
  unsigned long Point = 0, iPoint = 0, jPoint = 0, iEdge, iVertex;
  unsigned short iVar, iDim, iMarker;
  su2double *Solution_Vertex, *Solution_i, *Solution_j, Solution_Average, **Gradient,
  Partial_Res, Grad_Val, *Normal, Vol;
  
  /*--- Set Gradient to Zero ---*/
  for (iPoint = 0; iPoint < geometry->GetnPointDomain(); iPoint++)
    node[iPoint]->SetGradientZero();
  
  /*--- Loop interior edges ---*/
  for (iEdge = 0; iEdge < geometry->GetnEdge(); iEdge++) {
    iPoint = geometry->edge[iEdge]->GetNode(0);
    jPoint = geometry->edge[iEdge]->GetNode(1);
    
    Solution_i = node[iPoint]->GetSolution();
    Solution_j = node[jPoint]->GetSolution();
    Normal = geometry->edge[iEdge]->GetNormal();
    for (iVar = 0; iVar< nVar; iVar++) {
      Solution_Average =  0.5 * (Solution_i[iVar] + Solution_j[iVar]);
      for (iDim = 0; iDim < nDim; iDim++) {
        Partial_Res = Solution_Average*Normal[iDim];
        if (geometry->node[iPoint]->GetDomain())
          node[iPoint]->AddGradient(iVar, iDim, Partial_Res);
        if (geometry->node[jPoint]->GetDomain())
          node[jPoint]->SubtractGradient(iVar, iDim, Partial_Res);
      }
    }
  }
  
  /*--- Loop boundary edges ---*/
  for (iMarker = 0; iMarker < geometry->GetnMarker(); iMarker++) {
    if ((config->GetMarker_All_KindBC(iMarker) != INTERNAL_BOUNDARY) &&
        (config->GetMarker_All_KindBC(iMarker) != PERIODIC_BOUNDARY)) {
    for (iVertex = 0; iVertex < geometry->GetnVertex(iMarker); iVertex++) {
      Point = geometry->vertex[iMarker][iVertex]->GetNode();
      Solution_Vertex = node[Point]->GetSolution();
      Normal = geometry->vertex[iMarker][iVertex]->GetNormal();
      for (iVar = 0; iVar < nVar; iVar++)
        for (iDim = 0; iDim < nDim; iDim++) {
          Partial_Res = Solution_Vertex[iVar]*Normal[iDim];
          if (geometry->node[Point]->GetDomain())
            node[Point]->SubtractGradient(iVar, iDim, Partial_Res);
        }
    }
  }
  }
  
  /*--- Correct the gradient values for any periodic boundaries. ---*/

  for (unsigned short iPeriodic = 1; iPeriodic <= config->GetnMarker_Periodic()/2; iPeriodic++) {
    InitiatePeriodicComms(geometry, config, iPeriodic, PERIODIC_SOL_GG);
    CompletePeriodicComms(geometry, config, iPeriodic, PERIODIC_SOL_GG);
  }
  
  /*--- Compute gradient ---*/
  for (iPoint = 0; iPoint < geometry->GetnPointDomain(); iPoint++) {
    
    /*--- Get the volume, which may include periodic components. ---*/
    
    Vol = (geometry->node[iPoint]->GetVolume() +
           geometry->node[iPoint]->GetPeriodicVolume());
    
    for (iVar = 0; iVar < nVar; iVar++) {
      for (iDim = 0; iDim < nDim; iDim++) {
        Gradient = node[iPoint]->GetGradient();
        Grad_Val = Gradient[iVar][iDim] / (Vol+EPS);
        node[iPoint]->SetGradient(iVar, iDim, Grad_Val);
      }
    }
    
  }
  
  /*--- Gradient MPI ---*/
  
  InitiateComms(geometry, config, SOLUTION_GRADIENT);
  CompleteComms(geometry, config, SOLUTION_GRADIENT);
  
}

void CSolver::SetSolution_Gradient_LS(CGeometry *geometry, CConfig *config) {
  
  unsigned short iDim, jDim, iVar, iNeigh;
  unsigned long iPoint, jPoint;
  su2double *Coord_i, *Coord_j, *Solution_i, *Solution_j;
  su2double r11, r12, r13, r22, r23, r23_a, r23_b, r33, weight;
  su2double detR2, z11, z12, z13, z22, z23, z33;
  bool singular = false;
  
  su2double **Cvector = new su2double* [nVar];
  for (iVar = 0; iVar < nVar; iVar++)
    Cvector[iVar] = new su2double [nDim];
  
  /*--- Loop over points of the grid ---*/
  
  for (iPoint = 0; iPoint < geometry->GetnPointDomain(); iPoint++) {
    
    /*--- Set the value of the singular ---*/
    singular = false;
    
    /*--- Get coordinates ---*/
    
    Coord_i = geometry->node[iPoint]->GetCoord();
    
    /*--- Get consevative solution ---*/
    
    Solution_i = node[iPoint]->GetSolution();
    
    /*--- Inizialization of variables ---*/
    
    for (iVar = 0; iVar < nVar; iVar++)
      for (iDim = 0; iDim < nDim; iDim++)
        Cvector[iVar][iDim] = 0.0;
    
    /*--- Clear Rmatrix, which could eventually be computed once
     and stored for static meshes, as well as the prim gradient. ---*/
    
    node[iPoint]->SetRmatrixZero();
    node[iPoint]->SetGradientZero();

    for (iNeigh = 0; iNeigh < geometry->node[iPoint]->GetnPoint(); iNeigh++) {
      jPoint = geometry->node[iPoint]->GetPoint(iNeigh);
      Coord_j = geometry->node[jPoint]->GetCoord();
      
      Solution_j = node[jPoint]->GetSolution();

      weight = 0.0;
      for (iDim = 0; iDim < nDim; iDim++)
        weight += (Coord_j[iDim]-Coord_i[iDim])*(Coord_j[iDim]-Coord_i[iDim]);
      
      /*--- Sumations for entries of upper triangular matrix R ---*/
      
      if (weight != 0.0) {
        
        node[iPoint]->AddRmatrix(0, 0, (Coord_j[0]-Coord_i[0])*(Coord_j[0]-Coord_i[0])/weight);
        node[iPoint]->AddRmatrix(0, 1, (Coord_j[0]-Coord_i[0])*(Coord_j[1]-Coord_i[1])/weight);
        node[iPoint]->AddRmatrix(1, 1, (Coord_j[1]-Coord_i[1])*(Coord_j[1]-Coord_i[1])/weight);
        
        if (nDim == 3) {
          node[iPoint]->AddRmatrix(0, 2, (Coord_j[0]-Coord_i[0])*(Coord_j[2]-Coord_i[2])/weight);
          node[iPoint]->AddRmatrix(1, 2, (Coord_j[1]-Coord_i[1])*(Coord_j[2]-Coord_i[2])/weight);
          node[iPoint]->AddRmatrix(2, 1, (Coord_j[0]-Coord_i[0])*(Coord_j[2]-Coord_i[2])/weight);
          node[iPoint]->AddRmatrix(2, 2, (Coord_j[2]-Coord_i[2])*(Coord_j[2]-Coord_i[2])/weight);
        }
        
        /*--- Entries of c:= transpose(A)*b ---*/
        
        for (iVar = 0; iVar < nVar; iVar++) {
          for (iDim = 0; iDim < nDim; iDim++) {
            node[iPoint]->AddGradient(iVar,iDim, (Coord_j[iDim]-Coord_i[iDim])*(Solution_j[iVar]-Solution_i[iVar])/weight);
          }
        }
        
      }
    }
  }
  
  /*--- Correct the gradient values for any periodic boundaries. ---*/
  
  for (unsigned short iPeriodic = 1; iPeriodic <= config->GetnMarker_Periodic()/2; iPeriodic++) {
    InitiatePeriodicComms(geometry, config, iPeriodic, PERIODIC_SOL_LS);
    CompletePeriodicComms(geometry, config, iPeriodic, PERIODIC_SOL_LS);
  }
  
  /*--- Second loop over points of the grid to compute final gradient ---*/
  
  for (iPoint = 0; iPoint < nPointDomain; iPoint++) {
    
    /*--- Set the value of the singular ---*/
    
    singular = false;
    
    /*--- Entries of upper triangular matrix R ---*/
    
    r11 = 0.0; r12 = 0.0;   r13 = 0.0;    r22 = 0.0;
    r23 = 0.0; r23_a = 0.0; r23_b = 0.0;  r33 = 0.0;
    
    r11 = node[iPoint]->GetRmatrix(0,0);
    r12 = node[iPoint]->GetRmatrix(0,1);
    r22 = node[iPoint]->GetRmatrix(1,1);
    
    /*--- Entries of upper triangular matrix R ---*/
    
    if (r11 >= 0.0) r11 = sqrt(r11); else r11 = 0.0;
    if (r11 != 0.0) r12 = r12/r11; else r12 = 0.0;
    if (r22-r12*r12 >= 0.0) r22 = sqrt(r22-r12*r12); else r22 = 0.0;
    
    if (nDim == 3) {
      r13   = node[iPoint]->GetRmatrix(0,2);
      r23_a = node[iPoint]->GetRmatrix(1,2);
      r23_b = node[iPoint]->GetRmatrix(2,1);
      r33   = node[iPoint]->GetRmatrix(2,2);
      
      if (r11 != 0.0) r13 = r13/r11; else r13 = 0.0;
      if ((r22 != 0.0) && (r11*r22 != 0.0)) r23 = r23_a/r22 - r23_b*r12/(r11*r22); else r23 = 0.0;
      if (r33-r23*r23-r13*r13 >= 0.0) r33 = sqrt(r33-r23*r23-r13*r13); else r33 = 0.0;
    }
    
    /*--- Compute determinant ---*/
    
    if (nDim == 2) detR2 = (r11*r22)*(r11*r22);
    else detR2 = (r11*r22*r33)*(r11*r22*r33);
    
    /*--- Detect singular matrices ---*/
    
    if (abs(detR2) <= EPS) { detR2 = 1.0; singular = true; }
    
    /*--- S matrix := inv(R)*traspose(inv(R)) ---*/
    
    if (singular) {
      for (iDim = 0; iDim < nDim; iDim++)
        for (jDim = 0; jDim < nDim; jDim++)
          Smatrix[iDim][jDim] = 0.0;
    }
    else {
      if (nDim == 2) {
        Smatrix[0][0] = (r12*r12+r22*r22)/detR2;
        Smatrix[0][1] = -r11*r12/detR2;
        Smatrix[1][0] = Smatrix[0][1];
        Smatrix[1][1] = r11*r11/detR2;
      }
      else {
        z11 = r22*r33; z12 = -r12*r33; z13 = r12*r23-r13*r22;
        z22 = r11*r33; z23 = -r11*r23; z33 = r11*r22;
        Smatrix[0][0] = (z11*z11+z12*z12+z13*z13)/detR2;
        Smatrix[0][1] = (z12*z22+z13*z23)/detR2;
        Smatrix[0][2] = (z13*z33)/detR2;
        Smatrix[1][0] = Smatrix[0][1];
        Smatrix[1][1] = (z22*z22+z23*z23)/detR2;
        Smatrix[1][2] = (z23*z33)/detR2;
        Smatrix[2][0] = Smatrix[0][2];
        Smatrix[2][1] = Smatrix[1][2];
        Smatrix[2][2] = (z33*z33)/detR2;
      }
    }
    
    /*--- Computation of the gradient: S*c ---*/
    
    for (iVar = 0; iVar < nVar; iVar++) {
      for (iDim = 0; iDim < nDim; iDim++) {
        Cvector[iVar][iDim] = 0.0;
        for (jDim = 0; jDim < nDim; jDim++) {
          Cvector[iVar][iDim] += Smatrix[iDim][jDim]*node[iPoint]->GetGradient(iVar, jDim);
        }
      }
    }
    
    for (iVar = 0; iVar < nVar; iVar++) {
      for (iDim = 0; iDim < nDim; iDim++) {
        node[iPoint]->SetGradient(iVar, iDim, Cvector[iVar][iDim]);
      }
    }
    
  }
  
  /*--- Deallocate memory ---*/
  
  for (iVar = 0; iVar < nVar; iVar++)
    delete [] Cvector[iVar];
  delete [] Cvector;
  
  /*--- Gradient MPI ---*/
  
  InitiateComms(geometry, config, SOLUTION_GRADIENT);
  CompleteComms(geometry, config, SOLUTION_GRADIENT);
  
}
void CSolver::SetSolution_Iter(CGeometry *geometry) {
  for (unsigned long iPoint = 0; iPoint < geometry->GetnPoint(); iPoint++) {
    node[iPoint]->SetSolution(node[iPoint]->Get_IterSolution());
  }
}

void CSolver::SetSolution_Zero(CGeometry *geometry) {
  for (unsigned long iPoint = 0; iPoint < geometry->GetnPoint(); iPoint++) {
    node[iPoint]->SetSolutionZero();
  }
}

void CSolver::Set_IterSolution_Zero(CGeometry *geometry) {
  for (unsigned long iPoint = 0; iPoint < geometry->GetnPoint(); iPoint++) {
    node[iPoint]->Set_IterSolution_Zero();
  }
}

void CSolver::Add_IterSolution(CGeometry *geometry) {
  for (unsigned long iPoint = 0; iPoint < geometry->GetnPoint(); iPoint++) {
    node[iPoint]->Add_IterSolution(node[iPoint]->GetSolution());
  }
}

void CSolver::SetGridVel_Gradient(CGeometry *geometry, CConfig *config) {
  unsigned short iDim, jDim, iVar, iNeigh;
  unsigned long iPoint, jPoint;
  su2double *Coord_i, *Coord_j, *Solution_i, *Solution_j, Smatrix[3][3],
  r11, r12, r13, r22, r23, r23_a, r23_b, r33, weight, detR2, z11, z12, z13,
  z22, z23, z33, product;
  su2double **Cvector;
  
  /*--- Note that all nVar entries in this routine have been changed to nDim ---*/
  Cvector = new su2double* [nDim];
  for (iVar = 0; iVar < nDim; iVar++)
    Cvector[iVar] = new su2double [nDim];
  
  /*--- Loop over points of the grid ---*/
  for (iPoint = 0; iPoint < geometry->GetnPointDomain(); iPoint++) {
    
    Coord_i = geometry->node[iPoint]->GetCoord();
    Solution_i = geometry->node[iPoint]->GetGridVel();
    
    /*--- Inizialization of variables ---*/
    for (iVar = 0; iVar < nDim; iVar++)
      for (iDim = 0; iDim < nDim; iDim++)
        Cvector[iVar][iDim] = 0.0;
    r11 = 0.0; r12 = 0.0; r13 = 0.0; r22 = 0.0; r23 = 0.0; r23_a = 0.0; r23_b = 0.0; r33 = 0.0;
    
    for (iNeigh = 0; iNeigh < geometry->node[iPoint]->GetnPoint(); iNeigh++) {
      jPoint = geometry->node[iPoint]->GetPoint(iNeigh);
      Coord_j = geometry->node[jPoint]->GetCoord();
      Solution_j = geometry->node[jPoint]->GetGridVel();
      
      weight = 0.0;
      for (iDim = 0; iDim < nDim; iDim++)
        weight += (Coord_j[iDim]-Coord_i[iDim])*(Coord_j[iDim]-Coord_i[iDim]);
      
      /*--- Sumations for entries of upper triangular matrix R ---*/
      r11 += (Coord_j[0]-Coord_i[0])*(Coord_j[0]-Coord_i[0])/(weight);
      r12 += (Coord_j[0]-Coord_i[0])*(Coord_j[1]-Coord_i[1])/(weight);
      r22 += (Coord_j[1]-Coord_i[1])*(Coord_j[1]-Coord_i[1])/(weight);
      if (nDim == 3) {
        r13 += (Coord_j[0]-Coord_i[0])*(Coord_j[2]-Coord_i[2])/(weight);
        r23_a += (Coord_j[1]-Coord_i[1])*(Coord_j[2]-Coord_i[2])/(weight);
        r23_b += (Coord_j[0]-Coord_i[0])*(Coord_j[2]-Coord_i[2])/(weight);
        r33 += (Coord_j[2]-Coord_i[2])*(Coord_j[2]-Coord_i[2])/(weight);
      }
      
      /*--- Entries of c:= transpose(A)*b ---*/
      for (iVar = 0; iVar < nDim; iVar++)
        for (iDim = 0; iDim < nDim; iDim++)
          Cvector[iVar][iDim] += (Coord_j[iDim]-Coord_i[iDim])*(Solution_j[iVar]-Solution_i[iVar])/(weight);
    }
    
    /*--- Entries of upper triangular matrix R ---*/
    r11 = sqrt(r11);
    r12 = r12/(r11);
    r22 = sqrt(r22-r12*r12);
    if (nDim == 3) {
      r13 = r13/(r11);
      r23 = r23_a/(r22) - r23_b*r12/(r11*r22);
      r33 = sqrt(r33-r23*r23-r13*r13);
    }
    /*--- S matrix := inv(R)*traspose(inv(R)) ---*/
    if (nDim == 2) {
      detR2 = (r11*r22)*(r11*r22);
      Smatrix[0][0] = (r12*r12+r22*r22)/(detR2);
      Smatrix[0][1] = -r11*r12/(detR2);
      Smatrix[1][0] = Smatrix[0][1];
      Smatrix[1][1] = r11*r11/(detR2);
    }
    else {
      detR2 = (r11*r22*r33)*(r11*r22*r33);
      z11 = r22*r33;
      z12 = -r12*r33;
      z13 = r12*r23-r13*r22;
      z22 = r11*r33;
      z23 = -r11*r23;
      z33 = r11*r22;
      Smatrix[0][0] = (z11*z11+z12*z12+z13*z13)/(detR2);
      Smatrix[0][1] = (z12*z22+z13*z23)/(detR2);
      Smatrix[0][2] = (z13*z33)/(detR2);
      Smatrix[1][0] = Smatrix[0][1];
      Smatrix[1][1] = (z22*z22+z23*z23)/(detR2);
      Smatrix[1][2] = (z23*z33)/(detR2);
      Smatrix[2][0] = Smatrix[0][2];
      Smatrix[2][1] = Smatrix[1][2];
      Smatrix[2][2] = (z33*z33)/(detR2);
    }
    /*--- Computation of the gradient: S*c ---*/
    for (iVar = 0; iVar < nDim; iVar++) {
      for (iDim = 0; iDim < nDim; iDim++) {
        product = 0.0;
        for (jDim = 0; jDim < nDim; jDim++)
          product += Smatrix[iDim][jDim]*Cvector[iVar][jDim];
        geometry->node[iPoint]->SetGridVel_Grad(iVar, iDim, product);
      }
    }
  }
  
  /*--- Deallocate memory ---*/
  for (iVar = 0; iVar < nDim; iVar++)
    delete [] Cvector[iVar];
  delete [] Cvector;
  
}

void CSolver::SetAuxVar_Surface_Gradient(CGeometry *geometry, CConfig *config) {
  
  unsigned short iDim, jDim, iNeigh, iMarker, Boundary;
  unsigned short nDim = geometry->GetnDim();
  unsigned long iPoint, jPoint, iVertex;
  su2double *Coord_i, *Coord_j, AuxVar_i, AuxVar_j;
  su2double **Smatrix, *Cvector;
  
  Smatrix = new su2double* [nDim];
  Cvector = new su2double [nDim];
  for (iDim = 0; iDim < nDim; iDim++)
    Smatrix[iDim] = new su2double [nDim];
  
  
  /*--- Loop over boundary markers to select those for Euler or NS walls ---*/
  for (iMarker = 0; iMarker < config->GetnMarker_All(); iMarker++) {
    Boundary = config->GetMarker_All_KindBC(iMarker);
    switch (Boundary) {
      case EULER_WALL:
      case HEAT_FLUX:
      case ISOTHERMAL:
      case CHT_WALL_INTERFACE:
        
        /*--- Loop over points on the surface (Least-Squares approximation) ---*/
        for (iVertex = 0; iVertex < geometry->nVertex[iMarker]; iVertex++) {
          iPoint = geometry->vertex[iMarker][iVertex]->GetNode();
          if (geometry->node[iPoint]->GetDomain()) {
            Coord_i = geometry->node[iPoint]->GetCoord();
            AuxVar_i = node[iPoint]->GetAuxVar();
            
            /*--- Inizialization of variables ---*/
            for (iDim = 0; iDim < nDim; iDim++)
              Cvector[iDim] = 0.0;
            su2double r11 = 0.0, r12 = 0.0, r13 = 0.0, r22 = 0.0, r23 = 0.0, r23_a = 0.0, r23_b = 0.0, r33 = 0.0;
            
            for (iNeigh = 0; iNeigh < geometry->node[iPoint]->GetnPoint(); iNeigh++) {
              jPoint = geometry->node[iPoint]->GetPoint(iNeigh);
              Coord_j = geometry->node[jPoint]->GetCoord();
              AuxVar_j = node[jPoint]->GetAuxVar();
              
              su2double weight = 0;
              for (iDim = 0; iDim < nDim; iDim++)
                weight += (Coord_j[iDim]-Coord_i[iDim])*(Coord_j[iDim]-Coord_i[iDim]);
              
              /*--- Sumations for entries of upper triangular matrix R ---*/
              r11 += (Coord_j[0]-Coord_i[0])*(Coord_j[0]-Coord_i[0])/weight;
              r12 += (Coord_j[0]-Coord_i[0])*(Coord_j[1]-Coord_i[1])/weight;
              r22 += (Coord_j[1]-Coord_i[1])*(Coord_j[1]-Coord_i[1])/weight;
              if (nDim == 3) {
                r13 += (Coord_j[0]-Coord_i[0])*(Coord_j[2]-Coord_i[2])/weight;
                r23_a += (Coord_j[1]-Coord_i[1])*(Coord_j[2]-Coord_i[2])/weight;
                r23_b += (Coord_j[0]-Coord_i[0])*(Coord_j[2]-Coord_i[2])/weight;
                r33 += (Coord_j[2]-Coord_i[2])*(Coord_j[2]-Coord_i[2])/weight;
              }
              
              /*--- Entries of c:= transpose(A)*b ---*/
              for (iDim = 0; iDim < nDim; iDim++)
                Cvector[iDim] += (Coord_j[iDim]-Coord_i[iDim])*(AuxVar_j-AuxVar_i)/weight;
            }
            
            /*--- Entries of upper triangular matrix R ---*/
            r11 = sqrt(r11);
            r12 = r12/r11;
            r22 = sqrt(r22-r12*r12);
            if (nDim == 3) {
              r13 = r13/r11;
              r23 = r23_a/r22 - r23_b*r12/(r11*r22);
              r33 = sqrt(r33-r23*r23-r13*r13);
            }
            /*--- S matrix := inv(R)*traspose(inv(R)) ---*/
            if (nDim == 2) {
              su2double detR2 = (r11*r22)*(r11*r22);
              Smatrix[0][0] = (r12*r12+r22*r22)/detR2;
              Smatrix[0][1] = -r11*r12/detR2;
              Smatrix[1][0] = Smatrix[0][1];
              Smatrix[1][1] = r11*r11/detR2;
            }
            else {
              su2double detR2 = (r11*r22*r33)*(r11*r22*r33);
              su2double z11, z12, z13, z22, z23, z33; // aux vars
              z11 = r22*r33;
              z12 = -r12*r33;
              z13 = r12*r23-r13*r22;
              z22 = r11*r33;
              z23 = -r11*r23;
              z33 = r11*r22;
              Smatrix[0][0] = (z11*z11+z12*z12+z13*z13)/detR2;
              Smatrix[0][1] = (z12*z22+z13*z23)/detR2;
              Smatrix[0][2] = (z13*z33)/detR2;
              Smatrix[1][0] = Smatrix[0][1];
              Smatrix[1][1] = (z22*z22+z23*z23)/detR2;
              Smatrix[1][2] = (z23*z33)/detR2;
              Smatrix[2][0] = Smatrix[0][2];
              Smatrix[2][1] = Smatrix[1][2];
              Smatrix[2][2] = (z33*z33)/detR2;
            }
            /*--- Computation of the gradient: S*c ---*/
            su2double product;
            for (iDim = 0; iDim < nDim; iDim++) {
              product = 0.0;
              for (jDim = 0; jDim < nDim; jDim++)
                product += Smatrix[iDim][jDim]*Cvector[jDim];
              node[iPoint]->SetAuxVarGradient(iDim, product);
            }
          }
        } /*--- End of loop over surface points ---*/
        break;
      default:
        break;
    }
  }
  
  /*--- Memory deallocation ---*/
  for (iDim = 0; iDim < nDim; iDim++)
    delete [] Smatrix[iDim];
  delete [] Cvector;
  delete [] Smatrix;
}

void CSolver::SetSolution_Limiter(CGeometry *geometry, CConfig *config) {
  
  unsigned long iEdge, iPoint, jPoint;
  unsigned short iVar, iDim;
  su2double **Gradient_i, **Gradient_j, *Coord_i, *Coord_j,
  *Solution, *Solution_i, *Solution_j, *LocalMinSolution, *LocalMaxSolution,
  *GlobalMinSolution, *GlobalMaxSolution,
  dave, LimK, eps1, eps2, dm, dp, du, ds, y, limiter, SharpEdge_Distance;
  
  dave = config->GetRefElemLength();
  LimK = config->GetVenkat_LimiterCoeff();
  
  if (config->GetKind_SlopeLimit() == NO_LIMITER) {
    
    for (iPoint = 0; iPoint < geometry->GetnPoint(); iPoint++) {
      for (iVar = 0; iVar < nVar; iVar++) {
        node[iPoint]->SetLimiter(iVar, 1.0);
      }
    }
    
  }
  
  else {
    
    /*--- Initialize solution max and solution min and the limiter in the entire domain --*/
    
    for (iPoint = 0; iPoint < geometry->GetnPoint(); iPoint++) {
      for (iVar = 0; iVar < nVar; iVar++) {
        node[iPoint]->SetSolution_Max(iVar, -EPS);
        node[iPoint]->SetSolution_Min(iVar, EPS);
        node[iPoint]->SetLimiter(iVar, 2.0);
      }
    }
    
    /*--- Establish bounds for Spekreijse monotonicity by finding max & min values of neighbor variables --*/
    
    for (iEdge = 0; iEdge < geometry->GetnEdge(); iEdge++) {
      
      /*--- Point identification, Normal vector and area ---*/
      
      iPoint = geometry->edge[iEdge]->GetNode(0);
      jPoint = geometry->edge[iEdge]->GetNode(1);
      
      /*--- Get the conserved variables ---*/
      
      Solution_i = node[iPoint]->GetSolution();
      Solution_j = node[jPoint]->GetSolution();
      
      /*--- Compute the maximum, and minimum values for nodes i & j ---*/
      
      for (iVar = 0; iVar < nVar; iVar++) {
        du = (Solution_j[iVar] - Solution_i[iVar]);
        node[iPoint]->SetSolution_Min(iVar, min(node[iPoint]->GetSolution_Min(iVar), du));
        node[iPoint]->SetSolution_Max(iVar, max(node[iPoint]->GetSolution_Max(iVar), du));
        node[jPoint]->SetSolution_Min(iVar, min(node[jPoint]->GetSolution_Min(iVar), -du));
        node[jPoint]->SetSolution_Max(iVar, max(node[jPoint]->GetSolution_Max(iVar), -du));
      }
      
    }
    
    /*--- Correct the limiter values across any periodic boundaries. ---*/
    
    for (unsigned short iPeriodic = 1; iPeriodic <= config->GetnMarker_Periodic()/2; iPeriodic++) {
      InitiatePeriodicComms(geometry, config, iPeriodic, PERIODIC_LIM_SOL_1);
      CompletePeriodicComms(geometry, config, iPeriodic, PERIODIC_LIM_SOL_1);
    }
    
  }
  
  /*--- Barth-Jespersen limiter with Venkatakrishnan modification ---*/
  
  if (config->GetKind_SlopeLimit_Flow() == BARTH_JESPERSEN) {
    
    for (iEdge = 0; iEdge < geometry->GetnEdge(); iEdge++) {
      
      iPoint     = geometry->edge[iEdge]->GetNode(0);
      jPoint     = geometry->edge[iEdge]->GetNode(1);
      Gradient_i = node[iPoint]->GetGradient();
      Gradient_j = node[jPoint]->GetGradient();
      Coord_i    = geometry->node[iPoint]->GetCoord();
      Coord_j    = geometry->node[jPoint]->GetCoord();
      
      AD::StartPreacc();
      AD::SetPreaccIn(Gradient_i, nVar, nDim);
      AD::SetPreaccIn(Gradient_j, nVar, nDim);
      AD::SetPreaccIn(Coord_i, nDim); AD::SetPreaccIn(Coord_j, nDim);

      for (iVar = 0; iVar < nVar; iVar++) {
        
        AD::SetPreaccIn(node[iPoint]->GetSolution_Max(iVar));
        AD::SetPreaccIn(node[iPoint]->GetSolution_Min(iVar));
        AD::SetPreaccIn(node[jPoint]->GetSolution_Max(iVar));
        AD::SetPreaccIn(node[jPoint]->GetSolution_Min(iVar));

        /*--- Calculate the interface left gradient, delta- (dm) ---*/
        
        dm = 0.0;
        for (iDim = 0; iDim < nDim; iDim++)
          dm += 0.5*(Coord_j[iDim]-Coord_i[iDim])*Gradient_i[iVar][iDim];
        
        if (dm == 0.0) { limiter = 2.0; }
        else {
          if ( dm > 0.0 ) dp = node[iPoint]->GetSolution_Max(iVar);
          else dp = node[iPoint]->GetSolution_Min(iVar);
          limiter = dp/dm;
        }
        
        if (limiter < node[iPoint]->GetLimiter(iVar)) {
          node[iPoint]->SetLimiter(iVar, limiter);
          AD::SetPreaccOut(node[iPoint]->GetLimiter()[iVar]);
        }
        
        /*--- Calculate the interface right gradient, delta+ (dp) ---*/
        
        dm = 0.0;
        for (iDim = 0; iDim < nDim; iDim++)
          dm += 0.5*(Coord_i[iDim]-Coord_j[iDim])*Gradient_j[iVar][iDim];
        
        if (dm == 0.0) { limiter = 2.0; }
        else {
          if ( dm > 0.0 ) dp = node[jPoint]->GetSolution_Max(iVar);
          else dp = node[jPoint]->GetSolution_Min(iVar);
          limiter = dp/dm;
        }
        
        if (limiter < node[jPoint]->GetLimiter(iVar)) {
          node[jPoint]->SetLimiter(iVar, limiter);
          AD::SetPreaccOut(node[jPoint]->GetLimiter()[iVar]);
        }

      }
      
      AD::EndPreacc();
      
    }


    for (iPoint = 0; iPoint < geometry->GetnPoint(); iPoint++) {
      for (iVar = 0; iVar < nVar; iVar++) {
        y =  node[iPoint]->GetLimiter(iVar);
        limiter = (y*y + 2.0*y) / (y*y + y + 2.0);
        node[iPoint]->SetLimiter(iVar, limiter);
      }
    }
    
  }

  /*--- Venkatakrishnan limiter ---*/
  
  if ((config->GetKind_SlopeLimit() == VENKATAKRISHNAN) || (config->GetKind_SlopeLimit_Flow() == VENKATAKRISHNAN_WANG)) {
    
    /*--- Allocate memory for the max and min solution value --*/
    
    LocalMinSolution = new su2double [nVar]; GlobalMinSolution = new su2double [nVar];
    LocalMaxSolution = new su2double [nVar]; GlobalMaxSolution = new su2double [nVar];
    
    /*--- Compute the max value and min value of the solution ---*/
    
    Solution = node[iPoint]->GetSolution();
    for (iVar = 0; iVar < nVar; iVar++) {
      LocalMinSolution[iVar] = Solution[iVar];
      LocalMaxSolution[iVar] = Solution[iVar];
    }
    
    for (iPoint = 0; iPoint < geometry->GetnPoint(); iPoint++) {
      
      /*--- Get the solution variables ---*/
      
      Solution = node[iPoint]->GetSolution();
      
      for (iVar = 0; iVar < nVar; iVar++) {
        LocalMinSolution[iVar] = min (LocalMinSolution[iVar], Solution[iVar]);
        LocalMaxSolution[iVar] = max (LocalMaxSolution[iVar], Solution[iVar]);
      }
      
    }
    
    if (config->GetKind_SlopeLimit_Flow() == VENKATAKRISHNAN_WANG) {
#ifdef HAVE_MPI
      SU2_MPI::Allreduce(LocalMinSolution, GlobalMinSolution, nVar, MPI_DOUBLE, MPI_MIN, MPI_COMM_WORLD);
      SU2_MPI::Allreduce(LocalMaxSolution, GlobalMaxSolution, nVar, MPI_DOUBLE, MPI_MAX, MPI_COMM_WORLD);
#else
      for (iVar = 0; iVar < nVar; iVar++) {
        GlobalMinSolution[iVar] = LocalMinSolution[iVar];
        GlobalMaxSolution[iVar] = LocalMaxSolution[iVar];
      }
#endif
    }
    
    for (iEdge = 0; iEdge < geometry->GetnEdge(); iEdge++) {
      
      iPoint     = geometry->edge[iEdge]->GetNode(0);
      jPoint     = geometry->edge[iEdge]->GetNode(1);
      Gradient_i = node[iPoint]->GetGradient();
      Gradient_j = node[jPoint]->GetGradient();
      Coord_i    = geometry->node[iPoint]->GetCoord();
      Coord_j    = geometry->node[jPoint]->GetCoord();
      
      AD::StartPreacc();
      AD::SetPreaccIn(Gradient_i, nVar, nDim);
      AD::SetPreaccIn(Gradient_j, nVar, nDim);
      AD::SetPreaccIn(Coord_i, nDim); AD::SetPreaccIn(Coord_j, nDim);

      for (iVar = 0; iVar < nVar; iVar++) {
        
        if (config->GetKind_SlopeLimit_Flow() == VENKATAKRISHNAN_WANG) {
          eps1 = LimK * (GlobalMaxSolution[iVar] - GlobalMinSolution[iVar]);
          eps2 = eps1*eps1;
        }
        else {
          eps1 = LimK*dave;
          eps2 = eps1*eps1*eps1;
        }
        
        AD::SetPreaccIn(node[iPoint]->GetSolution_Max(iVar));
        AD::SetPreaccIn(node[iPoint]->GetSolution_Min(iVar));
        AD::SetPreaccIn(node[jPoint]->GetSolution_Max(iVar));
        AD::SetPreaccIn(node[jPoint]->GetSolution_Min(iVar));

        /*--- Calculate the interface left gradient, delta- (dm) ---*/
        
        dm = 0.0;
        for (iDim = 0; iDim < nDim; iDim++)
          dm += 0.5*(Coord_j[iDim]-Coord_i[iDim])*Gradient_i[iVar][iDim];
        
        /*--- Calculate the interface right gradient, delta+ (dp) ---*/
        
        if ( dm > 0.0 ) dp = node[iPoint]->GetSolution_Max(iVar);
        else dp = node[iPoint]->GetSolution_Min(iVar);
        
        limiter = ( dp*dp + 2.0*dp*dm + eps2 )/( dp*dp + dp*dm + 2.0*dm*dm + eps2);
        
        if (limiter < node[iPoint]->GetLimiter(iVar)) {
          node[iPoint]->SetLimiter(iVar, limiter);
          AD::SetPreaccOut(node[iPoint]->GetLimiter()[iVar]);
        }
        
        /*-- Repeat for point j on the edge ---*/
        
        dm = 0.0;
        for (iDim = 0; iDim < nDim; iDim++)
          dm += 0.5*(Coord_i[iDim]-Coord_j[iDim])*Gradient_j[iVar][iDim];
        
        if ( dm > 0.0 ) dp = node[jPoint]->GetSolution_Max(iVar);
        else dp = node[jPoint]->GetSolution_Min(iVar);
        
        limiter = ( dp*dp + 2.0*dp*dm + eps2 )/( dp*dp + dp*dm + 2.0*dm*dm + eps2);
        
        if (limiter < node[jPoint]->GetLimiter(iVar)) {
          node[jPoint]->SetLimiter(iVar, limiter);
          AD::SetPreaccOut(node[jPoint]->GetLimiter()[iVar]);
        }
      }
      
      AD::EndPreacc();

    }
    
    delete [] LocalMinSolution; delete [] GlobalMinSolution;
    delete [] LocalMaxSolution; delete [] GlobalMaxSolution;

  }
  
  /*--- Sharp edges limiter ---*/
  
  if (config->GetKind_SlopeLimit() == SHARP_EDGES) {
    
    /*-- Get limiter parameters from the configuration file ---*/
    
    dave = config->GetRefElemLength();
    LimK = config->GetVenkat_LimiterCoeff();
    eps1 = LimK*dave;
    eps2 = eps1*eps1*eps1;
    
    for (iEdge = 0; iEdge < geometry->GetnEdge(); iEdge++) {
      
      iPoint     = geometry->edge[iEdge]->GetNode(0);
      jPoint     = geometry->edge[iEdge]->GetNode(1);
      Gradient_i = node[iPoint]->GetGradient();
      Gradient_j = node[jPoint]->GetGradient();
      Coord_i    = geometry->node[iPoint]->GetCoord();
      Coord_j    = geometry->node[jPoint]->GetCoord();
      
      for (iVar = 0; iVar < nVar; iVar++) {
        
        /*--- Calculate the interface left gradient, delta- (dm) ---*/
        
        dm = 0.0;
        for (iDim = 0; iDim < nDim; iDim++)
          dm += 0.5*(Coord_j[iDim]-Coord_i[iDim])*Gradient_i[iVar][iDim];
        
        /*--- Calculate the interface right gradient, delta+ (dp) ---*/
        
        if ( dm > 0.0 ) dp = node[iPoint]->GetSolution_Max(iVar);
        else dp = node[iPoint]->GetSolution_Min(iVar);
        
        /*--- Compute the distance to a sharp edge ---*/
        
        SharpEdge_Distance = (geometry->node[iPoint]->GetSharpEdge_Distance() - config->GetAdjSharp_LimiterCoeff()*eps1);
        ds = 0.0;
        if (SharpEdge_Distance < -eps1) ds = 0.0;
        if (fabs(SharpEdge_Distance) <= eps1) ds = 0.5*(1.0+(SharpEdge_Distance/eps1)+(1.0/PI_NUMBER)*sin(PI_NUMBER*SharpEdge_Distance/eps1));
        if (SharpEdge_Distance > eps1) ds = 1.0;
        
        limiter = ds * ( dp*dp + 2.0*dp*dm + eps2 )/( dp*dp + dp*dm + 2.0*dm*dm + eps2);
        
        if (limiter < node[iPoint]->GetLimiter(iVar))
          node[iPoint]->SetLimiter(iVar, limiter);
        
        /*-- Repeat for point j on the edge ---*/
        
        dm = 0.0;
        for (iDim = 0; iDim < nDim; iDim++)
          dm += 0.5*(Coord_i[iDim]-Coord_j[iDim])*Gradient_j[iVar][iDim];
        
        if ( dm > 0.0 ) dp = node[jPoint]->GetSolution_Max(iVar);
        else dp = node[jPoint]->GetSolution_Min(iVar);
        
        /*--- Compute the distance to a sharp edge ---*/
        
        SharpEdge_Distance = (geometry->node[jPoint]->GetSharpEdge_Distance() - config->GetAdjSharp_LimiterCoeff()*eps1);
        ds = 0.0;
        if (SharpEdge_Distance < -eps1) ds = 0.0;
        if (fabs(SharpEdge_Distance) <= eps1) ds = 0.5*(1.0+(SharpEdge_Distance/eps1)+(1.0/PI_NUMBER)*sin(PI_NUMBER*SharpEdge_Distance/eps1));
        if (SharpEdge_Distance > eps1) ds = 1.0;
        
        limiter = ds * ( dp*dp + 2.0*dp*dm + eps2 )/( dp*dp + dp*dm + 2.0*dm*dm + eps2);
        
        if (limiter < node[jPoint]->GetLimiter(iVar))
          node[jPoint]->SetLimiter(iVar, limiter);
        
      }
    }
  }
  
  /*--- Sharp edges limiter ---*/
  
  if (config->GetKind_SlopeLimit() == WALL_DISTANCE) {
    
    /*-- Get limiter parameters from the configuration file ---*/
    
    dave = config->GetRefElemLength();
    LimK = config->GetVenkat_LimiterCoeff();
    eps1 = LimK*dave;
    eps2 = eps1*eps1*eps1;
    
    for (iEdge = 0; iEdge < geometry->GetnEdge(); iEdge++) {
      
      iPoint     = geometry->edge[iEdge]->GetNode(0);
      jPoint     = geometry->edge[iEdge]->GetNode(1);
      Gradient_i = node[iPoint]->GetGradient();
      Gradient_j = node[jPoint]->GetGradient();
      Coord_i    = geometry->node[iPoint]->GetCoord();
      Coord_j    = geometry->node[jPoint]->GetCoord();
      
      for (iVar = 0; iVar < nVar; iVar++) {
        
        /*--- Calculate the interface left gradient, delta- (dm) ---*/
        
        dm = 0.0;
        for (iDim = 0; iDim < nDim; iDim++)
          dm += 0.5*(Coord_j[iDim]-Coord_i[iDim])*Gradient_i[iVar][iDim];
        
        /*--- Calculate the interface right gradient, delta+ (dp) ---*/
        
        if ( dm > 0.0 ) dp = node[iPoint]->GetSolution_Max(iVar);
        else dp = node[iPoint]->GetSolution_Min(iVar);
        
        /*--- Compute the distance to a sharp edge ---*/
        
        SharpEdge_Distance = (geometry->node[iPoint]->GetWall_Distance() - config->GetAdjSharp_LimiterCoeff()*eps1);
        ds = 0.0;
        if (SharpEdge_Distance < -eps1) ds = 0.0;
        if (fabs(SharpEdge_Distance) <= eps1) ds = 0.5*(1.0+(SharpEdge_Distance/eps1)+(1.0/PI_NUMBER)*sin(PI_NUMBER*SharpEdge_Distance/eps1));
        if (SharpEdge_Distance > eps1) ds = 1.0;
        
        limiter = ds * ( dp*dp + 2.0*dp*dm + eps2 )/( dp*dp + dp*dm + 2.0*dm*dm + eps2);
        
        if (limiter < node[iPoint]->GetLimiter(iVar))
          node[iPoint]->SetLimiter(iVar, limiter);
        
        /*-- Repeat for point j on the edge ---*/
        
        dm = 0.0;
        for (iDim = 0; iDim < nDim; iDim++)
          dm += 0.5*(Coord_i[iDim]-Coord_j[iDim])*Gradient_j[iVar][iDim];
        
        if ( dm > 0.0 ) dp = node[jPoint]->GetSolution_Max(iVar);
        else dp = node[jPoint]->GetSolution_Min(iVar);
        
        /*--- Compute the distance to a sharp edge ---*/
        
        SharpEdge_Distance = (geometry->node[jPoint]->GetWall_Distance() - config->GetAdjSharp_LimiterCoeff()*eps1);
        ds = 0.0;
        if (SharpEdge_Distance < -eps1) ds = 0.0;
        if (fabs(SharpEdge_Distance) <= eps1) ds = 0.5*(1.0+(SharpEdge_Distance/eps1)+(1.0/PI_NUMBER)*sin(PI_NUMBER*SharpEdge_Distance/eps1));
        if (SharpEdge_Distance > eps1) ds = 1.0;
        
        limiter = ds * ( dp*dp + 2.0*dp*dm + eps2 )/( dp*dp + dp*dm + 2.0*dm*dm + eps2);
        
        if (limiter < node[jPoint]->GetLimiter(iVar))
          node[jPoint]->SetLimiter(iVar, limiter);
        
      }
    }
  }

  /*--- Correct the limiter values across any periodic boundaries. ---*/

  for (unsigned short iPeriodic = 1; iPeriodic <= config->GetnMarker_Periodic()/2; iPeriodic++) {
    InitiatePeriodicComms(geometry, config, iPeriodic, PERIODIC_LIM_SOL_2);
    CompletePeriodicComms(geometry, config, iPeriodic, PERIODIC_LIM_SOL_2);
  }
  
  /*--- Limiter MPI ---*/
  
  InitiateComms(geometry, config, SOLUTION_LIMITER);
  CompleteComms(geometry, config, SOLUTION_LIMITER);

}

void CSolver::Gauss_Elimination(su2double** A, su2double* rhs, unsigned short nVar) {
  
  short iVar, jVar, kVar;
  su2double weight, aux;
  
  if (nVar == 1)
    rhs[0] /= A[0][0];
  else {
    
    /*--- Transform system in Upper Matrix ---*/
    
    for (iVar = 1; iVar < (short)nVar; iVar++) {
      for (jVar = 0; jVar < iVar; jVar++) {
        weight = A[iVar][jVar]/A[jVar][jVar];
        for (kVar = jVar; kVar < (short)nVar; kVar++)
          A[iVar][kVar] -= weight*A[jVar][kVar];
        rhs[iVar] -= weight*rhs[jVar];
      }
    }
    
    /*--- Backwards substitution ---*/
    
    rhs[nVar-1] = rhs[nVar-1]/A[nVar-1][nVar-1];
    for (iVar = (short)nVar-2; iVar >= 0; iVar--) {
      aux = 0;
      for (jVar = iVar+1; jVar < (short)nVar; jVar++)
        aux += A[iVar][jVar]*rhs[jVar];
      rhs[iVar] = (rhs[iVar]-aux)/A[iVar][iVar];
      if (iVar == 0) break;
    }
  }
  
}

void CSolver::Aeroelastic(CSurfaceMovement *surface_movement, CGeometry *geometry, CConfig *config, unsigned long ExtIter) {
  
  /*--- Variables used for Aeroelastic case ---*/
  
  su2double Cl, Cd, Cn, Ct, Cm, Cn_rot;
  su2double Alpha = config->GetAoA()*PI_NUMBER/180.0;
  vector<su2double> structural_solution(4,0.0); //contains solution(displacements and rates) of typical section wing model.
  
  unsigned short iMarker, iMarker_Monitoring, Monitoring;
  string Marker_Tag, Monitoring_Tag;
  
  /*--- Loop over markers and find the ones being monitored. ---*/
  
  for (iMarker = 0; iMarker < config->GetnMarker_All(); iMarker++) {
    Monitoring = config->GetMarker_All_Monitoring(iMarker);
    if (Monitoring == YES) {
      
      /*--- Find the particular marker being monitored and get the forces acting on it. ---*/
      
      for (iMarker_Monitoring = 0; iMarker_Monitoring < config->GetnMarker_Monitoring(); iMarker_Monitoring++) {
        Monitoring_Tag = config->GetMarker_Monitoring_TagBound(iMarker_Monitoring);
        Marker_Tag = config->GetMarker_All_TagBound(iMarker);
        if (Marker_Tag == Monitoring_Tag) {
          
          Cl = GetSurface_CL(iMarker_Monitoring);
          Cd = GetSurface_CD(iMarker_Monitoring);
          
          /*--- For typical section wing model want the force normal to the airfoil (in the direction of the spring) ---*/
          Cn = Cl*cos(Alpha) + Cd*sin(Alpha);
          Ct = -Cl*sin(Alpha) + Cd*cos(Alpha);
          
          Cm = GetSurface_CMz(iMarker_Monitoring);
          
          /*--- Calculate forces for the Typical Section Wing Model taking into account rotation ---*/
          
          /*--- Note that the calculation of the forces and the subsequent displacements ...
           is only correct for the airfoil that starts at the 0 degree position ---*/
          
          if (config->GetKind_GridMovement() == AEROELASTIC_RIGID_MOTION) {
            su2double Omega, dt, psi;
            dt = config->GetDelta_UnstTimeND();
            Omega  = (config->GetRotation_Rate(2)/config->GetOmega_Ref());
            psi = Omega*(dt*ExtIter);
            
            /*--- Correct for the airfoil starting position (This is hardcoded in here) ---*/
            if (Monitoring_Tag == "Airfoil1") {
              psi = psi + 0.0;
            }
            else if (Monitoring_Tag == "Airfoil2") {
              psi = psi + 2.0/3.0*PI_NUMBER;
            }
            else if (Monitoring_Tag == "Airfoil3") {
              psi = psi + 4.0/3.0*PI_NUMBER;
            }
            else
              cout << "WARNING: There is a marker that we are monitoring that doesn't match the values hardcoded above!" << endl;
            
            cout << Monitoring_Tag << " position " << psi*180.0/PI_NUMBER << " degrees. " << endl;
            
            Cn_rot = Cn*cos(psi) - Ct*sin(psi); //Note the signs are different for accounting for the AOA.
            Cn = Cn_rot;
          }
          
          /*--- Solve the aeroelastic equations for the particular marker(surface) ---*/
          
          SolveTypicalSectionWingModel(geometry, Cn, Cm, config, iMarker_Monitoring, structural_solution);
          
          break;
        }
      }
      
      /*--- Compute the new surface node locations ---*/
      surface_movement->AeroelasticDeform(geometry, config, ExtIter, iMarker, iMarker_Monitoring, structural_solution);
      
    }
    
  }
  
}

void CSolver::SetUpTypicalSectionWingModel(vector<vector<su2double> >& Phi, vector<su2double>& omega, CConfig *config) {
  
  /*--- Retrieve values from the config file ---*/
  su2double w_h = config->GetAeroelastic_Frequency_Plunge();
  su2double w_a = config->GetAeroelastic_Frequency_Pitch();
  su2double x_a = config->GetAeroelastic_CG_Location();
  su2double r_a = sqrt(config->GetAeroelastic_Radius_Gyration_Squared());
  su2double w = w_h/w_a;
  
  // Mass Matrix
  vector<vector<su2double> > M(2,vector<su2double>(2,0.0));
  M[0][0] = 1;
  M[0][1] = x_a;
  M[1][0] = x_a;
  M[1][1] = r_a*r_a;
  
  // Stiffness Matrix
  //  vector<vector<su2double> > K(2,vector<su2double>(2,0.0));
  //  K[0][0] = (w_h/w_a)*(w_h/w_a);
  //  K[0][1] = 0.0;
  //  K[1][0] = 0.0;
  //  K[1][1] = r_a*r_a;
  
  /* Eigenvector and Eigenvalue Matrices of the Generalized EigenValue Problem. */
  
  vector<vector<su2double> > Omega2(2,vector<su2double>(2,0.0));
  su2double aux; // auxiliary variable
  aux = sqrt(pow(r_a,2)*pow(w,4) - 2*pow(r_a,2)*pow(w,2) + pow(r_a,2) + 4*pow(x_a,2)*pow(w,2));
  Phi[0][0] = (r_a * (r_a - r_a*pow(w,2) + aux)) / (2*x_a*pow(w, 2));
  Phi[0][1] = (r_a * (r_a - r_a*pow(w,2) - aux)) / (2*x_a*pow(w, 2));
  Phi[1][0] = 1.0;
  Phi[1][1] = 1.0;
  
  Omega2[0][0] = (r_a * (r_a + r_a*pow(w,2) - aux)) / (2*(pow(r_a, 2) - pow(x_a, 2)));
  Omega2[0][1] = 0;
  Omega2[1][0] = 0;
  Omega2[1][1] = (r_a * (r_a + r_a*pow(w,2) + aux)) / (2*(pow(r_a, 2) - pow(x_a, 2)));
  
  /* Nondimesionalize the Eigenvectors such that Phi'*M*Phi = I and PHI'*K*PHI = Omega */
  // Phi'*M*Phi = D
  // D^(-1/2)*Phi'*M*Phi*D^(-1/2) = D^(-1/2)*D^(1/2)*D^(1/2)*D^(-1/2) = I,  D^(-1/2) = inv(sqrt(D))
  // Phi = Phi*D^(-1/2)
  
  vector<vector<su2double> > Aux(2,vector<su2double>(2,0.0));
  vector<vector<su2double> > D(2,vector<su2double>(2,0.0));
  // Aux = M*Phi
  for (int i=0; i<2; i++) {
    for (int j=0; j<2; j++) {
      Aux[i][j] = 0;
      for (int k=0; k<2; k++) {
        Aux[i][j] += M[i][k]*Phi[k][j];
      }
    }
  }
  
  // D = Phi'*Aux
  for (int i=0; i<2; i++) {
    for (int j=0; j<2; j++) {
      D[i][j] = 0;
      for (int k=0; k<2; k++) {
        D[i][j] += Phi[k][i]*Aux[k][j]; //PHI transpose
      }
    }
  }
  
  //Modify the first column
  Phi[0][0] = Phi[0][0] * 1/sqrt(D[0][0]);
  Phi[1][0] = Phi[1][0] * 1/sqrt(D[0][0]);
  //Modify the second column
  Phi[0][1] = Phi[0][1] * 1/sqrt(D[1][1]);
  Phi[1][1] = Phi[1][1] * 1/sqrt(D[1][1]);
  
  // Sqrt of the eigenvalues (frequency of vibration of the modes)
  omega[0] = sqrt(Omega2[0][0]);
  omega[1] = sqrt(Omega2[1][1]);
  
}

void CSolver::SolveTypicalSectionWingModel(CGeometry *geometry, su2double Cl, su2double Cm, CConfig *config, unsigned short iMarker, vector<su2double>& displacements) {
  
  /*--- The aeroelastic model solved in this routine is the typical section wing model
   The details of the implementation are similar to those found in J.J. Alonso 
   "Fully-Implicit Time-Marching Aeroelastic Solutions" 1994. ---*/
  
  /*--- Retrieve values from the config file ---*/
  su2double w_alpha = config->GetAeroelastic_Frequency_Pitch();
  su2double vf      = config->GetAeroelastic_Flutter_Speed_Index();
  su2double b       = config->GetLength_Reynolds()/2.0; // airfoil semichord, Reynolds length is by defaul 1.0
  su2double dt      = config->GetDelta_UnstTimeND();
  dt = dt*w_alpha; //Non-dimensionalize the structural time.
  
  /*--- Structural Equation damping ---*/
  vector<su2double> xi(2,0.0);
  
  /*--- Eigenvectors and Eigenvalues of the Generalized EigenValue Problem. ---*/
  vector<vector<su2double> > Phi(2,vector<su2double>(2,0.0));   // generalized eigenvectors.
  vector<su2double> w(2,0.0);        // sqrt of the generalized eigenvalues (frequency of vibration of the modes).
  SetUpTypicalSectionWingModel(Phi, w, config);
  
  /*--- Solving the Decoupled Aeroelastic Problem with second order time discretization Eq (9) ---*/
  
  /*--- Solution variables description. //x[j][i], j-entry, i-equation. // Time (n+1)->np1, n->n, (n-1)->n1 ---*/
  vector<vector<su2double> > x_np1(2,vector<su2double>(2,0.0));
  
  /*--- Values from previous movement of spring at true time step n+1
   We use this values because we are solving for delta changes not absolute changes ---*/
  vector<vector<su2double> > x_np1_old = config->GetAeroelastic_np1(iMarker);
  
  /*--- Values at previous timesteps. ---*/
  vector<vector<su2double> > x_n = config->GetAeroelastic_n(iMarker);
  vector<vector<su2double> > x_n1 = config->GetAeroelastic_n1(iMarker);
  
  /*--- Set up of variables used to solve the structural problem. ---*/
  vector<su2double> f_tilde(2,0.0);
  vector<vector<su2double> > A_inv(2,vector<su2double>(2,0.0));
  su2double detA;
  su2double s1, s2;
  vector<su2double> rhs(2,0.0); //right hand side
  vector<su2double> eta(2,0.0);
  vector<su2double> eta_dot(2,0.0);
  
  /*--- Forcing Term ---*/
  su2double cons = vf*vf/PI_NUMBER;
  vector<su2double> f(2,0.0);
  f[0] = cons*(-Cl);
  f[1] = cons*(2*-Cm);
  
  //f_tilde = Phi'*f
  for (int i=0; i<2; i++) {
    f_tilde[i] = 0;
    for (int k=0; k<2; k++) {
      f_tilde[i] += Phi[k][i]*f[k]; //PHI transpose
    }
  }
  
  /*--- solve each decoupled equation (The inverse of the 2x2 matrix is provided) ---*/
  for (int i=0; i<2; i++) {
    /* Matrix Inverse */
    detA = 9.0/(4.0*dt*dt) + 3*w[i]*xi[i]/(dt) + w[i]*w[i];
    A_inv[0][0] = 1/detA * (3/(2.0*dt) + 2*xi[i]*w[i]);
    A_inv[0][1] = 1/detA * 1;
    A_inv[1][0] = 1/detA * -w[i]*w[i];
    A_inv[1][1] = 1/detA * 3/(2.0*dt);
    
    /* Source Terms from previous iterations */
    s1 = (-4*x_n[0][i] + x_n1[0][i])/(2.0*dt);
    s2 = (-4*x_n[1][i] + x_n1[1][i])/(2.0*dt);
    
    /* Problem Right Hand Side */
    rhs[0] = -s1;
    rhs[1] = f_tilde[i]-s2;
    
    /* Solve the equations */
    x_np1[0][i] = A_inv[0][0]*rhs[0] + A_inv[0][1]*rhs[1];
    x_np1[1][i] = A_inv[1][0]*rhs[0] + A_inv[1][1]*rhs[1];
    
    eta[i] = x_np1[0][i]-x_np1_old[0][i];  // For displacements, the change(deltas) is used.
    eta_dot[i] = x_np1[1][i]; // For velocities, absolute values are used.
  }
  
  /*--- Transform back from the generalized coordinates to get the actual displacements in plunge and pitch  q = Phi*eta ---*/
  vector<su2double> q(2,0.0);
  vector<su2double> q_dot(2,0.0);
  for (int i=0; i<2; i++) {
    q[i] = 0;
    q_dot[i] = 0;
    for (int k=0; k<2; k++) {
      q[i] += Phi[i][k]*eta[k];
      q_dot[i] += Phi[i][k]*eta_dot[k];
    }
  }
  
  su2double dh = b*q[0];
  su2double dalpha = q[1];
  
  su2double h_dot = w_alpha*b*q_dot[0];  //The w_a brings it back to actual time.
  su2double alpha_dot = w_alpha*q_dot[1];
  
  /*--- Set the solution of the structural equations ---*/
  displacements[0] = dh;
  displacements[1] = dalpha;
  displacements[2] = h_dot;
  displacements[3] = alpha_dot;
  
  /*--- Calculate the total plunge and total pitch displacements for the unsteady step by summing the displacement at each sudo time step ---*/
  su2double pitch, plunge;
  pitch = config->GetAeroelastic_pitch(iMarker);
  plunge = config->GetAeroelastic_plunge(iMarker);
  
  config->SetAeroelastic_pitch(iMarker , pitch+dalpha);
  config->SetAeroelastic_plunge(iMarker , plunge+dh/b);
  
  /*--- Set the Aeroelastic solution at time n+1. This gets update every sudo time step
   and after convering the sudo time step the solution at n+1 get moved to the solution at n
   in SetDualTime_Solver method ---*/
  
  config->SetAeroelastic_np1(iMarker, x_np1);
  
}

void CSolver::Restart_OldGeometry(CGeometry *geometry, CConfig *config) {

  /*--- This function is intended for dual time simulations ---*/

  unsigned long index;

  int Unst_RestartIter;
  ifstream restart_file_n;
  unsigned short iZone = config->GetiZone();
  unsigned short nZone = geometry->GetnZone();
  string filename = config->GetSolution_FileName();
  string filename_n;

  /*--- Auxiliary vector for storing the coordinates ---*/
  su2double *Coord;
  Coord = new su2double[nDim];

  /*--- Variables for reading the restart files ---*/
  string text_line;
  long iPoint_Local;
  unsigned long iPoint_Global_Local = 0, iPoint_Global = 0;
  unsigned short rbuf_NotMatching, sbuf_NotMatching;

  /*--- Multizone problems require the number of the zone to be appended. ---*/

  if (nZone > 1)
    filename = config->GetMultizone_FileName(filename, iZone, ".dat");

  /*--- First, we load the restart file for time n ---*/

  /*-------------------------------------------------------------------------------------------*/

  /*--- Modify file name for an unsteady restart ---*/
  Unst_RestartIter = SU2_TYPE::Int(config->GetRestart_Iter())-1;
  filename_n = config->GetUnsteady_FileName(filename, Unst_RestartIter, ".dat");

  /*--- Open the restart file, throw an error if this fails. ---*/

  restart_file_n.open(filename_n.data(), ios::in);
  if (restart_file_n.fail()) {
    SU2_MPI::Error(string("There is no flow restart file ") + filename_n, CURRENT_FUNCTION);
  }

  /*--- First, set all indices to a negative value by default, and Global n indices to 0 ---*/
  iPoint_Global_Local = 0; iPoint_Global = 0;

  /*--- Read all lines in the restart file ---*/
  /*--- The first line is the header ---*/

  getline (restart_file_n, text_line);

  for (iPoint_Global = 0; iPoint_Global < geometry->GetGlobal_nPointDomain(); iPoint_Global++ ) {
    
    getline (restart_file_n, text_line);
    
    istringstream point_line(text_line);

    /*--- Retrieve local index. If this node from the restart file lives
     on the current processor, we will load and instantiate the vars. ---*/

    iPoint_Local = geometry->GetGlobal_to_Local_Point(iPoint_Global);

    if (iPoint_Local > -1) {

      if (nDim == 2) point_line >> index >> Coord[0] >> Coord[1];
      if (nDim == 3) point_line >> index >> Coord[0] >> Coord[1] >> Coord[2];

      geometry->node[iPoint_Local]->SetCoord_n(Coord);

      iPoint_Global_Local++;
    }
  }

  /*--- Detect a wrong solution file ---*/

  rbuf_NotMatching = 0; sbuf_NotMatching = 0;

  if (iPoint_Global_Local < geometry->GetnPointDomain()) { sbuf_NotMatching = 1; }

#ifndef HAVE_MPI
  rbuf_NotMatching = sbuf_NotMatching;
#else
  SU2_MPI::Allreduce(&sbuf_NotMatching, &rbuf_NotMatching, 1, MPI_UNSIGNED_SHORT, MPI_SUM, MPI_COMM_WORLD);
#endif
  if (rbuf_NotMatching != 0) {
    SU2_MPI::Error(string("The solution file ") + filename + string(" doesn't match with the mesh file!\n") +
                   string("It could be empty lines at the end of the file."), CURRENT_FUNCTION);
  }

  /*--- Close the restart file ---*/

  restart_file_n.close();

  /*-------------------------------------------------------------------------------------------*/
  /*-------------------------------------------------------------------------------------------*/

  /*--- Now, we load the restart file for time n-1, if the simulation is 2nd Order ---*/

  if (config->GetUnsteady_Simulation() == DT_STEPPING_2ND) {

    ifstream restart_file_n1;
    string filename_n1;

    /*--- Modify file name for an unsteady restart ---*/
    Unst_RestartIter = SU2_TYPE::Int(config->GetRestart_Iter())-2;
    filename_n1 = config->GetUnsteady_FileName(filename, Unst_RestartIter, ".dat");

    /*--- Open the restart file, throw an error if this fails. ---*/

    restart_file_n.open(filename_n1.data(), ios::in);
    if (restart_file_n.fail()) {
        SU2_MPI::Error(string("There is no flow restart file ") + filename_n1, CURRENT_FUNCTION);

    }

    /*--- First, set all indices to a negative value by default, and Global n indices to 0 ---*/
    iPoint_Global_Local = 0; iPoint_Global = 0;

    /*--- Read all lines in the restart file ---*/
    /*--- The first line is the header ---*/

    getline (restart_file_n, text_line);

    for (iPoint_Global = 0; iPoint_Global < geometry->GetGlobal_nPointDomain(); iPoint_Global++ ) {
      
      getline (restart_file_n, text_line);
      
      istringstream point_line(text_line);

      /*--- Retrieve local index. If this node from the restart file lives
       on the current processor, we will load and instantiate the vars. ---*/

      iPoint_Local = geometry->GetGlobal_to_Local_Point(iPoint_Global);

      if (iPoint_Local > -1) {

        if (nDim == 2) point_line >> index >> Coord[0] >> Coord[1];
        if (nDim == 3) point_line >> index >> Coord[0] >> Coord[1] >> Coord[2];

        geometry->node[iPoint_Local]->SetCoord_n1(Coord);

        iPoint_Global_Local++;
      }

    }

    /*--- Detect a wrong solution file ---*/

    rbuf_NotMatching = 0; sbuf_NotMatching = 0;

    if (iPoint_Global_Local < geometry->GetnPointDomain()) { sbuf_NotMatching = 1; }

#ifndef HAVE_MPI
    rbuf_NotMatching = sbuf_NotMatching;
#else
    SU2_MPI::Allreduce(&sbuf_NotMatching, &rbuf_NotMatching, 1, MPI_UNSIGNED_SHORT, MPI_SUM, MPI_COMM_WORLD);
#endif
    if (rbuf_NotMatching != 0) {
      SU2_MPI::Error(string("The solution file ") + filename + string(" doesn't match with the mesh file!\n") +
                     string("It could be empty lines at the end of the file."), CURRENT_FUNCTION);
    }

    /*--- Close the restart file ---*/

    restart_file_n1.close();

  }

  /*--- It's necessary to communicate this information ---*/
  
  geometry->InitiateComms(geometry, config, COORDINATES_OLD);
  geometry->CompleteComms(geometry, config, COORDINATES_OLD);
  
  delete [] Coord;

}

void CSolver::Read_SU2_Restart_ASCII(CGeometry *geometry, CConfig *config, string val_filename) {

  ifstream restart_file;
  string text_line, Tag;
  unsigned short iVar;
  long index, iPoint_Local = 0; unsigned long iPoint_Global = 0;
  int counter = 0;
  fields.clear();

  Restart_Vars = new int[5];

  /*--- First, check that this is not a binary restart file. ---*/

  char fname[100];
  strcpy(fname, val_filename.c_str());
  int magic_number;

#ifndef HAVE_MPI

  /*--- Serial binary input. ---*/

  FILE *fhw;
  fhw = fopen(fname,"rb");
  size_t ret;

  /*--- Error check for opening the file. ---*/

  if (!fhw) {
    SU2_MPI::Error(string("Unable to open SU2 restart file ") + fname, CURRENT_FUNCTION);
  }

  /*--- Attempt to read the first int, which should be our magic number. ---*/

  ret = fread(&magic_number, sizeof(int), 1, fhw);
  if (ret != 1) {
    SU2_MPI::Error("Error reading restart file.", CURRENT_FUNCTION);
  }

  /*--- Check that this is an SU2 binary file. SU2 binary files
   have the hex representation of "SU2" as the first int in the file. ---*/

  if (magic_number == 535532) {
    SU2_MPI::Error(string("File ") + string(fname) + string(" is a binary SU2 restart file, expected ASCII.\n") +
                   string("SU2 reads/writes binary restart files by default.\n") +
                   string("Note that backward compatibility for ASCII restart files is\n") +
                   string("possible with the WRT_BINARY_RESTART / READ_BINARY_RESTART options."), CURRENT_FUNCTION);
  }

  fclose(fhw);

#else

  /*--- Parallel binary input using MPI I/O. ---*/

  MPI_File fhw;
  int ierr;

  /*--- All ranks open the file using MPI. ---*/

  ierr = MPI_File_open(MPI_COMM_WORLD, fname, MPI_MODE_RDONLY, MPI_INFO_NULL, &fhw);

  /*--- Error check opening the file. ---*/

  if (ierr) {
    SU2_MPI::Error(string("Unable to open SU2 restart file ") + string(fname), CURRENT_FUNCTION);
  }

  /*--- Have the master attempt to read the magic number. ---*/

  if (rank == MASTER_NODE)
    MPI_File_read(fhw, &magic_number, 1, MPI_INT, MPI_STATUS_IGNORE);

  /*--- Broadcast the number of variables to all procs and store clearly. ---*/

  SU2_MPI::Bcast(&magic_number, 1, MPI_INT, MASTER_NODE, MPI_COMM_WORLD);

  /*--- Check that this is an SU2 binary file. SU2 binary files
   have the hex representation of "SU2" as the first int in the file. ---*/

  if (magic_number == 535532) {
    SU2_MPI::Error(string("File ") + string(fname) + string(" is a binary SU2 restart file, expected ASCII.\n") +
                   string("SU2 reads/writes binary restart files by default.\n") +
                   string("Note that backward compatibility for ASCII restart files is\n") +
                   string("possible with the WRT_BINARY_RESTART / READ_BINARY_RESTART options."), CURRENT_FUNCTION);
  }

  MPI_File_close(&fhw);

#endif

  /*--- Open the restart file ---*/

  restart_file.open(val_filename.data(), ios::in);

  /*--- In case there is no restart file ---*/

  if (restart_file.fail()) {
    SU2_MPI::Error(string("SU2 ASCII solution file  ") + string(fname) + string(" not found."), CURRENT_FUNCTION);
  }

  /*--- Identify the number of fields (and names) in the restart file ---*/

  getline (restart_file, text_line);
  stringstream ss(text_line);
  while (ss >> Tag) {
    fields.push_back(Tag);
    if (ss.peek() == ',') ss.ignore();
  }

  /*--- Set the number of variables, one per field in the
   restart file (without including the PointID) ---*/

  Restart_Vars[1] = (int)fields.size() - 1;

  /*--- Allocate memory for the restart data. ---*/

  Restart_Data = new passivedouble[Restart_Vars[1]*geometry->GetnPointDomain()];

  /*--- Read all lines in the restart file and extract data. ---*/

  for (iPoint_Global = 0; iPoint_Global < geometry->GetGlobal_nPointDomain(); iPoint_Global++ ) {

    getline (restart_file, text_line);

    istringstream point_line(text_line);

    /*--- Retrieve local index. If this node from the restart file lives
     on the current processor, we will load and instantiate the vars. ---*/

    iPoint_Local = geometry->GetGlobal_to_Local_Point(iPoint_Global);

    if (iPoint_Local > -1) {

      /*--- The PointID is not stored --*/

      point_line >> index;

      /*--- Store the solution (starting with node coordinates) --*/

      for (iVar = 0; iVar < Restart_Vars[1]; iVar++)
        point_line >> Restart_Data[counter*Restart_Vars[1] + iVar];

      /*--- Increment our local point counter. ---*/

      counter++;

    }
  }

}

void CSolver::Read_SU2_Restart_Binary(CGeometry *geometry, CConfig *config, string val_filename) {

  char str_buf[CGNS_STRING_SIZE], fname[100];
  unsigned short iVar;
  strcpy(fname, val_filename.c_str());
  int nRestart_Vars = 5, nFields;
  Restart_Vars = new int[5];
  fields.clear();

#ifndef HAVE_MPI

  /*--- Serial binary input. ---*/

  FILE *fhw;
  fhw = fopen(fname,"rb");
  size_t ret;

  /*--- Error check for opening the file. ---*/

  if (!fhw) {
    SU2_MPI::Error(string("Unable to open SU2 restart file ") + string(fname), CURRENT_FUNCTION);
  }

  /*--- First, read the number of variables and points. ---*/

  ret = fread(Restart_Vars, sizeof(int), nRestart_Vars, fhw);
  if (ret != (unsigned long)nRestart_Vars) {
    SU2_MPI::Error("Error reading restart file.", CURRENT_FUNCTION);
  }

  /*--- Check that this is an SU2 binary file. SU2 binary files
   have the hex representation of "SU2" as the first int in the file. ---*/

  if (Restart_Vars[0] != 535532) {
    SU2_MPI::Error(string("File ") + string(fname) + string(" is not a binary SU2 restart file.\n") +
                   string("SU2 reads/writes binary restart files by default.\n") +
                   string("Note that backward compatibility for ASCII restart files is\n") +
                   string("possible with the WRT_BINARY_RESTART / READ_BINARY_RESTART options."), CURRENT_FUNCTION);
  }

  /*--- Store the number of fields to be read for clarity. ---*/

  nFields = Restart_Vars[1];

  /*--- Read the variable names from the file. Note that we are adopting a
   fixed length of 33 for the string length to match with CGNS. This is
   needed for when we read the strings later. We pad the beginning of the
   variable string vector with the Point_ID tag that wasn't written. ---*/

  fields.push_back("Point_ID");
  for (iVar = 0; iVar < nFields; iVar++) {
    ret = fread(str_buf, sizeof(char), CGNS_STRING_SIZE, fhw);
    if (ret != (unsigned long)CGNS_STRING_SIZE) {
      SU2_MPI::Error("Error reading restart file.", CURRENT_FUNCTION);
    }
    fields.push_back(str_buf);
  }

  /*--- For now, create a temp 1D buffer to read the data from file. ---*/

  Restart_Data = new passivedouble[nFields*geometry->GetnPointDomain()];

  /*--- Read in the data for the restart at all local points. ---*/

  ret = fread(Restart_Data, sizeof(passivedouble), nFields*geometry->GetnPointDomain(), fhw);
  if (ret != (unsigned long)nFields*geometry->GetnPointDomain()) {
    SU2_MPI::Error("Error reading restart file.", CURRENT_FUNCTION);
  }

  /*--- Close the file. ---*/

  fclose(fhw);

#else

  /*--- Parallel binary input using MPI I/O. ---*/

  MPI_File fhw;
  SU2_MPI::Status status;
  MPI_Datatype etype, filetype;
  MPI_Offset disp;
  unsigned long iPoint_Global, index, iChar;
  string field_buf;

  int ierr;

  /*--- All ranks open the file using MPI. ---*/

  ierr = MPI_File_open(MPI_COMM_WORLD, fname, MPI_MODE_RDONLY, MPI_INFO_NULL, &fhw);

  /*--- Error check opening the file. ---*/

  if (ierr) {
    SU2_MPI::Error(string("Unable to open SU2 restart file ") + string(fname), CURRENT_FUNCTION);
  }

  /*--- First, read the number of variables and points (i.e., cols and rows),
   which we will need in order to read the file later. Also, read the
   variable string names here. Only the master rank reads the header. ---*/

  if (rank == MASTER_NODE)
    MPI_File_read(fhw, Restart_Vars, nRestart_Vars, MPI_INT, MPI_STATUS_IGNORE);

  /*--- Broadcast the number of variables to all procs and store clearly. ---*/

  SU2_MPI::Bcast(Restart_Vars, nRestart_Vars, MPI_INT, MASTER_NODE, MPI_COMM_WORLD);

  /*--- Check that this is an SU2 binary file. SU2 binary files
   have the hex representation of "SU2" as the first int in the file. ---*/

  if (Restart_Vars[0] != 535532) {
    SU2_MPI::Error(string("File ") + string(fname) + string(" is not a binary SU2 restart file.\n") +
                   string("SU2 reads/writes binary restart files by default.\n") +
                   string("Note that backward compatibility for ASCII restart files is\n") +
                   string("possible with the WRT_BINARY_RESTART / READ_BINARY_RESTART options."), CURRENT_FUNCTION);
  }

  /*--- Store the number of fields to be read for clarity. ---*/

  nFields = Restart_Vars[1];

  /*--- Read the variable names from the file. Note that we are adopting a
   fixed length of 33 for the string length to match with CGNS. This is
   needed for when we read the strings later. ---*/

  char *mpi_str_buf = new char[nFields*CGNS_STRING_SIZE];
  if (rank == MASTER_NODE) {
    disp = nRestart_Vars*sizeof(int);
    MPI_File_read_at(fhw, disp, mpi_str_buf, nFields*CGNS_STRING_SIZE,
                     MPI_CHAR, MPI_STATUS_IGNORE);
  }

  /*--- Broadcast the string names of the variables. ---*/

  SU2_MPI::Bcast(mpi_str_buf, nFields*CGNS_STRING_SIZE, MPI_CHAR,
                 MASTER_NODE, MPI_COMM_WORLD);

  /*--- Now parse the string names and load into the config class in case
   we need them for writing visualization files (SU2_SOL). ---*/

  fields.push_back("Point_ID");
  for (iVar = 0; iVar < nFields; iVar++) {
    index = iVar*CGNS_STRING_SIZE;
    field_buf.append("\"");
    for (iChar = 0; iChar < (unsigned long)CGNS_STRING_SIZE; iChar++) {
      str_buf[iChar] = mpi_str_buf[index + iChar];
    }
    field_buf.append(str_buf);
    field_buf.append("\"");
    fields.push_back(field_buf.c_str());
    field_buf.clear();
  }

  /*--- Free string buffer memory. ---*/

  delete [] mpi_str_buf;

  /*--- We're writing only su2doubles in the data portion of the file. ---*/

  etype = MPI_DOUBLE;

  /*--- We need to ignore the 4 ints describing the nVar_Restart and nPoints,
   along with the string names of the variables. ---*/

  disp = nRestart_Vars*sizeof(int) + CGNS_STRING_SIZE*nFields*sizeof(char);

  /*--- Define a derived datatype for this rank's set of non-contiguous data
   that will be placed in the restart. Here, we are collecting each one of the
   points which are distributed throughout the file in blocks of nVar_Restart data. ---*/

  int *blocklen = new int[geometry->GetnPointDomain()];
  int *displace = new int[geometry->GetnPointDomain()];
  int counter = 0;
  for (iPoint_Global = 0; iPoint_Global < geometry->GetGlobal_nPointDomain(); iPoint_Global++ ) {
    if (geometry->GetGlobal_to_Local_Point(iPoint_Global) > -1) {
      blocklen[counter] = nFields;
      displace[counter] = iPoint_Global*nFields;
      counter++;
    }
  }
  MPI_Type_indexed(geometry->GetnPointDomain(), blocklen, displace, MPI_DOUBLE, &filetype);
  MPI_Type_commit(&filetype);

  /*--- Set the view for the MPI file write, i.e., describe the location in
   the file that this rank "sees" for writing its piece of the restart file. ---*/

  MPI_File_set_view(fhw, disp, etype, filetype, (char*)"native", MPI_INFO_NULL);

  /*--- For now, create a temp 1D buffer to read the data from file. ---*/

  Restart_Data = new passivedouble[nFields*geometry->GetnPointDomain()];

  /*--- Collective call for all ranks to read from their view simultaneously. ---*/

  MPI_File_read_all(fhw, Restart_Data, nFields*geometry->GetnPointDomain(), MPI_DOUBLE, &status);

  /*--- All ranks close the file after writing. ---*/

  MPI_File_close(&fhw);

  /*--- Free the derived datatype and release temp memory. ---*/

  MPI_Type_free(&filetype);

  delete [] blocklen;
  delete [] displace;
  
#endif
  
}

void CSolver::Read_SU2_Restart_Metadata(CGeometry *geometry, CConfig *config, bool adjoint_run, string val_filename) {

	su2double AoA_ = config->GetAoA();
	su2double AoS_ = config->GetAoS();
	su2double BCThrust_ = config->GetInitial_BCThrust();
	su2double dCD_dCL_ = config->GetdCD_dCL();
 su2double dCMx_dCL_ = config->GetdCMx_dCL();
 su2double dCMy_dCL_ = config->GetdCMy_dCL();
 su2double dCMz_dCL_ = config->GetdCMz_dCL();
  string::size_type position;
	unsigned long ExtIter_ = 0;
	ifstream restart_file;
	bool adjoint = (config->GetContinuous_Adjoint()) || (config->GetDiscrete_Adjoint());

	if (config->GetRead_Binary_Restart()) {

		char fname[100];
		strcpy(fname, val_filename.c_str());
		int nVar_Buf = 5;
		int var_buf[5];
		int Restart_Iter = 0;
		passivedouble Restart_Meta_Passive[8] = {0.0,0.0,0.0,0.0,0.0,0.0,0.0,0.0};
		su2double Restart_Meta[8] = {0.0,0.0,0.0,0.0,0.0,0.0,0.0,0.0};

#ifndef HAVE_MPI

		/*--- Serial binary input. ---*/

		FILE *fhw;
		fhw = fopen(fname,"rb");
    size_t ret;

		/*--- Error check for opening the file. ---*/

		if (!fhw) {
      SU2_MPI::Error(string("Unable to open restart file ") + string(fname), CURRENT_FUNCTION);
		}

		/*--- First, read the number of variables and points. ---*/

		ret = fread(var_buf, sizeof(int), nVar_Buf, fhw);
    if (ret != (unsigned long)nVar_Buf) {
      SU2_MPI::Error("Error reading restart file.", CURRENT_FUNCTION);
    }

    /*--- Check that this is an SU2 binary file. SU2 binary files
     have the hex representation of "SU2" as the first int in the file. ---*/

    if (var_buf[0] != 535532) {
      SU2_MPI::Error(string("File ") + string(fname) + string(" is not a binary SU2 restart file.\n") +
                     string("SU2 reads/writes binary restart files by default.\n") +
                     string("Note that backward compatibility for ASCII restart files is\n") +
                     string("possible with the WRT_BINARY_RESTART / READ_BINARY_RESTART options."), CURRENT_FUNCTION);
    }

    /*--- Compute (negative) displacements and grab the metadata. ---*/

    ret = sizeof(int) + 8*sizeof(passivedouble);
    fseek(fhw,-ret, SEEK_END);

    /*--- Read the external iteration. ---*/

    ret = fread(&Restart_Iter, sizeof(int), 1, fhw);
    if (ret != 1) {
      SU2_MPI::Error("Error reading restart file.", CURRENT_FUNCTION);
    }

    /*--- Read the metadata. ---*/

    ret = fread(Restart_Meta_Passive, sizeof(passivedouble), 8, fhw);
    if (ret != 8) {
      SU2_MPI::Error("Error reading restart file.", CURRENT_FUNCTION);
    }

    for (unsigned short iVar = 0; iVar < 8; iVar++)
      Restart_Meta[iVar] = Restart_Meta_Passive[iVar];

    /*--- Close the file. ---*/

    fclose(fhw);

#else

		/*--- Parallel binary input using MPI I/O. ---*/

		MPI_File fhw;
		MPI_Offset disp;
    int ierr;

		/*--- All ranks open the file using MPI. ---*/

		ierr = MPI_File_open(MPI_COMM_WORLD, fname, MPI_MODE_RDONLY, MPI_INFO_NULL, &fhw);

		/*--- Error check opening the file. ---*/

		if (ierr) {
      SU2_MPI::Error(string("Unable to open SU2 restart file ") + string(fname), CURRENT_FUNCTION);
		}

		/*--- First, read the number of variables and points (i.e., cols and rows),
     which we will need in order to read the file later. Also, read the
     variable string names here. Only the master rank reads the header. ---*/

		if (rank == MASTER_NODE)
			MPI_File_read(fhw, var_buf, nVar_Buf, MPI_INT, MPI_STATUS_IGNORE);

		/*--- Broadcast the number of variables to all procs and store clearly. ---*/

		SU2_MPI::Bcast(var_buf, nVar_Buf, MPI_INT, MASTER_NODE, MPI_COMM_WORLD);

    /*--- Check that this is an SU2 binary file. SU2 binary files
     have the hex representation of "SU2" as the first int in the file. ---*/

    if (var_buf[0] != 535532) {
      SU2_MPI::Error(string("File ") + string(fname) + string(" is not a binary SU2 restart file.\n") +
                     string("SU2 reads/writes binary restart files by default.\n") +
                     string("Note that backward compatibility for ASCII restart files is\n") +
                     string("possible with the WRT_BINARY_RESTART / READ_BINARY_RESTART options."), CURRENT_FUNCTION);
    }

    /*--- Access the metadata. ---*/

		if (rank == MASTER_NODE) {

      /*--- External iteration. ---*/

      disp = (nVar_Buf*sizeof(int) + var_buf[1]*CGNS_STRING_SIZE*sizeof(char) +
              var_buf[1]*var_buf[2]*sizeof(passivedouble));
      MPI_File_read_at(fhw, disp, &Restart_Iter, 1, MPI_INT, MPI_STATUS_IGNORE);

			/*--- Additional doubles for AoA, AoS, etc. ---*/

      disp = (nVar_Buf*sizeof(int) + var_buf[1]*CGNS_STRING_SIZE*sizeof(char) +
              var_buf[1]*var_buf[2]*sizeof(passivedouble) + 1*sizeof(int));
      MPI_File_read_at(fhw, disp, Restart_Meta_Passive, 8, MPI_DOUBLE, MPI_STATUS_IGNORE);

		}

		/*--- Communicate metadata. ---*/

		SU2_MPI::Bcast(&Restart_Iter, 1, MPI_INT, MASTER_NODE, MPI_COMM_WORLD);

		/*--- Copy to a su2double structure (because of the SU2_MPI::Bcast
              doesn't work with passive data)---*/

		for (unsigned short iVar = 0; iVar < 8; iVar++)
			Restart_Meta[iVar] = Restart_Meta_Passive[iVar];

		SU2_MPI::Bcast(Restart_Meta, 8, MPI_DOUBLE, MASTER_NODE, MPI_COMM_WORLD);

		/*--- All ranks close the file after writing. ---*/

		MPI_File_close(&fhw);

#endif

		/*--- Store intermediate vals from file I/O in correct variables. ---*/

		ExtIter_  = Restart_Iter;
		AoA_      = Restart_Meta[0];
		AoS_      = Restart_Meta[1];
		BCThrust_ = Restart_Meta[2];
		dCD_dCL_  = Restart_Meta[3];
  dCMx_dCL_  = Restart_Meta[4];
  dCMy_dCL_  = Restart_Meta[5];
  dCMz_dCL_  = Restart_Meta[6];

	} else {

    /*--- First, check that this is not a binary restart file. ---*/

    char fname[100];
    strcpy(fname, val_filename.c_str());
    int magic_number;

#ifndef HAVE_MPI

    /*--- Serial binary input. ---*/

    FILE *fhw;
    fhw = fopen(fname,"rb");
    size_t ret;

    /*--- Error check for opening the file. ---*/

    if (!fhw) {
      SU2_MPI::Error(string("Unable to open SU2 restart file ") + string(fname), CURRENT_FUNCTION);
    }

    /*--- Attempt to read the first int, which should be our magic number. ---*/

    ret = fread(&magic_number, sizeof(int), 1, fhw);
    if (ret != 1) {
      SU2_MPI::Error("Error reading restart file.", CURRENT_FUNCTION);
    }

    /*--- Check that this is an SU2 binary file. SU2 binary files
     have the hex representation of "SU2" as the first int in the file. ---*/

    if (magic_number == 535532) {
      SU2_MPI::Error(string("File ") + string(fname) + string(" is a binary SU2 restart file, expected ASCII.\n") +
                     string("SU2 reads/writes binary restart files by default.\n") +
                     string("Note that backward compatibility for ASCII restart files is\n") +
                     string("possible with the WRT_BINARY_RESTART / READ_BINARY_RESTART options."), CURRENT_FUNCTION);
    }

    fclose(fhw);

#else

    /*--- Parallel binary input using MPI I/O. ---*/

    MPI_File fhw;
    int ierr;

    /*--- All ranks open the file using MPI. ---*/

    ierr = MPI_File_open(MPI_COMM_WORLD, fname, MPI_MODE_RDONLY, MPI_INFO_NULL, &fhw);

    /*--- Error check opening the file. ---*/

    if (ierr) {
      SU2_MPI::Error(string("Unable to open SU2 restart file ") + string(fname), CURRENT_FUNCTION);
    }

    /*--- Have the master attempt to read the magic number. ---*/

    if (rank == MASTER_NODE)
      MPI_File_read(fhw, &magic_number, 1, MPI_INT, MPI_STATUS_IGNORE);

    /*--- Broadcast the number of variables to all procs and store clearly. ---*/

    SU2_MPI::Bcast(&magic_number, 1, MPI_INT, MASTER_NODE, MPI_COMM_WORLD);

    /*--- Check that this is an SU2 binary file. SU2 binary files
     have the hex representation of "SU2" as the first int in the file. ---*/

    if (magic_number == 535532) {
      SU2_MPI::Error(string("File ") + string(fname) + string(" is a binary SU2 restart file, expected ASCII.\n") +
                     string("SU2 reads/writes binary restart files by default.\n") +
                     string("Note that backward compatibility for ASCII restart files is\n") +
                     string("possible with the WRT_BINARY_RESTART / READ_BINARY_RESTART options."), CURRENT_FUNCTION);
    }
    
    MPI_File_close(&fhw);
    
#endif

    /*--- Carry on with ASCII metadata reading. ---*/

		restart_file.open(val_filename.data(), ios::in);
		if (restart_file.fail()) {
			if (rank == MASTER_NODE) {
				cout << " Warning: There is no restart file (" << val_filename.data() << ")."<< endl;
				cout << " Computation will continue without updating metadata parameters." << endl;
			}
		} else {

			unsigned long iPoint_Global = 0;
			string text_line;

			/*--- The first line is the header (General description) ---*/

			getline (restart_file, text_line);

			/*--- Space for the solution ---*/

			for (iPoint_Global = 0; iPoint_Global < geometry->GetGlobal_nPointDomain(); iPoint_Global++ ) {

				getline (restart_file, text_line);

			}

			/*--- Space for extra info (if any) ---*/

			while (getline (restart_file, text_line)) {

				/*--- External iteration ---*/

				position = text_line.find ("EXT_ITER=",0);
				if (position != string::npos) {
					text_line.erase (0,9); ExtIter_ = atoi(text_line.c_str());
				}

				/*--- Angle of attack ---*/

				position = text_line.find ("AOA=",0);
				if (position != string::npos) {
					text_line.erase (0,4); AoA_ = atof(text_line.c_str());
				}

				/*--- Sideslip angle ---*/

				position = text_line.find ("SIDESLIP_ANGLE=",0);
				if (position != string::npos) {
					text_line.erase (0,15); AoS_ = atof(text_line.c_str());
				}

				/*--- BCThrust angle ---*/

				position = text_line.find ("INITIAL_BCTHRUST=",0);
				if (position != string::npos) {
					text_line.erase (0,17); BCThrust_ = atof(text_line.c_str());
				}

				if (adjoint_run) {

					if (config->GetEval_dOF_dCX() == true) {

						/*--- dCD_dCL coefficient ---*/

       position = text_line.find ("DCD_DCL_VALUE=",0);
       if (position != string::npos) {
         text_line.erase (0,14); dCD_dCL_ = atof(text_line.c_str());
       }
       
       /*--- dCMx_dCL coefficient ---*/
       
       position = text_line.find ("DCMX_DCL_VALUE=",0);
       if (position != string::npos) {
         text_line.erase (0,15); dCMx_dCL_ = atof(text_line.c_str());
       }
       
       /*--- dCMy_dCL coefficient ---*/
       
       position = text_line.find ("DCMY_DCL_VALUE=",0);
       if (position != string::npos) {
         text_line.erase (0,15); dCMy_dCL_ = atof(text_line.c_str());
       }
       
       /*--- dCMz_dCL coefficient ---*/
       
       position = text_line.find ("DCMZ_DCL_VALUE=",0);
       if (position != string::npos) {
         text_line.erase (0,15); dCMz_dCL_ = atof(text_line.c_str());
       }
       
					}

				}

			}


			/*--- Close the restart meta file. ---*/

			restart_file.close();

		}
	}

	/*--- Load the metadata. ---*/

	/*--- Only from the direct problem ---*/

	if (!adjoint_run) {

		/*--- Angle of attack ---*/

		if (config->GetDiscard_InFiles() == false) {
			if ((config->GetAoA() != AoA_) &&  (rank == MASTER_NODE)) {
				cout.precision(6);
				cout <<"WARNING: AoA in the solution file (" << AoA_ << " deg.) +" << endl;
				cout << "         AoA offset in mesh file (" << config->GetAoA_Offset() << " deg.) = " << AoA_ + config->GetAoA_Offset() << " deg." << endl;
			}
			config->SetAoA(AoA_ + config->GetAoA_Offset());
		}
		else {
			if ((config->GetAoA() != AoA_) &&  (rank == MASTER_NODE))
				cout <<"WARNING: Discarding the AoA in the solution file." << endl;
		}

		/*--- Sideslip angle ---*/

		if (config->GetDiscard_InFiles() == false) {
			if ((config->GetAoS() != AoS_) &&  (rank == MASTER_NODE)) {
				cout.precision(6);
				cout <<"WARNING: AoS in the solution file (" << AoS_ << " deg.) +" << endl;
				cout << "         AoS offset in mesh file (" << config->GetAoS_Offset() << " deg.) = " << AoS_ + config->GetAoS_Offset() << " deg." << endl;
			}
			config->SetAoS(AoS_ + config->GetAoS_Offset());
		}
		else {
			if ((config->GetAoS() != AoS_) &&  (rank == MASTER_NODE))
				cout <<"WARNING: Discarding the AoS in the solution file." << endl;
		}

		/*--- BCThrust angle ---*/

		if (config->GetDiscard_InFiles() == false) {
			if ((config->GetInitial_BCThrust() != BCThrust_) &&  (rank == MASTER_NODE))
				cout <<"WARNING: SU2 will use the initial BC Thrust provided in the solution file: " << BCThrust_ << " lbs." << endl;
			config->SetInitial_BCThrust(BCThrust_);
		}
		else {
			if ((config->GetInitial_BCThrust() != BCThrust_) &&  (rank == MASTER_NODE))
				cout <<"WARNING: Discarding the BC Thrust in the solution file." << endl;
		}


		/*--- The adjoint problem needs this information from the direct solution ---*/

		if (adjoint) {

			if (config->GetEval_dOF_dCX() == false) {

				if (config->GetDiscard_InFiles() == false) {

      if ((config->GetdCD_dCL() != dCD_dCL_) &&  (rank == MASTER_NODE))
        cout <<"WARNING: SU2 will use the dCD/dCL provided in the direct solution file: " << dCD_dCL_ << "." << endl;
      config->SetdCD_dCL(dCD_dCL_);
      
      if ((config->GetdCMx_dCL() != dCMx_dCL_) &&  (rank == MASTER_NODE))
        cout <<"WARNING: SU2 will use the dCMx/dCL provided in the direct solution file: " << dCMx_dCL_ << "." << endl;
      config->SetdCMx_dCL(dCMx_dCL_);
      
      if ((config->GetdCMy_dCL() != dCMy_dCL_) &&  (rank == MASTER_NODE))
        cout <<"WARNING: SU2 will use the dCMy/dCL provided in the direct solution file: " << dCMy_dCL_ << "." << endl;
      config->SetdCMy_dCL(dCMy_dCL_);
      
      if ((config->GetdCMz_dCL() != dCMz_dCL_) &&  (rank == MASTER_NODE))
        cout <<"WARNING: SU2 will use the dCMz/dCL provided in the direct solution file: " << dCMz_dCL_ << "." << endl;
      config->SetdCMz_dCL(dCMz_dCL_);

				}
				else {
      
      if ((config->GetdCD_dCL() != dCD_dCL_) &&  (rank == MASTER_NODE))
        cout <<"WARNING: Discarding the dCD/dCL in the direct solution file." << endl;
      
      if ((config->GetdCMx_dCL() != dCMx_dCL_) &&  (rank == MASTER_NODE))
        cout <<"WARNING: Discarding the dCMx/dCL in the direct solution file." << endl;
      
      if ((config->GetdCMy_dCL() != dCMy_dCL_) &&  (rank == MASTER_NODE))
        cout <<"WARNING: Discarding the dCMy/dCL in the direct solution file." << endl;
      
      if ((config->GetdCMz_dCL() != dCMz_dCL_) &&  (rank == MASTER_NODE))
        cout <<"WARNING: Discarding the dCMz/dCL in the direct solution file." << endl;
      
    }

			}

		}

	}

	/*--- Only from the adjoint restart file ---*/

	else {

		/*--- The adjoint problem needs this information from the adjoint solution file ---*/

		if (config->GetEval_dOF_dCX() == true) {

			/*--- If it is a restart it will use the value that was stored in the adjoint solution file  ---*/

			if (config->GetRestart()) {

     /*--- dCD_dCL coefficient ---*/
     
     if ((config->GetdCD_dCL() != dCD_dCL_) &&  (rank == MASTER_NODE))
       cout <<"WARNING: SU2 will use the dCD/dCL provided in\nthe adjoint solution file: " << dCD_dCL_ << " ." << endl;
     config->SetdCD_dCL(dCD_dCL_);
     
     /*--- dCMx_dCL coefficient ---*/
     
     if ((config->GetdCMx_dCL() != dCMx_dCL_) &&  (rank == MASTER_NODE))
       cout <<"WARNING: SU2 will use the dCMx/dCL provided in\nthe adjoint solution file: " << dCMx_dCL_ << " ." << endl;
     config->SetdCMx_dCL(dCMx_dCL_);
     
     /*--- dCMy_dCL coefficient ---*/
     
     if ((config->GetdCMy_dCL() != dCMy_dCL_) &&  (rank == MASTER_NODE))
       cout <<"WARNING: SU2 will use the dCMy/dCL provided in\nthe adjoint solution file: " << dCMy_dCL_ << " ." << endl;
     config->SetdCMy_dCL(dCMy_dCL_);
     
     /*--- dCMz_dCL coefficient ---*/
     
     if ((config->GetdCMz_dCL() != dCMz_dCL_) &&  (rank == MASTER_NODE))
       cout <<"WARNING: SU2 will use the dCMz/dCL provided in\nthe adjoint solution file: " << dCMz_dCL_ << " ." << endl;
     config->SetdCMz_dCL(dCMz_dCL_);
     
			}


		}

	}

	/*--- External iteration ---*/

  if ((config->GetDiscard_InFiles() == false) && (!adjoint || (adjoint && config->GetRestart())))
    config->SetExtIter_OffSet(ExtIter_);

}

void CSolver::Read_InletFile_ASCII(CGeometry *geometry, CConfig *config, string val_filename) {

  ifstream inlet_file;
  string text_line;
  unsigned long iVar, iMarker, iChar, iRow;
  int counter = 0;
  string::size_type position;

  /*--- Open the inlet profile file (we have already error checked) ---*/

  inlet_file.open(val_filename.data(), ios::in);

  /*--- Identify the markers and data set in the inlet profile file ---*/

  while (getline (inlet_file, text_line)) {

    position = text_line.find ("NMARK=",0);
    if (position != string::npos) {
      text_line.erase (0,6); nMarker_InletFile = atoi(text_line.c_str());

      nRow_InletFile    = new unsigned long[nMarker_InletFile];
      nRowCum_InletFile = new unsigned long[nMarker_InletFile+1];
      nCol_InletFile    = new unsigned long[nMarker_InletFile];

      for (iMarker = 0 ; iMarker < nMarker_InletFile; iMarker++) {

        getline (inlet_file, text_line);
        text_line.erase (0,11);
        for (iChar = 0; iChar < 20; iChar++) {
          position = text_line.find( " ", 0 );  if (position != string::npos) text_line.erase (position,1);
          position = text_line.find( "\r", 0 ); if (position != string::npos) text_line.erase (position,1);
          position = text_line.find( "\n", 0 ); if (position != string::npos) text_line.erase (position,1);
        }
        Marker_Tags_InletFile.push_back(text_line.c_str());

        getline (inlet_file, text_line);
        text_line.erase (0,5); nRow_InletFile[iMarker] = atoi(text_line.c_str());

        getline (inlet_file, text_line);
        text_line.erase (0,5); nCol_InletFile[iMarker] = atoi(text_line.c_str());

        /*--- Skip the data. This is read in the next loop. ---*/

        for (iRow = 0; iRow < nRow_InletFile[iMarker]; iRow++) getline (inlet_file, text_line);

      }
    } else {
      SU2_MPI::Error("While opening inlet file, no \"NMARK=\" specification was found", CURRENT_FUNCTION);
    }
  }

  inlet_file.close();

  /*--- Compute array bounds and offsets. Allocate data structure. ---*/

  maxCol_InletFile = 0; nRowCum_InletFile[0] = 0;
  for (iMarker = 0; iMarker < nMarker_InletFile; iMarker++) {
    if (nCol_InletFile[iMarker] > maxCol_InletFile)
      maxCol_InletFile = nCol_InletFile[iMarker];

    /*--- Put nRow into cumulative storage format. ---*/

    nRowCum_InletFile[iMarker+1] = nRowCum_InletFile[iMarker] + nRow_InletFile[iMarker];
    
  }

  Inlet_Data = new passivedouble[nRowCum_InletFile[nMarker_InletFile]*maxCol_InletFile];

  for (unsigned long iPoint = 0; iPoint < nRowCum_InletFile[nMarker_InletFile]*maxCol_InletFile; iPoint++)
    Inlet_Data[iPoint] = 0.0;

  /*--- Read all lines in the inlet profile file and extract data. ---*/

  inlet_file.open(val_filename.data(), ios::in);

  counter = 0;
  while (getline (inlet_file, text_line)) {

    position = text_line.find ("NMARK=",0);
    if (position != string::npos) {

      for (iMarker = 0; iMarker < nMarker_InletFile; iMarker++) {

        /*--- Skip the tag, nRow, and nCol lines. ---*/

        getline (inlet_file, text_line);
        getline (inlet_file, text_line);
        getline (inlet_file, text_line);

        /*--- Now read the data for each row and store. ---*/

        for (iRow = 0; iRow < nRow_InletFile[iMarker]; iRow++) {

          getline (inlet_file, text_line);

          istringstream point_line(text_line);

          /*--- Store the values (starting with node coordinates) --*/

          for (iVar = 0; iVar < nCol_InletFile[iMarker]; iVar++)
            point_line >> Inlet_Data[counter*maxCol_InletFile + iVar];

          /*--- Increment our local row counter. ---*/

          counter++;

        }
      }
    }
  }
  
  inlet_file.close();
  
}

void CSolver::LoadInletProfile(CGeometry **geometry,
                               CSolver ***solver,
                               CConfig *config,
                               int val_iter,
                               unsigned short val_kind_solver,
                               unsigned short val_kind_marker) {

  /*-- First, set the solver and marker kind for the particular problem at
   hand. Note that, in the future, these routines can be used for any solver
   and potentially any marker type (beyond inlets). ---*/

  unsigned short KIND_SOLVER = val_kind_solver;
  unsigned short KIND_MARKER = val_kind_marker;

  /*--- Local variables ---*/

  unsigned short iDim, iVar, iMesh, iMarker, jMarker;
  unsigned long iPoint, iVertex, index, iChildren, Point_Fine, iRow;
  su2double Area_Children, Area_Parent, *Coord, dist, min_dist;
  bool dual_time = ((config->GetUnsteady_Simulation() == DT_STEPPING_1ST) ||
                    (config->GetUnsteady_Simulation() == DT_STEPPING_2ND));
  bool time_stepping = config->GetUnsteady_Simulation() == TIME_STEPPING;

  string UnstExt, text_line;
  ifstream restart_file;

  unsigned short iZone = config->GetiZone();
  unsigned short nZone = config->GetnZone();

  string Marker_Tag;
  string profile_filename = config->GetInlet_FileName();
  ifstream inlet_file;

  su2double *Inlet_Values = NULL;
  su2double *Inlet_Fine   = NULL;
  su2double *Normal       = new su2double[nDim];

  unsigned long Marker_Counter = 0;

  /*--- Multizone problems require the number of the zone to be appended. ---*/

  if (nZone > 1)
    profile_filename = config->GetMultizone_FileName(profile_filename, iZone, ".dat");

  /*--- Modify file name for an unsteady restart ---*/

  if (dual_time || time_stepping)
    profile_filename = config->GetUnsteady_FileName(profile_filename, val_iter, ".dat");

  /*--- Open the file and check for problems. If a file can not be found,
   then a warning will be printed, but the calculation will continue
   using the uniform inlet values. A template inlet file will be written
   at a later point using COutput. ---*/

  inlet_file.open(profile_filename.data(), ios::in);

  if (!inlet_file.fail()) {

    /*--- Close the file and start the loading. ---*/

    inlet_file.close();

    /*--- Read the profile data from an ASCII file. ---*/

    Read_InletFile_ASCII(geometry[MESH_0], config, profile_filename);

    /*--- Load data from the restart into correct containers. ---*/

    Marker_Counter = 0;

    Inlet_Values = new su2double[maxCol_InletFile];
    Inlet_Fine   = new su2double[maxCol_InletFile];

    unsigned short global_failure = 0, local_failure = 0;
    ostringstream error_msg;

    const su2double tolerance = config->GetInlet_Profile_Matching_Tolerance();

    for (iMarker = 0; iMarker < config->GetnMarker_All(); iMarker++) {
      if (config->GetMarker_All_KindBC(iMarker) == KIND_MARKER) {

        /*--- Get tag in order to identify the correct inlet data. ---*/

        Marker_Tag = config->GetMarker_All_TagBound(iMarker);

        for (jMarker = 0; jMarker < nMarker_InletFile; jMarker++) {

          /*--- If we have found the matching marker string, continue. ---*/

          if (Marker_Tags_InletFile[jMarker] == Marker_Tag) {

            /*--- Increment our counter for marker matches. ---*/

            Marker_Counter++;

            /*--- Loop through the nodes on this marker. ---*/

            for (iVertex = 0; iVertex < geometry[MESH_0]->nVertex[iMarker]; iVertex++) {

              iPoint   = geometry[MESH_0]->vertex[iMarker][iVertex]->GetNode();
              Coord    = geometry[MESH_0]->node[iPoint]->GetCoord();
              min_dist = 1e16;

              /*--- Find the distance to the closest point in our inlet profile data. ---*/

              for (iRow = nRowCum_InletFile[jMarker]; iRow < nRowCum_InletFile[jMarker+1]; iRow++) {

                /*--- Get the coords for this data point. ---*/

                index = iRow*maxCol_InletFile;

                dist = 0.0;
                for (unsigned short iDim = 0; iDim < nDim; iDim++)
                  dist += pow(Inlet_Data[index+iDim] - Coord[iDim], 2);
                dist = sqrt(dist);

                /*--- Check is this is the closest point and store data if so. ---*/

                if (dist < min_dist) {
                  min_dist = dist;
                  for (iVar = 0; iVar < maxCol_InletFile; iVar++)
                    Inlet_Values[iVar] = Inlet_Data[index+iVar];
                }

              }

              /*--- If the diff is less than the tolerance, match the two.
               We could modify this to simply use the nearest neighbor, or
               eventually add something more elaborate here for interpolation. ---*/

              if (min_dist < tolerance) {

                solver[MESH_0][KIND_SOLVER]->SetInletAtVertex(Inlet_Values, iMarker, iVertex);

              } else {

                unsigned long GlobalIndex = geometry[MESH_0]->node[iPoint]->GetGlobalIndex();
                cout << "WARNING: Did not find a match between the points in the inlet file" << endl;
                cout << "and point " << GlobalIndex;
                cout << std::scientific;
                cout << " at location: [" << Coord[0] << ", " << Coord[1];
                if (nDim ==3) error_msg << ", " << Coord[2];
                cout << "]" << endl;
                cout << "Distance to closest point: " << min_dist << endl;
                cout << "Current tolerance:         " << tolerance << endl;
                cout << endl;
                cout << "You can widen the tolerance for point matching by changing the value" << endl;
                cout << "of the option INLET_MATCHING_TOLERANCE in your *.cfg file." << endl;
                local_failure++;
                break;

              }
            }
          }
        }
      }

      if (local_failure > 0) break;
    }

#ifdef HAVE_MPI
    SU2_MPI::Allreduce(&local_failure, &global_failure, 1, MPI_UNSIGNED_SHORT,
                       MPI_SUM, MPI_COMM_WORLD);
#else
    global_failure = local_failure;
#endif

    if (global_failure > 0) {
      SU2_MPI::Error(string("Prescribed inlet data does not match markers within tolerance."), CURRENT_FUNCTION);
    }

    /*--- Copy the inlet data down to the coarse levels if multigrid is active.
     Here, we use a face area-averaging to restrict the values. ---*/

    for (iMesh = 1; iMesh <= config->GetnMGLevels(); iMesh++) {
      for (iMarker=0; iMarker < config->GetnMarker_All(); iMarker++) {
        if (config->GetMarker_All_KindBC(iMarker) == KIND_MARKER) {

          Marker_Tag = config->GetMarker_All_TagBound(iMarker);
          
          /*--- Loop through the nodes on this marker. ---*/

          for (iVertex = 0; iVertex < geometry[iMesh]->nVertex[iMarker]; iVertex++) {

            /*--- Get the coarse mesh point and compute the boundary area. ---*/

            iPoint = geometry[iMesh]->vertex[iMarker][iVertex]->GetNode();
            geometry[iMesh]->vertex[iMarker][iVertex]->GetNormal(Normal);
            Area_Parent = 0.0;
            for (iDim = 0; iDim < nDim; iDim++) Area_Parent += Normal[iDim]*Normal[iDim];
            Area_Parent = sqrt(Area_Parent);

            /*--- Reset the values for the coarse point. ---*/

            for (iVar = 0; iVar < maxCol_InletFile; iVar++) Inlet_Values[iVar] = 0.0;

            /*-- Loop through the children and extract the inlet values
             from those nodes that lie on the boundary as well as their
             boundary area. We build a face area-averaged value for the
             coarse point values from the fine grid points. Note that
             children from the interior volume will not be included in
             the averaging. ---*/

            for (iChildren = 0; iChildren < geometry[iMesh]->node[iPoint]->GetnChildren_CV(); iChildren++) {
              Point_Fine = geometry[iMesh]->node[iPoint]->GetChildren_CV(iChildren);
              for (iVar = 0; iVar < maxCol_InletFile; iVar++) Inlet_Fine[iVar] = 0.0;
              Area_Children = solver[iMesh-1][KIND_SOLVER]->GetInletAtVertex(Inlet_Fine, Point_Fine, KIND_MARKER, Marker_Tag, geometry[iMesh-1], config);
              for (iVar = 0; iVar < maxCol_InletFile; iVar++) {
                Inlet_Values[iVar] += Inlet_Fine[iVar]*Area_Children/Area_Parent;
              }
            }

            /*--- Set the boundary area-averaged inlet values for the coarse point. ---*/

            solver[iMesh][KIND_SOLVER]->SetInletAtVertex(Inlet_Values, iMarker, iVertex);

          }
        }
      }
    }

    /*--- Delete the class memory that is used to load the inlets. ---*/

    Marker_Tags_InletFile.clear();

    if (nRowCum_InletFile != NULL) {delete [] nRowCum_InletFile; nRowCum_InletFile = NULL;}
    if (nRow_InletFile    != NULL) {delete [] nRow_InletFile;    nRow_InletFile    = NULL;}
    if (nCol_InletFile    != NULL) {delete [] nCol_InletFile;    nCol_InletFile    = NULL;}
    if (Inlet_Data        != NULL) {delete [] Inlet_Data;        Inlet_Data        = NULL;}

  } else {

    if (rank == MASTER_NODE) {
      cout << endl;
      cout << "WARNING: Could not find the input file for the inlet profile." << endl;
      cout << "Looked for: " << profile_filename << "." << endl;
      cout << "A template inlet profile file will be written, and the " << endl;
      cout << "calculation will continue with uniform inlets." << endl << endl;
    }

    /*--- Set the bit to write a template inlet profile file. ---*/

    config->SetWrt_InletFile(true);

    /*--- Set the mean flow inlets to uniform. ---*/

    for (iMesh = 0; iMesh <= config->GetnMGLevels(); iMesh++) {
      for (iMarker = 0; iMarker < config->GetnMarker_All(); iMarker++) {
          solver[iMesh][KIND_SOLVER]->SetUniformInlet(config, iMarker);
      }
    }

  }

  /*--- Deallocated local data. ---*/

  if (Inlet_Values != NULL) delete [] Inlet_Values;
  if (Inlet_Fine   != NULL) delete [] Inlet_Fine;
  delete [] Normal;
  
}

void CSolver::SetVerificationSolution(unsigned short nDim,
                                      unsigned short nVar,
                                      CConfig        *config) {

  /*--- Determine the verification solution to be set and
        allocate memory for the corresponding class. ---*/
  switch( config->GetVerification_Solution() ) {

    case NO_VERIFICATION_SOLUTION:
      VerificationSolution = NULL; break;
    case INVISCID_VORTEX:
      VerificationSolution = new CInviscidVortexSolution(nDim, nVar, MGLevel, config); break;
    case RINGLEB:
      VerificationSolution = new CRinglebSolution(nDim, nVar, MGLevel, config); break;
    case NS_UNIT_QUAD:
      VerificationSolution = new CNSUnitQuadSolution(nDim, nVar, MGLevel, config); break;
    case TAYLOR_GREEN_VORTEX:
      VerificationSolution = new CTGVSolution(nDim, nVar, MGLevel, config); break;
    case INC_TAYLOR_GREEN_VORTEX:
      VerificationSolution = new CIncTGVSolution(nDim, nVar, MGLevel, config); break;
    case MMS_NS_UNIT_QUAD:
      VerificationSolution = new CMMSNSUnitQuadSolution(nDim, nVar, MGLevel, config); break;
    case MMS_NS_UNIT_QUAD_WALL_BC:
      VerificationSolution = new CMMSNSUnitQuadSolutionWallBC(nDim, nVar, MGLevel, config); break;
    case MMS_NS_TWO_HALF_CIRCLES:
      VerificationSolution = new CMMSNSTwoHalfCirclesSolution(nDim, nVar, MGLevel, config); break;
    case MMS_NS_TWO_HALF_SPHERES:
      VerificationSolution = new CMMSNSTwoHalfSpheresSolution(nDim, nVar, MGLevel, config); break;
    case MMS_INC_EULER:
      VerificationSolution = new CMMSIncEulerSolution(nDim, nVar, MGLevel, config); break;
    case MMS_INC_NS:
      VerificationSolution = new CMMSIncNSSolution(nDim, nVar, MGLevel, config); break;
    case USER_DEFINED_SOLUTION:
      VerificationSolution = new CUserDefinedSolution(nDim, nVar, MGLevel, config); break;
  }
}

void CSolver::ComputeResidual_Multizone(CGeometry *geometry, CConfig *config){

  unsigned short iVar;
  unsigned long iPoint;
  su2double residual;

  /*--- Set Residuals to zero ---*/

  for (iVar = 0; iVar < nVar; iVar++){
      SetRes_BGS(iVar,0.0);
      SetRes_Max_BGS(iVar,0.0,0);
  }

  /*--- Set the residuals ---*/
  for (iPoint = 0; iPoint < nPointDomain; iPoint++){
      for (iVar = 0; iVar < nVar; iVar++){
          residual = node[iPoint]->GetSolution(iVar) - node[iPoint]->Get_BGSSolution_k(iVar);
          AddRes_BGS(iVar,residual*residual);
          AddRes_Max_BGS(iVar,fabs(residual),geometry->node[iPoint]->GetGlobalIndex(),geometry->node[iPoint]->GetCoord());
      }
  }

  SetResidual_BGS(geometry, config);

}


void CSolver::UpdateSolution_BGS(CGeometry *geometry, CConfig *config){

  unsigned long iPoint;

  /*--- To nPoint: The solution must be communicated beforehand ---*/
  for (iPoint = 0; iPoint < nPoint; iPoint++){

    node[iPoint]->Set_BGSSolution_k();

  }

}

CBaselineSolver::CBaselineSolver(void) : CSolver() { }

CBaselineSolver::CBaselineSolver(CGeometry *geometry, CConfig *config) {

  unsigned long iPoint;
  unsigned short iVar;
  
  nPoint = geometry->GetnPoint();

  /*--- Define geometry constants in the solver structure ---*/

  nDim = geometry->GetnDim();

  /*--- Routines to access the number of variables and string names. ---*/

  SetOutputVariables(geometry, config);

  /*--- Initialize a zero solution and instantiate the CVariable class. ---*/

  Solution = new su2double[nVar];
  for (iVar = 0; iVar < nVar; iVar++) {
    Solution[iVar] = 0.0;
  }

  node = new CVariable*[geometry->GetnPoint()];
  for (iPoint = 0; iPoint < geometry->GetnPoint(); iPoint++) {
    node[iPoint] = new CBaselineVariable(Solution, nVar, config);
  }
  
}

CBaselineSolver::CBaselineSolver(CGeometry *geometry, CConfig *config, unsigned short val_nvar, vector<string> field_names) {

  unsigned long iPoint;
  unsigned short iVar;
  
  nVar = val_nvar;
  
  nPoint = geometry->GetnPoint();

  fields = field_names;

  Solution = new su2double[nVar];

  for (iVar = 0; iVar < nVar; iVar++) {
    Solution[iVar] = 0.0;
  }

  /*--- Define geometry constants in the solver structure ---*/

  nDim = geometry->GetnDim();

  /*--- Allocate the node variables ---*/

  node = new CVariable*[geometry->GetnPoint()];

  for (iPoint = 0; iPoint < geometry->GetnPoint(); iPoint++) {

    node[iPoint] = new CBaselineVariable(Solution, nVar, config);

  }

}

void CBaselineSolver::SetOutputVariables(CGeometry *geometry, CConfig *config) {

  /*--- Open the restart file and extract the nVar and field names. ---*/

  string Tag, text_line, AdjExt, UnstExt;
  unsigned long iExtIter = config->GetExtIter();

  unsigned short iZone = config->GetiZone();
  unsigned short nZone = geometry->GetnZone();

  ifstream restart_file;
  string filename;

  /*--- Retrieve filename from config ---*/

  if (config->GetContinuous_Adjoint() || config->GetDiscrete_Adjoint()) {
    filename = config->GetSolution_AdjFileName();
    filename = config->GetObjFunc_Extension(filename);
  } else {
    filename = config->GetSolution_FileName();
  }

  /*--- Multizone problems require the number of the zone to be appended. ---*/

  if (nZone > 1)
    filename = config->GetMultizone_FileName(filename, iZone, ".dat");

  if (config->GetUnsteady_Simulation() == HARMONIC_BALANCE)
    filename = config->GetMultiInstance_FileName(filename, config->GetiInst(), ".dat");

  /*--- Unsteady problems require an iteration number to be appended. ---*/
  if (config->GetWrt_Unsteady()) {
    filename = config->GetUnsteady_FileName(filename, SU2_TYPE::Int(iExtIter), ".dat");
  } else if (config->GetWrt_Dynamic()) {
    filename = config->GetUnsteady_FileName(filename, SU2_TYPE::Int(iExtIter), ".dat");
  }

  /*--- Read only the number of variables in the restart file. ---*/

  if (config->GetRead_Binary_Restart()) {

    char fname[100];
    strcpy(fname, filename.c_str());
    int nVar_Buf = 5;
    int var_buf[5];

#ifndef HAVE_MPI

    /*--- Serial binary input. ---*/

    FILE *fhw;
    fhw = fopen(fname,"rb");
    size_t ret;

    /*--- Error check for opening the file. ---*/

    if (!fhw) {
      SU2_MPI::Error(string("Unable to open SU2 restart file ") + string(fname), CURRENT_FUNCTION);
    }
    
    /*--- First, read the number of variables and points. ---*/

    ret = fread(var_buf, sizeof(int), nVar_Buf, fhw);
    if (ret != (unsigned long)nVar_Buf) {
      SU2_MPI::Error("Error reading restart file.", CURRENT_FUNCTION);
    }

    /*--- Check that this is an SU2 binary file. SU2 binary files
     have the hex representation of "SU2" as the first int in the file. ---*/

    if (var_buf[0] != 535532) {
      SU2_MPI::Error(string("File ") + string(fname) + string(" is not a binary SU2 restart file.\n") +
                     string("SU2 reads/writes binary restart files by default.\n") +
                     string("Note that backward compatibility for ASCII restart files is\n") +
                     string("possible with the WRT_BINARY_RESTART / READ_BINARY_RESTART options."), CURRENT_FUNCTION);
    }
    
    /*--- Close the file. ---*/

    fclose(fhw);
    
    /*--- Set the number of variables, one per field in the
     restart file (without including the PointID) ---*/

    nVar = var_buf[1];
#else

    /*--- Parallel binary input using MPI I/O. ---*/

    MPI_File fhw;
    int ierr;
    MPI_Offset disp;
    unsigned short iVar;
    unsigned long index, iChar;
    string field_buf;
    char str_buf[CGNS_STRING_SIZE];
    
    /*--- All ranks open the file using MPI. ---*/

    ierr = MPI_File_open(MPI_COMM_WORLD, fname, MPI_MODE_RDONLY, MPI_INFO_NULL, &fhw);

    /*--- Error check opening the file. ---*/

    if (ierr) {
      SU2_MPI::Error(string("Unable to open SU2 restart file ") + string(fname), CURRENT_FUNCTION);
    }

    /*--- First, read the number of variables and points (i.e., cols and rows),
     which we will need in order to read the file later. Also, read the
     variable string names here. Only the master rank reads the header. ---*/

    if (rank == MASTER_NODE) {
      MPI_File_read(fhw, var_buf, nVar_Buf, MPI_INT, MPI_STATUS_IGNORE);
    }

    /*--- Broadcast the number of variables to all procs and store more clearly. ---*/

    SU2_MPI::Bcast(var_buf, nVar_Buf, MPI_INT, MASTER_NODE, MPI_COMM_WORLD);

    /*--- Check that this is an SU2 binary file. SU2 binary files
     have the hex representation of "SU2" as the first int in the file. ---*/

    if (var_buf[0] != 535532) {
      SU2_MPI::Error(string("File ") + string(fname) + string(" is not a binary SU2 restart file.\n") +
                     string("SU2 reads/writes binary restart files by default.\n") +
                     string("Note that backward compatibility for ASCII restart files is\n") +
                     string("possible with the WRT_BINARY_RESTART / READ_BINARY_RESTART options."), CURRENT_FUNCTION);
    }



    /*--- Set the number of variables, one per field in the
     restart file (without including the PointID) ---*/

    nVar = var_buf[1];
    
    /*--- Read the variable names from the file. Note that we are adopting a
     fixed length of 33 for the string length to match with CGNS. This is
     needed for when we read the strings later. ---*/
  
    char *mpi_str_buf = new char[nVar*CGNS_STRING_SIZE];
    if (rank == MASTER_NODE) {
      disp = nVar_Buf*sizeof(int);
      MPI_File_read_at(fhw, disp, mpi_str_buf, nVar*CGNS_STRING_SIZE,
                       MPI_CHAR, MPI_STATUS_IGNORE);
    }
    
    /*--- Broadcast the string names of the variables. ---*/
  
    SU2_MPI::Bcast(mpi_str_buf, nVar*CGNS_STRING_SIZE, MPI_CHAR,
                   MASTER_NODE, MPI_COMM_WORLD);
    
    fields.push_back("Point_ID");
    
    for (iVar = 0; iVar < nVar; iVar++) {
      index = iVar*CGNS_STRING_SIZE;
      field_buf.append("\"");
      for (iChar = 0; iChar < (unsigned long)CGNS_STRING_SIZE; iChar++) {
        str_buf[iChar] = mpi_str_buf[index + iChar];
      }
      field_buf.append(str_buf);
      field_buf.append("\"");
      fields.push_back(field_buf.c_str());
      field_buf.clear();
    }
    
    /*--- All ranks close the file after writing. ---*/
    
    MPI_File_close(&fhw);
    
#endif
  } else {

    /*--- First, check that this is not a binary restart file. ---*/

    char fname[100];
    strcpy(fname, filename.c_str());
    int magic_number;

#ifndef HAVE_MPI

    /*--- Serial binary input. ---*/

    FILE *fhw;
    fhw = fopen(fname,"rb");
    size_t ret;

    /*--- Error check for opening the file. ---*/

    if (!fhw) {
      SU2_MPI::Error(string("Unable to open SU2 restart file ") + string(fname), CURRENT_FUNCTION);
    }

    /*--- Attempt to read the first int, which should be our magic number. ---*/

    ret = fread(&magic_number, sizeof(int), 1, fhw);
    if (ret != 1) {
      SU2_MPI::Error("Error reading restart file.", CURRENT_FUNCTION);
    }

    /*--- Check that this is an SU2 binary file. SU2 binary files
     have the hex representation of "SU2" as the first int in the file. ---*/

    if (magic_number == 535532) {
      SU2_MPI::Error(string("File ") + string(fname) + string(" is a binary SU2 restart file, expected ASCII.\n") +
                     string("SU2 reads/writes binary restart files by default.\n") +
                     string("Note that backward compatibility for ASCII restart files is\n") +
                     string("possible with the WRT_BINARY_RESTART / READ_BINARY_RESTART options."), CURRENT_FUNCTION);
    }

    fclose(fhw);

#else

    /*--- Parallel binary input using MPI I/O. ---*/

    MPI_File fhw;
    int ierr;

    /*--- All ranks open the file using MPI. ---*/

    ierr = MPI_File_open(MPI_COMM_WORLD, fname, MPI_MODE_RDONLY, MPI_INFO_NULL, &fhw);

    /*--- Error check opening the file. ---*/

    if (ierr) {
      SU2_MPI::Error(string("Unable to open SU2 restart file ") + string(fname), CURRENT_FUNCTION);
    }

    /*--- Have the master attempt to read the magic number. ---*/

    if (rank == MASTER_NODE)
      MPI_File_read(fhw, &magic_number, 1, MPI_INT, MPI_STATUS_IGNORE);

    /*--- Broadcast the number of variables to all procs and store clearly. ---*/

    SU2_MPI::Bcast(&magic_number, 1, MPI_INT, MASTER_NODE, MPI_COMM_WORLD);

    /*--- Check that this is an SU2 binary file. SU2 binary files
     have the hex representation of "SU2" as the first int in the file. ---*/

    if (magic_number == 535532) {
      SU2_MPI::Error(string("File ") + string(fname) + string(" is a binary SU2 restart file, expected ASCII.\n") +
                     string("SU2 reads/writes binary restart files by default.\n") +
                     string("Note that backward compatibility for ASCII restart files is\n") +
                     string("possible with the WRT_BINARY_RESTART / READ_BINARY_RESTART options."), CURRENT_FUNCTION);
    }
    
    MPI_File_close(&fhw);
    
#endif

    /*--- Open the restart file ---*/

    restart_file.open(filename.data(), ios::in);

    /*--- In case there is no restart file ---*/

    if (restart_file.fail()) {
      SU2_MPI::Error(string("SU2 solution file ") + filename + string(" not found"), CURRENT_FUNCTION);
    }
    
    /*--- Identify the number of fields (and names) in the restart file ---*/

    getline (restart_file, text_line);

    stringstream ss(text_line);
    fields.clear();
    while (ss >> Tag) {
      fields.push_back(Tag);
      if (ss.peek() == ',') ss.ignore();
    }

    /*--- Close the file (the solution date is read later). ---*/
    
    restart_file.close();

    /*--- Set the number of variables, one per field in the
     restart file (without including the PointID) ---*/

    nVar = fields.size() - 1;

  }

}

void CBaselineSolver::LoadRestart(CGeometry **geometry, CSolver ***solver, CConfig *config, int val_iter, bool val_update_geo) {

  /*--- Restart the solution from file information ---*/

  string filename;
  unsigned long index;
  string UnstExt, text_line, AdjExt;
  ifstream solution_file;
  unsigned short iDim, iVar;
  bool adjoint = ( config->GetContinuous_Adjoint() || config->GetDiscrete_Adjoint() ); 
  unsigned short iInst = config->GetiInst();
  bool grid_movement  = config->GetGrid_Movement();
  bool steady_restart = config->GetSteadyRestart();
  unsigned short turb_model = config->GetKind_Turb_Model();

  su2double *Coord = new su2double [nDim];
  for (iDim = 0; iDim < nDim; iDim++)
    Coord[iDim] = 0.0;

  /*--- Skip coordinates ---*/

  unsigned short skipVars = geometry[iInst]->GetnDim();

  /*--- Retrieve filename from config ---*/

  if (adjoint) {
    filename = config->GetSolution_AdjFileName();
    filename = config->GetObjFunc_Extension(filename);
  } else {
    filename = config->GetSolution_FileName();
  }

  filename = config->GetFilename(filename, ".dat");

  /*--- Output the file name to the console. ---*/

  if (rank == MASTER_NODE)
    cout << "Reading and storing the solution from " << filename
    << "." << endl;

  /*--- Read the restart data from either an ASCII or binary SU2 file. ---*/

  if (config->GetRead_Binary_Restart()) {
    Read_SU2_Restart_Binary(geometry[iInst], config, filename);
  } else {
    Read_SU2_Restart_ASCII(geometry[iInst], config, filename);
  }

  int counter = 0;
  long iPoint_Local = 0; unsigned long iPoint_Global = 0;

  /*--- Load data from the restart into correct containers. ---*/

  for (iPoint_Global = 0; iPoint_Global < geometry[iInst]->GetGlobal_nPointDomain(); iPoint_Global++ ) {

    /*--- Retrieve local index. If this node from the restart file lives
     on the current processor, we will load and instantiate the vars. ---*/

    iPoint_Local = geometry[iInst]->GetGlobal_to_Local_Point(iPoint_Global);

    if (iPoint_Local > -1) {
      
      /*--- We need to store this point's data, so jump to the correct
       offset in the buffer of data from the restart file and load it. ---*/

      index = counter*Restart_Vars[1];
      for (iVar = 0; iVar < nVar; iVar++) Solution[iVar] = Restart_Data[index+iVar];
      node[iPoint_Local]->SetSolution(Solution);
     
      /*--- For dynamic meshes, read in and store the
       grid coordinates and grid velocities for each node. ---*/
      
      if (grid_movement && val_update_geo) {

        /*--- First, remove any variables for the turbulence model that
         appear in the restart file before the grid velocities. ---*/

        if (turb_model == SA || turb_model == SA_NEG) {
          index++;
        } else if (turb_model == SST) {
          index+=2;
        }
        
        /*--- Read in the next 2 or 3 variables which are the grid velocities ---*/
        /*--- If we are restarting the solution from a previously computed static calculation (no grid movement) ---*/
        /*--- the grid velocities are set to 0. This is useful for FSI computations ---*/
        
        su2double GridVel[3] = {0.0,0.0,0.0};
        if (!steady_restart) {

          /*--- Rewind the index to retrieve the Coords. ---*/
          index = counter*Restart_Vars[1];
          for (iDim = 0; iDim < nDim; iDim++) { Coord[iDim] = Restart_Data[index+iDim]; }

          /*--- Move the index forward to get the grid velocities. ---*/
          index = counter*Restart_Vars[1] + skipVars + nVar;
          for (iDim = 0; iDim < nDim; iDim++) { GridVel[iDim] = Restart_Data[index+iDim]; }
        }

        for (iDim = 0; iDim < nDim; iDim++) {
          geometry[iInst]->node[iPoint_Local]->SetCoord(iDim, Coord[iDim]);
          geometry[iInst]->node[iPoint_Local]->SetGridVel(iDim, GridVel[iDim]);
        }
      }

      /*--- Increment the overall counter for how many points have been loaded. ---*/
      counter++;
    }
    
  }

  /*--- MPI solution ---*/
  
  InitiateComms(geometry[iInst], config, SOLUTION);
  CompleteComms(geometry[iInst], config, SOLUTION);

  /*--- Update the geometry for flows on dynamic meshes ---*/
  
  if (grid_movement && val_update_geo) {
    
    /*--- Communicate the new coordinates and grid velocities at the halos ---*/
    
    geometry[iInst]->InitiateComms(geometry[iInst], config, COORDINATES);
    geometry[iInst]->CompleteComms(geometry[iInst], config, COORDINATES);
        
    geometry[iInst]->InitiateComms(geometry[iInst], config, GRID_VELOCITY);
    geometry[iInst]->CompleteComms(geometry[iInst], config, GRID_VELOCITY);

  }
  
  delete [] Coord;

  /*--- Delete the class memory that is used to load the restart. ---*/

  if (Restart_Vars != NULL) delete [] Restart_Vars;
  if (Restart_Data != NULL) delete [] Restart_Data;
  Restart_Vars = NULL; Restart_Data = NULL;

}

void CBaselineSolver::LoadRestart_FSI(CGeometry *geometry, CConfig *config, int val_iter) {

  /*--- Restart the solution from file information ---*/
  string filename;
  unsigned long index;
  string UnstExt, text_line, AdjExt;
  ifstream solution_file;
  unsigned short iVar;
  unsigned long iExtIter = config->GetExtIter();
  bool adjoint = (config->GetContinuous_Adjoint() || config->GetDiscrete_Adjoint());
  unsigned short iZone = config->GetiZone();
  unsigned short nZone = geometry->GetnZone();

  /*--- Retrieve filename from config ---*/
  if (adjoint) {
    filename = config->GetSolution_AdjFileName();
    filename = config->GetObjFunc_Extension(filename);
  } else {
    filename = config->GetSolution_FileName();
  }

  /*--- Multizone problems require the number of the zone to be appended. ---*/

  if (nZone > 1)
    filename = config->GetMultizone_FileName(filename, iZone, ".dat");

  /*--- Unsteady problems require an iteration number to be appended. ---*/
  if (config->GetWrt_Unsteady() || config->GetUnsteady_Simulation() != HARMONIC_BALANCE) {
    filename = config->GetUnsteady_FileName(filename, SU2_TYPE::Int(iExtIter), ".dat");
  } else if (config->GetWrt_Dynamic()) {
    filename = config->GetUnsteady_FileName(filename, SU2_TYPE::Int(iExtIter), ".dat");
  }

  /*--- Output the file name to the console. ---*/

  if (rank == MASTER_NODE)
    cout << "Reading and storing the solution from " << filename
    << "." << endl;

  /*--- Read the restart data from either an ASCII or binary SU2 file. ---*/

  if (config->GetRead_Binary_Restart()) {
    Read_SU2_Restart_Binary(geometry, config, filename);
  } else {
    Read_SU2_Restart_ASCII(geometry, config, filename);
  }

  unsigned short nVar_Local = Restart_Vars[1];
  su2double *Solution_Local = new su2double[nVar_Local];

  int counter = 0;
  long iPoint_Local = 0; unsigned long iPoint_Global = 0;

  /*--- Load data from the restart into correct containers. ---*/
  
  for (iPoint_Global = 0; iPoint_Global < geometry->GetGlobal_nPointDomain(); iPoint_Global++ ) {

    /*--- Retrieve local index. If this node from the restart file lives
     on the current processor, we will load and instantiate the vars. ---*/

    iPoint_Local = geometry->GetGlobal_to_Local_Point(iPoint_Global);

    if (iPoint_Local > -1) {

      /*--- We need to store this point's data, so jump to the correct
       offset in the buffer of data from the restart file and load it. ---*/

      index = counter*Restart_Vars[1];
      for (iVar = 0; iVar < nVar_Local; iVar++) Solution[iVar] = Restart_Data[index+iVar];
      node[iPoint_Local]->SetSolution(Solution);

      /*--- Increment the overall counter for how many points have been loaded. ---*/

      counter++;

    }

  }

  delete [] Solution_Local;

}

CBaselineSolver::~CBaselineSolver(void) { }

CBaselineSolver_FEM::CBaselineSolver_FEM(void) : CSolver() { }

CBaselineSolver_FEM::CBaselineSolver_FEM(CGeometry *geometry, CConfig *config) {

  /*--- Define geometry constants in the solver structure ---*/

  nDim = geometry->GetnDim();

  /*--- Create an object of the class CMeshFEM_DG and retrieve the necessary
   geometrical information for the FEM DG solver. If necessary, it is
   possible to increase nMatchingFacesWithHaloElem a bit, such that
   the computation of the external faces may be more efficient when
   using multiple threads. ---*/

  CMeshFEM_DG *DGGeometry = dynamic_cast<CMeshFEM_DG *>(geometry);

  nVolElemTot   = DGGeometry->GetNVolElemTot();
  nVolElemOwned = DGGeometry->GetNVolElemOwned();
  volElem       = DGGeometry->GetVolElem();

  /*--- Routines to access the number of variables and string names. ---*/

  SetOutputVariables(geometry, config);

  /*--- Determine the total number of DOFs stored on this rank and allocate the memory
   to store the conservative variables. ---*/
  nDOFsLocOwned = 0;
  for(unsigned long i=0; i<nVolElemOwned; ++i) nDOFsLocOwned += volElem[i].nDOFsSol;

  nDOFsLocTot = nDOFsLocOwned;
  for(unsigned long i=nVolElemOwned; i<nVolElemTot; ++i) nDOFsLocTot += volElem[i].nDOFsSol;

  VecSolDOFs.resize(nVar*nDOFsLocTot);

  /*--- Determine the global number of DOFs. ---*/
#ifdef HAVE_MPI
  SU2_MPI::Allreduce(&nDOFsLocOwned, &nDOFsGlobal, 1, MPI_UNSIGNED_LONG, MPI_SUM, MPI_COMM_WORLD);
#else
  nDOFsGlobal = nDOFsLocOwned;
#endif

  /*--- Store the number of DOFs in the geometry class in case of restart. ---*/
  geometry->SetnPointDomain(nDOFsLocOwned);
  geometry->SetGlobal_nPointDomain(nDOFsGlobal);

  /*--- Initialize the solution to zero. ---*/

  unsigned long ii = 0;
  for(unsigned long i=0; i<nDOFsLocTot; ++i) {
    for(unsigned short j=0; j<nVar; ++j, ++ii) {
      VecSolDOFs[ii] = 0.0;
    }
  }

}

void CBaselineSolver_FEM::SetOutputVariables(CGeometry *geometry, CConfig *config) {

  /*--- Open the restart file and extract the nVar and field names. ---*/

  string Tag, text_line, AdjExt, UnstExt;
  unsigned long iExtIter = config->GetExtIter();

  ifstream restart_file;
  string filename;

  /*--- Retrieve filename from config ---*/

  filename = config->GetSolution_FileName();

  /*--- Unsteady problems require an iteration number to be appended. ---*/

  if (config->GetWrt_Unsteady()) {
    filename = config->GetUnsteady_FileName(filename, SU2_TYPE::Int(iExtIter), ".dat");
  }

  /*--- Read only the number of variables in the restart file. ---*/

  if (config->GetRead_Binary_Restart()) {

    int nVar_Buf = 5;
    int var_buf[5];

#ifndef HAVE_MPI

    /*--- Serial binary input. ---*/

    FILE *fhw;
    fhw = fopen(filename.c_str(),"rb");
    size_t ret;

    /*--- Error check for opening the file. ---*/

    if (!fhw)
      SU2_MPI::Error(string("Unable to open SU2 restart file ") + filename,
                     CURRENT_FUNCTION);

    /*--- First, read the number of variables and points. ---*/

    ret = fread(var_buf, sizeof(int), nVar_Buf, fhw);
    if (ret != (unsigned long)nVar_Buf) {
      SU2_MPI::Error("Error reading restart file.", CURRENT_FUNCTION);
    }

    /*--- Check that this is an SU2 binary file. SU2 binary files
     have the hex representation of "SU2" as the first int in the file. ---*/

    if (var_buf[0] != 535532)
      SU2_MPI::Error(string("File ") + filename + string(" is not a binary SU2 restart file.\n") +
                     string("SU2 reads/writes binary restart files by default.\n") +
                     string("Note that backward compatibility for ASCII restart files is\n") +
                     string("possible with the WRT_BINARY_RESTART / READ_BINARY_RESTART options."), CURRENT_FUNCTION);

    /*--- Close the file. ---*/

    fclose(fhw);

#else

    /*--- Parallel binary input using MPI I/O. ---*/

    MPI_File fhw;
    int ierr;

    /*--- All ranks open the file using MPI. ---*/

    char fname[100];
    strcpy(fname, filename.c_str());
    ierr = MPI_File_open(MPI_COMM_WORLD, fname, MPI_MODE_RDONLY, MPI_INFO_NULL, &fhw);

    /*--- Error check opening the file. ---*/

    if (ierr)
      SU2_MPI::Error(string("Unable to open SU2 restart file ") + filename,
                     CURRENT_FUNCTION);

    /*--- First, read the number of variables and points (i.e., cols and rows),
     which we will need in order to read the file later. Also, read the
     variable string names here. Only the master rank reads the header. ---*/

    if (rank == MASTER_NODE)
      MPI_File_read(fhw, var_buf, nVar_Buf, MPI_INT, MPI_STATUS_IGNORE);

    /*--- Broadcast the number of variables to all procs and store more clearly. ---*/

    SU2_MPI::Bcast(var_buf, nVar_Buf, MPI_INT, MASTER_NODE, MPI_COMM_WORLD);

    /*--- Check that this is an SU2 binary file. SU2 binary files
     have the hex representation of "SU2" as the first int in the file. ---*/

    if (var_buf[0] != 535532)
      SU2_MPI::Error(string("File ") + filename + string(" is not a binary SU2 restart file.\n") +
                     string("SU2 reads/writes binary restart files by default.\n") +
                     string("Note that backward compatibility for ASCII restart files is\n") +
                     string("possible with the WRT_BINARY_RESTART / READ_BINARY_RESTART options."), CURRENT_FUNCTION);

    /*--- All ranks close the file after writing. ---*/

    MPI_File_close(&fhw);

#endif

    /*--- Set the number of variables, one per field in the
     restart file (without including the PointID) ---*/

    nVar = var_buf[1];

  } else {

    /*--- First, check that this is not a binary restart file. ---*/

    int magic_number;

#ifndef HAVE_MPI

    /*--- Serial binary input. ---*/

    FILE *fhw;
    fhw = fopen(filename.c_str(), "rb");
    size_t ret;

    /*--- Error check for opening the file. ---*/

    if (!fhw)
      SU2_MPI::Error(string("Unable to open SU2 restart file ") + filename,
                     CURRENT_FUNCTION);

    /*--- Attempt to read the first int, which should be our magic number. ---*/

    ret = fread(&magic_number, sizeof(int), 1, fhw);
    if (ret != 1) {
      SU2_MPI::Error("Error reading restart file.", CURRENT_FUNCTION);
    }

    /*--- Check that this is an SU2 binary file. SU2 binary files
     have the hex representation of "SU2" as the first int in the file. ---*/

    if (magic_number == 535532)
      SU2_MPI::Error(string("File ") + filename + string(" is a binary SU2 restart file, expected ASCII.\n") +
                     string("SU2 reads/writes binary restart files by default.\n") +
                     string("Note that backward compatibility for ASCII restart files is\n") +
                     string("possible with the WRT_BINARY_RESTART / READ_BINARY_RESTART options."), CURRENT_FUNCTION);
    fclose(fhw);

#else

    /*--- Parallel binary input using MPI I/O. ---*/

    MPI_File fhw;
    int ierr;

    /*--- All ranks open the file using MPI. ---*/

    char fname[100];
    strcpy(fname, filename.c_str());
    ierr = MPI_File_open(MPI_COMM_WORLD, fname, MPI_MODE_RDONLY, MPI_INFO_NULL, &fhw);

    /*--- Error check opening the file. ---*/

    if (ierr)
      SU2_MPI::Error(string("Unable to open SU2 restart file ") + filename,
                     CURRENT_FUNCTION);

    /*--- Have the master attempt to read the magic number. ---*/

    if (rank == MASTER_NODE)
      MPI_File_read(fhw, &magic_number, 1, MPI_INT, MPI_STATUS_IGNORE);

    /*--- Broadcast the number of variables to all procs and store clearly. ---*/

    SU2_MPI::Bcast(&magic_number, 1, MPI_INT, MASTER_NODE, MPI_COMM_WORLD);

    /*--- Check that this is an SU2 binary file. SU2 binary files
     have the hex representation of "SU2" as the first int in the file. ---*/

    if (magic_number == 535532)
      SU2_MPI::Error(string("File ") + filename + string(" is a binary SU2 restart file, expected ASCII.\n") +
                     string("SU2 reads/writes binary restart files by default.\n") +
                     string("Note that backward compatibility for ASCII restart files is\n") +
                     string("possible with the WRT_BINARY_RESTART / READ_BINARY_RESTART options."), CURRENT_FUNCTION);

    MPI_File_close(&fhw);
    
#endif

    /*--- Open the restart file ---*/

    restart_file.open(filename.data(), ios::in);

    /*--- In case there is no restart file ---*/

    if (restart_file.fail())
      SU2_MPI::Error(string("SU2 solution file ") + filename + string(" not found"), CURRENT_FUNCTION);

    /*--- Identify the number of fields (and names) in the restart file ---*/

    getline (restart_file, text_line);

    stringstream ss(text_line);
    while (ss >> Tag) {
      config->fields.push_back(Tag);
      if (ss.peek() == ',') ss.ignore();
    }

    /*--- Close the file (the solution date is read later). ---*/

    restart_file.close();

    /*--- Set the number of variables, one per field in the
     restart file (without including the PointID) ---*/

    nVar = config->fields.size() - 1;

    /*--- Clear the fields vector since we'll read it again. ---*/

    config->fields.clear();

  }

}

void CBaselineSolver_FEM::LoadRestart(CGeometry **geometry, CSolver ***solver, CConfig *config, int val_iter, bool val_update_geo) {

  /*--- Restart the solution from file information ---*/
  unsigned short iVar;
  unsigned long index;

  string UnstExt, text_line;
  ifstream restart_file;

  string restart_filename = config->GetSolution_FileName();

  if (config->GetWrt_Unsteady()) {
    restart_filename = config->GetUnsteady_FileName(restart_filename, SU2_TYPE::Int(val_iter), ".dat");
  }

  int counter = 0;
  long iPoint_Local = 0; unsigned long iPoint_Global = 0;
  unsigned short rbuf_NotMatching = 0;
  unsigned long nDOF_Read = 0;

  /*--- Read the restart data from either an ASCII or binary SU2 file. ---*/

  if (config->GetRead_Binary_Restart()) {
    Read_SU2_Restart_Binary(geometry[MESH_0], config, restart_filename);
  } else {
    Read_SU2_Restart_ASCII(geometry[MESH_0], config, restart_filename);
  }

  /*--- Load data from the restart into correct containers. ---*/

  counter = 0;
  for (iPoint_Global = 0; iPoint_Global < geometry[MESH_0]->GetGlobal_nPointDomain(); iPoint_Global++) {

    /*--- Retrieve local index. If this node from the restart file lives
     on the current processor, we will load and instantiate the vars. ---*/

    iPoint_Local = geometry[MESH_0]->GetGlobal_to_Local_Point(iPoint_Global);

    if (iPoint_Local > -1) {

      /*--- We need to store this point's data, so jump to the correct
       offset in the buffer of data from the restart file and load it. ---*/

      index = counter*Restart_Vars[1];
      for (iVar = 0; iVar < nVar; iVar++) {
        VecSolDOFs[nVar*iPoint_Local+iVar] = Restart_Data[index+iVar];
      }
      /*--- Update the local counter nDOF_Read. ---*/
      ++nDOF_Read;

      /*--- Increment the overall counter for how many points have been loaded. ---*/
      counter++;
    }

  }

  /*--- Detect a wrong solution file ---*/
  if(nDOF_Read < nDOFsLocOwned) rbuf_NotMatching = 1;

#ifdef HAVE_MPI
  unsigned short sbuf_NotMatching = rbuf_NotMatching;
  SU2_MPI::Allreduce(&sbuf_NotMatching, &rbuf_NotMatching, 1, MPI_UNSIGNED_SHORT, MPI_MAX, MPI_COMM_WORLD);
#endif

  if (rbuf_NotMatching != 0)
    SU2_MPI::Error(string("The solution file ") + restart_filename +
                   string(" doesn't match with the mesh file!\n") +
                   string("It could be empty lines at the end of the file."),
                   CURRENT_FUNCTION);

  /*--- Delete the class memory that is used to load the restart. ---*/

  if (Restart_Vars != NULL) delete [] Restart_Vars;
  if (Restart_Data != NULL) delete [] Restart_Data;
  Restart_Vars = NULL; Restart_Data = NULL;

}

CBaselineSolver_FEM::~CBaselineSolver_FEM(void) { }<|MERGE_RESOLUTION|>--- conflicted
+++ resolved
@@ -54,14 +54,12 @@
 
   rank = SU2_MPI::GetRank();
   size = SU2_MPI::GetSize();
-
-<<<<<<< HEAD
+  
   adjoint = false;
-=======
+
   /*--- Set the multigrid level to the finest grid. This can be
         overwritten in the constructors of the derived classes. ---*/
   MGLevel = MESH_0;
->>>>>>> 1e6ca995
   
   /*--- Array initialization ---*/
   
