/*!
 * \file solver_structure.inl
 * \brief In-Line subroutines of the <i>solver_structure.hpp</i> file.
 * \author F. Palacios, T. Economon
 * \version 5.0.0 "Raven"
 *
 * SU2 Original Developers: Dr. Francisco D. Palacios.
 *                          Dr. Thomas D. Economon.
 *
 * SU2 Developers: Prof. Juan J. Alonso's group at Stanford University.
 *                 Prof. Piero Colonna's group at Delft University of Technology.
 *                 Prof. Nicolas R. Gauger's group at Kaiserslautern University of Technology.
 *                 Prof. Alberto Guardone's group at Polytechnic University of Milan.
 *                 Prof. Rafael Palacios' group at Imperial College London.
 *                 Prof. Edwin van der Weide's group at the University of Twente.
 *                 Prof. Vincent Terrapon's group at the University of Liege.
 *
 * Copyright (C) 2012-2017 SU2, the open-source CFD code.
 *
 * SU2 is free software; you can redistribute it and/or
 * modify it under the terms of the GNU Lesser General Public
 * License as published by the Free Software Foundation; either
 * version 2.1 of the License, or (at your option) any later version.
 *
 * SU2 is distributed in the hope that it will be useful,
 * but WITHOUT ANY WARRANTY; without even the implied warranty of
 * MERCHANTABILITY or FITNESS FOR A PARTICULAR PURPOSE. See the GNU
 * Lesser General Public License for more details.
 *
 * You should have received a copy of the GNU Lesser General Public
 * License along with SU2. If not, see <http://www.gnu.org/licenses/>.
 */

#pragma once

inline void CSolver::SetIterLinSolver(unsigned short val_iterlinsolver) { IterLinSolver = val_iterlinsolver; }

inline void CSolver::Set_MPI_Solution_Gradient(CGeometry *geometry, CConfig *config) { }

inline void CSolver::Set_MPI_Solution(CGeometry *geometry, CConfig *config) { }

inline void CSolver::Set_MPI_Primitive(CGeometry *geometry, CConfig *config) { }

//inline void CSolver::Set_MPI_Secondary(CGeometry *geometry, CConfig *config) { }

inline void CSolver::Set_MPI_Solution_Old(CGeometry *geometry, CConfig *config) { }

inline void CSolver::Set_MPI_Solution_Pred(CGeometry *geometry, CConfig *config) { }

inline void CSolver::Set_MPI_Solution_Pred_Old(CGeometry *geometry, CConfig *config) { }

inline void CSolver::Set_MPI_Solution_DispOnly(CGeometry *geometry, CConfig *config) { }

inline void CSolver::Set_MPI_Solution_Limiter(CGeometry *geometry, CConfig *config) { }

inline void CSolver::Set_MPI_Primitive_Limiter(CGeometry *geometry, CConfig *config) { }

//inline void CSolver::Set_MPI_Secondary_Limiter(CGeometry *geometry, CConfig *config) { }

inline void CSolver::SetNondimensionalization(CGeometry *geometry, CConfig *config, unsigned short iMesh) { }

inline unsigned short CSolver::GetIterLinSolver(void) { return IterLinSolver; }

inline su2double CSolver::GetCSensitivity(unsigned short val_marker, unsigned long val_vertex) { return 0; }

inline void CSolver::SetResidual_DualTime(CGeometry *geometry, CSolver **solver_container, CConfig *config, unsigned short iRKStep, 
                                     unsigned short iMesh, unsigned short RunTime_EqSystem) { }
                                     
inline void CSolver::SetFEA_Load(CSolver ***flow_solution, CGeometry **fea_geometry, CGeometry **flow_geometry, CConfig *fea_config, CConfig *flow_config, CNumerics *fea_numerics) { }

inline void CSolver::SetFEA_Load_Int(CSolver ***flow_solution, CGeometry **fea_geometry, CGeometry **flow_geometry, CConfig *fea_config, CConfig *flow_config, CNumerics *fea_numerics) { }

//inline void CSolver::GetSurface_Pressure(CGeometry *geometry, CConfig *config) { }

inline void CSolver::SetInitialCondition(CGeometry **geometry, CSolver ***solver_container, CConfig *config, unsigned long ExtIter) { }

inline void CSolver::ResetInitialCondition(CGeometry **geometry, CSolver ***solver_container, CConfig *config, unsigned long ExtIter) { }

inline void CSolver::LoadRestart(CGeometry **geometry, CSolver ***solver, CConfig *config, int val_iter, bool val_update_geo) { }

inline void CSolver::LoadRestart_FSI(CGeometry *geometry, CSolver ***solver, CConfig *config, int val_iter) { }
  
inline void CSolver::SetFlow_Displacement(CGeometry **flow_geometry, CVolumetricMovement *flow_grid_movement, CConfig *flow_config, CConfig *fea_config, CGeometry **fea_geometry, CSolver ***fea_solution) { }

inline void CSolver::SetFlow_Displacement_Int(CGeometry **flow_geometry, CVolumetricMovement *flow_grid_movement, CConfig *flow_config, CConfig *fea_config, CGeometry **fea_geometry, CSolver ***fea_solution) { }

inline void CSolver::PredictStruct_Displacement(CGeometry **fea_geometry, CConfig *fea_config, CSolver ***fea_solution) { }

inline void CSolver::ComputeAitken_Coefficient(CGeometry **fea_geometry, CConfig *fea_config, CSolver ***fea_solution, unsigned long iFSIIter) { }

inline void CSolver::SetAitken_Relaxation(CGeometry **fea_geometry, CConfig *fea_config, CSolver ***fea_solution) { }

inline void CSolver::Update_StructSolution(CGeometry **fea_geometry, CConfig *fea_config, CSolver ***fea_solution) { }

inline void CSolver::SetCSensitivity(unsigned short val_marker, unsigned long val_vertex, su2double val_sensitivity) { }

inline void CSolver::Inviscid_Sensitivity(CGeometry *geometry, CSolver **solver_container, CNumerics *numerics, CConfig *config) { }

inline void CSolver::Smooth_Sensitivity(CGeometry *geometry, CSolver **solver_container, CNumerics *numerics, CConfig *config) { }

inline void CSolver::Viscous_Sensitivity(CGeometry *geometry, CSolver **solver_container, CNumerics *numerics, CConfig *config) { }

inline su2double CSolver::GetPhi_Inf(unsigned short val_dim) { return 0; }

inline su2double CSolver::GetPsiRho_Inf(void) { return 0; }

inline su2double* CSolver::GetPsiRhos_Inf(void) { return NULL; }

inline su2double CSolver::GetPsiE_Inf(void) { return 0; }

inline void CSolver::SetPrimitive_Gradient_GG(CGeometry *geometry, CConfig *config) { }

inline void CSolver::SetPrimitive_Gradient_LS(CGeometry *geometry, CConfig *config) { }

inline void CSolver::Set_MPI_Primitive_Gradient(CGeometry *geometry, CConfig *config) { }

inline void CSolver::SetPrimitive_Limiter_MPI(CGeometry *geometry, CConfig *config) { }

inline void CSolver::SetPrimitive_Limiter(CGeometry *geometry, CConfig *config) { }

inline void CSolver::SetPreconditioner(CConfig *config, unsigned long iPoint) { }

inline void CSolver::SetDistance(CGeometry *geometry, CConfig *config) { };

inline su2double CSolver::GetCD_Inv(unsigned short val_marker) { return 0; }

inline su2double CSolver::GetCL_Inv(unsigned short val_marker) { return 0; }

inline su2double CSolver::GetSurface_CL(unsigned short val_marker) { return 0; }

inline su2double CSolver::GetSurface_CD(unsigned short val_marker) { return 0; }

inline su2double CSolver::GetSurface_CSF(unsigned short val_marker) { return 0; }

inline su2double CSolver::GetSurface_CEff(unsigned short val_marker) { return 0; }

inline su2double CSolver::GetSurface_CFx(unsigned short val_marker) { return 0; }

inline su2double CSolver::GetSurface_CFy(unsigned short val_marker) { return 0; }

inline su2double CSolver::GetSurface_CFz(unsigned short val_marker) { return 0; }

inline su2double CSolver::GetSurface_CMx(unsigned short val_marker) { return 0; }

inline su2double CSolver::GetSurface_CMy(unsigned short val_marker) { return 0; }

inline su2double CSolver::GetSurface_CMz(unsigned short val_marker) { return 0; }

inline su2double CSolver::GetSurface_CL_Inv(unsigned short val_marker) { return 0; }

inline su2double CSolver::GetSurface_CD_Inv(unsigned short val_marker) { return 0; }

inline su2double CSolver::GetSurface_CSF_Inv(unsigned short val_marker) { return 0; }

inline su2double CSolver::GetSurface_CEff_Inv(unsigned short val_marker) { return 0; }

inline su2double CSolver::GetSurface_CFx_Inv(unsigned short val_marker) { return 0; }

inline su2double CSolver::GetSurface_CFy_Inv(unsigned short val_marker) { return 0; }

inline su2double CSolver::GetSurface_CFz_Inv(unsigned short val_marker) { return 0; }

inline su2double CSolver::GetSurface_CMx_Inv(unsigned short val_marker) { return 0; }

inline su2double CSolver::GetSurface_CMy_Inv(unsigned short val_marker) { return 0; }

inline su2double CSolver::GetSurface_CMz_Inv(unsigned short val_marker) { return 0; }

inline su2double CSolver::GetSurface_CL_Visc(unsigned short val_marker) { return 0; }

inline su2double CSolver::GetSurface_CD_Visc(unsigned short val_marker) { return 0; }

inline su2double CSolver::GetSurface_CSF_Visc(unsigned short val_marker) { return 0; }

inline su2double CSolver::GetSurface_CEff_Visc(unsigned short val_marker) { return 0; }

inline su2double CSolver::GetSurface_CFx_Visc(unsigned short val_marker) { return 0; }

inline su2double CSolver::GetSurface_CFy_Visc(unsigned short val_marker) { return 0; }

inline su2double CSolver::GetSurface_CFz_Visc(unsigned short val_marker) { return 0; }

inline su2double CSolver::GetSurface_CMx_Visc(unsigned short val_marker) { return 0; }

inline su2double CSolver::GetSurface_CMy_Visc(unsigned short val_marker) { return 0; }

inline su2double CSolver::GetSurface_CMz_Visc(unsigned short val_marker) { return 0; }

inline su2double CSolver::GetSurface_CL_Mnt(unsigned short val_marker) { return 0; }

inline su2double CSolver::GetSurface_CD_Mnt(unsigned short val_marker) { return 0; }

inline su2double CSolver::GetSurface_CSF_Mnt(unsigned short val_marker) { return 0; }

inline su2double CSolver::GetSurface_CEff_Mnt(unsigned short val_marker) { return 0; }

inline su2double CSolver::GetSurface_CFx_Mnt(unsigned short val_marker) { return 0; }

inline su2double CSolver::GetSurface_CFy_Mnt(unsigned short val_marker) { return 0; }

inline su2double CSolver::GetSurface_CFz_Mnt(unsigned short val_marker) { return 0; }

inline su2double CSolver::GetSurface_CMx_Mnt(unsigned short val_marker) { return 0; }

inline su2double CSolver::GetSurface_CMy_Mnt(unsigned short val_marker) { return 0; }

inline su2double CSolver::GetSurface_CMz_Mnt(unsigned short val_marker) { return 0; }

inline su2double CSolver::GetInflow_MassFlow(unsigned short val_marker) { return 0; }

inline su2double CSolver::GetExhaust_MassFlow(unsigned short val_marker) { return 0; }

inline su2double CSolver::GetInflow_Pressure(unsigned short val_marker) { return 0; }

inline su2double CSolver::GetInflow_Mach(unsigned short val_marker) { return 0; }

inline su2double CSolver::GetCSF_Inv(unsigned short val_marker) { return 0; }

inline su2double CSolver::GetCEff_Inv(unsigned short val_marker) { return 0; }

inline su2double CSolver::GetSurface_HF_Visc(unsigned short val_marker) { return 0; }

inline su2double CSolver::GetSurface_MaxHF_Visc(unsigned short val_marker) { return 0; }

inline su2double CSolver::GetCL_Visc(unsigned short val_marker) { return 0; }

inline su2double CSolver::GetCSF_Visc(unsigned short val_marker) { return 0; }

inline su2double CSolver::GetCD_Visc(unsigned short val_marker) { return 0; }

inline su2double CSolver::GetAllBound_CL_Inv() { return 0; }

inline su2double CSolver::GetAllBound_CD_Inv() { return 0; }

inline su2double CSolver::GetAllBound_CSF_Inv() { return 0; }

inline su2double CSolver::GetAllBound_CEff_Inv() { return 0; }

inline su2double CSolver::GetAllBound_CMx_Inv() { return 0; }

inline su2double CSolver::GetAllBound_CMy_Inv() { return 0; }

inline su2double CSolver::GetAllBound_CMz_Inv() { return 0; }

inline su2double CSolver::GetAllBound_CoPx_Inv() { return 0; }

inline su2double CSolver::GetAllBound_CoPy_Inv() { return 0; }

inline su2double CSolver::GetAllBound_CoPz_Inv() { return 0; }

inline su2double CSolver::GetAllBound_CFx_Inv() { return 0; }

inline su2double CSolver::GetAllBound_CFy_Inv() { return 0; }

inline su2double CSolver::GetAllBound_CFz_Inv() { return 0; }

inline su2double CSolver::GetAllBound_CL_Mnt() { return 0; }

inline su2double CSolver::GetAllBound_CD_Mnt() { return 0; }

inline su2double CSolver::GetAllBound_CSF_Mnt() { return 0; }

inline su2double CSolver::GetAllBound_CEff_Mnt() { return 0; }

inline su2double CSolver::GetAllBound_CMx_Mnt() { return 0; }

inline su2double CSolver::GetAllBound_CMy_Mnt() { return 0; }

inline su2double CSolver::GetAllBound_CMz_Mnt() { return 0; }

inline su2double CSolver::GetAllBound_CoPx_Mnt() { return 0; }

inline su2double CSolver::GetAllBound_CoPy_Mnt() { return 0; }

inline su2double CSolver::GetAllBound_CoPz_Mnt() { return 0; }

inline su2double CSolver::GetAllBound_CFx_Mnt() { return 0; }

inline su2double CSolver::GetAllBound_CFy_Mnt() { return 0; }

inline su2double CSolver::GetAllBound_CFz_Mnt() { return 0; }

inline su2double CSolver::GetAllBound_CL_Visc() { return 0; }

inline su2double CSolver::GetAllBound_CD_Visc() { return 0; }

inline su2double CSolver::GetAllBound_CSF_Visc() { return 0; }

inline su2double CSolver::GetAllBound_CEff_Visc() { return 0; }

inline su2double CSolver::GetAllBound_CMx_Visc() { return 0; }

inline su2double CSolver::GetAllBound_CMy_Visc() { return 0; }

inline su2double CSolver::GetAllBound_CMz_Visc() { return 0; }

inline su2double CSolver::GetAllBound_CoPx_Visc() { return 0; }

inline su2double CSolver::GetAllBound_CoPy_Visc() { return 0; }

inline su2double CSolver::GetAllBound_CoPz_Visc() { return 0; }

inline su2double CSolver::GetAllBound_CFx_Visc() { return 0; }

inline su2double CSolver::GetAllBound_CFy_Visc() { return 0; }

inline su2double CSolver::GetAllBound_CFz_Visc() { return 0; }

inline void CSolver::SetForceProj_Vector(CGeometry *geometry, CSolver **solver_container, CConfig *config) { }

inline void CSolver::SetIntBoundary_Jump(CGeometry *geometry, CSolver **solver_container, CConfig *config) { }

inline su2double CSolver::GetTotal_CL() { return 0; }

inline su2double CSolver::GetTotal_CD() { return 0; }

inline su2double CSolver::GetTotal_NetCThrust() { return 0; }

inline su2double CSolver::GetTotal_Power() { return 0; }

inline su2double CSolver::GetTotal_SolidCD() { return 0; }

inline su2double CSolver::GetTotal_ReverseFlow() { return 0; }

inline su2double CSolver::GetTotal_MFR() { return 0; }

inline su2double CSolver::GetTotal_Prop_Eff() { return 0; }

inline su2double CSolver::GetTotal_ByPassProp_Eff() { return 0; }

inline su2double CSolver::GetTotal_Adiab_Eff() { return 0; }

inline su2double CSolver::GetTotal_Poly_Eff() { return 0; }

inline su2double CSolver::GetTotal_IDC_Mach() { return 0; }

inline su2double CSolver::GetTotal_DC60() { return 0; }

inline su2double CSolver::GetTotal_Custom_ObjFunc() { return 0; }

inline su2double CSolver::GetTotal_CMx() { return 0; }

inline su2double CSolver::GetTotal_CMy() { return 0; }

inline su2double CSolver::GetTotal_CMz() { return 0; }

inline su2double CSolver::GetTotal_CoPx() { return 0; }

inline su2double CSolver::GetTotal_CoPy() { return 0; }

inline su2double CSolver::GetTotal_CoPz() { return 0; }

inline su2double CSolver::GetTotal_CFx() { return 0; }

inline su2double CSolver::GetTotal_CFy() { return 0; }

inline su2double CSolver::GetTotal_CFz() { return 0; }

inline su2double CSolver::GetTotal_CSF() { return 0; }

inline su2double CSolver::GetTotal_CEff() { return 0; }

inline su2double CSolver::GetTotal_CT() { return 0; }

inline void CSolver::SetTotal_CT(su2double val_Total_CT) { }

inline su2double CSolver::GetTotal_CQ() { return 0; }

inline su2double CSolver::GetTotal_HeatFlux() { return 0; }

inline su2double CSolver::GetTotal_MaxHeatFlux() { return 0; }

inline su2double CSolver::Get_PressureDrag() { return 0; }

inline su2double CSolver::Get_ViscDrag() { return 0; }

inline void CSolver::SetTotal_CQ(su2double val_Total_CQ) { }

inline void CSolver::SetTotal_HeatFlux(su2double val_Total_Heat) { }

inline void CSolver::SetTotal_MaxHeatFlux(su2double val_Total_Heat) { }

inline su2double CSolver::GetTotal_CMerit() { return 0; }

inline su2double CSolver::GetTotal_CEquivArea() { return 0; }

inline su2double CSolver::GetTotal_AeroCD() { return 0; }

inline su2double CSolver::GetTotal_IDR() { return 0; }

inline su2double CSolver::GetTotal_IDC() { return 0; }

inline su2double CSolver::GetTotal_CpDiff() { return 0; }

inline su2double CSolver::GetTotal_HeatFluxDiff() { return 0; }

inline su2double CSolver::GetTotal_CFEA() { return 0; }

inline su2double CSolver::GetTotal_CNearFieldOF() { return 0; }

inline void CSolver::AddTotal_ComboObj(su2double val_obj) {}

inline void CSolver::SetTotal_CEquivArea(su2double val_cequivarea) { }

inline void CSolver::SetTotal_AeroCD(su2double val_aerocd) { }

inline void CSolver::SetTotal_CpDiff(su2double val_pressure) { }

inline void CSolver::SetTotal_HeatFluxDiff(su2double val_heat) { }

inline void CSolver::SetTotal_CFEA(su2double val_cfea) { }

inline su2double CSolver::GetWAitken_Dyn(void) { return 0; }

inline su2double CSolver::GetWAitken_Dyn_tn1(void) { return 0; }

inline void CSolver::SetWAitken_Dyn(su2double waitk) {  }

inline void CSolver::SetWAitken_Dyn_tn1(su2double waitk_tn1) {  }

inline void CSolver::SetLoad_Increment(su2double val_loadIncrement) {  }

inline void CSolver::SetTotal_CNearFieldOF(su2double val_cnearfieldpress) { }

inline su2double CSolver::GetTotal_CWave() { return 0; }

inline su2double CSolver::GetTotal_CHeat() { return 0; }

inline void CSolver::SetTotal_CL(su2double val_Total_CL) { }

inline void CSolver::SetTotal_CD(su2double val_Total_CD) { }

inline void CSolver::SetTotal_NetCThrust(su2double val_Total_NetCThrust) { }

inline void CSolver::SetTotal_Power(su2double val_Total_Power) { }

inline void CSolver::SetTotal_SolidCD(su2double val_Total_SolidCD) { }

inline void CSolver::SetTotal_ReverseFlow(su2double val_Total_ReverseFlow) { }

inline void CSolver::SetTotal_MFR(su2double val_Total_MFR) { }

inline void CSolver::SetTotal_Prop_Eff(su2double val_Total_Prop_Eff) { }

inline void CSolver::SetTotal_ByPassProp_Eff(su2double val_Total_ByPassProp_Eff) { }

inline void CSolver::SetTotal_Adiab_Eff(su2double val_Total_Adiab_Eff) { }

inline void CSolver::SetTotal_Poly_Eff(su2double val_Total_Poly_Eff) { }

inline void CSolver::SetTotal_IDC(su2double val_Total_IDC) { }

inline void CSolver::SetTotal_IDC_Mach(su2double val_Total_IDC_Mach) { }

inline void CSolver::SetTotal_IDR(su2double val_Total_IDR) { }

inline void CSolver::SetTotal_DC60(su2double val_Total_DC60) { }

inline void CSolver::SetTotal_Custom_ObjFunc(su2double val_total_custom_objfunc, su2double val_weight) { }

inline void CSolver::AddTotal_Custom_ObjFunc(su2double val_total_custom_objfunc, su2double val_weight) { }

inline su2double CSolver::GetCPressure(unsigned short val_marker, unsigned long val_vertex) { return 0; }

inline su2double CSolver::GetCPressureTarget(unsigned short val_marker, unsigned long val_vertex) { return 0; }

inline void CSolver::SetCPressureTarget(unsigned short val_marker, unsigned long val_vertex, su2double val_pressure) { }

inline void CSolver::SetHeatFluxTarget(unsigned short val_marker, unsigned long val_vertex, su2double val_heat) { }

inline su2double *CSolver::GetCharacPrimVar(unsigned short val_marker, unsigned long val_vertex) { return 0; }

inline void CSolver::SetCharacPrimVar(unsigned short val_marker, unsigned long val_vertex, unsigned short val_var, su2double val_value) { }

inline su2double *CSolver::GetDonorPrimVar(unsigned short val_marker, unsigned long val_vertex) { return 0; }

inline void CSolver::SetDonorPrimVar(unsigned short val_marker, unsigned long val_vertex, unsigned short val_var, su2double val_value) { }

inline void CSolver::SetDonorAdjVar(unsigned short val_marker, unsigned long val_vertex, unsigned short val_var, su2double val_value) { }

inline su2double CSolver::GetDonorPrimVar(unsigned short val_marker, unsigned long val_vertex, unsigned short val_var) { return 0; }

inline su2double *CSolver::GetDonorAdjVar(unsigned short val_marker, unsigned long val_vertex) { return 0; }

inline su2double CSolver::GetDonorAdjVar(unsigned short val_marker, unsigned long val_vertex, unsigned short val_var) { return 0; }

inline unsigned long CSolver::GetDonorGlobalIndex(unsigned short val_marker, unsigned long val_vertex) { return 0; }

inline void CSolver::SetDonorGlobalIndex(unsigned short val_marker, unsigned long val_vertex, unsigned long val_index) { }

inline su2double CSolver::GetActDisk_DeltaP(unsigned short val_marker, unsigned long val_vertex) { return 0; }

inline void CSolver::SetActDisk_DeltaP(unsigned short val_marker, unsigned long val_vertex, su2double val_deltap) { }

inline su2double CSolver::GetActDisk_DeltaT(unsigned short val_marker, unsigned long val_vertex) { return 0; }

inline void CSolver::SetActDisk_DeltaT(unsigned short val_marker, unsigned long val_vertex, su2double val_deltat) { }

inline su2double CSolver::GetInlet_Ttotal(unsigned short val_marker, unsigned long val_vertex) { return 0; }

inline su2double CSolver::GetInlet_Ptotal(unsigned short val_marker, unsigned long val_vertex) { return 0; }

inline su2double CSolver::GetInlet_FlowDir(unsigned short val_marker, unsigned long val_vertex, unsigned short val_dim) { return 0; }

inline void CSolver::SetInlet_Ttotal(unsigned short val_marker, unsigned long val_vertex, su2double val_ttotal) { }

inline void CSolver::SetInlet_Ptotal(unsigned short val_marker, unsigned long val_vertex, su2double val_ptotal) { }

inline void CSolver::SetInlet_FlowDir(unsigned short val_marker, unsigned long val_vertex, unsigned short val_dim, su2double val_flowdir) { }

inline su2double CSolver::GetCSkinFriction(unsigned short val_marker, unsigned long val_vertex, unsigned short val_dim) { return 0; }

inline su2double CSolver::GetHeatFlux(unsigned short val_marker, unsigned long val_vertex) { return 0; }

inline su2double CSolver::GetHeatFluxTarget(unsigned short val_marker, unsigned long val_vertex) { return 0; }

inline su2double CSolver::GetYPlus(unsigned short val_marker, unsigned long val_vertex) { return 0; }

inline su2double CSolver::GetStrainMag_Max(void) { return 0; }

inline su2double CSolver::GetOmega_Max(void) { return 0; }

inline void CSolver::SetStrainMag_Max(su2double val_strainmag_max) { }

inline void CSolver::SetOmega_Max(su2double val_omega_max) { }

inline void CSolver::Viscous_Residual(CGeometry *geometry,
                                      CSolver **solver_container,
                                      CNumerics *numerics, CConfig
                                      *config, unsigned short iMesh,
                                      unsigned short iRKstep) { }
                     
inline void CSolver::AddStiffMatrix(su2double ** StiffMatrix_Elem, unsigned long Point_0, unsigned long Point_1, unsigned long Point_2, unsigned long Point_3) { }
                     
inline void CSolver::Source_Residual(CGeometry *geometry, CSolver **solver_container, 
                          CNumerics *numerics, CNumerics *second_numerics, CConfig *config, unsigned short iMesh) { }
                     
inline void CSolver::Source_Template(CGeometry *geometry, CSolver **solver_container, 
                          CNumerics *numerics, CConfig *config, unsigned short iMesh) { }

inline su2double CSolver::GetTotal_Sens_Geo() { return 0; }

inline su2double CSolver::GetTotal_Sens_Mach() { return 0; }

inline su2double CSolver::GetTotal_Sens_AoA() { return 0; }

inline su2double CSolver::GetTotal_Sens_Press() { return 0; }

inline su2double CSolver::GetTotal_Sens_Temp() { return 0; }

inline su2double CSolver::GetTotal_Sens_BPress() { return 0; }

inline su2double CSolver::GetDensity_Inf(void) { return 0; }

inline su2double CSolver::GetDensity_Inf(unsigned short val_var) { return 0; }

inline su2double CSolver::GetModVelocity_Inf(void) { return 0; }

inline su2double CSolver::GetDensity_Energy_Inf(void) { return 0; }

inline su2double CSolver::GetDensity_Velocity_Inf(unsigned short val_dim) { return 0; }

inline su2double CSolver::GetDensity_Velocity_Inf(unsigned short val_dim, unsigned short val_var) { return 0; }

inline su2double CSolver::GetVelocity_Inf(unsigned short val_dim) { return 0; }

inline su2double* CSolver::GetVelocity_Inf(void) { return 0; }

inline su2double CSolver::GetPressure_Inf(void) { return 0; }

inline su2double CSolver::GetViscosity_Inf(void) { return 0; }

inline su2double CSolver::GetTke_Inf(void) { return 0; }

inline su2double* CSolver::GetConstants() { return NULL;}

inline su2double CSolver::GetOneD_TotalPress(void) { return 0;}

inline void CSolver::SetOneD_TotalPress(su2double AveragePressure) { }

inline su2double CSolver::GetOneD_Mach(void) { return 0;}

inline void CSolver::SetOneD_Mach(su2double AverageMach) { }

inline su2double CSolver::GetOneD_Temp(void) { return 0;}

inline void CSolver::SetOneD_Temp(su2double AverageTemperature) { }

inline su2double CSolver::GetOneD_MassFlowRate(void) { return 0;}

inline void CSolver::SetOneD_MassFlowRate(su2double MassFlowRate) { }

inline su2double CSolver::GetOneD_AvgPress(void) {return 0;}

inline void CSolver::SetOneD_AvgPress(su2double Pressure1D) { }

inline su2double CSolver::GetOneD_AvgDensity(void) {return 0;}

inline void CSolver::SetOneD_AvgDensity(su2double Density1D) { }

inline su2double CSolver::GetOneD_AvgVelocity(void) {return 0;}

inline void CSolver::SetOneD_AvgVelocity(su2double Velocity1D) { }

inline su2double CSolver::GetOneD_AvgEnthalpy(void) {return 0;}

inline void CSolver::SetOneD_AvgEnthalpy(su2double Velocity1D) { }

inline void CSolver::SetTotal_ComboObj(su2double ComboObj) {}

inline su2double CSolver::GetTotal_ComboObj(void) { return 0;}

inline void CSolver::Evaluate_ObjFunc(CConfig *config) {};

inline void CSolver::Solve_System(CGeometry *geometry, CSolver **solver_container, CConfig *config) { }

<<<<<<< HEAD
inline su2double CSolver::GetAveragedDensity(unsigned short valMarker) { return 0;}

inline su2double CSolver::GetAveragedPressure(unsigned short valMarker) { return 0;}

inline su2double CSolver::GetAveragedEnthalpy(unsigned short valMarker) { return 0;}

inline su2double CSolver::GetAveragedEntropy(unsigned short valMarker) { return 0;}

inline su2double* CSolver::GetAveragedVelocity(unsigned short valMarker) { return 0;}

inline su2double* CSolver::GetAveragedGridVelocity(unsigned short valMarker) { return 0;}

inline su2double CSolver::GetAveragedNormalVelocity(unsigned short valMarker) { return 0;}

inline su2double CSolver::GetAveragedTangVelocity(unsigned short valMarker) { return 0;}

inline su2double CSolver::GetAveragedTotTemperature(unsigned short valMarker) { return 0;}

inline su2double CSolver::GetAveragedTotPressure(unsigned short valMarker) { return 0;}

inline su2double CSolver::GetMassFlow(unsigned short valMarker) { return 0;}

inline su2double CSolver::GetFlowAngle(unsigned short valMarker) { return 0;}

inline su2double CSolver::GetAveragedMach(unsigned short valMarker) { return 0;}

inline su2double CSolver::GetAveragedNormalMach(unsigned short valMarker) { return 0;}

inline su2double CSolver::GetTotalPressureLoss(unsigned short inMarkerTP) { return 0;}

inline su2double CSolver::GetKineticEnergyLoss(unsigned short inMarkerTP) { return 0;}

inline su2double CSolver::GetTotalTotalEfficiency(unsigned short inMarkerTP) { return 0;}

inline su2double CSolver::GetTotalStaticEfficiency(unsigned short inMarkerTP) { return 0;}

inline su2double CSolver::GetEulerianWork(unsigned short inMarkerTP) { return 0;}

inline su2double CSolver::GetTotalEnthalpyIn(unsigned short inMarkerTP) { return 0;}

inline su2double CSolver::GetFlowAngleIn(unsigned short inMarkerTP) { return 0;}

inline su2double CSolver::GetFlowAngleOut(unsigned short inMarkerTP) { return 0;}

inline su2double CSolver::GetMassFlowIn(unsigned short inMarkerTP) { return 0;}

inline su2double CSolver::GetMassFlowOut(unsigned short inMarkerTP) { return 0;}

inline su2double CSolver::GetMachIn(unsigned short inMarkerTP) { return 0;}

inline su2double CSolver::GetMachOut(unsigned short inMarkerTP) { return 0;}

inline su2double CSolver::GetNormalMachIn(unsigned short inMarkerTP) { return 0;}

inline su2double CSolver::GetNormalMachOut(unsigned short inMarkerTP) { return 0;}

inline su2double CSolver::GetEnthalpyOut(unsigned short inMarkerTP) { return 0;}

inline su2double CSolver::GetVelocityOutIs(unsigned short inMarkerTP) { return 0;}

inline su2double CSolver::GetPressureOut(unsigned short inMarkerTP) { return 0;}

inline su2double CSolver::GetPressureRatio(unsigned short inMarkerTP) { return 0;}

inline su2double CSolver::GetConjugateVariable(unsigned short val_marker, unsigned long val_vertex, unsigned short pos_var) { }

inline void CSolver::SetConjugateVariable(unsigned short val_marker, unsigned long val_vertex, unsigned short pos_var, su2double relaxation_factor, su2double val_var) { }

inline su2double CSolver::GetInterfaceVariable(unsigned short val_marker, unsigned long val_vertex, unsigned short pos_var) { }

inline void CSolver::SetInterfaceVariable(unsigned short val_marker, unsigned long val_vertex, unsigned short pos_var, su2double relaxation_factor, su2double val_var) { }

=======
>>>>>>> 45fd6bfb
inline void CSolver::BC_Euler_Wall(CGeometry *geometry, CSolver **solver_container, CNumerics *numerics, CConfig *config, 
									 unsigned short val_marker) { }

inline void CSolver::BC_Clamped(CGeometry *geometry, CSolver **solver_container, CNumerics *numerics, CConfig *config, 
                   unsigned short val_marker) { }

inline void CSolver::BC_Clamped_Post(CGeometry *geometry, CSolver **solver_container, CNumerics *numerics, CConfig *config, 
                   unsigned short val_marker) { }
                   
inline void CSolver::BC_Normal_Displacement(CGeometry *geometry, CSolver **solver_container, CNumerics *numerics, CConfig *config, 
                   unsigned short val_marker) { }
                                                       
inline void CSolver::BC_Normal_Load(CGeometry *geometry, CSolver **solver_container, CNumerics *numerics, CConfig *config, 
                   unsigned short val_marker) { }

inline void CSolver::BC_Dir_Load(CGeometry *geometry, CSolver **solver_container, CNumerics *numerics, CConfig *config, 
                   unsigned short val_marker) { }
                   
inline void CSolver::BC_Sine_Load(CGeometry *geometry, CSolver **solver_container, CNumerics *numerics, CConfig *config, 
                   unsigned short val_marker) { }                   
                   
inline void CSolver::BC_Pressure(CGeometry *geometry, CSolver **solver_container, CNumerics *numerics, CConfig *config,
                   unsigned short val_marker) { }
                  
inline void CSolver::BC_Isothermal_Wall(CGeometry *geometry, CSolver **solver_container, CNumerics *conv_numerics, CNumerics *visc_numerics, CConfig *config, unsigned short val_marker) { }

inline void CSolver::BC_HeatFlux_Wall(CGeometry *geometry, CSolver **solver_container, CNumerics *conv_numerics, CNumerics *visc_numerics, CConfig *config, unsigned short val_marker) { }
                  
inline void CSolver::BC_Dirichlet(CGeometry *geometry, CSolver **solver_container, CConfig *config, 
                  unsigned short val_marker) { }

inline void CSolver::BC_Fluid_Interface(CGeometry *geometry, CSolver **solver_container, CNumerics *conv_numerics, CNumerics *visc_numerics,
                                         CConfig *config) { }

inline void CSolver::BC_Interface_Boundary(CGeometry *geometry, CSolver **solver_container, CNumerics *numerics,
                                           CConfig *config, unsigned short val_marker) { }

inline void CSolver::BC_NearField_Boundary(CGeometry *geometry, CSolver **solver_container, CNumerics *numerics,
                                           CConfig *config, unsigned short val_marker) { }

inline void CSolver::BC_ActDisk_Inlet(CGeometry *geometry, CSolver **solver_container, CNumerics *conv_numerics, CNumerics *visc_numerics,
                                      CConfig *config, unsigned short val_marker) { }

inline void CSolver::BC_ActDisk_Outlet(CGeometry *geometry, CSolver **solver_container, CNumerics *conv_numerics, CNumerics *visc_numerics,
                                       CConfig *config, unsigned short val_marker) { }

inline void CSolver::BC_ActDisk(CGeometry *geometry, CSolver **solver_container, CNumerics *conv_numerics, CNumerics *visc_numerics,
                                CConfig *config, unsigned short val_marker, bool inlet_surface) { }

inline void CSolver::BC_Far_Field(CGeometry *geometry, CSolver **solver_container, CNumerics *conv_numerics, CNumerics *visc_numerics,
                    CConfig *config, unsigned short val_marker) { }

inline void CSolver::BC_Sym_Plane(CGeometry *geometry, CSolver **solver_container, CNumerics *conv_numerics, CNumerics *visc_numerics, 
                  CConfig *config, unsigned short val_marker) { }
                  
inline void CSolver::BC_Custom(CGeometry *geometry, CSolver **solver_container, CNumerics *numerics, 
                     CConfig *config, unsigned short val_marker) { }

inline void CSolver::BC_Riemann(CGeometry *geometry, CSolver **solver_container, CNumerics *conv_numerics, CNumerics *visc_numerics, 
                     CConfig *config, unsigned short val_marker) { }

inline void CSolver::BC_TurboRiemann(CGeometry *geometry, CSolver **solver_container, CNumerics *conv_numerics, CNumerics *visc_numerics,
										 CConfig *config, unsigned short val_marker) { }

inline void CSolver::PreprocessBC_Giles(CGeometry *geometry, CConfig *config,
																								CNumerics *conv_numerics,unsigned short marker_flag){}

inline void CSolver::BC_Giles(CGeometry *geometry, CSolver **solver_container,
                            CNumerics *conv_numerics, CNumerics *visc_numerics, CConfig *config, unsigned short val_marker) { }

inline void CSolver::BC_Inlet(CGeometry *geometry, CSolver **solver_container, CNumerics *conv_numerics, CNumerics *visc_numerics, 
                     CConfig *config, unsigned short val_marker) { }

inline void CSolver::BC_Inlet_Turbo(CGeometry *geometry, CSolver **solver_container, CNumerics *conv_numerics, CNumerics *visc_numerics,
                     CConfig *config, unsigned short val_marker) { }

inline void CSolver::BC_Inlet_MixingPlane(CGeometry *geometry, CSolver **solver_container, CNumerics *conv_numerics, CNumerics *visc_numerics,
                     CConfig *config, unsigned short val_marker) { }

inline void CSolver::BC_Outlet(CGeometry *geometry, CSolver **solver_container, CNumerics *conv_numerics, CNumerics *visc_numerics, 
                      CConfig *config, unsigned short val_marker) { }
                      
inline void CSolver::BC_Supersonic_Inlet(CGeometry *geometry, CSolver **solver_container, CNumerics *conv_numerics, CNumerics *visc_numerics,
                     CConfig *config, unsigned short val_marker) { }

inline void CSolver::BC_Supersonic_Outlet(CGeometry *geometry, CSolver **solver_container, CNumerics *conv_numerics, CNumerics *visc_numerics,
                                         CConfig *config, unsigned short val_marker) { }

inline void CSolver::BC_Engine_Inflow(CGeometry *geometry, CSolver **solver_container, CNumerics *conv_numerics, CNumerics *visc_numerics, 
                      CConfig *config, unsigned short val_marker) { }

inline void CSolver::BC_Engine_Exhaust(CGeometry *geometry, CSolver **solver_container, CNumerics *conv_numerics, CNumerics *visc_numerics, 
                      CConfig *config, unsigned short val_marker) { }
                                            
inline void CSolver::BC_Neumann(CGeometry *geometry, CSolver **solver_container, CNumerics *numerics, 
                      CConfig *config, unsigned short val_marker) { }
                  
inline void CSolver::BC_Dielec(CGeometry *geometry, CSolver **solver_container, CNumerics *numerics, 
                   CConfig *config, unsigned short val_marker) { }
                                         
inline void CSolver::BC_Electrode(CGeometry *geometry, CSolver **solver_container, CNumerics *numerics, 
                  CConfig *config, unsigned short val_marker) { }

<<<<<<< HEAD
inline void CSolver::BC_ConjugateTFFB_Interface(CGeometry *geometry, CSolver **solver_container, CNumerics *numerics,
                      CConfig *config) { }

inline void CSolver::BC_ConjugateHFBased_Interface(CGeometry *geometry, CSolver **solver_container, CNumerics *numerics,
                      CConfig *config) { }

inline void CSolver::Mixing_Process(CGeometry *geometry, CSolver **solver_container, CConfig *config, unsigned short val_Marker) {}

inline void CSolver::MixedOut_Average (su2double val_init_pressure, su2double *val_Averaged_Flux, su2double *val_normal, su2double *pressure_mix, su2double *density_mix) {}

inline void CSolver::MixedOut_Root_Function(su2double *pressure, su2double *val_Averaged_Flux, su2double *val_normal, su2double *valfunc, su2double *density) {}

inline void CSolver::Boundary_Fourier(CGeometry *geometry, CSolver **solver_container, CConfig *config,
                                   unsigned short val_Marker, vector<std::complex<su2double> > &c4k,signed long &nboundaryvertex) {}

inline void CSolver::Boundary_Fourier(CGeometry *geometry, CSolver **solver_container, CConfig *config, unsigned short val_Marker,
                                  vector<std::complex<su2double> >& c2k,vector<std::complex<su2double> >& c3k,signed long& nboundaryvertex) {}
inline void CSolver::SetExtAveragedValue(CSolver *solver_container, unsigned short intMarker,  unsigned short extMarker) { }

=======
>>>>>>> 45fd6bfb
inline void CSolver::GetSurface_Properties(CGeometry *geometry, CNumerics *conv_numerics,
                                                 CNumerics *visc_numerics, CConfig *config, unsigned short iMesh, bool Output) { }

inline void CSolver::GetPower_Properties(CGeometry *geometry, CConfig *config, unsigned short iMesh, bool Output) { }

inline void CSolver::GetSurface_Distortion(CGeometry *geometry, CConfig *config, unsigned short iMesh, bool Output) { }

inline void CSolver::GetEllipticSpanLoad_Diff(CGeometry *geometry, CConfig *config) { }

inline void CSolver::SetFarfield_AoA(CGeometry *geometry, CSolver **solver_container,
                                     CConfig *config, unsigned short iMesh, bool Output) { }

inline void CSolver::SetActDisk_BCThrust(CGeometry *geometry, CSolver **solver_container,
                                         CConfig *config, unsigned short iMesh, bool Output) { }

inline void CSolver::SetTime_Step(CGeometry *geometry, CSolver **solver_container, CConfig *config,
                      unsigned short iMesh, unsigned long Iteration) { }  
                      
inline void CSolver::Postprocessing(CGeometry *geometry, CSolver **solver_container, CConfig *config, 
                      unsigned short iMesh) { }  

inline void CSolver::Postprocessing(CGeometry *geometry, CSolver **solver_container, CConfig *config,  CNumerics **numerics,
                      unsigned short iMesh) { }  

inline void CSolver::Centered_Residual(CGeometry *geometry, CSolver **solver_container, CNumerics *numerics, 
                    CConfig *config, unsigned short iMesh, unsigned short iRKStep) { }

inline void CSolver::Upwind_Residual(CGeometry *geometry, CSolver **solver_container, CNumerics *numerics, 
                     CConfig *config, unsigned short iMesh) { }

inline void CSolver::Preprocessing(CGeometry *geometry, CSolver **solver_container, CConfig *config, unsigned short iMesh, unsigned short iRKStep, unsigned short RunTime_EqSystem, bool Output) { }

inline void CSolver::Preprocessing(CGeometry *geometry, CSolver **solver_container, CConfig *config, CNumerics **numerics, unsigned short iMesh, unsigned long Iteration, unsigned short RunTime_EqSystem, bool Output) { }

inline void CSolver::SetDissipation_Switch(CGeometry *geometry, CConfig *config) { }

inline void CSolver::Set_MPI_Dissipation_Switch(CGeometry *geometry, CConfig *config) { }

inline void CSolver::SetUndivided_Laplacian(CGeometry *geometry, CConfig *config) { }

inline void CSolver::Set_MPI_Undivided_Laplacian(CGeometry *geometry, CConfig *config) { }

inline void CSolver::Set_MPI_ActDisk(CSolver **solver_container, CGeometry *geometry, CConfig *config) { }

inline void CSolver::Set_MPI_Nearfield(CGeometry *geometry, CConfig *config) { }

inline void CSolver::Set_MPI_Interface(CGeometry *geometry, CConfig *config) { }

inline void CSolver::SetMax_Eigenvalue(CGeometry *geometry, CConfig *config) { }

inline void CSolver::Set_MPI_MaxEigenvalue(CGeometry *geometry, CConfig *config) { }

inline void CSolver::Pressure_Forces(CGeometry *geometry, CConfig *config) { }

inline void CSolver::Momentum_Forces(CGeometry *geometry, CConfig *config) { }

inline void CSolver::Friction_Forces(CGeometry *geometry, CConfig *config) { }

inline void CSolver::Heat_Fluxes(CGeometry *geometry, CSolver **solver_container, CConfig *config) { }

inline void CSolver::Inviscid_DeltaForces(CGeometry *geometry, CSolver **solver_container, CConfig *config) { }

inline void CSolver::Viscous_DeltaForces(CGeometry *geometry, CConfig *config) { }

inline void CSolver::Wave_Strength(CGeometry *geometry, CConfig *config) { }

inline void CSolver::ExplicitRK_Iteration(CGeometry *geometry, CSolver **solver_container, 
                      CConfig *config, unsigned short iRKStep) { }

inline void CSolver::ClassicalRK4_Iteration(CGeometry *geometry, CSolver **solver_container,
                                            CConfig *config, unsigned short iRKStep) { }

inline void CSolver::ExplicitEuler_Iteration(CGeometry *geometry, CSolver **solver_container, CConfig *config) { }

inline void CSolver::ImplicitEuler_Iteration(CGeometry *geometry, CSolver **solver_container, CConfig *config) { }

inline void CSolver::ImplicitNewmark_Iteration(CGeometry *geometry, CSolver **solver_container, CConfig *config) { }

inline void CSolver::ImplicitNewmark_Update(CGeometry *geometry, CSolver **solver_container, CConfig *config) { }

inline void CSolver::ImplicitNewmark_Relaxation(CGeometry *geometry, CSolver **solver_container, CConfig *config) { }

inline void CSolver::GeneralizedAlpha_Iteration(CGeometry *geometry, CSolver **solver_container, CConfig *config) { }

inline void CSolver::GeneralizedAlpha_UpdateDisp(CGeometry *geometry, CSolver **solver_container, CConfig *config) { }

inline void CSolver::GeneralizedAlpha_UpdateSolution(CGeometry *geometry, CSolver **solver_container, CConfig *config) { }

inline void CSolver::GeneralizedAlpha_UpdateLoads(CGeometry *geometry, CSolver **solver_container, CConfig *config) { }

inline void CSolver::Compute_Residual(CGeometry *geometry, CSolver **solver_container, CConfig *config, 
                    unsigned short iMesh) { }

inline void CSolver::SetRes_RMS(unsigned short val_var, su2double val_residual) { Residual_RMS[val_var] = val_residual; }

inline void CSolver::AddRes_RMS(unsigned short val_var, su2double val_residual) { Residual_RMS[val_var] += val_residual; }

inline su2double CSolver::GetRes_RMS(unsigned short val_var) { return Residual_RMS[val_var]; }

inline void CSolver::SetRes_Max(unsigned short val_var, su2double val_residual, unsigned long val_point) { Residual_Max[val_var] = val_residual; Point_Max[val_var] = val_point; }

inline void CSolver::AddRes_Max(unsigned short val_var, su2double val_residual, unsigned long val_point, su2double* val_coord) {
  if (val_residual > Residual_Max[val_var]) {
  Residual_Max[val_var] = val_residual;
  Point_Max[val_var] = val_point;
  for (unsigned short iDim = 0; iDim < nDim; iDim++)
    Point_Max_Coord[val_var][iDim] = val_coord[iDim];
  }
}

inline su2double CSolver::GetRes_Max(unsigned short val_var) { return Residual_Max[val_var]; }

inline su2double CSolver::GetRes_FEM(unsigned short val_var) { return 0.0; }

inline unsigned long CSolver::GetPoint_Max(unsigned short val_var) { return Point_Max[val_var]; }

inline su2double* CSolver::GetPoint_Max_Coord(unsigned short val_var) { return Point_Max_Coord[val_var]; }

inline void CSolver::Set_OldSolution(CGeometry *geometry) {
  for (unsigned long iPoint = 0; iPoint < geometry->GetnPoint(); iPoint++)
    node[iPoint]->Set_OldSolution(); // The loop should be over nPoints
                                     //  to guarantee that the boundaries are
                                     //  well updated
}

inline void CSolver::Set_NewSolution(CGeometry *geometry) { }

inline unsigned short CSolver::GetnVar(void) { return nVar; }

inline unsigned short CSolver::GetnOutputVariables(void) { return nOutputVariables; }

inline unsigned short CSolver::GetnPrimVar(void) { return nPrimVar; }

inline unsigned short CSolver::GetnPrimVarGrad(void) { return nPrimVarGrad; }

inline unsigned short CSolver::GetnSecondaryVar(void) { return nSecondaryVar; }

inline unsigned short CSolver::GetnSecondaryVarGrad(void) { return nSecondaryVarGrad; }

inline su2double CSolver::GetMax_Delta_Time(void) { return Max_Delta_Time; }

inline su2double CSolver::GetMin_Delta_Time(void) { return Min_Delta_Time; }

inline su2double CSolver::GetMax_Delta_Time(unsigned short val_Species) { return 0.0; }

inline su2double CSolver::GetMin_Delta_Time(unsigned short val_Species) { return 0.0; }

inline void CSolver::Copy_Zone_Solution(CSolver ***solver1_solution, CGeometry **solver1_geometry, CConfig *solver1_config, 
                      CSolver ***solver2_solution, CGeometry **solver2_geometry, CConfig *solver2_config) {};

inline CFluidModel* CSolver::GetFluidModel(void) { return NULL;}

inline void CSolver::Set_Prestretch(CGeometry *geometry, CConfig *config) { }
                      
inline void CSolver::Compute_StiffMatrix(CGeometry *geometry, CSolver **solver_container, CNumerics **numerics, CConfig *config) { }

inline void CSolver::Compute_StiffMatrix_NodalStressRes(CGeometry *geometry, CSolver **solver_container, CNumerics **numerics, CConfig *config) { }

inline void CSolver::Compute_MassMatrix(CGeometry *geometry, CSolver **solver_container, CNumerics **numerics, CConfig *config) { }

inline void CSolver::Compute_NodalStressRes(CGeometry *geometry, CSolver **solver_container, CNumerics **numerics, CConfig *config) { }

inline void CSolver::Compute_NodalStress(CGeometry *geometry, CSolver **solver_container, CNumerics **numerics, CConfig *config) { }

inline void CSolver::Compute_DeadLoad(CGeometry *geometry, CSolver **solver_container, CNumerics **numerics, CConfig *config) { }

inline void CSolver::Initialize_SystemMatrix(CGeometry *geometry, CSolver **solver_container, CConfig *config) { }  

inline void CSolver::Compute_IntegrationConstants(CConfig *config) { }

inline void CSolver::SetFSI_ConvValue(unsigned short val_index, su2double val_criteria) { };

inline su2double CSolver::GetFSI_ConvValue(unsigned short val_index) { return 0.0; }

inline void CSolver::RegisterSolution(CGeometry *geometry_container, CConfig *config){}

inline void CSolver::RegisterOutput(CGeometry *geometry_container, CConfig *config){}

inline void CSolver::SetAdjoint_Output(CGeometry *geometry, CConfig *config){}

inline void CSolver::ExtractAdjoint_Solution(CGeometry *geometry, CConfig *config){}

inline void CSolver::SetSurface_Sensitivity(CGeometry *geometry, CConfig *config){}

inline void CSolver::SetSensitivity(CGeometry *geometry, CConfig *config){}

inline unsigned long CSolver::SetPrimitive_Variables(CSolver **solver_container, CConfig *config, bool Output) {return 0;}

inline void CSolver::SetRecording(CGeometry *geometry, CConfig *config){}

inline void CSolver::SetPressure_Inf(su2double p_inf){}

inline void CSolver::SetTemperature_Inf(su2double t_inf){}

inline void CSolver::RegisterVariables(CGeometry *geometry, CConfig *config, bool reset){}

inline void CSolver::ExtractAdjoint_Variables(CGeometry *geometry, CConfig *config){}

inline void CSolver::SetFreeStream_Solution(CConfig *config){}

inline void CEulerSolver::Set_NewSolution(CGeometry *geometry) {
  for (unsigned long iPoint = 0; iPoint < geometry->GetnPoint(); iPoint++)
    node[iPoint]->SetSolution_New();
}

inline void CSolver::InitTurboContainers(CGeometry *geometry, CConfig *config){}

inline void CSolver::PreprocessAverage(CSolver **solver, CGeometry *geometry, CConfig *config, unsigned short marker_flag){}

inline void CSolver::TurboAverageProcess(CSolver **solver, CGeometry *geometry, CConfig *config, unsigned short marker_flag){}

inline void CSolver::GatherInOutAverageValues(CConfig *config, CGeometry *geometry){ }

inline su2double CSolver::GetAverageDensity(unsigned short valMarker, unsigned short valSpan){return 0.0;}

inline su2double CSolver::GetAveragePressure(unsigned short valMarker, unsigned short valSpan){return 0.0;}

inline su2double* CSolver::GetAverageTurboVelocity(unsigned short valMarker, unsigned short valSpan){return NULL;}

inline su2double CSolver::GetAverageNu(unsigned short valMarker, unsigned short valSpan){return 0.0;}

inline su2double CSolver::GetAverageKine(unsigned short valMarker, unsigned short valSpan){return 0.0;}

inline su2double CSolver::GetAverageOmega(unsigned short valMarker, unsigned short valSpan){return 0.0;}

inline su2double CSolver::GetExtAverageNu(unsigned short valMarker, unsigned short valSpan){return 0.0;}

inline su2double CSolver::GetExtAverageKine(unsigned short valMarker, unsigned short valSpan){return 0.0;}

inline su2double CSolver::GetExtAverageOmega(unsigned short valMarker, unsigned short valSpan){return 0.0;}

inline void CSolver::SetExtAverageDensity(unsigned short valMarker, unsigned short valSpan, su2double valDensity){ }

inline void CSolver::SetExtAveragePressure(unsigned short valMarker, unsigned short valSpan, su2double valPressure){ }

inline void CSolver::SetExtAverageTurboVelocity(unsigned short valMarker, unsigned short valSpan, unsigned short valIndex, su2double valTurboVelocity){ }

inline void CSolver::SetExtAverageNu(unsigned short valMarker, unsigned short valSpan, su2double valNu){ }

inline void CSolver::SetExtAverageKine(unsigned short valMarker, unsigned short valSpan, su2double valKine){ }

inline void CSolver::SetExtAverageOmega(unsigned short valMarker, unsigned short valSpan, su2double valOmega){ }

inline su2double CSolver::GetDensityIn(unsigned short inMarkerTP, unsigned short valSpan){return 0;}

inline su2double CSolver::GetPressureIn(unsigned short inMarkerTP, unsigned short valSpan){return 0;}

inline su2double* CSolver::GetTurboVelocityIn(unsigned short inMarkerTP, unsigned short valSpan){return NULL;}

inline su2double CSolver::GetDensityOut(unsigned short inMarkerTP, unsigned short valSpan){return 0;}

inline su2double CSolver::GetPressureOut(unsigned short inMarkerTP, unsigned short valSpan){return 0;}

inline su2double* CSolver::GetTurboVelocityOut(unsigned short inMarkerTP, unsigned short valSpan){return NULL;}

inline su2double CSolver::GetKineIn(unsigned short inMarkerTP, unsigned short valSpan){return 0;}

inline su2double CSolver::GetOmegaIn(unsigned short inMarkerTP, unsigned short valSpan){return 0;}

inline su2double CSolver::GetNuIn(unsigned short inMarkerTP, unsigned short valSpan){return 0;}

inline su2double CSolver::GetKineOut(unsigned short inMarkerTP, unsigned short valSpan){return 0;}

inline su2double CSolver::GetOmegaOut(unsigned short inMarkerTP, unsigned short valSpan){return 0;}

inline su2double CSolver::GetNuOut(unsigned short inMarkerTP, unsigned short valSpan){return 0;}

inline void CSolver::SetDensityIn(su2double value, unsigned short inMarkerTP, unsigned short valSpan){ }

inline void CSolver::SetPressureIn(su2double value, unsigned short inMarkerTP, unsigned short valSpan){ }

inline void CSolver::SetTurboVelocityIn(su2double *value, unsigned short inMarkerTP, unsigned short valSpan){ }

inline void CSolver::SetDensityOut(su2double value, unsigned short inMarkerTP, unsigned short valSpan){ }

inline void CSolver::SetPressureOut(su2double value, unsigned short inMarkerTP, unsigned short valSpan){ }

inline void CSolver::SetTurboVelocityOut(su2double *value, unsigned short inMarkerTP, unsigned short valSpan){ }

inline void CSolver::SetKineIn(su2double value, unsigned short inMarkerTP, unsigned short valSpan){ }

inline void CSolver::SetOmegaIn(su2double value, unsigned short inMarkerTP, unsigned short valSpan){ }

inline void CSolver::SetNuIn(su2double value, unsigned short inMarkerTP, unsigned short valSpan){ }

inline void CSolver::SetKineOut(su2double value, unsigned short inMarkerTP, unsigned short valSpan){ }

inline void CSolver::SetOmegaOut(su2double value, unsigned short inMarkerTP, unsigned short valSpan){ }

inline void CSolver::SetNuOut(su2double value, unsigned short inMarkerTP, unsigned short valSpan){ }

inline void CSolver::SetFreeStream_TurboSolution(CConfig *config){ }

inline su2double CEulerSolver::GetDensity_Inf(void) { return Density_Inf; }

inline su2double CEulerSolver::GetModVelocity_Inf(void) { 
  su2double Vel2 = 0; 
  for (unsigned short iDim = 0; iDim < nDim; iDim++) 
    Vel2 += Velocity_Inf[iDim]*Velocity_Inf[iDim]; 
  return sqrt(Vel2);
}

inline su2double CEulerSolver::GetDensity_Energy_Inf(void) { return Density_Inf*Energy_Inf; }

inline su2double CEulerSolver::GetDensity_Velocity_Inf(unsigned short val_dim) { return Density_Inf*Velocity_Inf[val_dim]; }

inline su2double CEulerSolver::GetVelocity_Inf(unsigned short val_dim) { return Velocity_Inf[val_dim]; }

inline su2double *CEulerSolver::GetVelocity_Inf(void) { return Velocity_Inf; }

inline su2double CEulerSolver::GetPressure_Inf(void) { return Pressure_Inf; }

inline su2double CEulerSolver::GetCPressure(unsigned short val_marker, unsigned long val_vertex) { return CPressure[val_marker][val_vertex]; }

inline su2double CEulerSolver::GetCPressureTarget(unsigned short val_marker, unsigned long val_vertex) { return CPressureTarget[val_marker][val_vertex]; }

inline void CEulerSolver::SetCPressureTarget(unsigned short val_marker, unsigned long val_vertex, su2double val_pressure) { CPressureTarget[val_marker][val_vertex] = val_pressure; }

inline su2double *CEulerSolver::GetCharacPrimVar(unsigned short val_marker, unsigned long val_vertex) { return CharacPrimVar[val_marker][val_vertex]; }

inline void CEulerSolver::SetCharacPrimVar(unsigned short val_marker, unsigned long val_vertex, unsigned short val_var, su2double val_value) { CharacPrimVar[val_marker][val_vertex][val_var] = val_value; }

inline su2double *CEulerSolver::GetDonorPrimVar(unsigned short val_marker, unsigned long val_vertex) { return DonorPrimVar[val_marker][val_vertex]; }

inline void CEulerSolver::SetDonorPrimVar(unsigned short val_marker, unsigned long val_vertex, unsigned short val_var, su2double val_value) { DonorPrimVar[val_marker][val_vertex][val_var] = val_value; }

inline su2double CEulerSolver::GetDonorPrimVar(unsigned short val_marker, unsigned long val_vertex, unsigned short val_var) { return DonorPrimVar[val_marker][val_vertex][val_var]; }

inline unsigned long CEulerSolver::GetDonorGlobalIndex(unsigned short val_marker, unsigned long val_vertex) { return DonorGlobalIndex[val_marker][val_vertex]; }

inline void CEulerSolver::SetDonorGlobalIndex(unsigned short val_marker, unsigned long val_vertex, unsigned long val_index) { DonorGlobalIndex[val_marker][val_vertex] = val_index; }

inline su2double CEulerSolver::GetActDisk_DeltaP(unsigned short val_marker, unsigned long val_vertex) { return ActDisk_DeltaP[val_marker][val_vertex]; }

inline void CEulerSolver::SetActDisk_DeltaP(unsigned short val_marker, unsigned long val_vertex, su2double val_deltap) { ActDisk_DeltaP[val_marker][val_vertex] = val_deltap; }

inline su2double CEulerSolver::GetActDisk_DeltaT(unsigned short val_marker, unsigned long val_vertex) { return ActDisk_DeltaT[val_marker][val_vertex]; }

inline void CEulerSolver::SetActDisk_DeltaT(unsigned short val_marker, unsigned long val_vertex, su2double val_deltat) { ActDisk_DeltaT[val_marker][val_vertex] = val_deltat; }

inline su2double CEulerSolver::GetInlet_Ttotal(unsigned short val_marker, unsigned long val_vertex) { return Inlet_Ttotal[val_marker][val_vertex]; }

inline su2double CEulerSolver::GetInlet_Ptotal(unsigned short val_marker, unsigned long val_vertex) { return Inlet_Ptotal[val_marker][val_vertex]; }

inline su2double CEulerSolver::GetInlet_FlowDir(unsigned short val_marker, unsigned long val_vertex, unsigned short val_dim) { return Inlet_FlowDir[val_marker][val_vertex][val_dim]; }

inline void CEulerSolver::SetInlet_Ttotal(unsigned short val_marker, unsigned long val_vertex, su2double val_ttotal) { Inlet_Ttotal[val_marker][val_vertex] = val_ttotal; }

inline void CEulerSolver::SetInlet_Ptotal(unsigned short val_marker, unsigned long val_vertex, su2double val_ptotal) { Inlet_Ptotal[val_marker][val_vertex] = val_ptotal; }

inline void CEulerSolver::SetInlet_FlowDir(unsigned short val_marker, unsigned long val_vertex, unsigned short val_dim, su2double val_flowdir) { Inlet_FlowDir[val_marker][val_vertex][val_dim] = val_flowdir; }

inline su2double CEulerSolver::GetCL_Inv(unsigned short val_marker) { return CL_Inv[val_marker]; }

inline su2double CEulerSolver::GetCD_Inv(unsigned short val_marker) { return CD_Inv[val_marker]; }

inline su2double CEulerSolver::GetSurface_CL(unsigned short val_marker) { return Surface_CL[val_marker]; }

inline su2double CEulerSolver::GetSurface_CD(unsigned short val_marker) { return Surface_CD[val_marker]; }

inline su2double CEulerSolver::GetSurface_CSF(unsigned short val_marker) { return Surface_CSF[val_marker]; }

inline su2double CEulerSolver::GetSurface_CEff(unsigned short val_marker) { return Surface_CEff[val_marker]; }

inline su2double CEulerSolver::GetSurface_CFx(unsigned short val_marker) { return Surface_CFx[val_marker]; }

inline su2double CEulerSolver::GetSurface_CFy(unsigned short val_marker) { return Surface_CFy[val_marker]; }

inline su2double CEulerSolver::GetSurface_CFz(unsigned short val_marker) { return Surface_CFz[val_marker]; }

inline su2double CEulerSolver::GetSurface_CMx(unsigned short val_marker) { return Surface_CMx[val_marker]; }

inline su2double CEulerSolver::GetSurface_CMy(unsigned short val_marker) { return Surface_CMy[val_marker]; }

inline su2double CEulerSolver::GetSurface_CMz(unsigned short val_marker) { return Surface_CMz[val_marker]; }

inline su2double CEulerSolver::GetSurface_CL_Inv(unsigned short val_marker) { return Surface_CL_Inv[val_marker]; }

inline su2double CEulerSolver::GetSurface_CD_Inv(unsigned short val_marker) { return Surface_CD_Inv[val_marker]; }

inline su2double CEulerSolver::GetSurface_CSF_Inv(unsigned short val_marker) { return Surface_CSF_Inv[val_marker]; }

inline su2double CEulerSolver::GetSurface_CEff_Inv(unsigned short val_marker) { return Surface_CEff_Inv[val_marker]; }

inline su2double CEulerSolver::GetSurface_CFx_Inv(unsigned short val_marker) { return Surface_CFx_Inv[val_marker]; }

inline su2double CEulerSolver::GetSurface_CFy_Inv(unsigned short val_marker) { return Surface_CFy_Inv[val_marker]; }

inline su2double CEulerSolver::GetSurface_CFz_Inv(unsigned short val_marker) { return Surface_CFz_Inv[val_marker]; }

inline su2double CEulerSolver::GetSurface_CMx_Inv(unsigned short val_marker) { return Surface_CMx_Inv[val_marker]; }

inline su2double CEulerSolver::GetSurface_CMy_Inv(unsigned short val_marker) { return Surface_CMy_Inv[val_marker]; }

inline su2double CEulerSolver::GetSurface_CMz_Inv(unsigned short val_marker) { return Surface_CMz_Inv[val_marker]; }

inline su2double CEulerSolver::GetSurface_CL_Mnt(unsigned short val_marker) { return Surface_CL_Mnt[val_marker]; }

inline su2double CEulerSolver::GetSurface_CD_Mnt(unsigned short val_marker) { return Surface_CD_Mnt[val_marker]; }

inline su2double CEulerSolver::GetSurface_CSF_Mnt(unsigned short val_marker) { return Surface_CSF_Mnt[val_marker]; }

inline su2double CEulerSolver::GetSurface_CEff_Mnt(unsigned short val_marker) { return Surface_CEff_Mnt[val_marker]; }

inline su2double CEulerSolver::GetSurface_CFx_Mnt(unsigned short val_marker) { return Surface_CFx_Mnt[val_marker]; }

inline su2double CEulerSolver::GetSurface_CFy_Mnt(unsigned short val_marker) { return Surface_CFy_Mnt[val_marker]; }

inline su2double CEulerSolver::GetSurface_CFz_Mnt(unsigned short val_marker) { return Surface_CFz_Mnt[val_marker]; }

inline su2double CEulerSolver::GetSurface_CMx_Mnt(unsigned short val_marker) { return Surface_CMx_Mnt[val_marker]; }

inline su2double CEulerSolver::GetSurface_CMy_Mnt(unsigned short val_marker) { return Surface_CMy_Mnt[val_marker]; }

inline su2double CEulerSolver::GetSurface_CMz_Mnt(unsigned short val_marker) { return Surface_CMz_Mnt[val_marker]; }

inline su2double CEulerSolver::GetInflow_MassFlow(unsigned short val_marker) { return Inflow_MassFlow[val_marker]; }

inline su2double CEulerSolver::GetExhaust_MassFlow(unsigned short val_marker) { return Exhaust_MassFlow[val_marker]; }

inline su2double CEulerSolver::GetInflow_Pressure(unsigned short val_marker) { return Inflow_Pressure[val_marker]; }

inline su2double CEulerSolver::GetInflow_Mach(unsigned short val_marker) { return Inflow_Mach[val_marker]; }

inline su2double CEulerSolver::GetCSF_Inv(unsigned short val_marker) { return CSF_Inv[val_marker]; }

inline su2double CEulerSolver::GetCEff_Inv(unsigned short val_marker) { return CEff_Inv[val_marker]; }

inline su2double CEulerSolver::GetTotal_CL() { return Total_CL; }

inline void CEulerSolver::SetTotal_ComboObj(su2double ComboObj) {Total_ComboObj = ComboObj; }

inline su2double CEulerSolver::GetTotal_ComboObj() { return Total_ComboObj; }

inline su2double CEulerSolver::GetTotal_CD() { return Total_CD; }

inline su2double CEulerSolver::GetTotal_NetCThrust() { return Total_NetCThrust; }

inline su2double CEulerSolver::GetTotal_Power() { return Total_Power; }

inline su2double CEulerSolver::GetTotal_SolidCD() { return Total_SolidCD; }

inline su2double CEulerSolver::GetTotal_ReverseFlow() { return Total_ReverseFlow; }

inline su2double CEulerSolver::GetTotal_MFR() { return Total_MFR; }

inline su2double CEulerSolver::GetTotal_Prop_Eff() { return Total_Prop_Eff; }

inline su2double CEulerSolver::GetTotal_ByPassProp_Eff() { return Total_ByPassProp_Eff; }

inline su2double CEulerSolver::GetTotal_Adiab_Eff() { return Total_Adiab_Eff; }

inline su2double CEulerSolver::GetTotal_Poly_Eff() { return Total_Poly_Eff; }

inline su2double CEulerSolver::GetTotal_IDC_Mach() { return Total_IDC_Mach; }

inline su2double CEulerSolver::GetTotal_DC60() { return Total_DC60; }

inline su2double CEulerSolver::GetTotal_Custom_ObjFunc() { return Total_Custom_ObjFunc; }

inline su2double CEulerSolver::GetTotal_CMx() { return Total_CMx; }

inline su2double CEulerSolver::GetTotal_CMy() { return Total_CMy; }

inline su2double CEulerSolver::GetTotal_CMz() { return Total_CMz; }

inline su2double CEulerSolver::GetTotal_CoPx() { return Total_CoPx; }

inline su2double CEulerSolver::GetTotal_CoPy() { return Total_CoPy; }

inline su2double CEulerSolver::GetTotal_CoPz() { return Total_CoPz; }

inline su2double CEulerSolver::GetTotal_CFx() { return Total_CFx; }

inline su2double CEulerSolver::GetTotal_CFy() { return Total_CFy; }

inline su2double CEulerSolver::GetTotal_CFz() { return Total_CFz; }

inline su2double CEulerSolver::GetTotal_CSF() { return Total_CSF; }

inline su2double CEulerSolver::GetTotal_CEff() { return Total_CEff; }

inline su2double CEulerSolver::GetTotal_CT() { return Total_CT; }

inline void CEulerSolver::SetTotal_CT(su2double val_Total_CT) { Total_CT = val_Total_CT; }

inline su2double CEulerSolver::GetTotal_CQ() { return Total_CQ; }

inline su2double CEulerSolver::GetTotal_HeatFlux() { return Total_Heat; }

inline su2double CEulerSolver::GetTotal_MaxHeatFlux() { return Total_MaxHeat; }

inline void CEulerSolver::SetTotal_CQ(su2double val_Total_CQ) { Total_CQ = val_Total_CQ; }

inline void CEulerSolver::SetTotal_HeatFlux(su2double val_Total_Heat) { Total_Heat = val_Total_Heat; }

inline void CEulerSolver::SetTotal_MaxHeatFlux(su2double val_Total_MaxHeat) { Total_MaxHeat = val_Total_MaxHeat; }

inline su2double CEulerSolver::GetTotal_CMerit() { return Total_CMerit; }

inline su2double CEulerSolver::GetTotal_CEquivArea() { return Total_CEquivArea; }

inline su2double CEulerSolver::GetTotal_AeroCD() { return Total_AeroCD; }

inline su2double CEulerSolver::GetTotal_IDR() { return Total_IDR; }

inline su2double CEulerSolver::GetTotal_IDC() { return Total_IDC; }

inline su2double CEulerSolver::GetTotal_CpDiff() { return Total_CpDiff; }

inline su2double CEulerSolver::GetTotal_HeatFluxDiff() { return Total_HeatFluxDiff; }

inline su2double CEulerSolver::GetTotal_CNearFieldOF() { return Total_CNearFieldOF; }

inline void CEulerSolver::AddTotal_ComboObj(su2double val_obj) {Total_ComboObj +=val_obj;}

inline void CEulerSolver::SetTotal_CEquivArea(su2double val_cequivarea) { Total_CEquivArea = val_cequivarea; }

inline void CEulerSolver::SetTotal_AeroCD(su2double val_aerocd) { Total_AeroCD = val_aerocd; }

inline void CEulerSolver::SetTotal_CpDiff(su2double pressure) { Total_CpDiff = pressure; }

inline void CEulerSolver::SetTotal_HeatFluxDiff(su2double heat) { Total_HeatFluxDiff = heat; }

inline void CEulerSolver::SetTotal_CNearFieldOF(su2double cnearfieldpress) { Total_CNearFieldOF = cnearfieldpress; }

inline void CEulerSolver::SetTotal_CL(su2double val_Total_CL) { Total_CL = val_Total_CL; }

inline void CEulerSolver::SetTotal_CD(su2double val_Total_CD) { Total_CD = val_Total_CD; }

inline void CEulerSolver::SetTotal_NetCThrust(su2double val_Total_NetCThrust) { Total_NetCThrust = val_Total_NetCThrust; }

inline void CEulerSolver::SetTotal_Power(su2double val_Total_Power) { Total_Power = val_Total_Power; }

inline void CEulerSolver::SetTotal_SolidCD(su2double val_Total_SolidCD) { Total_SolidCD = val_Total_SolidCD; }

inline void CEulerSolver::SetTotal_ReverseFlow(su2double val_Total_ReverseFlow) { Total_ReverseFlow = val_Total_ReverseFlow; }

inline void CEulerSolver::SetTotal_MFR(su2double val_Total_MFR) { Total_MFR = val_Total_MFR; }

inline void CEulerSolver::SetTotal_Prop_Eff(su2double val_Total_Prop_Eff) { Total_Prop_Eff = val_Total_Prop_Eff; }

inline void CEulerSolver::SetTotal_ByPassProp_Eff(su2double val_Total_ByPassProp_Eff) { Total_ByPassProp_Eff = val_Total_ByPassProp_Eff; }

inline void CEulerSolver::SetTotal_Adiab_Eff(su2double val_Total_Adiab_Eff) { Total_Adiab_Eff = val_Total_Adiab_Eff; }

inline void CEulerSolver::SetTotal_Poly_Eff(su2double val_Total_Poly_Eff) { Total_Poly_Eff = val_Total_Poly_Eff; }

inline void CEulerSolver::SetTotal_IDC(su2double val_Total_IDC) { Total_IDC = val_Total_IDC; }

inline void CEulerSolver::SetTotal_IDC_Mach(su2double val_Total_IDC_Mach) { Total_IDC_Mach = val_Total_IDC_Mach; }

inline void CEulerSolver::SetTotal_IDR(su2double val_Total_IDR) { Total_IDR = val_Total_IDR; }

inline void CEulerSolver::SetTotal_DC60(su2double val_Total_DC60) { Total_DC60 = val_Total_DC60; }

inline void CEulerSolver::SetTotal_Custom_ObjFunc(su2double val_total_custom_objfunc, su2double val_weight) { Total_Custom_ObjFunc = val_total_custom_objfunc*val_weight; }

inline void CEulerSolver::AddTotal_Custom_ObjFunc(su2double val_total_custom_objfunc, su2double val_weight) { Total_Custom_ObjFunc += val_total_custom_objfunc*val_weight; }

inline su2double CEulerSolver::GetAllBound_CL_Inv() { return AllBound_CL_Inv; }

inline su2double CEulerSolver::GetAllBound_CD_Inv() { return AllBound_CD_Inv; }

inline su2double CEulerSolver::GetAllBound_CSF_Inv() { return AllBound_CSF_Inv; }

inline su2double CEulerSolver::GetAllBound_CEff_Inv() { return AllBound_CEff_Inv; }

inline su2double CEulerSolver::GetAllBound_CMx_Inv() { return AllBound_CMx_Inv; }

inline su2double CEulerSolver::GetAllBound_CMy_Inv() { return AllBound_CMy_Inv; }

inline su2double CEulerSolver::GetAllBound_CMz_Inv() { return AllBound_CMz_Inv; }

inline su2double CEulerSolver::GetAllBound_CoPx_Inv() { return AllBound_CoPx_Inv; }

inline su2double CEulerSolver::GetAllBound_CoPy_Inv() { return AllBound_CoPy_Inv; }

inline su2double CEulerSolver::GetAllBound_CoPz_Inv() { return AllBound_CoPz_Inv; }

inline su2double CEulerSolver::GetAllBound_CFx_Inv() { return AllBound_CFx_Inv; }

inline su2double CEulerSolver::GetAllBound_CFy_Inv() { return AllBound_CFy_Inv; }

inline su2double CEulerSolver::GetAllBound_CFz_Inv() { return AllBound_CFz_Inv; }

inline su2double CEulerSolver::GetAllBound_CL_Mnt() { return AllBound_CL_Mnt; }

inline su2double CEulerSolver::GetAllBound_CD_Mnt() { return AllBound_CD_Mnt; }

inline su2double CEulerSolver::GetAllBound_CSF_Mnt() { return AllBound_CSF_Mnt; }

inline su2double CEulerSolver::GetAllBound_CEff_Mnt() { return AllBound_CEff_Mnt; }

inline su2double CEulerSolver::GetAllBound_CMx_Mnt() { return AllBound_CMx_Mnt; }

inline su2double CEulerSolver::GetAllBound_CMy_Mnt() { return AllBound_CMy_Mnt; }

inline su2double CEulerSolver::GetAllBound_CMz_Mnt() { return AllBound_CMz_Mnt; }

inline su2double CEulerSolver::GetAllBound_CoPx_Mnt() { return AllBound_CoPx_Mnt; }

inline su2double CEulerSolver::GetAllBound_CoPy_Mnt() { return AllBound_CoPy_Mnt; }

inline su2double CEulerSolver::GetAllBound_CoPz_Mnt() { return AllBound_CoPz_Mnt; }

inline su2double CEulerSolver::GetAllBound_CFx_Mnt() { return AllBound_CFx_Mnt; }

inline su2double CEulerSolver::GetAllBound_CFy_Mnt() { return AllBound_CFy_Mnt; }

inline su2double CEulerSolver::GetAllBound_CFz_Mnt() { return AllBound_CFz_Mnt; }

inline su2double CEulerSolver::GetOneD_TotalPress(void) { return OneD_TotalPress; }

inline void CEulerSolver::SetOneD_TotalPress(su2double AveragePressure) { OneD_TotalPress = AveragePressure; }

inline su2double CEulerSolver::GetOneD_Mach(void) { return OneD_Mach;}

inline void CEulerSolver::SetOneD_Mach(su2double AverageMach) { OneD_Mach = AverageMach; }

inline su2double CEulerSolver::GetOneD_Temp(void) { return OneD_Temp;}

inline void CEulerSolver::SetOneD_Temp(su2double AverageTemperature) { OneD_Temp = AverageTemperature; }

inline su2double CEulerSolver::GetOneD_MassFlowRate(void) { return OneD_MassFlowRate;}

inline void CEulerSolver::SetOneD_MassFlowRate(su2double MassFlowRate) { OneD_MassFlowRate = MassFlowRate; }

inline su2double CEulerSolver::GetOneD_AvgPress(void) {return OneD_Pressure1D;}

inline void CEulerSolver::SetOneD_AvgPress(su2double Pressure1D) {OneD_Pressure1D = Pressure1D; }

inline su2double CEulerSolver::GetOneD_AvgDensity(void) {return OneD_Density1D;}

inline void CEulerSolver::SetOneD_AvgDensity(su2double Density1D) {OneD_Density1D = Density1D; }

inline su2double CEulerSolver::GetOneD_AvgVelocity(void) {return OneD_Velocity1D;}

inline void CEulerSolver::SetOneD_AvgVelocity(su2double Velocity1D) {OneD_Velocity1D = Velocity1D; }

inline su2double CEulerSolver::GetOneD_AvgEnthalpy(void) {return OneD_Enthalpy1D;}

inline void CEulerSolver::SetOneD_AvgEnthalpy(su2double Enthalpy1D) {OneD_Enthalpy1D = Enthalpy1D; }

inline su2double CEulerSolver::GetAverageDensity(unsigned short valMarker, unsigned short valSpan){return AverageDensity[valMarker][valSpan];}

inline su2double CEulerSolver::GetAveragePressure(unsigned short valMarker, unsigned short valSpan){return AveragePressure[valMarker][valSpan];}

inline su2double* CEulerSolver::GetAverageTurboVelocity(unsigned short valMarker, unsigned short valSpan){return AverageTurboVelocity[valMarker][valSpan];}

inline su2double CEulerSolver::GetAverageNu(unsigned short valMarker, unsigned short valSpan){return AverageNu[valMarker][valSpan];}

inline su2double CEulerSolver::GetAverageKine(unsigned short valMarker, unsigned short valSpan){return AverageKine[valMarker][valSpan];}

inline su2double CEulerSolver::GetAverageOmega(unsigned short valMarker, unsigned short valSpan){return AverageOmega[valMarker][valSpan];}

inline su2double CEulerSolver::GetExtAverageNu(unsigned short valMarker, unsigned short valSpan){return ExtAverageNu[valMarker][valSpan];}

inline su2double CEulerSolver::GetExtAverageKine(unsigned short valMarker, unsigned short valSpan){return ExtAverageKine[valMarker][valSpan];}

inline su2double CEulerSolver::GetExtAverageOmega(unsigned short valMarker, unsigned short valSpan){return ExtAverageOmega[valMarker][valSpan];}

inline void CEulerSolver::SetExtAverageDensity(unsigned short valMarker, unsigned short valSpan, su2double valDensity){ExtAverageDensity[valMarker][valSpan] = valDensity;}

inline void CEulerSolver::SetExtAveragePressure(unsigned short valMarker, unsigned short valSpan, su2double valPressure){ExtAveragePressure[valMarker][valSpan] = valPressure;}

inline void CEulerSolver::SetExtAverageTurboVelocity(unsigned short valMarker, unsigned short valSpan, unsigned short valIndex, su2double valTurboVelocity){ExtAverageTurboVelocity[valMarker][valSpan][valIndex] = valTurboVelocity;}

inline void CEulerSolver::SetExtAverageNu(unsigned short valMarker, unsigned short valSpan, su2double valNu){ExtAverageNu[valMarker][valSpan] = valNu;}

inline void CEulerSolver::SetExtAverageKine(unsigned short valMarker, unsigned short valSpan, su2double valKine){ExtAverageKine[valMarker][valSpan] = valKine;}

inline void CEulerSolver::SetExtAverageOmega(unsigned short valMarker, unsigned short valSpan, su2double valOmega){ExtAverageOmega[valMarker][valSpan] = valOmega;}

inline su2double  CEulerSolver::GetDensityIn(unsigned short inMarkerTP, unsigned short valSpan){return DensityIn[inMarkerTP][valSpan];}

inline su2double  CEulerSolver::GetPressureIn(unsigned short inMarkerTP, unsigned short valSpan){return PressureIn[inMarkerTP][valSpan];}

inline su2double* CEulerSolver::GetTurboVelocityIn(unsigned short inMarkerTP, unsigned short valSpan){return TurboVelocityIn[inMarkerTP][valSpan];}

inline su2double  CEulerSolver::GetDensityOut(unsigned short inMarkerTP, unsigned short valSpan){return DensityOut[inMarkerTP][valSpan];}

inline su2double  CEulerSolver::GetPressureOut(unsigned short inMarkerTP, unsigned short valSpan){return PressureOut[inMarkerTP][valSpan];}

inline su2double* CEulerSolver::GetTurboVelocityOut(unsigned short inMarkerTP, unsigned short valSpan){return TurboVelocityOut[inMarkerTP][valSpan];}

inline su2double CEulerSolver::GetKineIn(unsigned short inMarkerTP, unsigned short valSpan){return KineIn[inMarkerTP][valSpan];}

inline su2double CEulerSolver::GetOmegaIn(unsigned short inMarkerTP, unsigned short valSpan){return OmegaIn[inMarkerTP][valSpan];}

inline su2double CEulerSolver::GetNuIn(unsigned short inMarkerTP, unsigned short valSpan){return NuIn[inMarkerTP][valSpan];}

inline su2double CEulerSolver::GetKineOut(unsigned short inMarkerTP, unsigned short valSpan){return KineOut[inMarkerTP][valSpan];}

inline su2double CEulerSolver::GetOmegaOut(unsigned short inMarkerTP, unsigned short valSpan){return OmegaOut[inMarkerTP][valSpan];}

inline su2double CEulerSolver::GetNuOut(unsigned short inMarkerTP, unsigned short valSpan){return NuOut[inMarkerTP][valSpan];}

inline void CEulerSolver::SetDensityIn(su2double value, unsigned short inMarkerTP, unsigned short valSpan){DensityIn[inMarkerTP][valSpan] = value;}

inline void CEulerSolver::SetPressureIn(su2double value, unsigned short inMarkerTP, unsigned short valSpan){PressureIn[inMarkerTP][valSpan] = value;}

inline void CEulerSolver::SetTurboVelocityIn(su2double *value, unsigned short inMarkerTP, unsigned short valSpan){
  unsigned short iDim;

  for(iDim = 0; iDim < nDim; iDim++)
    TurboVelocityIn[inMarkerTP][valSpan][iDim] = value[iDim];
}

inline void CEulerSolver::SetDensityOut(su2double value, unsigned short inMarkerTP, unsigned short valSpan){DensityOut[inMarkerTP][valSpan] = value;}

inline void CEulerSolver::SetPressureOut(su2double value, unsigned short inMarkerTP, unsigned short valSpan){PressureOut[inMarkerTP][valSpan] = value;}

inline void CEulerSolver::SetTurboVelocityOut(su2double *value, unsigned short inMarkerTP, unsigned short valSpan){
  unsigned short iDim;

  for(iDim = 0; iDim < nDim; iDim++)
    TurboVelocityOut[inMarkerTP][valSpan][iDim] = value[iDim];
}

inline void CEulerSolver::SetKineIn(su2double value, unsigned short inMarkerTP, unsigned short valSpan){KineIn[inMarkerTP][valSpan] = value;}

inline void CEulerSolver::SetOmegaIn(su2double value, unsigned short inMarkerTP, unsigned short valSpan){OmegaIn[inMarkerTP][valSpan] = value;}

inline void CEulerSolver::SetNuIn(su2double value, unsigned short inMarkerTP, unsigned short valSpan){NuIn[inMarkerTP][valSpan] = value;}

inline void CEulerSolver::SetKineOut(su2double value, unsigned short inMarkerTP, unsigned short valSpan){KineOut[inMarkerTP][valSpan] = value;}

inline void CEulerSolver::SetOmegaOut(su2double value, unsigned short inMarkerTP, unsigned short valSpan){OmegaOut[inMarkerTP][valSpan] = value;}

inline void CEulerSolver::SetNuOut(su2double value, unsigned short inMarkerTP, unsigned short valSpan){NuOut[inMarkerTP][valSpan] = value;}

inline void CEulerSolver::ComputeTurboVelocity(su2double *cartesianVelocity, su2double *turboNormal, su2double *turboVelocity, unsigned short marker_flag, unsigned short kind_turb) {

  if ((kind_turb == AXIAL && nDim == 3) || (kind_turb == CENTRIPETAL_AXIAL && marker_flag == OUTFLOW) || (kind_turb == AXIAL_CENTRIFUGAL && marker_flag == INFLOW) ){
    turboVelocity[2] =  turboNormal[0]*cartesianVelocity[0] + cartesianVelocity[1]*turboNormal[1];
    turboVelocity[1] =  turboNormal[0]*cartesianVelocity[1] - turboNormal[1]*cartesianVelocity[0];
    turboVelocity[0] = cartesianVelocity[2];
  }
  else{
    turboVelocity[0] =  turboNormal[0]*cartesianVelocity[0] + cartesianVelocity[1]*turboNormal[1];
    turboVelocity[1] =  turboNormal[0]*cartesianVelocity[1] - turboNormal[1]*cartesianVelocity[0];
    if (marker_flag == INFLOW){
      turboVelocity[0] *= -1.0;
      turboVelocity[1] *= -1.0;
    }
    if(nDim == 3)
      turboVelocity[2] = cartesianVelocity[2];
  }
}

inline void CEulerSolver::ComputeBackVelocity(su2double *turboVelocity, su2double *turboNormal, su2double *cartesianVelocity, unsigned short marker_flag, unsigned short kind_turb){

  if ((kind_turb == AXIAL && nDim == 3) || (kind_turb == CENTRIPETAL_AXIAL && marker_flag == OUTFLOW) || (kind_turb == AXIAL_CENTRIFUGAL && marker_flag == INFLOW)){
    cartesianVelocity[0] = turboVelocity[2]*turboNormal[0] - turboVelocity[1]*turboNormal[1];
    cartesianVelocity[1] = turboVelocity[2]*turboNormal[1] + turboVelocity[1]*turboNormal[0];
    cartesianVelocity[2] = turboVelocity[0];
  }
  else{
    cartesianVelocity[0] =  turboVelocity[0]*turboNormal[0] - turboVelocity[1]*turboNormal[1];
    cartesianVelocity[1] =  turboVelocity[0]*turboNormal[1] + turboVelocity[1]*turboNormal[0];

    if (marker_flag == INFLOW){
      cartesianVelocity[0] *= -1.0;
      cartesianVelocity[1] *= -1.0;
    }

    if(nDim == 3)
      cartesianVelocity[2] = turboVelocity[2];
  }
}


inline CFluidModel* CEulerSolver::GetFluidModel(void) { return FluidModel;}

inline void CEulerSolver::SetPressure_Inf(su2double p_inf) {Pressure_Inf = p_inf;}

inline void CEulerSolver::SetTemperature_Inf(su2double t_inf) {Temperature_Inf = t_inf;}

inline su2double CNSSolver::GetViscosity_Inf(void) { return Viscosity_Inf; }

inline su2double CNSSolver::GetTke_Inf(void) { return Tke_Inf; }

inline su2double CNSSolver::GetSurface_HF_Visc(unsigned short val_marker) { return Surface_HF_Visc[val_marker]; }

inline su2double CNSSolver::GetSurface_MaxHF_Visc(unsigned short val_marker) { return Surface_MaxHF_Visc[val_marker]; }

inline su2double CNSSolver::GetCL_Visc(unsigned short val_marker) { return CL_Visc[val_marker]; }

inline su2double CNSSolver::GetCSF_Visc(unsigned short val_marker) { return CSF_Visc[val_marker]; }

inline su2double CNSSolver::GetCD_Visc(unsigned short val_marker) { return CD_Visc[val_marker]; }

inline su2double CNSSolver::GetAllBound_CL_Visc() { return AllBound_CL_Visc; }

inline su2double CNSSolver::GetAllBound_CD_Visc() { return AllBound_CD_Visc; }

inline su2double CNSSolver::GetAllBound_CSF_Visc() { return AllBound_CSF_Visc; }

inline su2double CNSSolver::GetAllBound_CEff_Visc() { return AllBound_CEff_Visc; }

inline su2double CNSSolver::GetAllBound_CMx_Visc() { return AllBound_CMx_Visc; }

inline su2double CNSSolver::GetAllBound_CMy_Visc() { return AllBound_CMy_Visc; }

inline su2double CNSSolver::GetAllBound_CMz_Visc() { return AllBound_CMz_Visc; }

inline su2double CNSSolver::GetAllBound_CoPx_Visc() { return AllBound_CoPx_Visc; }

inline su2double CNSSolver::GetAllBound_CoPy_Visc() { return AllBound_CoPy_Visc; }

inline su2double CNSSolver::GetAllBound_CoPz_Visc() { return AllBound_CoPz_Visc; }

inline su2double CNSSolver::GetAllBound_CFx_Visc() { return AllBound_CFx_Visc; }

inline su2double CNSSolver::GetAllBound_CFy_Visc() { return AllBound_CFy_Visc; }

inline su2double CNSSolver::GetAllBound_CFz_Visc() { return AllBound_CFz_Visc; }

inline su2double CNSSolver::GetSurface_CL_Visc(unsigned short val_marker) { return Surface_CL_Visc[val_marker]; }

inline su2double CNSSolver::GetSurface_CD_Visc(unsigned short val_marker) { return Surface_CD_Visc[val_marker]; }

inline su2double CNSSolver::GetSurface_CSF_Visc(unsigned short val_marker) { return Surface_CSF_Visc[val_marker]; }

inline su2double CNSSolver::GetSurface_CEff_Visc(unsigned short val_marker) { return Surface_CEff_Visc[val_marker]; }

inline su2double CNSSolver::GetSurface_CFx_Visc(unsigned short val_marker) { return Surface_CFx_Visc[val_marker]; }

inline su2double CNSSolver::GetSurface_CFy_Visc(unsigned short val_marker) { return Surface_CFy_Visc[val_marker]; }

inline su2double CNSSolver::GetSurface_CFz_Visc(unsigned short val_marker) { return Surface_CFz_Visc[val_marker]; }

inline su2double CNSSolver::GetSurface_CMx_Visc(unsigned short val_marker) { return Surface_CMx_Visc[val_marker]; }

inline su2double CNSSolver::GetSurface_CMy_Visc(unsigned short val_marker) { return Surface_CMy_Visc[val_marker]; }

inline su2double CNSSolver::GetSurface_CMz_Visc(unsigned short val_marker) { return Surface_CMz_Visc[val_marker]; }

inline su2double CNSSolver::GetCSkinFriction(unsigned short val_marker, unsigned long val_vertex, unsigned short val_dim) { return CSkinFriction[val_marker][val_dim][val_vertex]; }

inline su2double CNSSolver::GetHeatFlux(unsigned short val_marker, unsigned long val_vertex) { return HeatFlux[val_marker][val_vertex]; }

inline su2double CNSSolver::GetHeatFluxTarget(unsigned short val_marker, unsigned long val_vertex) { return HeatFluxTarget[val_marker][val_vertex]; }

inline void CNSSolver::SetHeatFluxTarget(unsigned short val_marker, unsigned long val_vertex, su2double val_heat) { HeatFluxTarget[val_marker][val_vertex] = val_heat; }

inline su2double CNSSolver::GetYPlus(unsigned short val_marker, unsigned long val_vertex) { return YPlus[val_marker][val_vertex]; }

inline su2double CNSSolver::GetStrainMag_Max(void) { return StrainMag_Max; }

inline su2double CNSSolver::GetOmega_Max(void) { return Omega_Max; }

inline void CNSSolver::SetStrainMag_Max(su2double val_strainmag_max) { StrainMag_Max = val_strainmag_max; }

inline void CNSSolver::SetOmega_Max(su2double val_omega_max) { Omega_Max = val_omega_max; }

inline su2double CAdjEulerSolver::GetCSensitivity(unsigned short val_marker, unsigned long val_vertex) { return CSensitivity[val_marker][val_vertex]; }

inline void CAdjEulerSolver::SetCSensitivity(unsigned short val_marker, unsigned long val_vertex, su2double val_sensitivity) { CSensitivity[val_marker][val_vertex] = val_sensitivity; }

inline unsigned long CAdjEulerSolver::GetDonorGlobalIndex(unsigned short val_marker, unsigned long val_vertex) { return DonorGlobalIndex[val_marker][val_vertex]; }

inline void CAdjEulerSolver::SetDonorGlobalIndex(unsigned short val_marker, unsigned long val_vertex, unsigned long val_index) { DonorGlobalIndex[val_marker][val_vertex] = val_index; }

inline void CAdjEulerSolver::SetDonorAdjVar(unsigned short val_marker, unsigned long val_vertex, unsigned short val_var, su2double val_value) { DonorAdjVar[val_marker][val_vertex][val_var] = val_value; }

inline su2double CAdjEulerSolver::GetTotal_Sens_Geo() { return Total_Sens_Geo; }

inline su2double CAdjEulerSolver::GetTotal_Sens_Mach() { return Total_Sens_Mach; }

inline su2double CAdjEulerSolver::GetTotal_Sens_AoA() { return Total_Sens_AoA; }

inline su2double CAdjEulerSolver::GetTotal_Sens_Press() { return Total_Sens_Press; }

inline su2double CAdjEulerSolver::GetTotal_Sens_Temp() { return Total_Sens_Temp; }

inline su2double CAdjEulerSolver::GetTotal_Sens_BPress() { return Total_Sens_BPress; }

inline su2double CAdjEulerSolver::GetPsiRho_Inf(void) { return PsiRho_Inf; }

inline su2double CAdjEulerSolver::GetPsiE_Inf(void) { return PsiE_Inf; }

inline su2double *CAdjEulerSolver::GetDonorAdjVar(unsigned short val_marker, unsigned long val_vertex) { return DonorAdjVar[val_marker][val_vertex]; }

inline su2double CAdjEulerSolver::GetDonorAdjVar(unsigned short val_marker, unsigned long val_vertex, unsigned short val_var) { return DonorAdjVar[val_marker][val_vertex][val_var]; }

inline su2double CAdjEulerSolver::GetPhi_Inf(unsigned short val_dim) { return Phi_Inf[val_dim]; }

inline su2double CIncEulerSolver::GetDensity_Inf(void) { return Density_Inf; }

inline su2double CIncEulerSolver::GetModVelocity_Inf(void) {
  su2double Vel2 = 0;
  for (unsigned short iDim = 0; iDim < nDim; iDim++)
    Vel2 += Velocity_Inf[iDim]*Velocity_Inf[iDim];
  return sqrt(Vel2);
}

inline CFluidModel* CIncEulerSolver::GetFluidModel(void) { return FluidModel;}

inline su2double CIncEulerSolver::GetDensity_Velocity_Inf(unsigned short val_dim) { return Density_Inf*Velocity_Inf[val_dim]; }

inline su2double CIncEulerSolver::GetVelocity_Inf(unsigned short val_dim) { return Velocity_Inf[val_dim]; }

inline su2double *CIncEulerSolver::GetVelocity_Inf(void) { return Velocity_Inf; }

inline su2double CIncEulerSolver::GetPressure_Inf(void) { return Pressure_Inf; }

inline su2double CIncEulerSolver::GetCPressure(unsigned short val_marker, unsigned long val_vertex) { return CPressure[val_marker][val_vertex]; }

inline su2double CIncEulerSolver::GetCPressureTarget(unsigned short val_marker, unsigned long val_vertex) { return CPressureTarget[val_marker][val_vertex]; }

inline void CIncEulerSolver::SetCPressureTarget(unsigned short val_marker, unsigned long val_vertex, su2double val_pressure) { CPressureTarget[val_marker][val_vertex] = val_pressure; }

inline su2double *CIncEulerSolver::GetCharacPrimVar(unsigned short val_marker, unsigned long val_vertex) { return CharacPrimVar[val_marker][val_vertex]; }

inline su2double CIncEulerSolver::GetCD_Inv(unsigned short val_marker) { return CD_Inv[val_marker]; }

inline su2double CIncEulerSolver::GetSurface_CL(unsigned short val_marker) { return Surface_CL[val_marker]; }

inline su2double CIncEulerSolver::GetSurface_CD(unsigned short val_marker) { return Surface_CD[val_marker]; }

inline su2double CIncEulerSolver::GetSurface_CSF(unsigned short val_marker) { return Surface_CSF[val_marker]; }

inline su2double CIncEulerSolver::GetSurface_CEff(unsigned short val_marker) { return Surface_CEff[val_marker]; }

inline su2double CIncEulerSolver::GetSurface_CFx(unsigned short val_marker) { return Surface_CFx[val_marker]; }

inline su2double CIncEulerSolver::GetSurface_CFy(unsigned short val_marker) { return Surface_CFy[val_marker]; }

inline su2double CIncEulerSolver::GetSurface_CFz(unsigned short val_marker) { return Surface_CFz[val_marker]; }

inline su2double CIncEulerSolver::GetSurface_CMx(unsigned short val_marker) { return Surface_CMx[val_marker]; }

inline su2double CIncEulerSolver::GetSurface_CMy(unsigned short val_marker) { return Surface_CMy[val_marker]; }

inline su2double CIncEulerSolver::GetSurface_CMz(unsigned short val_marker) { return Surface_CMz[val_marker]; }

inline su2double CIncEulerSolver::GetSurface_CL_Inv(unsigned short val_marker) { return Surface_CL_Inv[val_marker]; }

inline su2double CIncEulerSolver::GetSurface_CD_Inv(unsigned short val_marker) { return Surface_CD_Inv[val_marker]; }

inline su2double CIncEulerSolver::GetSurface_CSF_Inv(unsigned short val_marker) { return Surface_CSF_Inv[val_marker]; }

inline su2double CIncEulerSolver::GetSurface_CEff_Inv(unsigned short val_marker) { return Surface_CEff_Inv[val_marker]; }

inline su2double CIncEulerSolver::GetSurface_CFx_Inv(unsigned short val_marker) { return Surface_CFx_Inv[val_marker]; }

inline su2double CIncEulerSolver::GetSurface_CFy_Inv(unsigned short val_marker) { return Surface_CFy_Inv[val_marker]; }

inline su2double CIncEulerSolver::GetSurface_CFz_Inv(unsigned short val_marker) { return Surface_CFz_Inv[val_marker]; }

inline su2double CIncEulerSolver::GetSurface_CMx_Inv(unsigned short val_marker) { return Surface_CMx_Inv[val_marker]; }

inline su2double CIncEulerSolver::GetSurface_CMy_Inv(unsigned short val_marker) { return Surface_CMy_Inv[val_marker]; }

inline su2double CIncEulerSolver::GetSurface_CMz_Inv(unsigned short val_marker) { return Surface_CMz_Inv[val_marker]; }

inline su2double CIncEulerSolver::GetCSF_Inv(unsigned short val_marker) { return CSF_Inv[val_marker]; }

inline su2double CIncEulerSolver::GetCEff_Inv(unsigned short val_marker) { return CEff_Inv[val_marker]; }

inline su2double CIncEulerSolver::GetTotal_CL() { return Total_CL; }

inline su2double CIncEulerSolver::GetTotal_CD() { return Total_CD; }

inline su2double CIncEulerSolver::GetTotal_CMx() { return Total_CMx; }

inline su2double CIncEulerSolver::GetTotal_CMy() { return Total_CMy; }

inline su2double CIncEulerSolver::GetTotal_CMz() { return Total_CMz; }

inline su2double CIncEulerSolver::GetTotal_CFx() { return Total_CFx; }

inline su2double CIncEulerSolver::GetTotal_CFy() { return Total_CFy; }

inline su2double CIncEulerSolver::GetTotal_CFz() { return Total_CFz; }

inline su2double CIncEulerSolver::GetTotal_CSF() { return Total_CSF; }

inline su2double CIncEulerSolver::GetTotal_CEff() { return Total_CEff; }

inline su2double CIncEulerSolver::GetTotal_CT() { return Total_CT; }

inline void CIncEulerSolver::SetTotal_CT(su2double val_Total_CT) { Total_CT = val_Total_CT; }

inline su2double CIncEulerSolver::GetTotal_CQ() { return Total_CQ; }

inline su2double CIncEulerSolver::GetTotal_HeatFlux() { return Total_Heat; }

inline su2double CIncEulerSolver::GetTotal_MaxHeatFlux() { return Total_MaxHeat; }

inline void CIncEulerSolver::SetTotal_CQ(su2double val_Total_CQ) { Total_CQ = val_Total_CQ; }

inline void CIncEulerSolver::SetTotal_HeatFlux(su2double val_Total_Heat) { Total_Heat = val_Total_Heat; }

inline void CIncEulerSolver::SetTotal_MaxHeatFlux(su2double val_Total_MaxHeat) { Total_MaxHeat = val_Total_MaxHeat; }

inline su2double CIncEulerSolver::GetTotal_CMerit() { return Total_CMerit; }

inline su2double CIncEulerSolver::GetTotal_CpDiff() { return Total_CpDiff; }

inline su2double CIncEulerSolver::GetTotal_HeatFluxDiff() { return Total_HeatFluxDiff; }

inline void CIncEulerSolver::SetTotal_CpDiff(su2double pressure) { Total_CpDiff = pressure; }

inline void CIncEulerSolver::SetTotal_HeatFluxDiff(su2double heat) { Total_HeatFluxDiff = heat; }

inline void CIncEulerSolver::SetTotal_CD(su2double val_Total_CD) { Total_CD = val_Total_CD; }

inline su2double CIncEulerSolver::GetAllBound_CL_Inv() { return AllBound_CL_Inv; }

inline su2double CIncEulerSolver::GetAllBound_CD_Inv() { return AllBound_CD_Inv; }

inline su2double CIncEulerSolver::GetAllBound_CSF_Inv() { return AllBound_CSF_Inv; }

inline su2double CIncEulerSolver::GetAllBound_CEff_Inv() { return AllBound_CEff_Inv; }

inline su2double CIncEulerSolver::GetAllBound_CMx_Inv() { return AllBound_CMx_Inv; }

inline su2double CIncEulerSolver::GetAllBound_CMy_Inv() { return AllBound_CMy_Inv; }

inline su2double CIncEulerSolver::GetAllBound_CMz_Inv() { return AllBound_CMz_Inv; }

inline su2double CIncEulerSolver::GetAllBound_CFx_Inv() { return AllBound_CFx_Inv; }

inline su2double CIncEulerSolver::GetAllBound_CFy_Inv() { return AllBound_CFy_Inv; }

inline su2double CIncEulerSolver::GetAllBound_CFz_Inv() { return AllBound_CFz_Inv; }

inline su2double CIncEulerSolver::GetAllBound_CL_Mnt() { return AllBound_CL_Mnt; }

inline su2double CIncEulerSolver::GetAllBound_CD_Mnt() { return AllBound_CD_Mnt; }

inline su2double CIncEulerSolver::GetAllBound_CSF_Mnt() { return AllBound_CSF_Mnt; }

inline su2double CIncEulerSolver::GetAllBound_CEff_Mnt() { return AllBound_CEff_Mnt; }

inline su2double CIncEulerSolver::GetAllBound_CMx_Mnt() { return AllBound_CMx_Mnt; }

inline su2double CIncEulerSolver::GetAllBound_CMy_Mnt() { return AllBound_CMy_Mnt; }

inline su2double CIncEulerSolver::GetAllBound_CMz_Mnt() { return AllBound_CMz_Mnt; }

inline su2double CIncEulerSolver::GetAllBound_CFx_Mnt() { return AllBound_CFx_Mnt; }

inline su2double CIncEulerSolver::GetAllBound_CFy_Mnt() { return AllBound_CFy_Mnt; }

inline su2double CIncEulerSolver::GetAllBound_CFz_Mnt() { return AllBound_CFz_Mnt; }

inline su2double CIncEulerSolver::GetSurface_CL_Mnt(unsigned short val_marker) { return Surface_CL_Mnt[val_marker]; }

inline su2double CIncEulerSolver::GetSurface_CD_Mnt(unsigned short val_marker) { return Surface_CD_Mnt[val_marker]; }

inline su2double CIncEulerSolver::GetSurface_CSF_Mnt(unsigned short val_marker) { return Surface_CSF_Mnt[val_marker]; }

inline su2double CIncEulerSolver::GetSurface_CEff_Mnt(unsigned short val_marker) { return Surface_CEff_Mnt[val_marker]; }

inline su2double CIncEulerSolver::GetSurface_CFx_Mnt(unsigned short val_marker) { return Surface_CFx_Mnt[val_marker]; }

inline su2double CIncEulerSolver::GetSurface_CFy_Mnt(unsigned short val_marker) { return Surface_CFy_Mnt[val_marker]; }

inline su2double CIncEulerSolver::GetSurface_CFz_Mnt(unsigned short val_marker) { return Surface_CFz_Mnt[val_marker]; }

inline su2double CIncEulerSolver::GetSurface_CMx_Mnt(unsigned short val_marker) { return Surface_CMx_Mnt[val_marker]; }

inline su2double CIncEulerSolver::GetSurface_CMy_Mnt(unsigned short val_marker) { return Surface_CMy_Mnt[val_marker]; }

inline su2double CIncEulerSolver::GetSurface_CMz_Mnt(unsigned short val_marker) { return Surface_CMz_Mnt[val_marker]; }

inline su2double CIncEulerSolver::GetOneD_TotalPress(void) { return OneD_TotalPress; }

inline void CIncEulerSolver::SetOneD_TotalPress(su2double AveragePressure) { OneD_TotalPress = AveragePressure; }

inline su2double CIncEulerSolver::GetOneD_Mach(void) {return OneD_Mach;}

inline void CIncEulerSolver::SetOneD_Mach(su2double AverageMach) { OneD_Mach = AverageMach; }

inline su2double CIncEulerSolver::GetOneD_Temp(void) {return OneD_Temp;}

inline void CIncEulerSolver::SetOneD_Temp(su2double AverageTemperature) { OneD_Temp = AverageTemperature; }

inline su2double CIncEulerSolver::GetOneD_MassFlowRate(void) {return OneD_MassFlowRate;}

inline void CIncEulerSolver::SetOneD_MassFlowRate(su2double MassFlowRate) { OneD_MassFlowRate = MassFlowRate; }

inline su2double CIncEulerSolver::GetOneD_FluxAvgPress(void) {return OneD_PressureRef;}

inline void CIncEulerSolver::SetOneD_FluxAvgPress(su2double PressureRef) {OneD_PressureRef = PressureRef; }

inline su2double CIncEulerSolver::GetOneD_FluxAvgDensity(void) {return OneD_DensityRef;}

inline void CIncEulerSolver::SetOneD_FluxAvgDensity(su2double DensityRef) {OneD_DensityRef = DensityRef; }

inline su2double CIncEulerSolver::GetOneD_FluxAvgVelocity(void) {return OneD_VelocityRef;}

inline void CIncEulerSolver::SetOneD_FluxAvgVelocity(su2double VelocityRef) {OneD_VelocityRef = VelocityRef; }

inline su2double CIncEulerSolver::GetOneD_FluxAvgEntalpy(void) {return OneD_EnthalpyRef;}

inline void CIncEulerSolver::SetOneD_FluxAvgEntalpy(su2double EnthalpyRef) {OneD_EnthalpyRef = EnthalpyRef; }

inline void CIncEulerSolver::SetPressure_Inf(su2double p_inf){Pressure_Inf = p_inf;}

inline void CIncEulerSolver::SetTemperature_Inf(su2double t_inf){Temperature_Inf = t_inf;}

inline void CIncEulerSolver::SetTotal_ComboObj(su2double ComboObj) {Total_ComboObj = ComboObj; }

inline su2double CIncEulerSolver::GetTotal_ComboObj() { return Total_ComboObj; }

inline su2double CIncNSSolver::GetViscosity_Inf(void) { return Viscosity_Inf; }

inline su2double CIncNSSolver::GetTke_Inf(void) { return Tke_Inf; }

inline su2double CIncNSSolver::GetCL_Visc(unsigned short val_marker) { return CL_Visc[val_marker]; }

inline su2double CIncNSSolver::GetCSF_Visc(unsigned short val_marker) { return CSF_Visc[val_marker]; }

inline su2double CIncNSSolver::GetCD_Visc(unsigned short val_marker) { return CD_Visc[val_marker]; }

inline su2double CIncNSSolver::GetAllBound_CL_Visc() { return AllBound_CL_Visc; }

inline su2double CIncNSSolver::GetAllBound_CSF_Visc() { return AllBound_CSF_Visc; }

inline su2double CIncNSSolver::GetAllBound_CD_Visc() { return AllBound_CD_Visc; }

inline su2double CIncNSSolver::GetAllBound_CEff_Visc() { return AllBound_CEff_Visc; }

inline su2double CIncNSSolver::GetAllBound_CMx_Visc() { return AllBound_CMx_Visc; }

inline su2double CIncNSSolver::GetAllBound_CMy_Visc() { return AllBound_CMy_Visc; }

inline su2double CIncNSSolver::GetAllBound_CMz_Visc() { return AllBound_CMz_Visc; }

inline su2double CIncNSSolver::GetAllBound_CFx_Visc() { return AllBound_CFx_Visc; }

inline su2double CIncNSSolver::GetAllBound_CFy_Visc() { return AllBound_CFy_Visc; }

inline su2double CIncNSSolver::GetAllBound_CFz_Visc() { return AllBound_CFz_Visc; }

inline su2double CIncNSSolver::GetSurface_CL_Visc(unsigned short val_marker) { return Surface_CL_Visc[val_marker]; }

inline su2double CIncNSSolver::GetSurface_CD_Visc(unsigned short val_marker) { return Surface_CD_Visc[val_marker]; }

inline su2double CIncNSSolver::GetSurface_CSF_Visc(unsigned short val_marker) { return Surface_CSF_Visc[val_marker]; }

inline su2double CIncNSSolver::GetSurface_CEff_Visc(unsigned short val_marker) { return Surface_CEff_Visc[val_marker]; }

inline su2double CIncNSSolver::GetSurface_CFx_Visc(unsigned short val_marker) { return Surface_CFx_Visc[val_marker]; }

inline su2double CIncNSSolver::GetSurface_CFy_Visc(unsigned short val_marker) { return Surface_CFy_Visc[val_marker]; }

inline su2double CIncNSSolver::GetSurface_CFz_Visc(unsigned short val_marker) { return Surface_CFz_Visc[val_marker]; }

inline su2double CIncNSSolver::GetSurface_CMx_Visc(unsigned short val_marker) { return Surface_CMx_Visc[val_marker]; }

inline su2double CIncNSSolver::GetSurface_CMy_Visc(unsigned short val_marker) { return Surface_CMy_Visc[val_marker]; }

inline su2double CIncNSSolver::GetSurface_CMz_Visc(unsigned short val_marker) { return Surface_CMz_Visc[val_marker]; }

inline su2double CIncNSSolver::GetCSkinFriction(unsigned short val_marker, unsigned long val_vertex, unsigned short val_dim) { return CSkinFriction[val_marker][val_dim][val_vertex]; }

inline su2double CIncNSSolver::GetHeatFlux(unsigned short val_marker, unsigned long val_vertex) { return HeatFlux[val_marker][val_vertex]; }

inline su2double CIncNSSolver::GetHeatFluxTarget(unsigned short val_marker, unsigned long val_vertex) { return HeatFluxTarget[val_marker][val_vertex]; }

inline void CIncNSSolver::SetHeatFluxTarget(unsigned short val_marker, unsigned long val_vertex, su2double val_heat) { HeatFluxTarget[val_marker][val_vertex] = val_heat; }

inline su2double CIncNSSolver::GetYPlus(unsigned short val_marker, unsigned long val_vertex) { return YPlus[val_marker][val_vertex]; }

inline su2double CIncNSSolver::GetStrainMag_Max(void) { return StrainMag_Max; }

inline su2double CIncNSSolver::GetOmega_Max(void) { return Omega_Max; }

inline void CIncNSSolver::SetStrainMag_Max(su2double val_strainmag_max) { StrainMag_Max = val_strainmag_max; }

inline void CIncNSSolver::SetOmega_Max(su2double val_omega_max) { Omega_Max = val_omega_max; }

inline su2double CHeatSolver::GetTotal_HeatFlux() { return Total_HeatFlux; }

inline su2double CHeatSolver::GetConjugateVariable(unsigned short val_marker, unsigned long val_vertex, unsigned short pos_var) { return ConjugateVar[val_marker][val_vertex][pos_var]; }

inline void CHeatSolver::SetConjugateVariable(unsigned short val_marker, unsigned long val_vertex, unsigned short pos_var, su2double relaxation_factor, su2double val_var) {
  ConjugateVar[val_marker][val_vertex][pos_var] = relaxation_factor*val_var + (1.0-relaxation_factor)*ConjugateVar[val_marker][val_vertex][pos_var]; }

inline su2double CHeatSolver::GetInterfaceVariable(unsigned short val_marker, unsigned long val_vertex, unsigned short pos_var) { return InterfaceVar[val_marker][val_vertex][pos_var]; }

inline void CHeatSolver::SetInterfaceVariable(unsigned short val_marker, unsigned long val_vertex, unsigned short pos_var, su2double relaxation_factor, su2double val_var) {
  InterfaceVar[val_marker][val_vertex][pos_var] = relaxation_factor*val_var + (1.0-relaxation_factor)*InterfaceVar[val_marker][val_vertex][pos_var]; }

inline su2double CAdjIncEulerSolver::GetCSensitivity(unsigned short val_marker, unsigned long val_vertex) { return CSensitivity[val_marker][val_vertex]; }

inline void CAdjIncEulerSolver::SetCSensitivity(unsigned short val_marker, unsigned long val_vertex, su2double val_sensitivity) {CSensitivity[val_marker][val_vertex]=val_sensitivity; }

inline su2double CAdjIncEulerSolver::GetTotal_Sens_Geo() { return Total_Sens_Geo; }

inline su2double CAdjIncEulerSolver::GetTotal_Sens_Mach() { return Total_Sens_Mach; }

inline su2double CAdjIncEulerSolver::GetTotal_Sens_AoA() { return Total_Sens_AoA; }

inline su2double CAdjIncEulerSolver::GetTotal_Sens_Press() { return Total_Sens_Press; }

inline su2double CAdjIncEulerSolver::GetTotal_Sens_Temp() { return Total_Sens_Temp; }

inline su2double CAdjIncEulerSolver::GetTotal_Sens_BPress() { return Total_Sens_BPress; }

inline su2double CAdjIncEulerSolver::GetPsiRho_Inf(void) { return PsiRho_Inf; }

inline su2double CAdjIncEulerSolver::GetPsiE_Inf(void) { return PsiE_Inf; }

inline su2double CAdjIncEulerSolver::GetPhi_Inf(unsigned short val_dim) { return Phi_Inf[val_dim]; }

inline su2double CFEM_ElasticitySolver::GetRes_FEM(unsigned short val_var) { return Conv_Check[val_var]; }

inline su2double CFEM_ElasticitySolver::GetTotal_CFEA() { return Total_CFEA; }

inline void CFEM_ElasticitySolver::SetTotal_CFEA(su2double cfea) { Total_CFEA = cfea; }

inline su2double CFEM_ElasticitySolver::GetWAitken_Dyn(void) { return WAitken_Dyn; }

inline su2double CFEM_ElasticitySolver::GetWAitken_Dyn_tn1(void) { return WAitken_Dyn_tn1; }

inline void CFEM_ElasticitySolver::SetWAitken_Dyn(su2double waitk) { WAitken_Dyn = waitk; }

inline void CFEM_ElasticitySolver::SetWAitken_Dyn_tn1(su2double waitk_tn1) { WAitken_Dyn_tn1 = waitk_tn1; }

inline void CFEM_ElasticitySolver::SetLoad_Increment(su2double val_loadIncrement) { loadIncrement = val_loadIncrement; }

inline void CFEM_ElasticitySolver::SetFSI_ConvValue(unsigned short val_index, su2double val_criteria) { FSI_Conv[val_index] = val_criteria; }

inline su2double CFEM_ElasticitySolver::GetFSI_ConvValue(unsigned short val_index){ return FSI_Conv[val_index]; }

inline su2double CWaveSolver::GetTotal_CWave() { return Total_CWave; }

//inline su2double CHeatSolver::GetTotal_CHeat() { return Total_CHeat; }

inline su2double CDiscAdjSolver::GetTotal_Sens_Geo() { return Total_Sens_Geo; }

inline su2double CDiscAdjSolver::GetTotal_Sens_Mach() { return Total_Sens_Mach; }

inline su2double CDiscAdjSolver::GetTotal_Sens_AoA() { return Total_Sens_AoA; }

inline su2double CDiscAdjSolver::GetTotal_Sens_Press() { return Total_Sens_Press; }

inline su2double CDiscAdjSolver::GetTotal_Sens_Temp() { return Total_Sens_Temp; }

inline su2double CDiscAdjSolver::GetTotal_Sens_BPress() { return Total_Sens_BPress; }

inline su2double CDiscAdjSolver::GetCSensitivity(unsigned short val_marker, unsigned long val_vertex) { return CSensitivity[val_marker][val_vertex]; }

inline void CEulerSolver::SetSlidingState(unsigned short val_marker, unsigned long val_vertex, unsigned short val_state, unsigned long donor_index, su2double component){ 
  SlidingState[val_marker][val_vertex][val_state][donor_index] = component; 
}

inline void CSolver::SetSlidingState(unsigned short val_marker, unsigned long val_vertex, unsigned short val_state, unsigned long donor_index, su2double component){ }

inline su2double CEulerSolver::GetSlidingState(unsigned short val_marker, unsigned long val_vertex, unsigned short val_state, unsigned long donor_index) { return SlidingState[val_marker][val_vertex][val_state][donor_index]; }

inline su2double CSolver::GetSlidingState(unsigned short val_marker, unsigned long val_vertex, unsigned short val_state, unsigned long donor_index) { return 0; }

inline int CEulerSolver::GetnSlidingStates(unsigned short val_marker, unsigned long val_vertex){ return SlidingStateNodes[val_marker][val_vertex]; }

inline int CSolver::GetnSlidingStates(unsigned short val_marker, unsigned long val_vertex){ return 0; }

inline void CEulerSolver::SetnSlidingStates(unsigned short val_marker, unsigned long val_vertex, int value){ SlidingStateNodes[val_marker][val_vertex] = value; }

inline void CSolver::SetnSlidingStates(unsigned short val_marker, unsigned long val_vertex, int value){}

inline void CSolver::SetSlidingStateStructure(unsigned short val_marker, unsigned long val_vertex){}

inline void CEulerSolver::SetSlidingStateStructure(unsigned short val_marker, unsigned long val_vertex){	
  int iVar;

  for( iVar = 0; iVar < nPrimVar+1; iVar++){
    if( SlidingState[val_marker][val_vertex][iVar] != NULL )
      delete [] SlidingState[val_marker][val_vertex][iVar];
  }

  for( iVar = 0; iVar < nPrimVar+1; iVar++)
    SlidingState[val_marker][val_vertex][iVar] = new su2double[ GetnSlidingStates(val_marker, val_vertex) ];
}



inline void CTurbSolver::SetSlidingState(unsigned short val_marker, unsigned long val_vertex, unsigned short val_state, unsigned long donor_index, su2double component){ 
  SlidingState[val_marker][val_vertex][val_state][donor_index] = component; 
}

inline int CTurbSolver::GetnSlidingStates(unsigned short val_marker, unsigned long val_vertex){ return SlidingStateNodes[val_marker][val_vertex]; }

inline void CTurbSolver::SetSlidingStateStructure(unsigned short val_marker, unsigned long val_vertex){	
  int iVar;

  for( iVar = 0; iVar < nVar+1; iVar++){
    if( SlidingState[val_marker][val_vertex][iVar] != NULL )
      delete [] SlidingState[val_marker][val_vertex][iVar];
  }

  for( iVar = 0; iVar < nVar+1; iVar++)
    SlidingState[val_marker][val_vertex][iVar] = new su2double[ GetnSlidingStates(val_marker, val_vertex) ];
}

inline void CTurbSolver::SetnSlidingStates(unsigned short val_marker, unsigned long val_vertex, int value){ SlidingStateNodes[val_marker][val_vertex] = value; }

inline su2double CTurbSolver::GetSlidingState(unsigned short val_marker, unsigned long val_vertex, unsigned short val_state, unsigned long donor_index) { return SlidingState[val_marker][val_vertex][val_state][donor_index]; }


inline void CTurbSASolver::SetFreeStream_Solution(CConfig *config) {
  for (unsigned long iPoint = 0; iPoint < nPoint; iPoint++)
    node[iPoint]->SetSolution(0, nu_tilde_Inf);
}

inline void CTurbSSTSolver::SetFreeStream_Solution(CConfig *config){
  for (unsigned long iPoint = 0; iPoint < nPoint; iPoint++){
    node[iPoint]->SetSolution(0, kine_Inf);
    node[iPoint]->SetSolution(1, omega_Inf);
  }
}
<|MERGE_RESOLUTION|>--- conflicted
+++ resolved
@@ -614,71 +614,6 @@
 
 inline void CSolver::Solve_System(CGeometry *geometry, CSolver **solver_container, CConfig *config) { }
 
-<<<<<<< HEAD
-inline su2double CSolver::GetAveragedDensity(unsigned short valMarker) { return 0;}
-
-inline su2double CSolver::GetAveragedPressure(unsigned short valMarker) { return 0;}
-
-inline su2double CSolver::GetAveragedEnthalpy(unsigned short valMarker) { return 0;}
-
-inline su2double CSolver::GetAveragedEntropy(unsigned short valMarker) { return 0;}
-
-inline su2double* CSolver::GetAveragedVelocity(unsigned short valMarker) { return 0;}
-
-inline su2double* CSolver::GetAveragedGridVelocity(unsigned short valMarker) { return 0;}
-
-inline su2double CSolver::GetAveragedNormalVelocity(unsigned short valMarker) { return 0;}
-
-inline su2double CSolver::GetAveragedTangVelocity(unsigned short valMarker) { return 0;}
-
-inline su2double CSolver::GetAveragedTotTemperature(unsigned short valMarker) { return 0;}
-
-inline su2double CSolver::GetAveragedTotPressure(unsigned short valMarker) { return 0;}
-
-inline su2double CSolver::GetMassFlow(unsigned short valMarker) { return 0;}
-
-inline su2double CSolver::GetFlowAngle(unsigned short valMarker) { return 0;}
-
-inline su2double CSolver::GetAveragedMach(unsigned short valMarker) { return 0;}
-
-inline su2double CSolver::GetAveragedNormalMach(unsigned short valMarker) { return 0;}
-
-inline su2double CSolver::GetTotalPressureLoss(unsigned short inMarkerTP) { return 0;}
-
-inline su2double CSolver::GetKineticEnergyLoss(unsigned short inMarkerTP) { return 0;}
-
-inline su2double CSolver::GetTotalTotalEfficiency(unsigned short inMarkerTP) { return 0;}
-
-inline su2double CSolver::GetTotalStaticEfficiency(unsigned short inMarkerTP) { return 0;}
-
-inline su2double CSolver::GetEulerianWork(unsigned short inMarkerTP) { return 0;}
-
-inline su2double CSolver::GetTotalEnthalpyIn(unsigned short inMarkerTP) { return 0;}
-
-inline su2double CSolver::GetFlowAngleIn(unsigned short inMarkerTP) { return 0;}
-
-inline su2double CSolver::GetFlowAngleOut(unsigned short inMarkerTP) { return 0;}
-
-inline su2double CSolver::GetMassFlowIn(unsigned short inMarkerTP) { return 0;}
-
-inline su2double CSolver::GetMassFlowOut(unsigned short inMarkerTP) { return 0;}
-
-inline su2double CSolver::GetMachIn(unsigned short inMarkerTP) { return 0;}
-
-inline su2double CSolver::GetMachOut(unsigned short inMarkerTP) { return 0;}
-
-inline su2double CSolver::GetNormalMachIn(unsigned short inMarkerTP) { return 0;}
-
-inline su2double CSolver::GetNormalMachOut(unsigned short inMarkerTP) { return 0;}
-
-inline su2double CSolver::GetEnthalpyOut(unsigned short inMarkerTP) { return 0;}
-
-inline su2double CSolver::GetVelocityOutIs(unsigned short inMarkerTP) { return 0;}
-
-inline su2double CSolver::GetPressureOut(unsigned short inMarkerTP) { return 0;}
-
-inline su2double CSolver::GetPressureRatio(unsigned short inMarkerTP) { return 0;}
-
 inline su2double CSolver::GetConjugateVariable(unsigned short val_marker, unsigned long val_vertex, unsigned short pos_var) { }
 
 inline void CSolver::SetConjugateVariable(unsigned short val_marker, unsigned long val_vertex, unsigned short pos_var, su2double relaxation_factor, su2double val_var) { }
@@ -687,8 +622,6 @@
 
 inline void CSolver::SetInterfaceVariable(unsigned short val_marker, unsigned long val_vertex, unsigned short pos_var, su2double relaxation_factor, su2double val_var) { }
 
-=======
->>>>>>> 45fd6bfb
 inline void CSolver::BC_Euler_Wall(CGeometry *geometry, CSolver **solver_container, CNumerics *numerics, CConfig *config, 
 									 unsigned short val_marker) { }
 
@@ -792,28 +725,12 @@
 inline void CSolver::BC_Electrode(CGeometry *geometry, CSolver **solver_container, CNumerics *numerics, 
                   CConfig *config, unsigned short val_marker) { }
 
-<<<<<<< HEAD
 inline void CSolver::BC_ConjugateTFFB_Interface(CGeometry *geometry, CSolver **solver_container, CNumerics *numerics,
                       CConfig *config) { }
 
 inline void CSolver::BC_ConjugateHFBased_Interface(CGeometry *geometry, CSolver **solver_container, CNumerics *numerics,
                       CConfig *config) { }
 
-inline void CSolver::Mixing_Process(CGeometry *geometry, CSolver **solver_container, CConfig *config, unsigned short val_Marker) {}
-
-inline void CSolver::MixedOut_Average (su2double val_init_pressure, su2double *val_Averaged_Flux, su2double *val_normal, su2double *pressure_mix, su2double *density_mix) {}
-
-inline void CSolver::MixedOut_Root_Function(su2double *pressure, su2double *val_Averaged_Flux, su2double *val_normal, su2double *valfunc, su2double *density) {}
-
-inline void CSolver::Boundary_Fourier(CGeometry *geometry, CSolver **solver_container, CConfig *config,
-                                   unsigned short val_Marker, vector<std::complex<su2double> > &c4k,signed long &nboundaryvertex) {}
-
-inline void CSolver::Boundary_Fourier(CGeometry *geometry, CSolver **solver_container, CConfig *config, unsigned short val_Marker,
-                                  vector<std::complex<su2double> >& c2k,vector<std::complex<su2double> >& c3k,signed long& nboundaryvertex) {}
-inline void CSolver::SetExtAveragedValue(CSolver *solver_container, unsigned short intMarker,  unsigned short extMarker) { }
-
-=======
->>>>>>> 45fd6bfb
 inline void CSolver::GetSurface_Properties(CGeometry *geometry, CNumerics *conv_numerics,
                                                  CNumerics *visc_numerics, CConfig *config, unsigned short iMesh, bool Output) { }
 
