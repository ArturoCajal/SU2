/*!
 * \file iteration_structure.hpp
 * \brief Headers of the main subroutines used by SU2_CFD.
 *        The subroutines and functions are in the <i>definition_structure.cpp</i> file.
 * \author F. Palacios, T. Economon
 * \version 4.0.1 "Cardinal"
 *
 * SU2 Lead Developers: Dr. Francisco Palacios (Francisco.D.Palacios@boeing.com).
 *                      Dr. Thomas D. Economon (economon@stanford.edu).
 *
 * SU2 Developers: Prof. Juan J. Alonso's group at Stanford University.
 *                 Prof. Piero Colonna's group at Delft University of Technology.
 *                 Prof. Nicolas R. Gauger's group at Kaiserslautern University of Technology.
 *                 Prof. Alberto Guardone's group at Polytechnic University of Milan.
 *                 Prof. Rafael Palacios' group at Imperial College London.
 *
 * SU2 is free software; you can redistribute it and/or
 * modify it under the terms of the GNU Lesser General Public
 * License as published by the Free Software Foundation; either
 * version 2.1 of the License, or (at your option) any later version.
 *
 * SU2 is distributed in the hope that it will be useful,
 * but WITHOUT ANY WARRANTY; without even the implied warranty of
 * MERCHANTABILITY or FITNESS FOR A PARTICULAR PURPOSE. See the GNU
 * Lesser General Public License for more details.
 *
 * You should have received a copy of the GNU Lesser General Public
 * License along with SU2. If not, see <http://www.gnu.org/licenses/>.
 */

#pragma once

#include "../../Common/include/mpi_structure.hpp"

#include <ctime>

#include "solver_structure.hpp"
#include "integration_structure.hpp"
#include "output_structure.hpp"
#include "numerics_structure.hpp"
#include "../../Common/include/geometry_structure.hpp"
#include "../../Common/include/grid_movement_structure.hpp"
#include "../../Common/include/config_structure.hpp"

using namespace std;

/*!
 * \class CIteration
 * \brief Parent class for defining a single iteration of a physics problem.
 * \author T. Economon
 * \version 4.0.1 "Cardinal"
 */
class CIteration {
protected:
  unsigned short nZone;	/*!< \brief Total number of zones in the problem. */
  
public:
  
  /*!
   * \brief Constructor of the class.
   */
  CIteration(CConfig *config);
  
  /*!
   * \brief Destructor of the class.
   */
  virtual ~CIteration(void);
  
  /*!
   * \brief A virtual member.
   * \param[in] ??? - Description here.
   */
  virtual void Preprocess(COutput *output,
                          CIntegration ***integration_container,
                          CGeometry ***geometry_container,
                          CSolver ****solver_container,
                          CNumerics *****numerics_container,
                          CConfig **config_container,
                          CSurfaceMovement **surface_movement,
                          CVolumetricMovement **grid_movement,
                          CFreeFormDefBox*** FFDBox,
                          unsigned short val_iZone);
  
  /*!
   * \brief A virtual member.
   * \param[in] output - Pointer to the COutput class.
   * \param[in] integration_container - Container vector with all the integration methods.
   * \param[in] geometry_container - Geometrical definition of the problem.
   * \param[in] solver_container - Container vector with all the solutions.
   * \param[in] numerics_container - Description of the numerical method (the way in which the equations are solved).
   * \param[in] config_container - Definition of the particular problem.
   * \param[in] surface_movement - Surface movement classes of the problem.
   * \param[in] grid_movement - Volume grid movement classes of the problem.
   * \param[in] FFDBox - FFD FFDBoxes of the problem.
   */
  virtual void Iterate(COutput *output,
                       CIntegration ***integration_container,
                       CGeometry ***geometry_container,
                       CSolver ****solver_container,
                       CNumerics *****numerics_container,
                       CConfig **config_container,
                       CSurfaceMovement **surface_movement,
                       CVolumetricMovement **grid_movement,
                       CFreeFormDefBox*** FFDBox,
                       unsigned short val_iZone);
  
  /*!
   * \brief A virtual member.
   * \param[in] ??? - Description here.
   */
  virtual void Update(COutput *output,
                      CIntegration ***integration_container,
                      CGeometry ***geometry_container,
                      CSolver ****solver_container,
                      CNumerics *****numerics_container,
                      CConfig **config_container,
                      CSurfaceMovement **surface_movement,
                      CVolumetricMovement **grid_movement,
                      CFreeFormDefBox*** FFDBox,
                      unsigned short val_iZone);
  
  /*!
   * \brief A virtual member.
   * \param[in] ??? - Description here.
   */
  virtual void Monitor();
  
  /*!
   * \brief A virtual member.
   * \param[in] ??? - Description here.
   */
  virtual void Output();
  
  /*!
   * \brief A virtual member.
   * \param[in] ??? - Description here.
   */
  virtual void Postprocess();

};


/*!
 * \class CMeanFlowIteration
 * \brief Class for driving an iteration of the mean flow system.
 * \author T. Economon
 * \version 4.0.1 "Cardinal"
 */
class CMeanFlowIteration : public CIteration {
public:
  
  /*!
   * \brief Constructor of the class.
   * \param[in] config - Definition of the particular problem.
   */
  CMeanFlowIteration(CConfig *config);
  
  /*!
   * \brief Destructor of the class.
   */
  ~CMeanFlowIteration(void);
  
  /*!
   * \brief Preprocessing to prepare for an iteration of the physics.
   * \param[in] ??? - Description here.
   */
  void Preprocess(COutput *output,
                  CIntegration ***integration_container,
                  CGeometry ***geometry_container,
                  CSolver ****solver_container,
                  CNumerics *****numerics_container,
                  CConfig **config_container,
                  CSurfaceMovement **surface_movement,
                  CVolumetricMovement **grid_movement,
                  CFreeFormDefBox*** FFDBox,
                  unsigned short val_iZone);
  
  /*!
   * \brief Perform a single iteration of the mean flow system.
   * \param[in] output - Pointer to the COutput class.
   * \param[in] integration_container - Container vector with all the integration methods.
   * \param[in] geometry_container - Geometrical definition of the problem.
   * \param[in] solver_container - Container vector with all the solutions.
   * \param[in] numerics_container - Description of the numerical method (the way in which the equations are solved).
   * \param[in] config_container - Definition of the particular problem.
   * \param[in] surface_movement - Surface movement classes of the problem.
   * \param[in] grid_movement - Volume grid movement classes of the problem.
   * \param[in] FFDBox - FFD FFDBoxes of the problem.
   */
  void Iterate(COutput *output,
               CIntegration ***integration_container,
               CGeometry ***geometry_container,
               CSolver ****solver_container,
               CNumerics *****numerics_container,
               CConfig **config_container,
               CSurfaceMovement **surface_movement,
               CVolumetricMovement **grid_movement,
               CFreeFormDefBox*** FFDBox,
               unsigned short val_iZone);
  
  /*!
   * \brief Updates the containers for the mean flow system.
   * \param[in] ??? - Description here.
   */
  void Update(COutput *output,
              CIntegration ***integration_container,
              CGeometry ***geometry_container,
              CSolver ****solver_container,
              CNumerics *****numerics_container,
              CConfig **config_container,
              CSurfaceMovement **surface_movement,
              CVolumetricMovement **grid_movement,
              CFreeFormDefBox*** FFDBox,
              unsigned short val_iZone);
  
  /*!
   * \brief Monitors the convergence and other metrics for the mean flow system.
   * \param[in] ??? - Description here.
   */
  void Monitor();
  
  /*!
   * \brief Outputs desired files and quantities for the mean flow system.
   * \param[in] ??? - Description here.
   */
  void Output();
  
  /*!
   * \brief Postprocesses the mean flow system before heading to another physics system or the next iteration.
   * \param[in] ??? - Description here.
   */
  void Postprocess();
  
  /*!
   * \brief Imposes a gust via the grid velocities.
   * \author S. Padron
   * \param[in] config_container - Definition of the particular problem.
   * \param[in] geometry_container - Geometrical definition of the problem.
   * \param[in] solver_container - Container vector with all the solutions.
   */
  void SetWind_GustField(CConfig *config_container, CGeometry **geometry_container, CSolver ***solver_container);
  
  /*!
   * \brief Reads and initializes the vortex positions, strengths and gradient.
   * \author S. Padron
   * \param[in] nVortex - number of vortices.
   * \param[in] x0 - Vector of x-loc of the vortices.
   * \param[in] y0 - Vector of y-loc of the vortices.
   * \param[in] vort_strength - Vector of vortex strengths.
   * \param[in] r_core - Vector of vortex core size.
   */
  void InitializeVortexDistribution(unsigned long &nVortex, vector<su2double>& x0, vector<su2double>& y0, vector<su2double>& vort_strength, vector<su2double>& r_core);
  
};

/*!
 * \class CTNE2Iteration
 * \brief Class for driving an iteration of the TNE2 system.
 * \author T. Economon
 * \version 4.0.1 "Cardinal"
 */
class CTNE2Iteration : public CIteration {
public:
  
  /*!
   * \brief Constructor of the class.
   * \param[in] config - Definition of the particular problem.
   */
  CTNE2Iteration(CConfig *config);
  
  /*!
   * \brief Destructor of the class.
   */
  ~CTNE2Iteration(void);
  
  /*!
   * \brief Preprocessing to prepare for an iteration of the physics.
   * \param[in] ??? - Description here.
   */
  void Preprocess(COutput *output,
                  CIntegration ***integration_container,
                  CGeometry ***geometry_container,
                  CSolver ****solver_container,
                  CNumerics *****numerics_container,
                  CConfig **config_container,
                  CSurfaceMovement **surface_movement,
                  CVolumetricMovement **grid_movement,
                  CFreeFormDefBox*** FFDBox,
                  unsigned short val_iZone);
  
  /*!
   * \brief Perform a single iteration of the TNE2 system.
   * \param[in] output - Pointer to the COutput class.
   * \param[in] integration_container - Container vector with all the integration methods.
   * \param[in] geometry_container - Geometrical definition of the problem.
   * \param[in] solver_container - Container vector with all the solutions.
   * \param[in] numerics_container - Description of the numerical method (the way in which the equations are solved).
   * \param[in] config_container - Definition of the particular problem.
   * \param[in] surface_movement - Surface movement classes of the problem.
   * \param[in] grid_movement - Volume grid movement classes of the problem.
   * \param[in] FFDBox - FFD FFDBoxes of the problem.
   */
  void Iterate(COutput *output,
               CIntegration ***integration_container,
               CGeometry ***geometry_container,
               CSolver ****solver_container,
               CNumerics *****numerics_container,
               CConfig **config_container,
               CSurfaceMovement **surface_movement,
               CVolumetricMovement **grid_movement,
               CFreeFormDefBox*** FFDBox,
               unsigned short val_iZone);
  
  /*!
   * \brief Updates the containers for the TNE2 system.
   * \param[in] ??? - Description here.
   */
  void Update(COutput *output,
              CIntegration ***integration_container,
              CGeometry ***geometry_container,
              CSolver ****solver_container,
              CNumerics *****numerics_container,
              CConfig **config_container,
              CSurfaceMovement **surface_movement,
              CVolumetricMovement **grid_movement,
              CFreeFormDefBox*** FFDBox,
              unsigned short val_iZone);
  
  /*!
   * \brief Monitors the convergence and other metrics for the TNE2 system.
   * \param[in] ??? - Description here.
   */
  void Monitor();
  
  /*!
   * \brief Outputs desired files and quantities for the TNE2 system.
   * \param[in] ??? - Description here.
   */
  void Output();
  
  /*!
   * \brief Postprocesses the TNE2 system before heading to another physics system or the next iteration.
   * \param[in] ??? - Description here.
   */
  void Postprocess();
  
};

/*!
 * \class CWaveIteration
 * \brief Class for driving an iteration of the wave system.
 * \author T. Economon
 * \version 4.0.1 "Cardinal"
 */
class CWaveIteration : public CIteration {
public:
  
  /*!
   * \brief Constructor of the class.
   * \param[in] config - Definition of the particular problem.
   */
  CWaveIteration(CConfig *config);
  
  /*!
   * \brief Destructor of the class.
   */
  ~CWaveIteration(void);
  
  /*!
   * \brief Preprocessing to prepare for an iteration of the physics.
   * \param[in] ??? - Description here.
   */
  void Preprocess(COutput *output,
                  CIntegration ***integration_container,
                  CGeometry ***geometry_container,
                  CSolver ****solver_container,
                  CNumerics *****numerics_container,
                  CConfig **config_container,
                  CSurfaceMovement **surface_movement,
                  CVolumetricMovement **grid_movement,
                  CFreeFormDefBox*** FFDBox,
                  unsigned short val_iZone);
  
  /*!
   * \brief Perform a single iteration of the wave system.
   * \param[in] output - Pointer to the COutput class.
   * \param[in] integration_container - Container vector with all the integration methods.
   * \param[in] geometry_container - Geometrical definition of the problem.
   * \param[in] solver_container - Container vector with all the solutions.
   * \param[in] numerics_container - Description of the numerical method (the way in which the equations are solved).
   * \param[in] config_container - Definition of the particular problem.
   * \param[in] surface_movement - Surface movement classes of the problem.
   * \param[in] grid_movement - Volume grid movement classes of the problem.
   * \param[in] FFDBox - FFD FFDBoxes of the problem.
   */
  void Iterate(COutput *output,
               CIntegration ***integration_container,
               CGeometry ***geometry_container,
               CSolver ****solver_container,
               CNumerics *****numerics_container,
               CConfig **config_container,
               CSurfaceMovement **surface_movement,
               CVolumetricMovement **grid_movement,
               CFreeFormDefBox*** FFDBox,
               unsigned short val_iZone);
  
  /*!
   * \brief Updates the containers for the wave system.
   * \param[in] ??? - Description here.
   */
  void Update(COutput *output,
              CIntegration ***integration_container,
              CGeometry ***geometry_container,
              CSolver ****solver_container,
              CNumerics *****numerics_container,
              CConfig **config_container,
              CSurfaceMovement **surface_movement,
              CVolumetricMovement **grid_movement,
              CFreeFormDefBox*** FFDBox,
              unsigned short val_iZone);
  
  /*!
   * \brief Monitors the convergence and other metrics for the wave system.
   * \param[in] ??? - Description here.
   */
  void Monitor();
  
  /*!
   * \brief Outputs desired files and quantities for the wave system.
   * \param[in] ??? - Description here.
   */
  void Output();
  
  /*!
   * \brief Postprocesses the wave system before heading to another physics system or the next iteration.
   * \param[in] ??? - Description here.
   */
  void Postprocess();
  
};

/*!
 * \class CHeatIteration
 * \brief Class for driving an iteration of the heat system.
 * \author T. Economon
 * \version 4.0.1 "Cardinal"
 */
class CHeatIteration : public CIteration {
public:
  
  /*!
   * \brief Constructor of the class.
   * \param[in] config - Definition of the particular problem.
   */
  CHeatIteration(CConfig *config);
  
  /*!
   * \brief Destructor of the class.
   */
  ~CHeatIteration(void);
  
  /*!
   * \brief Preprocessing to prepare for an iteration of the physics.
   * \param[in] ??? - Description here.
   */
  void Preprocess(COutput *output,
                  CIntegration ***integration_container,
                  CGeometry ***geometry_container,
                  CSolver ****solver_container,
                  CNumerics *****numerics_container,
                  CConfig **config_container,
                  CSurfaceMovement **surface_movement,
                  CVolumetricMovement **grid_movement,
                  CFreeFormDefBox*** FFDBox,
                  unsigned short val_iZone);
  
  /*!
   * \brief Perform a single iteration of the heat system.
   * \param[in] output - Pointer to the COutput class.
   * \param[in] integration_container - Container vector with all the integration methods.
   * \param[in] geometry_container - Geometrical definition of the problem.
   * \param[in] solver_container - Container vector with all the solutions.
   * \param[in] numerics_container - Description of the numerical method (the way in which the equations are solved).
   * \param[in] config_container - Definition of the particular problem.
   * \param[in] surface_movement - Surface movement classes of the problem.
   * \param[in] grid_movement - Volume grid movement classes of the problem.
   * \param[in] FFDBox - FFD FFDBoxes of the problem.
   */
  void Iterate(COutput *output,
               CIntegration ***integration_container,
               CGeometry ***geometry_container,
               CSolver ****solver_container,
               CNumerics *****numerics_container,
               CConfig **config_container,
               CSurfaceMovement **surface_movement,
               CVolumetricMovement **grid_movement,
               CFreeFormDefBox*** FFDBox,
               unsigned short val_iZone);
  
  /*!
   * \brief Updates the containers for the heat system.
   * \param[in] ??? - Description here.
   */
  void Update(COutput *output,
              CIntegration ***integration_container,
              CGeometry ***geometry_container,
              CSolver ****solver_container,
              CNumerics *****numerics_container,
              CConfig **config_container,
              CSurfaceMovement **surface_movement,
              CVolumetricMovement **grid_movement,
              CFreeFormDefBox*** FFDBox,
              unsigned short val_iZone);
  
  /*!
   * \brief Monitors the convergence and other metrics for the heat system.
   * \param[in] ??? - Description here.
   */
  void Monitor();
  
  /*!
   * \brief Outputs desired files and quantities for the heat system.
   * \param[in] ??? - Description here.
   */
  void Output();
  
  /*!
   * \brief Postprocesses the heat system before heading to another physics system or the next iteration.
   * \param[in] ??? - Description here.
   */
  void Postprocess();
  
};

/*!
 * \class CPoissonIteration
 * \brief Class for driving an iteration of the poisson system.
 * \author T. Economon
 * \version 4.0.1 "Cardinal"
 */
class CPoissonIteration : public CIteration {
public:
  
  /*!
   * \brief Constructor of the class.
   * \param[in] config - Definition of the particular problem.
   */
  CPoissonIteration(CConfig *config);
  
  /*!
   * \brief Destructor of the class.
   */
  ~CPoissonIteration(void);
  
  /*!
   * \brief Preprocessing to prepare for an iteration of the physics.
   * \param[in] ??? - Description here.
   */
  void Preprocess(COutput *output,
                  CIntegration ***integration_container,
                  CGeometry ***geometry_container,
                  CSolver ****solver_container,
                  CNumerics *****numerics_container,
                  CConfig **config_container,
                  CSurfaceMovement **surface_movement,
                  CVolumetricMovement **grid_movement,
                  CFreeFormDefBox*** FFDBox,
                  unsigned short val_iZone);
  
  /*!
   * \brief Perform a single iteration of the poisson system.
   * \param[in] output - Pointer to the COutput class.
   * \param[in] integration_container - Container vector with all the integration methods.
   * \param[in] geometry_container - Geometrical definition of the problem.
   * \param[in] solver_container - Container vector with all the solutions.
   * \param[in] numerics_container - Description of the numerical method (the way in which the equations are solved).
   * \param[in] config_container - Definition of the particular problem.
   * \param[in] surface_movement - Surface movement classes of the problem.
   * \param[in] grid_movement - Volume grid movement classes of the problem.
   * \param[in] FFDBox - FFD FFDBoxes of the problem.
   */
  void Iterate(COutput *output,
               CIntegration ***integration_container,
               CGeometry ***geometry_container,
               CSolver ****solver_container,
               CNumerics *****numerics_container,
               CConfig **config_container,
               CSurfaceMovement **surface_movement,
               CVolumetricMovement **grid_movement,
               CFreeFormDefBox*** FFDBox,
               unsigned short val_iZone);
  
  /*!
   * \brief Updates the containers for the poisson system.
   * \param[in] ??? - Description here.
   */
  void Update(COutput *output,
              CIntegration ***integration_container,
              CGeometry ***geometry_container,
              CSolver ****solver_container,
              CNumerics *****numerics_container,
              CConfig **config_container,
              CSurfaceMovement **surface_movement,
              CVolumetricMovement **grid_movement,
              CFreeFormDefBox*** FFDBox,
              unsigned short val_iZone);
  
  /*!
   * \brief Monitors the convergence and other metrics for the poisson system.
   * \param[in] ??? - Description here.
   */
  void Monitor();
  
  /*!
   * \brief Outputs desired files and quantities for the poisson system.
   * \param[in] ??? - Description here.
   */
  void Output();
  
  /*!
   * \brief Postprocesses the poisson system before heading to another physics system or the next iteration.
   * \param[in] ??? - Description here.
   */
  void Postprocess();
  
};

/*!
 * \class CFEAIteration
 * \brief Class for driving an iteration of the FEA system.
 * \author T. Economon
 * \version 4.0.1 "Cardinal"
 */
class CFEAIteration : public CIteration {
public:
  
  /*!
   * \brief Constructor of the class.
   * \param[in] config - Definition of the particular problem.
   */
  CFEAIteration(CConfig *config);
  
  /*!
   * \brief Destructor of the class.
   */
  ~CFEAIteration(void);
  
  /*!
   * \brief Preprocessing to prepare for an iteration of the physics.
   * \param[in] ??? - Description here.
   */
  void Preprocess(COutput *output,
                  CIntegration ***integration_container,
                  CGeometry ***geometry_container,
                  CSolver ****solver_container,
                  CNumerics *****numerics_container,
                  CConfig **config_container,
                  CSurfaceMovement **surface_movement,
                  CVolumetricMovement **grid_movement,
                  CFreeFormDefBox*** FFDBox,
                  unsigned short val_iZone);
  
  /*!
   * \brief Perform a single iteration of the FEA system.
   * \param[in] output - Pointer to the COutput class.
   * \param[in] integration_container - Container vector with all the integration methods.
   * \param[in] geometry_container - Geometrical definition of the problem.
   * \param[in] solver_container - Container vector with all the solutions.
   * \param[in] numerics_container - Description of the numerical method (the way in which the equations are solved).
   * \param[in] config_container - Definition of the particular problem.
   * \param[in] surface_movement - Surface movement classes of the problem.
   * \param[in] grid_movement - Volume grid movement classes of the problem.
   * \param[in] FFDBox - FFD FFDBoxes of the problem.
   */
  void Iterate(COutput *output,
               CIntegration ***integration_container,
               CGeometry ***geometry_container,
               CSolver ****solver_container,
               CNumerics *****numerics_container,
               CConfig **config_container,
               CSurfaceMovement **surface_movement,
               CVolumetricMovement **grid_movement,
               CFreeFormDefBox*** FFDBox,
               unsigned short val_iZone);
  
  /*!
   * \brief Updates the containers for the FEA system.
   * \param[in] ??? - Description here.
   */
  void Update(COutput *output,
              CIntegration ***integration_container,
              CGeometry ***geometry_container,
              CSolver ****solver_container,
              CNumerics *****numerics_container,
              CConfig **config_container,
              CSurfaceMovement **surface_movement,
              CVolumetricMovement **grid_movement,
              CFreeFormDefBox*** FFDBox,
              unsigned short val_iZone);
  
  /*!
   * \brief Monitors the convergence and other metrics for the FEA system.
   * \param[in] ??? - Description here.
   */
  void Monitor();
  
  /*!
   * \brief Outputs desired files and quantities for the FEA system.
   * \param[in] ??? - Description here.
   */
  void Output();
  
  /*!
   * \brief Postprocesses the FEA system before heading to another physics system or the next iteration.
   * \param[in] ??? - Description here.
   */
  void Postprocess();
  
};

/*!
 * \class CAdjMeanFlowIteration
 * \brief Class for driving an iteration of the adjoint mean flow system.
 * \author T. Economon
 * \version 4.0.1 "Cardinal"
 */
class CAdjMeanFlowIteration : public CIteration {
public:
  
  /*!
   * \brief Constructor of the class.
   * \param[in] config - Definition of the particular problem.
   */
  CAdjMeanFlowIteration(CConfig *config);
  
  /*!
   * \brief Destructor of the class.
   */
  ~CAdjMeanFlowIteration(void);
  
  /*!
   * \brief Preprocessing to prepare for an iteration of the physics.
   * \param[in] ??? - Description here.
   */
  void Preprocess(COutput *output,
                  CIntegration ***integration_container,
                  CGeometry ***geometry_container,
                  CSolver ****solver_container,
                  CNumerics *****numerics_container,
                  CConfig **config_container,
                  CSurfaceMovement **surface_movement,
                  CVolumetricMovement **grid_movement,
                  CFreeFormDefBox*** FFDBox,
                  unsigned short val_iZone);
  
  /*!
   * \brief Perform a single iteration of the adjoint mean flow system.
   * \param[in] output - Pointer to the COutput class.
   * \param[in] integration_container - Container vector with all the integration methods.
   * \param[in] geometry_container - Geometrical definition of the problem.
   * \param[in] solver_container - Container vector with all the solutions.
   * \param[in] numerics_container - Description of the numerical method (the way in which the equations are solved).
   * \param[in] config_container - Definition of the particular problem.
   * \param[in] surface_movement - Surface movement classes of the problem.
   * \param[in] grid_movement - Volume grid movement classes of the problem.
   * \param[in] FFDBox - FFD FFDBoxes of the problem.
   */
  void Iterate(COutput *output,
               CIntegration ***integration_container,
               CGeometry ***geometry_container,
               CSolver ****solver_container,
               CNumerics *****numerics_container,
               CConfig **config_container,
               CSurfaceMovement **surface_movement,
               CVolumetricMovement **grid_movement,
               CFreeFormDefBox*** FFDBox,
               unsigned short val_iZone);
  
  /*!
   * \brief Updates the containers for the adjoint mean flow system.
   * \param[in] ??? - Description here.
   */
  void Update(COutput *output,
              CIntegration ***integration_container,
              CGeometry ***geometry_container,
              CSolver ****solver_container,
              CNumerics *****numerics_container,
              CConfig **config_container,
              CSurfaceMovement **surface_movement,
              CVolumetricMovement **grid_movement,
              CFreeFormDefBox*** FFDBox,
              unsigned short val_iZone);
  
  /*!
   * \brief Monitors the convergence and other metrics for the adjoint mean flow system.
   * \param[in] ??? - Description here.
   */
  void Monitor();
  
  /*!
   * \brief Outputs desired files and quantities for the adjoint mean flow system.
   * \param[in] ??? - Description here.
   */
  void Output();
  
  /*!
   * \brief Postprocesses the adjoint mean flow system before heading to another physics system or the next iteration.
   * \param[in] ??? - Description here.
   */
  void Postprocess();
  
};

/*!
 * \class CAdjTNE2Iteration
 * \brief Class for driving an iteration of the adjoint TNE2 system.
 * \author T. Economon
 * \version 4.0.1 "Cardinal"
 */
class CAdjTNE2Iteration : public CIteration {
public:
  
  /*!
   * \brief Constructor of the class.
   * \param[in] config - Definition of the particular problem.
   */
  CAdjTNE2Iteration(CConfig *config);
  
  /*!
   * \brief Destructor of the class.
   */
  ~CAdjTNE2Iteration(void);
  
  /*!
   * \brief Preprocessing to prepare for an iteration of the physics.
   * \param[in] ??? - Description here.
   */
  void Preprocess(COutput *output,
                  CIntegration ***integration_container,
                  CGeometry ***geometry_container,
                  CSolver ****solver_container,
                  CNumerics *****numerics_container,
                  CConfig **config_container,
                  CSurfaceMovement **surface_movement,
                  CVolumetricMovement **grid_movement,
                  CFreeFormDefBox*** FFDBox,
                  unsigned short val_iZone);
  
  /*!
   * \brief Perform a single iteration of the adjoint TNE2 system.
   * \param[in] output - Pointer to the COutput class.
   * \param[in] integration_container - Container vector with all the integration methods.
   * \param[in] geometry_container - Geometrical definition of the problem.
   * \param[in] solver_container - Container vector with all the solutions.
   * \param[in] numerics_container - Description of the numerical method (the way in which the equations are solved).
   * \param[in] config_container - Definition of the particular problem.
   * \param[in] surface_movement - Surface movement classes of the problem.
   * \param[in] grid_movement - Volume grid movement classes of the problem.
   * \param[in] FFDBox - FFD FFDBoxes of the problem.
   */
  void Iterate(COutput *output,
               CIntegration ***integration_container,
               CGeometry ***geometry_container,
               CSolver ****solver_container,
               CNumerics *****numerics_container,
               CConfig **config_container,
               CSurfaceMovement **surface_movement,
               CVolumetricMovement **grid_movement,
               CFreeFormDefBox*** FFDBox,
               unsigned short val_iZone);
  
  /*!
   * \brief Updates the containers for the adjoint TNE2 system.
   * \param[in] ??? - Description here.
   */
  void Update(COutput *output,
              CIntegration ***integration_container,
              CGeometry ***geometry_container,
              CSolver ****solver_container,
              CNumerics *****numerics_container,
              CConfig **config_container,
              CSurfaceMovement **surface_movement,
              CVolumetricMovement **grid_movement,
              CFreeFormDefBox*** FFDBox,
              unsigned short val_iZone);
  
  /*!
   * \brief Monitors the convergence and other metrics for the adjoint TNE2 system.
   * \param[in] ??? - Description here.
   */
  void Monitor();
  
  /*!
   * \brief Outputs desired files and quantities for the adjoint TNE2 system.
   * \param[in] ??? - Description here.
   */
  void Output();
  
  /*!
   * \brief Postprocesses the adjoint TNE2 system before heading to another physics system or the next iteration.
   * \param[in] ??? - Description here.
   */
  void Postprocess();
  
};

/*!
 * \class CDiscAdjMeanFlowIteration
 * \brief Class for driving an iteration of the discrete adjoint mean flow system.
 * \author T. Economon
 * \version 4.0.1 "Cardinal"
 */
class CDiscAdjMeanFlowIteration : public CIteration {

private:

  CIteration* meanflow_iteration; /*!< \brief Pointer to the mean flow iteration class. */
  unsigned short CurrentRecording; /*!< \brief Stores the current status of the recording. */
  bool turbulent;       /*!< \brief Stores the turbulent flag. */

  enum RECORDING{
    NONE = 0,      /*!< \brief Indicates that nothing is recorded. */
    FLOW_VARIABLES = 1, /*!< \brief Indicates that the current recording
                                    can be used to compute the gradients with respect
                                    to the conservative flow variables. */
    GEOMETRY_VARIABLES = 2 /*!< \brief Indicates that the current recording
                                       can be used to compute the gradients with respect
                                       to the geometry variables. */
  };


public:
  
  /*!
   * \brief Constructor of the class.
   * \param[in] config - Definition of the particular problem.
   */
  CDiscAdjMeanFlowIteration(CConfig *config);
  
  /*!
   * \brief Destructor of the class.
   */
  ~CDiscAdjMeanFlowIteration(void);
  
  /*!
   * \brief Preprocessing to prepare for an iteration of the physics.
   * \param[in] ??? - Description here.
   */
  void Preprocess(COutput *output,
                  CIntegration ***integration_container,
                  CGeometry ***geometry_container,
                  CSolver ****solver_container,
                  CNumerics *****numerics_container,
                  CConfig **config_container,
                  CSurfaceMovement **surface_movement,
                  CVolumetricMovement **grid_movement,
                  CFreeFormDefBox*** FFDBox,
                  unsigned short val_iZone);
  
  /*!
   * \brief Perform a single iteration of the adjoint mean flow system.
   * \param[in] output - Pointer to the COutput class.
   * \param[in] integration_container - Container vector with all the integration methods.
   * \param[in] geometry_container - Geometrical definition of the problem.
   * \param[in] solver_container - Container vector with all the solutions.
   * \param[in] numerics_container - Description of the numerical method (the way in which the equations are solved).
   * \param[in] config_container - Definition of the particular problem.
   * \param[in] surface_movement - Surface movement classes of the problem.
   * \param[in] grid_movement - Volume grid movement classes of the problem.
   * \param[in] FFDBox - FFD FFDBoxes of the problem.
   */
  void Iterate(COutput *output,
               CIntegration ***integration_container,
               CGeometry ***geometry_container,
               CSolver ****solver_container,
               CNumerics *****numerics_container,
               CConfig **config_container,
               CSurfaceMovement **surface_movement,
               CVolumetricMovement **grid_movement,
               CFreeFormDefBox*** FFDBox,
               unsigned short val_iZone);
  
  /*!
   * \brief Updates the containers for the discrete adjoint mean flow system.
   * \param[in] ??? - Description here.
   */
  void Update(COutput *output,
              CIntegration ***integration_container,
              CGeometry ***geometry_container,
              CSolver ****solver_container,
              CNumerics *****numerics_container,
              CConfig **config_container,
              CSurfaceMovement **surface_movement,
              CVolumetricMovement **grid_movement,
              CFreeFormDefBox*** FFDBox,
              unsigned short val_iZone);
  
  /*!
   * \brief Monitors the convergence and other metrics for the discrete adjoint mean flow system.
   * \param[in] ??? - Description here.
   */
  void Monitor();
  
  /*!
   * \brief Outputs desired files and quantities for the discrete adjoint mean flow system.
   * \param[in] ??? - Description here.
   */
  void Output();
  
  /*!
   * \brief Postprocesses the discrete adjoint mean flow system before heading to another physics system or the next iteration.
   * \param[in] ??? - Description here.
   */
  void Postprocess(); 

  /*!
   * \brief Registers all input variables of the mean flow iteration.
   * \param[in] solver_container - Container vector with all the solutions.
   * \param[in] geometry_container - Geometrical definition of the problem.
   * \param[in] config_container - Definition of the particular problem.
   * \param[in] iZone - Index of the zone.
   * \param[in] kind_recording - Kind of recording, either FLOW_VARIABLES or GEOMETRY_VARIABLES
   */
  void RegisterInput(CSolver ****solver_container, CGeometry*** geometry_container, CConfig** config_container, unsigned short iZone, unsigned short kind_recording);

  /*!
   * \brief Registers all output variables of the mean flow iteration.
   * \param[in] solver_container - Container vector with all the solutions.
   * \param[in] geometry_container - Geometrical definition of the problem.
   * \param[in] config_container - Definition of the particular problem.
   * \param[in] iZone - Index of the zone.
   */
  void RegisterOutput(CSolver ****solver_container, CGeometry*** geometry_container, CConfig** config_container, unsigned short iZone);

  /*!
   * \brief Initializes the adjoints of the output variables of the meanflow iteration.
   * \param[in] solver_container - Container vector with all the solutions.
   * \param[in] geometry_container - Geometrical definition of the problem.
   * \param[in] config_container - Definition of the particular problem.
   * \param[in] iZone - Index of the zone.
   */
  void InitializeAdjoint(CSolver ****solver_container, CGeometry*** geometry_container, CConfig** config_container, unsigned short iZone);


  /*!
   * \brief Record a single iteration of the direct mean flow system.
   * \param[in] output - Pointer to the COutput class.
   * \param[in] integration_container - Container vector with all the integration methods.
   * \param[in] geometry_container - Geometrical definition of the problem.
   * \param[in] solver_container - Container vector with all the solutions.
   * \param[in] numerics_container - Description of the numerical method (the way in which the equations are solved).
   * \param[in] config_container - Definition of the particular problem.
   * \param[in] surface_movement - Surface movement classes of the problem.
   * \param[in] grid_movement - Volume grid movement classes of the problem.
   * \param[in] FFDBox - FFD FFDBoxes of the problem.
   * \param[in] val_iZone - Index of the zone.
   * \param[in] kind_recording - The kind of recording (geometry or flow).
   */
  void SetRecording(COutput *output,
                      CIntegration ***integration_container,
                      CGeometry ***geometry_container,
                      CSolver ****solver_container,
                      CNumerics *****numerics_container,
                      CConfig **config_container,
                      CSurfaceMovement **surface_movement,
                      CVolumetricMovement **grid_movement,
                      CFreeFormDefBox*** FFDBox,
                      unsigned short val_iZone,
                      unsigned short kind_recording);
};

/*!
 * \brief Perform a single iteration of the mean flow system.
 * \param[in] output - Pointer to the COutput class.
 * \param[in] integration_container - Container vector with all the integration methods.
 * \param[in] geometry_container - Geometrical definition of the problem.
 * \param[in] solver_container - Container vector with all the solutions.
 * \param[in] numerics_container - Description of the numerical method (the way in which the equations are solved).
 * \param[in] config_container - Definition of the particular problem.
 * \param[in] surface_movement - Surface movement classes of the problem.
 * \param[in] grid_movement - Volume grid movement classes of the problem.
 * \param[in] FFDBox - FFD FFDBoxes of the problem.
 */
void MeanFlowIteration(COutput *output, CIntegration ***integration_container, CGeometry ***geometry_container,
             CSolver ****solver_container, CNumerics *****numerics_container, CConfig **config_container,
             CSurfaceMovement **surface_movement, CVolumetricMovement **grid_movement, CFreeFormDefBox*** FFDBox);

/*!
 * \brief Iteration function for Fluid-Structure Interaction applications.
 * \author F. Palacios, R. Sanchez.
 * \param[in] output - Pointer to the COutput class.
 * \param[in] integration_container - Container vector with all the integration methods.
 * \param[in] geometry_container - Geometrical definition of the problem.
 * \param[in] solver_container - Container vector with all the solutions.
 * \param[in] numerics_container - Description of the numerical method (the way in which the equations are solved).
 * \param[in] config_container - Definition of the particular problem.
 * \param[in] surface_movement - Surface movement classes of the problem.
 * \param[in] grid_movement - Volume grid movement classes of the problem.
 * \param[in] FFDBox - FFD FFDBoxes of the problem.
 * \param[in] ExtIter - Current physical time iteration number.
 * \param[in] nFluidIt - Number of fluid iterations within a fixed time step.
 */
void FluidStructureIteration(COutput *output, CIntegration ***integration_container, CGeometry ***geometry_container, 
														 CSolver ****solver_container, CNumerics *****numerics_container, CConfig **config_container, 
														 CSurfaceMovement **surface_movement, CVolumetricMovement **grid_movement, CFreeFormDefBox*** FFDBox,
														 unsigned long iFluidIt, unsigned long nFluidIt);

/*!
 * \brief Updates the positions and grid velocities for dynamic meshes between physical time steps.
 * \author T. Economon
 * \param[in] geometry - Geometrical definition of the problem.
 * \param[in] surface_movement - Surface movement classes of the problem.
 * \param[in] grid_movement - Volume grid movement classes of the problem.
 * \param[in] FFDBox - FFD FFDBoxes of the problem.
 * \param[in] solver_container - Container vector with all the solutions.
 * \param[in] config - Definition of the particular problem.
 * \param[in] iZone - Index of the zone.
 * \param[in] IntIter - Current sudo time iteration number.
 * \param[in] ExtIter - Current physical time iteration number.
 */
void SetGrid_Movement(CGeometry **geometry_container, CSurfaceMovement *surface_movement, 
                      CVolumetricMovement *grid_movement, CFreeFormDefBox **FFDBox,
<<<<<<< HEAD
                      CSolver ***solver_container, CConfig *config_container, unsigned short iZone, unsigned long IntIter, unsigned long ExtIter);

/*!
 * \brief Computation and storage of the time spectral source terms.
 * \author T. Economon, K. Naik
 * \param[in] geometry - Geometrical definition of the problem.
 * \param[in] solver_container - Container vector with all the solutions.
 * \param[in] config - Definition of the particular problem.
 * \param[in] nZone - Total number of zones (periodic instances).
 * \param[in] iZone - Current zone number.
 */
void SetTimeSpectral(CGeometry ***geometry_container, CSolver ****solver_container,
		CConfig **config_container, unsigned short nZone, unsigned short iZone);

/*!
 * \brief Computation of the Time-Spectral operator matrix.
 * \author K. Naik
 * \param[in] D - su2double pointer to the operator matrix.
 * \param[in] nZone - Total number of zones (periodic instances).
 */
void ComputeTimeSpectral_Operator(su2double **D, su2double period, unsigned short nZone);

/*!
 * \brief Computation and storage of the time-spectral mesh velocities.
 * \author K. Naik, T. Economon
 * \param[in] geometry - Geometrical definition of the problem.
 * \param[in] config - Definition of the particular problem.
 * \param[in] nZone - Total number of zones (periodic instances).
 */
void SetTimeSpectral_Velocities(CGeometry ***geometry_container,
		CConfig **config_container, unsigned short nZone);


/*!
 * \brief Computation and storage of the average value at the mixing plane interfaces.
 * \author S. Vitale
 * \param[in] geometry - Geometrical definition of the problem.
 * \param[in] CSolver - Definition of the particular problem.
 * \param[in] config - Definition of the particular problem.
 * \param[in] nZone - Total number of zones (periodic instances).
 * \param[in] iZone - Total number of zones (periodic instances).
 */
void SetMixingPlane(CGeometry ***geometry_container, CSolver ****solver_container, CConfig **config_container, unsigned short nZone, unsigned short iZone);

/*!
 * \brief Computation and storage of the average value at the mixing plane interfaces.
 * \author S. Vitale
 * \param[in] geometry - Geometrical definition of the problem.
 * \param[in] CSolver - Definition of the particular problem.
 * \param[in] config - Definition of the particular problem.
 * \param[in] nZone - Total number of zones (periodic instances).
 * \param[in] iZone - Total number of zones (periodic instances).
 */
void SetTurboPerformance(CGeometry ***geometry_container, CSolver ****solver_container, CConfig **config_container, COutput *output, unsigned short iZone);
=======
                      CSolver ***solver_container, CConfig *config_container, unsigned short iZone, unsigned long IntIter, unsigned long ExtIter);
>>>>>>> 9e7a6a8a
<|MERGE_RESOLUTION|>--- conflicted
+++ resolved
@@ -251,6 +251,28 @@
    */
   void InitializeVortexDistribution(unsigned long &nVortex, vector<su2double>& x0, vector<su2double>& y0, vector<su2double>& vort_strength, vector<su2double>& r_core);
   
+  /*!
+   * \brief compute and set mixing-plane quantities at the interface between two adjacent zone.
+   * \author S. Vitale
+   * \param[in] geometry_container - Geometrical definition of the problem.
+   * \param[in] solver_container - Container vector with all the solutions.
+   * \param[in] config_container - Definition of the particular problem.
+   * \param[in] iZone - zone of the problem.
+   */
+  void SetMixingPlane(CGeometry ***geometry_container, CSolver ****solver_container, CConfig **config_container, unsigned short iZone);
+
+  /*!
+   * \brief compute and set mixing-plane quantities at the interface between two adjacent zone.
+   * \author S. Vitale
+   * \param[in] geometry_container - Geometrical definition of the problem.
+   * \param[in] solver_container - Container vector with all the solutions.
+   * \param[in] config_container - Definition of the particular problem.
+   * \param[in] output - Definition of the output for the particular problem.
+   * \param[in] iZone - zone of the problem.
+   */
+  void SetTurboPerformance(CGeometry ***geometry_container, CSolver ****solver_container, CConfig **config_container, COutput *output, unsigned short iZone);
+
+
 };
 
 /*!
@@ -1120,39 +1142,7 @@
  */
 void SetGrid_Movement(CGeometry **geometry_container, CSurfaceMovement *surface_movement, 
                       CVolumetricMovement *grid_movement, CFreeFormDefBox **FFDBox,
-<<<<<<< HEAD
                       CSolver ***solver_container, CConfig *config_container, unsigned short iZone, unsigned long IntIter, unsigned long ExtIter);
-
-/*!
- * \brief Computation and storage of the time spectral source terms.
- * \author T. Economon, K. Naik
- * \param[in] geometry - Geometrical definition of the problem.
- * \param[in] solver_container - Container vector with all the solutions.
- * \param[in] config - Definition of the particular problem.
- * \param[in] nZone - Total number of zones (periodic instances).
- * \param[in] iZone - Current zone number.
- */
-void SetTimeSpectral(CGeometry ***geometry_container, CSolver ****solver_container,
-		CConfig **config_container, unsigned short nZone, unsigned short iZone);
-
-/*!
- * \brief Computation of the Time-Spectral operator matrix.
- * \author K. Naik
- * \param[in] D - su2double pointer to the operator matrix.
- * \param[in] nZone - Total number of zones (periodic instances).
- */
-void ComputeTimeSpectral_Operator(su2double **D, su2double period, unsigned short nZone);
-
-/*!
- * \brief Computation and storage of the time-spectral mesh velocities.
- * \author K. Naik, T. Economon
- * \param[in] geometry - Geometrical definition of the problem.
- * \param[in] config - Definition of the particular problem.
- * \param[in] nZone - Total number of zones (periodic instances).
- */
-void SetTimeSpectral_Velocities(CGeometry ***geometry_container,
-		CConfig **config_container, unsigned short nZone);
-
 
 /*!
  * \brief Computation and storage of the average value at the mixing plane interfaces.
@@ -1175,6 +1165,3 @@
  * \param[in] iZone - Total number of zones (periodic instances).
  */
 void SetTurboPerformance(CGeometry ***geometry_container, CSolver ****solver_container, CConfig **config_container, COutput *output, unsigned short iZone);
-=======
-                      CSolver ***solver_container, CConfig *config_container, unsigned short iZone, unsigned long IntIter, unsigned long ExtIter);
->>>>>>> 9e7a6a8a
