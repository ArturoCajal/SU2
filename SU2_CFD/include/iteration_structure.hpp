/*!
 * \file iteration_structure.hpp
 * \brief Headers of the iteration classes used by SU2_CFD.
 *        Each CIteration class represents an available physics package.
 * \author F. Palacios, T. Economon
 * \version 6.2.0 "Falcon"
 *
 * The current SU2 release has been coordinated by the
 * SU2 International Developers Society <www.su2devsociety.org>
 * with selected contributions from the open-source community.
 *
 * The main research teams contributing to the current release are:
 *  - Prof. Juan J. Alonso's group at Stanford University.
 *  - Prof. Piero Colonna's group at Delft University of Technology.
 *  - Prof. Nicolas R. Gauger's group at Kaiserslautern University of Technology.
 *  - Prof. Alberto Guardone's group at Polytechnic University of Milan.
 *  - Prof. Rafael Palacios' group at Imperial College London.
 *  - Prof. Vincent Terrapon's group at the University of Liege.
 *  - Prof. Edwin van der Weide's group at the University of Twente.
 *  - Lab. of New Concepts in Aeronautics at Tech. Institute of Aeronautics.
 *
 * Copyright 2012-2019, Francisco D. Palacios, Thomas D. Economon,
 *                      Tim Albring, and the SU2 contributors.
 *
 * SU2 is free software; you can redistribute it and/or
 * modify it under the terms of the GNU Lesser General Public
 * License as published by the Free Software Foundation; either
 * version 2.1 of the License, or (at your option) any later version.
 *
 * SU2 is distributed in the hope that it will be useful,
 * but WITHOUT ANY WARRANTY; without even the implied warranty of
 * MERCHANTABILITY or FITNESS FOR A PARTICULAR PURPOSE. See the GNU
 * Lesser General Public License for more details.
 *
 * You should have received a copy of the GNU Lesser General Public
 * License along with SU2. If not, see <http://www.gnu.org/licenses/>.
 */

#pragma once

#include "../../Common/include/mpi_structure.hpp"

#include <ctime>

#include "solver_structure.hpp"
#include "integration_structure.hpp"
#include "output/COutput.hpp"
#include "numerics_structure.hpp"
#include "transfer/CTransfer.hpp"
#include "../../Common/include/geometry_structure.hpp"
#include "../../Common/include/grid_movement_structure.hpp"
#include "../../Common/include/config_structure.hpp"

using namespace std;

/*!
 * \class CIteration
 * \brief Parent class for defining a single iteration of a physics problem.
 * \author T. Economon
 */
class CIteration {
protected:
  int rank, 	/*!< \brief MPI Rank. */
  size;       	/*!< \brief MPI Size. */
  unsigned short nZone;  /*!< \brief Total number of zones in the problem. */
  unsigned short nInst;  /*!< \brief Total number of instances in the problem. */
  
  bool multizone,
       singlezone;

  su2double StartTime,
            StopTime,
            UsedTime;

public:
  
  /*!
   * \brief Constructor of the class.
   */
  CIteration(CConfig *config);
  
  /*!
   * \brief Destructor of the class.
   */
  virtual ~CIteration(void);

  /*!
   * \brief Updates the positions and grid velocities for dynamic meshes between physical time steps.
   * \author T. Economon
   * \param[in] geometry - Geometrical definition of the problem.
   * \param[in] surface_movement - Surface movement classes of the problem.
   * \param[in] grid_movement - Volume grid movement classes of the problem.
   * \param[in] FFDBox - FFD FFDBoxes of the problem.
   * \param[in] solver - Container vector with all the solutions.
   * \param[in] config - Definition of the particular problem.
   * \param[in] iZone - Index of the zone.
   * \param[in] IntIter - Current sudo time iteration number.
   * \param[in] ExtIter - Current physical time iteration number.
   */
  virtual void SetGrid_Movement(CGeometry **geometry, CSurfaceMovement *surface_movement,
                      CVolumetricMovement *grid_movement,
                      CSolver ***solver, CConfig *config, unsigned long IntIter, unsigned long TimeIter);
<<<<<<< HEAD
  
=======
>>>>>>> 9977c3e7
  /*!
   * \brief Run the mesh deformation algorithms.
   * \author R. Sanchez
   * \param[in] geometry - Geometrical definition of the problem.
   * \param[in] solver_container - Container vector with all the solutions.
   * \param[in] config - Definition of the particular problem.
   * \param[in] iZone - Index of the zone.
   * \param[in] kind_recording - Current kind of recording.
   */
  void SetMesh_Deformation(CGeometry **geometry,
                           CSolver **solver_container,
                           CNumerics ***numerics_container,
                           CConfig *config_container,
                           unsigned short kind_recording);
  
  /*!
   * \brief A virtual member.
   * \param[in] ??? - Description here.
   */
  virtual void Preprocess(COutput *output,
                          CIntegration ****integration,
                          CGeometry ****geometry,
                          CSolver *****solver,
                          CNumerics ******numerics,
                          CConfig **config,
                          CSurfaceMovement **surface_movement,
                          CVolumetricMovement ***grid_movement,
                          CFreeFormDefBox*** FFDBox,
                          unsigned short val_iZone,
                          unsigned short val_iInst);
  
  /*!
   * \brief A virtual member.
   * \param[in] output - Pointer to the COutput class.
   * \param[in] integration - Container vector with all the integration methods.
   * \param[in] geometry - Geometrical definition of the problem.
   * \param[in] solver - Container vector with all the solutions.
   * \param[in] numerics - Description of the numerical method (the way in which the equations are solved).
   * \param[in] config - Definition of the particular problem.
   * \param[in] surface_movement - Surface movement classes of the problem.
   * \param[in] grid_movement - Volume grid movement classes of the problem.
   * \param[in] FFDBox - FFD FFDBoxes of the problem.
   */
  virtual void Iterate(COutput *output,
                       CIntegration ****integration,
                       CGeometry ****geometry,
                       CSolver *****solver,
                       CNumerics ******numerics,
                       CConfig **config,
                       CSurfaceMovement **surface_movement,
                       CVolumetricMovement ***grid_movement,
                       CFreeFormDefBox*** FFDBox,
                       unsigned short val_iZone,
                       unsigned short val_iInst);
  
  /*!
   * \brief A virtual member.
   * \param[in] output - Pointer to the COutput class.
   * \param[in] integration - Container vector with all the integration methods.
   * \param[in] geometry - Geometrical definition of the problem.
   * \param[in] solver - Container vector with all the solutions.
   * \param[in] numerics - Description of the numerical method (the way in which the equations are solved).
   * \param[in] config - Definition of the particular problem.
   * \param[in] surface_movement - Surface movement classes of the problem.
   * \param[in] grid_movement - Volume grid movement classes of the problem.
   * \param[in] FFDBox - FFD FFDBoxes of the problem.
   */
  virtual void Solve(COutput *output,
                       CIntegration ****integration,
                       CGeometry ****geometry,
                       CSolver *****solver,
                       CNumerics ******numerics,
                       CConfig **config,
                       CSurfaceMovement **surface_movement,
                       CVolumetricMovement ***grid_movement,
                       CFreeFormDefBox*** FFDBox,
                       unsigned short val_iZone,
                       unsigned short val_iInst);

  /*!
   * \brief A virtual member.
   * \param[in] output - Pointer to the COutput class.
   * \param[in] integration - Container vector with all the integration methods.
   * \param[in] geometry - Geometrical definition of the problem.
   * \param[in] solver - Container vector with all the solutions.
   * \param[in] numerics - Description of the numerical method (the way in which the equations are solved).
   * \param[in] config - Definition of the particular problem.
   * \param[in] surface_movement - Surface movement classes of the problem.
   * \param[in] grid_movement - Volume grid movement classes of the problem.
   * \param[in] FFDBox - FFD FFDBoxes of the problem.
   */
  virtual void Update(COutput *output,
                      CIntegration ****integration,
                      CGeometry ****geometry,
                      CSolver *****solver,
                      CNumerics ******numerics,
                      CConfig **config,
                      CSurfaceMovement **surface_movement,
                      CVolumetricMovement ***grid_movement,
                      CFreeFormDefBox*** FFDBox,
                      unsigned short val_iZone,
                      unsigned short val_iInst);
  
  /*!
   * \brief A virtual member.
   * \param[in] output - Pointer to the COutput class.
   * \param[in] integration - Container vector with all the integration methods.
   * \param[in] geometry - Geometrical definition of the problem.
   * \param[in] solver - Container vector with all the solutions.
   * \param[in] numerics - Description of the numerical method (the way in which the equations are solved).
   * \param[in] config - Definition of the particular problem.
   * \param[in] surface_movement - Surface movement classes of the problem.
   * \param[in] grid_movement - Volume grid movement classes of the problem.
   * \param[in] FFDBox - FFD FFDBoxes of the problem.
   */
  virtual void Predictor(COutput *output,
                      CIntegration ****integration,
                      CGeometry ****geometry,
                      CSolver *****solver,
                      CNumerics ******numerics,
                      CConfig **config,
                      CSurfaceMovement **surface_movement,
                      CVolumetricMovement ***grid_movement,
                      CFreeFormDefBox*** FFDBox,
                      unsigned short val_iZone,
                      unsigned short val_iInst);

  /*!
   * \brief A virtual member.
   * \param[in] output - Pointer to the COutput class.
   * \param[in] integration - Container vector with all the integration methods.
   * \param[in] geometry - Geometrical definition of the problem.
   * \param[in] solver - Container vector with all the solutions.
   * \param[in] numerics - Description of the numerical method (the way in which the equations are solved).
   * \param[in] config - Definition of the particular problem.
   * \param[in] surface_movement - Surface movement classes of the problem.
   * \param[in] grid_movement - Volume grid movement classes of the problem.
   * \param[in] FFDBox - FFD FFDBoxes of the problem.
   */
  virtual void Relaxation(COutput *output,
                      CIntegration ****integration,
                      CGeometry ****geometry,
                      CSolver *****solver,
                      CNumerics ******numerics,
                      CConfig **config,
                      CSurfaceMovement **surface_movement,
                      CVolumetricMovement ***grid_movement,
                      CFreeFormDefBox*** FFDBox,
                      unsigned short val_iZone,
                      unsigned short val_iInst);

  /*!
   * \brief A virtual member.
   * \param[in] ??? - Description here.
   */
  virtual bool Monitor(COutput *output,
      CIntegration ****integration,
      CGeometry ****geometry,
      CSolver *****solver,
      CNumerics ******numerics,
      CConfig **config,
      CSurfaceMovement **surface_movement,
      CVolumetricMovement ***grid_movement,
      CFreeFormDefBox*** FFDBox,
      unsigned short val_iZone,
      unsigned short val_iInst);
  
  /*!
   * \brief A virtual member.
   * \param[in] ??? - Description here.
   */
  void Output(COutput *output,
      CGeometry ****geometry,
      CSolver *****solver,
      CConfig **config,
      unsigned long InnerIter,
      bool StopCalc,
      unsigned short val_iZone,
      unsigned short val_iInst);
  
  /*!
   * \brief A virtual member.
   * \param[in] output - Pointer to the COutput class.
   * \param[in] integration - Container vector with all the integration methods.
   * \param[in] geometry - Geometrical definition of the problem.
   * \param[in] solver - Container vector with all the solutions.
   * \param[in] numerics - Description of the numerical method (the way in which the equations are solved).
   * \param[in] config - Definition of the particular problem.
   * \param[in] surface_movement - Surface movement classes of the problem.
   * \param[in] grid_movement - Volume grid movement classes of the problem.
   * \param[in] FFDBox - FFD FFDBoxes of the problem.
   */
  virtual void Postprocess(COutput *output,
                            CIntegration ****integration,
                            CGeometry ****geometry,
                            CSolver *****solver,
                            CNumerics ******numerics,
                            CConfig **config,
                            CSurfaceMovement **surface_movement,
                            CVolumetricMovement ***grid_movement,
                            CFreeFormDefBox*** FFDBox,
                            unsigned short val_iZone,
                            unsigned short val_iInst);

  virtual void InitializeAdjoint(CSolver *****solver,
                                 CGeometry ****geometry,
                                 CConfig **config,
                                 unsigned short iZone,
                                 unsigned short iInst){}

  virtual void InitializeAdjoint_CrossTerm(CSolver *****solver,
                                 CGeometry ****geometry,
                                 CConfig **config,
                                 unsigned short iZone,
                                 unsigned short iInst){}

  virtual void RegisterInput(CSolver *****solver,
                             CGeometry ****geometry,
                             CConfig** config,
                             unsigned short iZone,
                             unsigned short iInst,
                             unsigned short kind_recording){}

  virtual void SetDependencies(CSolver *****solver,
                               CGeometry ****geometry,
                               CNumerics ******numerics,
                               CConfig **config,
                               unsigned short iZone,
                               unsigned short iInst,
                               unsigned short kind_recording){}

  virtual void RegisterOutput(CSolver *****solver,
                              CGeometry ****geometry,
                              CConfig** config,
                              COutput* output,
                              unsigned short iZone,
                              unsigned short iInst){}

  virtual void LoadUnsteady_Solution(CGeometry ****geometry,
                                         CSolver *****solver,
                                         CConfig **config,
                                         unsigned short val_iZone,
                                         unsigned short val_iInst,
                                         int val_DirectIter){}

  virtual void LoadDynamic_Solution(CGeometry ****geometry,
                                        CSolver *****solver,
                                        CConfig **config,
                                        unsigned short val_iZone,
                                        unsigned short val_iInst,
                                        int val_DirectIter){}

  virtual void SetRecording(CSolver *****solver,
                            CGeometry ****geometry,
                            CConfig **config,
                            unsigned short val_iZone,
                            unsigned short val_iInst,
                            unsigned short kind_recording) { }

};


/*!
 * \class CFluidIteration
 * \brief Class for driving an iteration of the fluid system.
 * \author T. Economon
 */
class CFluidIteration : public CIteration {
public:
  
  /*!
   * \brief Constructor of the class.
   * \param[in] config - Definition of the particular problem.
   */
  CFluidIteration(CConfig *config);
  
  /*!
   * \brief Destructor of the class.
   */
  ~CFluidIteration(void);
  
  /*!
   * \brief Preprocessing to prepare for an iteration of the physics.
   * \param[in] ??? - Description here.
   */
virtual void Preprocess(COutput *output,
                  CIntegration ****integration,
                  CGeometry ****geometry,
                  CSolver *****solver,
                  CNumerics ******numerics,
                  CConfig **config,
                  CSurfaceMovement **surface_movement,
                  CVolumetricMovement ***grid_movement,
                  CFreeFormDefBox*** FFDBox,
                  unsigned short val_iZone,
                  unsigned short val_iInst);
  
  /*!
   * \brief Perform a single iteration of the fluid system.
   * \param[in] output - Pointer to the COutput class.
   * \param[in] integration - Container vector with all the integration methods.
   * \param[in] geometry - Geometrical definition of the problem.
   * \param[in] solver - Container vector with all the solutions.
   * \param[in] numerics - Description of the numerical method (the way in which the equations are solved).
   * \param[in] config - Definition of the particular problem.
   * \param[in] surface_movement - Surface movement classes of the problem.
   * \param[in] grid_movement - Volume grid movement classes of the problem.
   * \param[in] FFDBox - FFD FFDBoxes of the problem.
   */
virtual void Iterate(COutput *output,
               CIntegration ****integration,
               CGeometry ****geometry,
               CSolver *****solver,
               CNumerics ******numerics,
               CConfig **config,
               CSurfaceMovement **surface_movement,
               CVolumetricMovement ***grid_movement,
               CFreeFormDefBox*** FFDBox,
               unsigned short val_iZone,
               unsigned short val_iInst);
  
  /*!
   * \brief Iterate the fluid system for a number of Inner_Iter iterations.
   * \param[in] output - Pointer to the COutput class.
   * \param[in] integration - Container vector with all the integration methods.
   * \param[in] geometry - Geometrical definition of the problem.
   * \param[in] solver - Container vector with all the solutions.
   * \param[in] numerics - Description of the numerical method (the way in which the equations are solved).
   * \param[in] config - Definition of the particular problem.
   * \param[in] surface_movement - Surface movement classes of the problem.
   * \param[in] grid_movement - Volume grid movement classes of the problem.
   * \param[in] FFDBox - FFD FFDBoxes of the problem.
   */
 virtual void Solve(COutput *output,
               CIntegration ****integration,
               CGeometry ****geometry,
               CSolver *****solver,
               CNumerics ******numerics,
               CConfig **config,
               CSurfaceMovement **surface_movement,
               CVolumetricMovement ***grid_movement,
               CFreeFormDefBox*** FFDBox,
               unsigned short val_iZone,
               unsigned short val_iInst);

  /*!
   * \brief Updates the containers for the fluid system.
   * \param[in] ??? - Description here.
   */
virtual void Update(COutput *output,
              CIntegration ****integration,
              CGeometry ****geometry,
              CSolver *****solver,
              CNumerics ******numerics,
              CConfig **config,
              CSurfaceMovement **surface_movement,
              CVolumetricMovement ***grid_movement,
              CFreeFormDefBox*** FFDBox,
              unsigned short val_iZone,
              unsigned short val_iInst);
  
  /*!
   * \brief Monitors the convergence and other metrics for the fluid system.
   * \param[in] ??? - Description here.
   */
virtual bool Monitor(COutput *output,
      CIntegration ****integration,
      CGeometry ****geometry,
      CSolver *****solver,
      CNumerics ******numerics,
      CConfig **config,
      CSurfaceMovement **surface_movement,
      CVolumetricMovement ***grid_movement,
      CFreeFormDefBox*** FFDBox,
      unsigned short val_iZone,
      unsigned short val_iInst);
  
  /*!
   * \brief Postprocesses the fluid system before heading to another physics system or the next iteration.
   * \param[in] solver - Container vector with all the solutions.
   * \param[in] geometry - Geometrical definition of the problem.
   * \param[in] config - Definition of the particular problem.
   */
 virtual void Postprocess(COutput *output,
                   CIntegration ****integration,
                   CGeometry ****geometry,
                   CSolver *****solver,
                   CNumerics ******numerics,
                   CConfig **config,
                   CSurfaceMovement **surface_movement,
                   CVolumetricMovement ***grid_movement,
                   CFreeFormDefBox*** FFDBox,
                   unsigned short val_iZone,
                   unsigned short val_iInst);
  
  /*!
   * \brief Imposes a gust via the grid velocities.
   * \author S. Padron
   * \param[in] config - Definition of the particular problem.
   * \param[in] geometry - Geometrical definition of the problem.
   * \param[in] solver - Container vector with all the solutions.
   */
  void SetWind_GustField(CConfig *config, CGeometry **geometry, CSolver ***solver);
  
  /*!
   * \brief Reads and initializes the vortex positions, strengths and gradient.
   * \author S. Padron
   * \param[in] nVortex - number of vortices.
   * \param[in] x0 - Vector of x-loc of the vortices.
   * \param[in] y0 - Vector of y-loc of the vortices.
   * \param[in] vort_strength - Vector of vortex strengths.
   * \param[in] r_core - Vector of vortex core size.
   */
  void InitializeVortexDistribution(unsigned long &nVortex, vector<su2double>& x0, vector<su2double>& y0, vector<su2double>& vort_strength, vector<su2double>& r_core);
  
};



/*!
 * \class CTurboIteration
 * \brief Class for driving an iteration for turbomachinery simulation.
 * \author T. Economon
 */
class CTurboIteration : public CFluidIteration {
public:

  /*!
   * \brief Constructor of the class.
   * \param[in] config - Definition of the particular problem.
   */
  CTurboIteration(CConfig *config);

  /*!
   * \brief Destructor of the class.
   */
  ~CTurboIteration(void);

  /*!
   * \brief Preprocessing to prepare for an iteration of the physics.
   * \param[in] ??? - Description here.
   */
  void Preprocess(COutput *output,
                  CIntegration ****integration,
                  CGeometry ****geometry,
                  CSolver *****solver,
                  CNumerics ******numerics,
                  CConfig **config,
                  CSurfaceMovement **surface_movement,
                  CVolumetricMovement ***grid_movement,
                  CFreeFormDefBox*** FFDBox,
                  unsigned short val_iZone,
                  unsigned short val_iInst);

  /*!
   * \brief Postprocesses the fluid system before heading to another physics system or the next iteration.
   * \param[in] solver - Container vector with all the solutions.
   * \param[in] geometry - Geometrical definition of the problem.
   * \param[in] config - Definition of the particular problem.
   */
  void Postprocess(COutput *output,
                   CIntegration ****integration,
                   CGeometry ****geometry,
                   CSolver *****solver,
                   CNumerics ******numerics,
                   CConfig **config,
                   CSurfaceMovement **surface_movement,
                   CVolumetricMovement ***grid_movement,
                   CFreeFormDefBox*** FFDBox,
                   unsigned short val_iZone,
                   unsigned short val_iInst);


};

/*!
 * \class CFEMFluidIteration
 * \brief Class for driving an iteration of the finite element flow system.
 * \author T. Economon, E. van der Weide
 * \version 6.2.0 "Falcon"
 */
class CFEMFluidIteration : public CFluidIteration {
public:
  
  /*!
   * \brief Constructor of the class.
   * \param[in] config - Definition of the particular problem.
   */
  CFEMFluidIteration(CConfig *config);
  
  /*!
   * \brief Destructor of the class.
   */
  ~CFEMFluidIteration(void);
  
  /*!
   * \brief Preprocessing to prepare for an iteration of the physics.
   * \param[in] output - Pointer to the COutput class.
   * \param[in] integration - Container vector with all the integration methods.
   * \param[in] geometry - Geometrical definition of the problem.
   * \param[in] solver - Container vector with all the solutions.
   * \param[in] numerics - Description of the numerical method (the way in which the equations are solved).
   * \param[in] config - Definition of the particular problem.
   * \param[in] surface_movement - Surface movement classes of the problem.
   * \param[in] grid_movement - Volume grid movement classes of the problem.
   * \param[in] FFDBox - FFD FFDBoxes of the problem.
   */
  void Preprocess(COutput *output,
                  CIntegration ****integration,
                  CGeometry ****geometry,
                  CSolver *****solver,
                  CNumerics ******numerics,
                  CConfig **config,
                  CSurfaceMovement **surface_movement,
                  CVolumetricMovement ***grid_movement,
                  CFreeFormDefBox*** FFDBox,
                  unsigned short val_iZone,
                  unsigned short val_iInst);
  /*!
   * \brief Perform a single iteration of the finite element flow system.
   * \param[in] output - Pointer to the COutput class.
   * \param[in] integration - Container vector with all the integration methods.
   * \param[in] geometry - Geometrical definition of the problem.
   * \param[in] solver - Container vector with all the solutions.
   * \param[in] numerics - Description of the numerical method (the way in which the equations are solved).
   * \param[in] config - Definition of the particular problem.
   * \param[in] surface_movement - Surface movement classes of the problem.
   * \param[in] grid_movement - Volume grid movement classes of the problem.
   * \param[in] FFDBox - FFD FFDBoxes of the problem.
   */
  void Iterate(COutput *output,
               CIntegration ****integration,
               CGeometry ****geometry,
               CSolver *****solver,
               CNumerics ******numerics,
               CConfig **config,
               CSurfaceMovement **surface_movement,
               CVolumetricMovement ***grid_movement,
               CFreeFormDefBox*** FFDBox,
               unsigned short val_iZone,
               unsigned short val_iInst);
  
  /*!
   * \brief Updates the containers for the finite element flow system.
   * \param[in] ??? - Description here.
   */
  void Update(COutput *output,
              CIntegration ****integration,
              CGeometry ****geometry,
              CSolver *****solver,
              CNumerics ******numerics,
              CConfig **config,
              CSurfaceMovement **surface_movement,
              CVolumetricMovement ***grid_movement,
              CFreeFormDefBox*** FFDBox,
              unsigned short val_iZone,
              unsigned short val_iInst);
  
  /*!
   * \brief Postprocess routine for the finite element flow system.
   * \param[in] solver - Container vector with all the solutions.
   * \param[in] geometry - Geometrical definition of the problem.
   * \param[in] config - Definition of the particular problem.
   */
  void Postprocess(COutput *output,
                   CIntegration ****integration,
                   CGeometry ****geometry,
                   CSolver *****solver,
                   CNumerics ******numerics,
                   CConfig **config,
                   CSurfaceMovement **surface_movement,
                   CVolumetricMovement ***grid_movement,
                   CFreeFormDefBox*** FFDBox,
                   unsigned short val_iZone,
                   unsigned short val_iInst);
};

/*!
 * \class CHeatIteration
 * \brief Class for driving an iteration of the heat system.
 * \author T. Economon
 */
class CHeatIteration : public CIteration {
public:
  
  /*!
   * \brief Constructor of the class.
   * \param[in] config - Definition of the particular problem.
   */
  CHeatIteration(CConfig *config);
  
  /*!
   * \brief Destructor of the class.
   */
  ~CHeatIteration(void);
  
  /*!
   * \brief Preprocessing to prepare for an iteration of the physics.
   * \param[in] ??? - Description here.
   */
  void Preprocess(COutput *output,
                  CIntegration ****integration,
                  CGeometry ****geometry,
                  CSolver *****solver,
                  CNumerics ******numerics,
                  CConfig **config,
                  CSurfaceMovement **surface_movement,
                  CVolumetricMovement ***grid_movement,
                  CFreeFormDefBox*** FFDBox,
                  unsigned short val_iZone,
                  unsigned short val_iInst);
  
  /*!
   * \brief Perform a single iteration of the heat system.
   * \param[in] output - Pointer to the COutput class.
   * \param[in] integration - Container vector with all the integration methods.
   * \param[in] geometry - Geometrical definition of the problem.
   * \param[in] solver - Container vector with all the solutions.
   * \param[in] numerics - Description of the numerical method (the way in which the equations are solved).
   * \param[in] config - Definition of the particular problem.
   * \param[in] surface_movement - Surface movement classes of the problem.
   * \param[in] grid_movement - Volume grid movement classes of the problem.
   * \param[in] FFDBox - FFD FFDBoxes of the problem.
   */
  void Iterate(COutput *output,
               CIntegration ****integration,
               CGeometry ****geometry,
               CSolver *****solver,
               CNumerics ******numerics,
               CConfig **config,
               CSurfaceMovement **surface_movement,
               CVolumetricMovement ***grid_movement,
               CFreeFormDefBox*** FFDBox,
               unsigned short val_iZone,
               unsigned short val_iInst);

  /*!
   * \brief Perform a single iteration of the wave system.
   * \param[in] output - Pointer to the COutput class.
   * \param[in] integration - Container vector with all the integration methods.
   * \param[in] geometry - Geometrical definition of the problem.
   * \param[in] solver - Container vector with all the solutions.
   * \param[in] numerics - Description of the numerical method (the way in which the equations are solved).
   * \param[in] config - Definition of the particular problem.
   * \param[in] surface_movement - Surface movement classes of the problem.
   * \param[in] grid_movement - Volume grid movement classes of the problem.
   * \param[in] FFDBox - FFD FFDBoxes of the problem.
   * \param[in] val_iZone - zone of the problem.
   */
  void Solve(COutput *output,
               CIntegration ****integration,
               CGeometry ****geometry,
               CSolver *****solver,
               CNumerics ******numerics,
               CConfig **config,
               CSurfaceMovement **surface_movement,
               CVolumetricMovement ***grid_movement,
               CFreeFormDefBox*** FFDBox,
               unsigned short val_iZone,
               unsigned short val_iInst);

  /*!
   * \brief Updates the containers for the heat system.
   * \param[in] ??? - Description here.
   */
  void Update(COutput *output,
              CIntegration ****integration,
              CGeometry ****geometry,
              CSolver *****solver,
              CNumerics ******numerics,
              CConfig **config,
              CSurfaceMovement **surface_movement,
              CVolumetricMovement ***grid_movement,
              CFreeFormDefBox*** FFDBox,
              unsigned short val_iZone,
              unsigned short val_iInst);
  
  /*!
   * \brief Monitors the convergence and other metrics for the heat system.
   * \param[in] ??? - Description here.
   */
  bool Monitor(COutput *output,
      CIntegration ****integration,
      CGeometry ****geometry,
      CSolver *****solver,
      CNumerics ******numerics,
      CConfig **config,
      CSurfaceMovement **surface_movement,
      CVolumetricMovement ***grid_movement,
      CFreeFormDefBox*** FFDBox,
      unsigned short val_iZone,
      unsigned short val_iInst);
  
  /*!
   * \brief Postprocess ???.
   * \param[in] solver - Container vector with all the solutions.
   * \param[in] geometry - Geometrical definition of the problem.
   * \param[in] config - Definition of the particular problem.
   */
  void Postprocess(COutput *output,
                   CIntegration ****integration,
                   CGeometry ****geometry,
                   CSolver *****solver,
                   CNumerics ******numerics,
                   CConfig **config,
                   CSurfaceMovement **surface_movement,
                   CVolumetricMovement ***grid_movement,
                   CFreeFormDefBox*** FFDBox,
                   unsigned short val_iZone,
                   unsigned short val_iInst);
  
};

/*!
 * \class CFEAIteration
 * \brief Class for driving an iteration of structural analysis.
 * \author R. Sanchez
 * \version 6.2.0 "Falcon"
 */
class CFEAIteration : public CIteration {
public:

  /*!
   * \brief Constructor of the class.
   * \param[in] config - Definition of the particular problem.
   */
  CFEAIteration(CConfig *config);

  /*!
   * \brief Destructor of the class.
   */
  ~CFEAIteration(void);

  /*!
   * \brief Preprocessing to prepare for an iteration of the physics.
   * \param[in] ??? - Description here.
   */
  void Preprocess();
  using CIteration::Preprocess;


  /*!
   * \brief Perform a single iteration for structural analysis using the Finite Element Method.
   * \author R. Sanchez.
   * \param[in] output - Pointer to the COutput class.
   * \param[in] integration - Container vector with all the integration methods.
   * \param[in] geometry - Geometrical definition of the problem.
   * \param[in] solver - Container vector with all the solutions.
   * \param[in] numerics - Description of the numerical method (the way in which the equations are solved).
   * \param[in] config - Definition of the particular problem.
   * \param[in] surface_movement - Surface movement classes of the problem.
   * \param[in] grid_movement - Volume grid movement classes of the problem.
   * \param[in] FFDBox - FFD FFDBoxes of the problem.
   */
  void Iterate(COutput *output,
              CIntegration ****integration,
              CGeometry ****geometry,
              CSolver *****solver,
              CNumerics ******numerics,
              CConfig **config,
              CSurfaceMovement **surface_movement,
              CVolumetricMovement ***grid_movement,
              CFreeFormDefBox*** FFDBox,
              unsigned short val_iZone,
              unsigned short val_iInst);

  /*!
   * \brief Iterate the structural system for a number of Inner_Iter iterations.
   * \param[in] output - Pointer to the COutput class.
   * \param[in] integration - Container vector with all the integration methods.
   * \param[in] geometry - Geometrical definition of the problem.
   * \param[in] solver - Container vector with all the solutions.
   * \param[in] numerics - Description of the numerical method (the way in which the equations are solved).
   * \param[in] config - Definition of the particular problem.
   * \param[in] surface_movement - Surface movement classes of the problem.
   * \param[in] grid_movement - Volume grid movement classes of the problem.
   * \param[in] FFDBox - FFD FFDBoxes of the problem.
   * \param[in] val_iZone - zone of the problem.
   */
  void Solve(COutput *output,
               CIntegration ****integration,
               CGeometry ****geometry,
               CSolver *****solver,
               CNumerics ******numerics,
               CConfig **config,
               CSurfaceMovement **surface_movement,
               CVolumetricMovement ***grid_movement,
               CFreeFormDefBox*** FFDBox,
               unsigned short val_iZone,
               unsigned short val_iInst);

  /*!
   * \brief Updates the containers for the FEM system.
   * \param[in] ??? - Description here.
   */
  void Update(COutput *output,
              CIntegration ****integration,
              CGeometry ****geometry,
              CSolver *****solver,
              CNumerics ******numerics,
              CConfig **config,
              CSurfaceMovement **surface_movement,
              CVolumetricMovement ***grid_movement,
              CFreeFormDefBox*** FFDBox,
              unsigned short val_iZone,
              unsigned short val_iInst);

  /*!
   * \brief Predictor.
   * \param[in] output - Pointer to the COutput class.
   * \param[in] integration - Container vector with all the integration methods.
   * \param[in] geometry - Geometrical definition of the problem.
   * \param[in] solver - Container vector with all the solutions.
   * \param[in] numerics - Description of the numerical method (the way in which the equations are solved).
   * \param[in] config - Definition of the particular problem.
   * \param[in] surface_movement - Surface movement classes of the problem.
   * \param[in] grid_movement - Volume grid movement classes of the problem.
   * \param[in] FFDBox - FFD FFDBoxes of the problem.
   */
  void Predictor(COutput *output,
                 CIntegration ****integration,
                 CGeometry ****geometry,
                 CSolver *****solver,
                 CNumerics ******numerics,
                 CConfig **config,
                 CSurfaceMovement **surface_movement,
                 CVolumetricMovement ***grid_movement,
                 CFreeFormDefBox*** FFDBox,
                 unsigned short val_iZone,
                 unsigned short val_iInst);

  /*!
   * \brief Relaxation.
   * \param[in] output - Pointer to the COutput class.
   * \param[in] integration - Container vector with all the integration methods.
   * \param[in] geometry - Geometrical definition of the problem.
   * \param[in] solver - Container vector with all the solutions.
   * \param[in] numerics - Description of the numerical method (the way in which the equations are solved).
   * \param[in] config - Definition of the particular problem.
   * \param[in] surface_movement - Surface movement classes of the problem.
   * \param[in] grid_movement - Volume grid movement classes of the problem.
   * \param[in] FFDBox - FFD FFDBoxes of the problem.
   */
  void Relaxation(COutput *output,
                  CIntegration ****integration,
                  CGeometry ****geometry,
                  CSolver *****solver,
                  CNumerics ******numerics,
                  CConfig **config,
                  CSurfaceMovement **surface_movement,
                  CVolumetricMovement ***grid_movement,
                  CFreeFormDefBox*** FFDBox,
                  unsigned short val_iZone,
                  unsigned short val_iInst);

  /*!
   * \brief Monitors the convergence and other metrics for the FEM system.
   * \param[in] ??? - Description here.
   */
  bool Monitor(COutput *output,
      CIntegration ****integration,
      CGeometry ****geometry,
      CSolver *****solver,
      CNumerics ******numerics,
      CConfig **config,
      CSurfaceMovement **surface_movement,
      CVolumetricMovement ***grid_movement,
      CFreeFormDefBox*** FFDBox,
      unsigned short val_iZone,
      unsigned short val_iInst);

  /*!
   * \brief Postprocess ???.
   * \param[in] solver - Container vector with all the solutions.
   * \param[in] geometry - Geometrical definition of the problem.
   * \param[in] config - Definition of the particular problem.
   */
  void Postprocess(COutput *output,
                   CIntegration ****integration,
                   CGeometry ****geometry,
                   CSolver *****solver,
                   CNumerics ******numerics,
                   CConfig **config,
                   CSurfaceMovement **surface_movement,
                   CVolumetricMovement ***grid_movement,
                   CFreeFormDefBox*** FFDBox,
                   unsigned short val_iZone,
                   unsigned short val_iInst);


};

/*!
 * \class CAdjFluidIteration
 * \brief Class for driving an iteration of the adjoint fluid system.
 * \author T. Economon
 */
class CAdjFluidIteration : public CFluidIteration {
public:
  
  /*!
   * \brief Constructor of the class.
   * \param[in] config - Definition of the particular problem.
   */
  CAdjFluidIteration(CConfig *config);
  
  /*!
   * \brief Destructor of the class.
   */
  ~CAdjFluidIteration(void);
  
  /*!
   * \brief Preprocessing to prepare for an iteration of the physics.
   * \param[in] ??? - Description here.
   */
  void Preprocess(COutput *output,
                  CIntegration ****integration,
                  CGeometry ****geometry,
                  CSolver *****solver,
                  CNumerics ******numerics,
                  CConfig **config,
                  CSurfaceMovement **surface_movement,
                  CVolumetricMovement ***grid_movement,
                  CFreeFormDefBox*** FFDBox,
                  unsigned short val_iZone,
                  unsigned short val_iInst);
  
  /*!
   * \brief Perform a single iteration of the adjoint fluid system.
   * \param[in] output - Pointer to the COutput class.
   * \param[in] integration - Container vector with all the integration methods.
   * \param[in] geometry - Geometrical definition of the problem.
   * \param[in] solver - Container vector with all the solutions.
   * \param[in] numerics - Description of the numerical method (the way in which the equations are solved).
   * \param[in] config - Definition of the particular problem.
   * \param[in] surface_movement - Surface movement classes of the problem.
   * \param[in] grid_movement - Volume grid movement classes of the problem.
   * \param[in] FFDBox - FFD FFDBoxes of the problem.
   */
  void Iterate(COutput *output,
               CIntegration ****integration,
               CGeometry ****geometry,
               CSolver *****solver,
               CNumerics ******numerics,
               CConfig **config,
               CSurfaceMovement **surface_movement,
               CVolumetricMovement ***grid_movement,
               CFreeFormDefBox*** FFDBox,
               unsigned short val_iZone,
               unsigned short val_iInst);
  
  /*!
   * \brief Updates the containers for the adjoint fluid system.
   * \param[in] ??? - Description here.
   */
  void Update(COutput *output,
              CIntegration ****integration,
              CGeometry ****geometry,
              CSolver *****solver,
              CNumerics ******numerics,
              CConfig **config,
              CSurfaceMovement **surface_movement,
              CVolumetricMovement ***grid_movement,
              CFreeFormDefBox*** FFDBox,
              unsigned short val_iZone,
              unsigned short val_iInst);
  

  
};

/*!
 * \class CDiscAdjFluidIteration
 * \brief Class for driving an iteration of the discrete adjoint fluid system.
 * \author T. Economon
 */
class CDiscAdjFluidIteration : public CIteration {

private:

  CFluidIteration* meanflow_iteration; /*!< \brief Pointer to the mean flow iteration class. */
  unsigned short CurrentRecording; /*!< \brief Stores the current status of the recording. */
  bool turbulent;       /*!< \brief Stores the turbulent flag. */
  bool radiation;       /*!< \brief Stores the radiation flag. */

public:
  
  /*!
   * \brief Constructor of the class.
   * \param[in] config - Definition of the particular problem.
   */
  CDiscAdjFluidIteration(CConfig *config);
  
  /*!
   * \brief Destructor of the class.
   */
  ~CDiscAdjFluidIteration(void);
  
  /*!
   * \brief Preprocessing to prepare for an iteration of the physics.
   * \brief Perform a single iteration of the adjoint fluid system.
   * \param[in] output - Pointer to the COutput class.
   * \param[in] integration - Container vector with all the integration methods.
   * \param[in] geometry - Geometrical definition of the problem.
   * \param[in] solver - Container vector with all the solutions.
   * \param[in] numerics - Description of the numerical method (the way in which the equations are solved).
   * \param[in] config - Definition of the particular problem.
   * \param[in] surface_movement - Surface movement classes of the problem.
   * \param[in] grid_movement - Volume grid movement classes of the problem.
   * \param[in] FFDBox - FFD FFDBoxes of the problem.
   * \param[in] val_iZone - Index of the zone.
   * \param[in] val_iInst - Index of the instance
   */
  void Preprocess(COutput *output,
                  CIntegration ****integration,
                  CGeometry ****geometry,
                  CSolver *****solver,
                  CNumerics ******numerics,
                  CConfig **config,
                  CSurfaceMovement **surface_movement,
                  CVolumetricMovement ***grid_movement,
                  CFreeFormDefBox*** FFDBox,
                  unsigned short val_iZone,
                  unsigned short val_iInst);
  
  /*!
   * \brief Perform a single iteration of the adjoint fluid system.
   * \param[in] output - Pointer to the COutput class.
   * \param[in] integration - Container vector with all the integration methods.
   * \param[in] geometry - Geometrical definition of the problem.
   * \param[in] solver - Container vector with all the solutions.
   * \param[in] numerics - Description of the numerical method (the way in which the equations are solved).
   * \param[in] config - Definition of the particular problem.
   * \param[in] surface_movement - Surface movement classes of the problem.
   * \param[in] grid_movement - Volume grid movement classes of the problem.
   * \param[in] FFDBox - FFD FFDBoxes of the problem.
   * \param[in] val_iZone - Index of the zone.
   * \param[in] val_iInst - Index of the instance
   */
  void Iterate(COutput *output,
               CIntegration ****integration,
               CGeometry ****geometry,
               CSolver *****solver,
               CNumerics ******numerics,
               CConfig **config,
               CSurfaceMovement **surface_movement,
               CVolumetricMovement ***grid_movement,
               CFreeFormDefBox*** FFDBox,
               unsigned short val_iZone,
               unsigned short val_iInst);
  

  /*!
   * \brief Updates the containers for the discrete adjoint fluid system.
   * \param[in] output - Pointer to the COutput class.
   * \param[in] integration - Container vector with all the integration methods.
   * \param[in] geometry - Geometrical definition of the problem.
   * \param[in] solver - Container vector with all the solutions.
   * \param[in] numerics - Description of the numerical method (the way in which the equations are solved).
   * \param[in] config - Definition of the particular problem.
   * \param[in] surface_movement - Surface movement classes of the problem.
   * \param[in] grid_movement - Volume grid movement classes of the problem.
   * \param[in] FFDBox - FFD FFDBoxes of the problem.
   * \param[in] val_iZone - Index of the zone.
   * \param[in] val_iInst - Index of the instance
   */
  void Update(COutput *output,
              CIntegration ****integration,
              CGeometry ****geometry,
              CSolver *****solver,
              CNumerics ******numerics,
              CConfig **config,
              CSurfaceMovement **surface_movement,
              CVolumetricMovement ***grid_movement,
              CFreeFormDefBox*** FFDBox,
              unsigned short val_iZone,
              unsigned short val_iInst);
  
  /*!
   * \brief Monitors the convergence and other metrics for the discrete adjoint fluid system.
   * \param[in] output - Pointer to the COutput class.
   * \param[in] integration - Container vector with all the integration methods.
   * \param[in] geometry - Geometrical definition of the problem.
   * \param[in] solver - Container vector with all the solutions.
   * \param[in] numerics - Description of the numerical method (the way in which the equations are solved).
   * \param[in] config - Definition of the particular problem.
   * \param[in] surface_movement - Surface movement classes of the problem.
   * \param[in] grid_movement - Volume grid movement classes of the problem.
   * \param[in] FFDBox - FFD FFDBoxes of the problem.
   * \param[in] val_iZone - Index of the zone.
   * \param[in] val_iInst - Index of the instance
   */
  bool Monitor(COutput *output,
      CIntegration ****integration,
      CGeometry ****geometry,
      CSolver *****solver,
      CNumerics ******numerics,
      CConfig **config,
      CSurfaceMovement **surface_movement,
      CVolumetricMovement ***grid_movement,
      CFreeFormDefBox*** FFDBox,
      unsigned short val_iZone,
      unsigned short val_iInst);
  
  /*!
   * \brief Postprocess the discrete adjoint fluid iteration.
   * \param[in] output - Pointer to the COutput class.
   * \param[in] integration - Container vector with all the integration methods.
   * \param[in] geometry - Geometrical definition of the problem.
   * \param[in] solver - Container vector with all the solutions.
   * \param[in] numerics - Description of the numerical method (the way in which the equations are solved).
   * \param[in] config - Definition of the particular problem.
   * \param[in] surface_movement - Surface movement classes of the problem.
   * \param[in] grid_movement - Volume grid movement classes of the problem.
   * \param[in] FFDBox - FFD FFDBoxes of the problem.
   * \param[in] val_iZone - Index of the zone.
   * \param[in] val_iInst - Index of the instance.
   */
  void Postprocess(COutput *output,
                   CIntegration ****integration,
                   CGeometry ****geometry,
                   CSolver *****solver,
                   CNumerics ******numerics,
                   CConfig **config,
                   CSurfaceMovement **surface_movement,
                   CVolumetricMovement ***grid_movement,
                   CFreeFormDefBox*** FFDBox,
                   unsigned short val_iZone,
                   unsigned short val_iInst);

  /*!
   * \brief Registers all input variables of the fluid iteration.
   * \param[in] solver - Container vector with all the solutions.
   * \param[in] geometry - Geometrical definition of the problem.
   * \param[in] config - Definition of the particular problem.
   * \param[in] iZone - Index of the zone.
   * \param[in] iInst - Index of the instance.
   */
  void InitializeAdjoint(CSolver *****solver,
                         CGeometry ****geometry,
                         CConfig** config,
                         unsigned short iZone,
                         unsigned short iInst);

  /*!
   * \brief Registers all output variables of the fluid iteration.
   * \param[in] solver - Container vector with all the solutions.
   * \param[in] geometry - Geometrical definition of the problem.
   * \param[in] config - Definition of the particular problem.
   * \param[in] iZone - Index of the zone.
   * \param[in] iInst - Index of the instance.
   * \param[in] kind_recording - Kind of recording, either FLOW_CONS_VARS or MESH_COORDS
   */
  void RegisterInput(CSolver *****solver,
                     CGeometry ****geometry,
                     CConfig** config,
                     unsigned short iZone,
                     unsigned short iInst,
                     unsigned short kind_recording);

  /*!
   * \brief Initializes the adjoints of the output variables of the fluid iteration.
   * \param[in] solver - Container vector with all the solutions.
   * \param[in] geometry - Geometrical definition of the problem.
   * \param[in] config - Definition of the particular problem.
   * \param[in] iZone - Index of the zone.
   * \param[in] iInst - Index of the instance.
   */
  void RegisterOutput(CSolver *****solver,
                      CGeometry ****geometry,
                      CConfig** config,
                      COutput* output,
                      unsigned short iZone,
                      unsigned short iInst);

  /*!
   * \brief Initializes the adjoints of the output variables of the meanflow iteration - without the contribution of the objective function
   * \param[in] solver - Container vector with all the solutions.
   * \param[in] geometry - Geometrical definition of the problem.
   * \param[in] config - Definition of the particular problem.
   * \param[in] iZone - Index of the zone.
   * \param[in] iInst - Index of the instance.
   */
  void InitializeAdjoint_CrossTerm(CSolver *****solver, CGeometry ****geometry, CConfig **config, unsigned short iZone, unsigned short iInst);

  /*!
   * \brief Record a single iteration of the direct mean flow system.
   * \param[in] output - Pointer to the COutput class.
   * \param[in] integration - Container vector with all the integration methods.
   * \param[in] geometry - Geometrical definition of the problem.
   * \param[in] solver - Container vector with all the solutions.
   * \param[in] numerics - Description of the numerical method (the way in which the equations are solved).
   * \param[in] config - Definition of the particular problem.
   * \param[in] surface_movement - Surface movement classes of the problem.
   * \param[in] grid_movement - Volume grid movement classes of the problem.
   * \param[in] FFDBox - FFD FFDBoxes of the problem.
   * \param[in] val_iZone - Index of the zone.
   * \param[in] val_iInst - Index of the instance.
   * \param[in] kind_recording - The kind of recording (geometry or flow).
   */
  void SetRecording(COutput *output,
                      CIntegration ****integration,
                      CGeometry ****geometry,
                      CSolver *****solver,
                      CNumerics ******numerics,
                      CConfig **config,
                      CSurfaceMovement **surface_movement,
                      CVolumetricMovement ***grid_movement,
                      CFreeFormDefBox*** FFDBox,
                      unsigned short val_iZone,
                      unsigned short val_iInst,
                      unsigned short kind_recording);

  /*!
   * \brief Record a single iteration of the direct mean flow system.
   * \param[in] solver - Container vector with all the solutions.
   * \param[in] geometry - Geometrical definition of the problem.
   * \param[in] config - Definition of the particular problem.
   * \param[in] val_iZone - Index of the zone.
   * \param[in] val_iInst - Index of the instance.
   * \param[in] kind_recording - The kind of recording (geometry or flow).
   */

  void SetRecording(CSolver *****solver,
                    CGeometry ****geometry,
                    CConfig **config,
                    unsigned short val_iZone,
                    unsigned short val_iInst,
                    unsigned short kind_recording);

  /*!
   * \brief Compute necessary variables that depend on the conservative variables or the mesh node positions
   * (e.g. turbulent variables, normals, volumes).
   * \param[in] solver - Container vector with all the solutions.
   * \param[in] geometry - Geometrical definition of the problem.
   * \param[in] config - Definition of the particular problem.
   * \param[in] iZone - Index of the zone.
   * \param[in] iInst - Index of the zone.
   * \param[in] kind_recording - The kind of recording (geometry or flow).
   */
  void SetDependencies(CSolver *****solver,
                       CGeometry ****geometry,
                       CNumerics ******numerics,
                       CConfig **config,
                       unsigned short iZone,
                       unsigned short iInst,
                       unsigned short kind_recording);

  /*!
   * \brief load unsteady solution for unsteady problems
   * \param[in] geometry - Geometrical definition of the problem.
   * \param[in] solver - Container vector with all the solutions.
   * \param[in] config - Definition of the particular problem.
   * \param[in] val_iZone - Index of the zone.
   * \param[in] val_iInst - Index of the instance.
   * \param[in] val_DirectIter - Direct iteration to load.
   */
  void LoadUnsteady_Solution(CGeometry ****geometry,
                      CSolver *****solver,
                      CConfig **config,
                      unsigned short val_iZone,
                      unsigned short val_iInst,
                      int val_DirectIter);



};

/*!
 * \class CDiscAdjFEAIteration
 * \brief Class for driving an iteration of the discrete adjoint FEM system.
 * \author R. Sanchez
 */
class CDiscAdjFEAIteration : public CIteration {

private:

  CFEAIteration* fem_iteration; /*!< \brief Pointer to the mean flow iteration class. */
  unsigned short CurrentRecording;        /*!< \brief Stores the current status of the recording. */


public:

  /*!
   * \brief Constructor of the class.
   * \param[in] config - Definition of the particular problem.
   */
  CDiscAdjFEAIteration(CConfig *config);

  /*!
   * \brief Destructor of the class.
   */
  ~CDiscAdjFEAIteration(void);

  /*!
   * \brief Preprocessing to prepare for an iteration of the physics.
   * \param[in] output - Pointer to the COutput class.
   * \param[in] integration - Container vector with all the integration methods.
   * \param[in] geometry - Geometrical definition of the problem.
   * \param[in] solver - Container vector with all the solutions.
   * \param[in] numerics - Description of the numerical method (the way in which the equations are solved).
   * \param[in] config - Definition of the particular problem.
   * \param[in] surface_movement - Surface movement classes of the problem.
   * \param[in] grid_movement - Volume grid movement classes of the problem.
   * \param[in] FFDBox - FFD FFDBoxes of the problem.
   * \param[in] val_iZone - Index of the zone.
   * \param[in] val_iInst - Index of the instance.
   */
  void Preprocess(COutput *output,
                  CIntegration ****integration,
                  CGeometry ****geometry,
                  CSolver *****solver,
                  CNumerics ******numerics,
                  CConfig **config,
                  CSurfaceMovement **surface_movement,
                  CVolumetricMovement ***grid_movement,
                  CFreeFormDefBox*** FFDBox,
                  unsigned short val_iZone,
                  unsigned short val_iInst);

  /*!
   * \brief Perform a single iteration of the adjoint mean flow system.
   * \param[in] output - Pointer to the COutput class.
   * \param[in] integration - Container vector with all the integration methods.
   * \param[in] geometry - Geometrical definition of the problem.
   * \param[in] solver - Container vector with all the solutions.
   * \param[in] numerics - Description of the numerical method (the way in which the equations are solved).
   * \param[in] config - Definition of the particular problem.
   * \param[in] surface_movement - Surface movement classes of the problem.
   * \param[in] grid_movement - Volume grid movement classes of the problem.
   * \param[in] FFDBox - FFD FFDBoxes of the problem.
   * \param[in] val_iZone - Index of the zone.
   * \param[in] val_iInst - Index of the instance.
   */
  void Iterate(COutput *output,
               CIntegration ****integration,
               CGeometry ****geometry,
               CSolver *****solver,
               CNumerics ******numerics,
               CConfig **config,
               CSurfaceMovement **surface_movement,
               CVolumetricMovement ***grid_movement,
               CFreeFormDefBox*** FFDBox,
               unsigned short val_iZone,
               unsigned short val_iInst);

  /*!
   * \brief Updates the containers for the discrete adjoint mean flow system.
   * \param[in] output - Pointer to the COutput class.
   * \param[in] integration - Container vector with all the integration methods.
   * \param[in] geometry - Geometrical definition of the problem.
   * \param[in] solver - Container vector with all the solutions.
   * \param[in] numerics - Description of the numerical method (the way in which the equations are solved).
   * \param[in] config - Definition of the particular problem.
   * \param[in] surface_movement - Surface movement classes of the problem.
   * \param[in] grid_movement - Volume grid movement classes of the problem.
   * \param[in] FFDBox - FFD FFDBoxes of the problem.
   * \param[in] val_iZone - Index of the zone.
   * \param[in] val_iInst - Index of the instance.
   */
  void Update(COutput *output,
              CIntegration ****integration,
              CGeometry ****geometry,
              CSolver *****solver,
              CNumerics ******numerics,
              CConfig **config,
              CSurfaceMovement **surface_movement,
              CVolumetricMovement ***grid_movement,
              CFreeFormDefBox*** FFDBox,
              unsigned short val_iZone,
              unsigned short val_iInst);

  /*!
   * \brief Monitors the convergence and other metrics for the discrete adjoint mean flow system.
   * \param[in] output - Pointer to the COutput class.
   * \param[in] integration - Container vector with all the integration methods.
   * \param[in] geometry - Geometrical definition of the problem.
   * \param[in] solver - Container vector with all the solutions.
   * \param[in] numerics - Description of the numerical method (the way in which the equations are solved).
   * \param[in] config - Definition of the particular problem.
   * \param[in] surface_movement - Surface movement classes of the problem.
   * \param[in] grid_movement - Volume grid movement classes of the problem.
   * \param[in] FFDBox - FFD FFDBoxes of the problem.
   * \param[in] val_iZone - Index of the zone.
   * \param[in] val_iInst - Index of the instance.
   */
  bool Monitor(COutput *output,
      CIntegration ****integration,
      CGeometry ****geometry,
      CSolver *****solver,
      CNumerics ******numerics,
      CConfig **config,
      CSurfaceMovement **surface_movement,
      CVolumetricMovement ***grid_movement,
      CFreeFormDefBox*** FFDBox,
      unsigned short val_iZone,
      unsigned short val_iInst);

  /*!
   * \brief Postprocesses the discrete adjoint mean flow system before heading to another physics system or the next iteration.
   * \param[in] output - Pointer to the COutput class.
   * \param[in] integration - Container vector with all the integration methods.
   * \param[in] geometry - Geometrical definition of the problem.
   * \param[in] solver - Container vector with all the solutions.
   * \param[in] numerics - Description of the numerical method (the way in which the equations are solved).
   * \param[in] config - Definition of the particular problem.
   * \param[in] surface_movement - Surface movement classes of the problem.
   * \param[in] grid_movement - Volume grid movement classes of the problem.
   * \param[in] FFDBox - FFD FFDBoxes of the problem.
   * \param[in] val_iZone - Index of the zone.
   * \param[in] val_iInst - Index of the instance.
   */
  void Postprocess(COutput *output,
              CIntegration ****integration,
              CGeometry ****geometry,
              CSolver *****solver,
              CNumerics ******numerics,
              CConfig **config,
              CSurfaceMovement **surface_movement,
              CVolumetricMovement ***grid_movement,
              CFreeFormDefBox*** FFDBox,
              unsigned short val_iZone,
              unsigned short val_iInst);

  /*!
   * \brief Registers all input variables of the FEM iteration.
   * \param[in] solver - Container vector with all the solutions.
   * \param[in] geometry - Geometrical definition of the problem.
   * \param[in] config - Definition of the particular problem.
   * \param[in] iZone - Index of the zone.
   * \param[in] kind_recording - Kind of recording, either FEM_VARIABLES or MESH_COORDS
   */
  void RegisterInput(CSolver *****solver, CGeometry ****geometry, CConfig** config, unsigned short iZone, unsigned short iInst, unsigned short kind_recording);

  /*!
   * \brief Registers all output variables of the FEM iteration.
   * \param[in] solver - Container vector with all the solutions.
   * \param[in] geometry - Geometrical definition of the problem.
   * \param[in] config - Definition of the particular problem.
   * \param[in] iZone - Index of the zone.
   * \param[in] iInst - Index of the zone.
   */
  void RegisterOutput(CSolver *****solver, CGeometry ****geometry, CConfig** config, unsigned short iZone, unsigned short iInst);
  using CIteration::RegisterOutput;
  
  /*!
   * \brief Initializes the adjoints of the output variables of the FEM iteration.
   * \param[in] solver - Container vector with all the solutions.
   * \param[in] geometry - Geometrical definition of the problem.
   * \param[in] config - Definition of the particular problem.
   * \param[in] iZone - Index of the zone.
   * \param[in] iInst - Index of the zone.
   */
  void InitializeAdjoint(CSolver *****solver, CGeometry ****geometry, CConfig** config, unsigned short iZone, unsigned short iInst);

  /*!
   * \brief Initializes the adjoints of the output variables of the FEM iteration - without the contribution of the objective function
   * \param[in] solver - Container vector with all the solutions.
   * \param[in] geometry - Geometrical definition of the problem.
   * \param[in] config - Definition of the particular problem.
   * \param[in] iZone - Index of the zone.
   * \param[in] iInst - Index of the zone.
   */
  void InitializeAdjoint_CrossTerm(CSolver *****solver, CGeometry ****geometry, CConfig **config, unsigned short iZone, unsigned short iInst);

  /*!
   * \brief Record a single iteration of the direct FEM system.
   * \param[in] output - Pointer to the COutput class.
   * \param[in] integration - Container vector with all the integration methods.
   * \param[in] geometry - Geometrical definition of the problem.
   * \param[in] solver - Container vector with all the solutions.
   * \param[in] numerics - Description of the numerical method (the way in which the equations are solved).
   * \param[in] config - Definition of the particular problem.
   * \param[in] surface_movement - Surface movement classes of the problem.
   * \param[in] grid_movement - Volume grid movement classes of the problem.
   * \param[in] FFDBox - FFD FFDBoxes of the problem.
   * \param[in] val_iZone - Index of the zone.
   * \param[in] val_iInst - Index of the instance.
   * \param[in] kind_recording - The kind of recording (geometry or flow).
   */
  void SetRecording(COutput *output,
                      CIntegration ****integration,
                      CGeometry ****geometry,
                      CSolver *****solver,
                      CNumerics ******numerics,
                      CConfig **config,
                      CSurfaceMovement **surface_movement,
                      CVolumetricMovement ***grid_movement,
                      CFreeFormDefBox*** FFDBox,
                      unsigned short val_iZone,
                      unsigned short val_iInst,
                      unsigned short kind_recording);

  /*!
   * \brief Record a single iteration of the direct FEM system.
   * \param[in] solver - Container vector with all the solutions.
   * \param[in] geometry - Geometrical definition of the problem.
   * \param[in] config - Definition of the particular problem.
   * \param[in] val_iZone - Index of the zone.
   * \param[in] val_iInst - Index of the instance.
   * \param[in] kind_recording - The kind of recording (geometry or flow).
   */

  void SetRecording(CSolver *****solver,
                    CGeometry ****geometry,
                    CConfig **config,
                    unsigned short val_iZone,
                    unsigned short val_iInst,
                    unsigned short kind_recording);

  /*!
   * \brief Compute necessary variables that depend on the variables in the numerics (E, Nu...)
   * \param[in] solver - Container vector with all the solutions.
   * \param[in] geometry - Geometrical definition of the problem.
   * \param[in] numerics - Description of the numerical method (the way in which the equations are solved).
   * \param[in] config - Definition of the particular problem.
   * \param[in] iZone - Index of the zone.
   * \param[in] iInst - Index of the zone.
   * \param[in] kind_recording - The kind of recording (geometry or flow).
   */
  void SetDependencies(CSolver *****solver,
                       CGeometry ****geometry,
                       CNumerics ******numerics,
                       CConfig **config,
                       unsigned short iZone,
                       unsigned short iInst,
                       unsigned short kind_recording);

  /*!
   * \brief load solution for dynamic problems
   * \param[in] geometry - Geometrical definition of the problem.
   * \param[in] solver - Container vector with all the solutions.
   * \param[in] config - Definition of the particular problem.
   * \param[in] val_iZone - Index of the zone.
   * \param[in] val_iInst - Index of the instance.
   * \param[in] val_DirectIter - Direct iteration to load.
   */
  void LoadDynamic_Solution(CGeometry ****geometry,
                      CSolver *****solver,
                      CConfig **config,
                      unsigned short val_iZone,
                      unsigned short val_iInst,
                      int val_DirectIter);

};

/*!
 * \class CDiscAdjHeatIteration
 * \brief Class for driving an iteration of the discrete adjoint heat equation.
 * \author O. Burghardt
 */
class CDiscAdjHeatIteration : public CIteration {

private:

  CHeatIteration* mean_iteration; /*!< \brief Pointer to the mean flow iteration class. */
  unsigned short CurrentRecording;    /*!< \brief Stores the current status of the recording. */

public:

  /*!
   * \brief Constructor of the class.
   * \param[in] config - Definition of the particular problem.
   */
  CDiscAdjHeatIteration(CConfig *config);

  /*!
   * \brief Destructor of the class.
   */
  ~CDiscAdjHeatIteration(void);

  /*!
   * \brief Perform a single iteration of the adjoint fluid system.
   * \param[in] output - Pointer to the COutput class.
   * \param[in] integration - Container vector with all the integration methods.
   * \param[in] geometry - Geometrical definition of the problem.
   * \param[in] solver - Container vector with all the solutions.
   * \param[in] numerics - Description of the numerical method (the way in which the equations are solved).
   * \param[in] config - Definition of the particular problem.
   * \param[in] surface_movement - Surface movement classes of the problem.
   * \param[in] grid_movement - Volume grid movement classes of the problem.
   * \param[in] FFDBox - FFD FFDBoxes of the problem.
   * \param[in] val_iZone - Index of the zone.
   * \param[in] val_iInst - Index of the instance layer.
   */
  void Preprocess(COutput *output,
                  CIntegration ****integration,
                  CGeometry ****geometry,
                  CSolver *****solver,
                  CNumerics ******numerics,
                  CConfig **config,
                  CSurfaceMovement **surface_movement,
                  CVolumetricMovement ***grid_movement,
                  CFreeFormDefBox*** FFDBox,
                  unsigned short val_iZone,
                  unsigned short val_iInst);

  /*!
   * \brief Perform a single iteration of the adjoint fluid system.
   * \param[in] output - Pointer to the COutput class.
   * \param[in] integration - Container vector with all the integration methods.
   * \param[in] geometry - Geometrical definition of the problem.
   * \param[in] solver - Container vector with all the solutions.
   * \param[in] numerics - Description of the numerical method (the way in which the equations are solved).
   * \param[in] config - Definition of the particular problem.
   * \param[in] surface_movement - Surface movement classes of the problem.
   * \param[in] grid_movement - Volume grid movement classes of the problem.
   * \param[in] FFDBox - FFD FFDBoxes of the problem.
   * \param[in] val_iZone - Index of the zone.
   * \param[in] val_iInst - Index of the instance layer.
   */
  void Iterate(COutput *output,
               CIntegration ****integration,
               CGeometry ****geometry,
               CSolver *****solver,
               CNumerics ******numerics,
               CConfig **config,
               CSurfaceMovement **surface_movement,
               CVolumetricMovement ***grid_movement,
               CFreeFormDefBox*** FFDBox,
               unsigned short val_iZone,
               unsigned short val_iInst);

  /*!
   * \brief Perform a single iteration of the adjoint fluid system.
   * \param[in] output - Pointer to the COutput class.
   * \param[in] integration - Container vector with all the integration methods.
   * \param[in] geometry - Geometrical definition of the problem.
   * \param[in] solver - Container vector with all the solutions.
   * \param[in] numerics - Description of the numerical method (the way in which the equations are solved).
   * \param[in] config - Definition of the particular problem.
   * \param[in] surface_movement - Surface movement classes of the problem.
   * \param[in] grid_movement - Volume grid movement classes of the problem.
   * \param[in] FFDBox - FFD FFDBoxes of the problem.
   * \param[in] val_iZone - Index of the zone.
   * \param[in] val_iInst - Index of the instance layer.
   */
  void Update(COutput *output,
              CIntegration ****integration,
              CGeometry ****geometry,
              CSolver *****solver,
              CNumerics ******numerics,
              CConfig **config,
              CSurfaceMovement **surface_movement,
              CVolumetricMovement ***grid_movement,
              CFreeFormDefBox*** FFDBox,
              unsigned short val_iZone, unsigned short val_iInst);

  /*!
   * \brief Monitors the convergence and other metrics for the discrete adjoint fluid system.
   */
  bool Monitor(COutput *output,
               CIntegration ****integration,
               CGeometry ****geometry,
               CSolver *****solver,
               CNumerics ******numerics,
               CConfig **config,
               CSurfaceMovement **surface_movement,
               CVolumetricMovement ***grid_movement,
               CFreeFormDefBox*** FFDBox,
               unsigned short val_iZone,
               unsigned short val_iInst);

  /*!
   * \brief Outputs desired files and quantities for the discrete adjoint fluid system.
   */
  void Output(COutput *output,
              CGeometry ****geometry,
              CSolver *****solver,
              CConfig **config,
              unsigned long InnerIter,
              bool StopCalc,
              unsigned short val_iZone,
              unsigned short val_iInst);
  

  /*!
   * \brief Perform a single iteration of the adjoint fluid system.
   * \param[in] output - Pointer to the COutput class.
   * \param[in] integration - Container vector with all the integration methods.
   * \param[in] geometry - Geometrical definition of the problem.
   * \param[in] solver - Container vector with all the solutions.
   * \param[in] numerics - Description of the numerical method (the way in which the equations are solved).
   * \param[in] config - Definition of the particular problem.
   * \param[in] surface_movement - Surface movement classes of the problem.
   * \param[in] grid_movement - Volume grid movement classes of the problem.
   * \param[in] FFDBox - FFD FFDBoxes of the problem.
   * \param[in] val_iZone - Index of the zone.
   * \param[in] val_iInst - Index of the instance layer.
   */
  void Postprocess(COutput *output,
                   CIntegration ****integration,
                   CGeometry ****geometry,
                   CSolver *****solver,
                   CNumerics ******numerics,
                   CConfig **config,
                   CSurfaceMovement **surface_movement,
                   CVolumetricMovement ***grid_movement,
                   CFreeFormDefBox*** FFDBox,
                   unsigned short val_iZone, unsigned short val_iInst);

  /*!
   * \brief Registers all input variables of the fluid iteration.
   * \param[in] solver - Container vector with all the solutions.
   * \param[in] geometry - Geometrical definition of the problem.
   * \param[in] config - Definition of the particular problem.
   * \param[in] iZone - Index of the zone.
   * \param[in] val_iInst - Index of the instance layer.
   */
  void InitializeAdjoint(CSolver *****solver,
                         CGeometry ****geometry,
                         CConfig** config,
                         unsigned short iZone, unsigned short iInst);

  /*!
   * \brief Registers all output variables of the fluid iteration.
   * \param[in] solver - Container vector with all the solutions.
   * \param[in] geometry - Geometrical definition of the problem.
   * \param[in] config - Definition of the particular problem.
   * \param[in] iZone - Index of the zone.
   * \param[in] val_iInst - Index of the instance layer.
   * \param[in] kind_recording - Kind of recording.
   */
  void RegisterInput(CSolver *****solver,
                     CGeometry ****geometry,
                     CConfig** config,
                     unsigned short iZone, unsigned short iInst,
                     unsigned short kind_recording);

  /*!
   * \brief Initializes the adjoints of the output variables of the fluid iteration.
   * \param[in] solver - Container vector with all the solutions.
   * \param[in] geometry - Geometrical definition of the problem.
   * \param[in] config - Definition of the particular problem.
   * \param[in] iZone - Index of the zone.
   * \param[in] val_iInst - Index of the instance layer.
   */
  void RegisterOutput(CSolver *****solver,
                      CGeometry ****geometry,
                      CConfig** config,
                      COutput* output,
                      unsigned short iZone, unsigned short iInst);

  /*!
   * \brief Record a single iteration of the direct heat system.
   * \param[in] output - Pointer to the COutput class.
   * \param[in] integration - Container vector with all the integration methods.
   * \param[in] geometry - Geometrical definition of the problem.
   * \param[in] solver - Container vector with all the solutions.
   * \param[in] numerics - Description of the numerical method (the way in which the equations are solved).
   * \param[in] config - Definition of the particular problem.
   * \param[in] surface_movement - Surface movement classes of the problem.
   * \param[in] grid_movement - Volume grid movement classes of the problem.
   * \param[in] FFDBox - FFD FFDBoxes of the problem.
   * \param[in] val_iZone - Index of the zone.
   * \param[in] kind_recording - The kind of recording.
   */
  void SetRecording(COutput *output,
                      CIntegration ***integration,
                      CGeometry ***geometry,
                      CSolver ****solver,
                      CNumerics *****numerics,
                      CConfig **config,
                      CSurfaceMovement **surface_movement,
                      CVolumetricMovement ***grid_movement,
                      CFreeFormDefBox*** FFDBox,
                      unsigned short val_iZone,
                      unsigned short kind_recording);

  /*!
   * \brief Record a single iteration of the direct heat system.
   * \param[in] geometry - Geometrical definition of the problem.
   * \param[in] solver - Container vector with all the solutions.
   * \param[in] config - Definition of the particular problem.
   * \param[in] val_iZone - Index of the zone.
   * \param[in] val_iZone - Index of the instance.
   * \param[in] kind_recording - The kind of recording (geometry or flow).
   */

  void SetRecording(CSolver *****solver,
                    CGeometry ****geometry,
                    CConfig **config,
                    unsigned short val_iZone,
                    unsigned short val_iInst,
                    unsigned short kind_recording) { }

  /*!
   * \brief Compute necessary variables that depend on the conservative variables or the mesh node positions
   * (e.g. turbulent variables, normals, volumes).
   * \param[in] solver - Container vector with all the solutions.
   * \param[in] geometry - Geometrical definition of the problem.
   * \param[in] config - Definition of the particular problem.
   * \param[in] iZone - Index of the zone.
   * \param[in] val_iInst - Index of the instance layer.
   * \param[in] kind_recording - The kind of recording.
   */
  void SetDependencies(CSolver *****solver,
                       CGeometry ****geometry,
                       CNumerics ******numerics,
                       CConfig **config,
                       unsigned short iZone, unsigned short iInst,
                       unsigned short kind_recording);

  /*!
   * \brief load unsteady solution for unsteady problems
   * \param[in] geometry - Geometrical definition of the problem.
   * \param[in] solver - Container vector with all the solutions.
   * \param[in] config - Definition of the particular problem.
   * \param[in] val_iZone - Index of the zone.
   * \param[in] val_iInst - Index of the instance layer.
   * \param[in] val_DirectIter - Direct iteration to load.
   */
  void LoadUnsteady_Solution(CGeometry ****geometry,
                      CSolver *****solver,
                      CConfig **config,
                      unsigned short val_iZone,
                      unsigned short val_iInst,
                      int val_DirectIter);
};<|MERGE_RESOLUTION|>--- conflicted
+++ resolved
@@ -100,10 +100,6 @@
   virtual void SetGrid_Movement(CGeometry **geometry, CSurfaceMovement *surface_movement,
                       CVolumetricMovement *grid_movement,
                       CSolver ***solver, CConfig *config, unsigned long IntIter, unsigned long TimeIter);
-<<<<<<< HEAD
-  
-=======
->>>>>>> 9977c3e7
   /*!
    * \brief Run the mesh deformation algorithms.
    * \author R. Sanchez
