/*!
 * \file CFVMFlowSolverBase.inl
 * \brief Base class template for all FVM flow solvers.
 * \version 7.0.6 "Blackbird"
 *
 * SU2 Project Website: https://su2code.github.io
 *
 * The SU2 Project is maintained by the SU2 Foundation
 * (http://su2foundation.org)
 *
 * Copyright 2012-2020, SU2 Contributors (cf. AUTHORS.md)
 *
 * SU2 is free software; you can redistribute it and/or
 * modify it under the terms of the GNU Lesser General Public
 * License as published by the Free Software Foundation; either
 * version 2.1 of the License, or (at your option) any later version.
 *
 * SU2 is distributed in the hope that it will be useful,
 * but WITHOUT ANY WARRANTY; without even the implied warranty of
 * MERCHANTABILITY or FITNESS FOR A PARTICULAR PURPOSE. See the GNU
 * Lesser General Public License for more details.
 *
 * You should have received a copy of the GNU Lesser General Public
 * License along with SU2. If not, see <http://www.gnu.org/licenses/>.
 */

#pragma once

#include "../gradients/computeGradientsGreenGauss.hpp"
#include "../gradients/computeGradientsLeastSquares.hpp"
#include "../limiters/computeLimiters.hpp"
#include "CFVMFlowSolverBase.hpp"

template <class V, ENUM_REGIME R>
void CFVMFlowSolverBase<V, R>::AeroCoeffsArray::allocate(int size) {
  _size = size;
  CD = new su2double[size];
  CL = new su2double[size];
  CSF = new su2double[size];
  CEff = new su2double[size];
  CFx = new su2double[size];
  CFy = new su2double[size];
  CFz = new su2double[size];
  CMx = new su2double[size];
  CMy = new su2double[size];
  CMz = new su2double[size];
  CoPx = new su2double[size];
  CoPy = new su2double[size];
  CoPz = new su2double[size];
  CT = new su2double[size];
  CQ = new su2double[size];
  CMerit = new su2double[size];
  setZero();
}

template <class V, ENUM_REGIME R>
CFVMFlowSolverBase<V, R>::AeroCoeffsArray::~AeroCoeffsArray() {
  delete[] CD;
  delete[] CL;
  delete[] CSF;
  delete[] CEff;
  delete[] CFx;
  delete[] CFy;
  delete[] CFz;
  delete[] CMx;
  delete[] CMy;
  delete[] CMz;
  delete[] CoPx;
  delete[] CoPy;
  delete[] CoPz;
  delete[] CT;
  delete[] CQ;
  delete[] CMerit;
}

template <class V, ENUM_REGIME R>
void CFVMFlowSolverBase<V, R>::AeroCoeffsArray::setZero(int i) {
  CD[i] = CL[i] = CSF[i] = CEff[i] = 0.0;
  CFx[i] = CFy[i] = CFz[i] = CMx[i] = 0.0;
  CMy[i] = CMz[i] = CoPx[i] = CoPy[i] = 0.0;
  CoPz[i] = CT[i] = CQ[i] = CMerit[i] = 0.0;
}

template <class V, ENUM_REGIME R>
void CFVMFlowSolverBase<V, R>::Allocate(const CConfig& config) {
  unsigned short iDim, iVar, iMarker;
  unsigned long iPoint, iVertex;

  /*--- Define some auxiliar vector related with the residual ---*/

  Residual_RMS = new su2double[nVar]();
  Residual_Max = new su2double[nVar]();

  /*--- Define some structures for locating max residuals ---*/

  Point_Max = new unsigned long[nVar]();
  Point_Max_Coord = new su2double*[nVar];
  for (iVar = 0; iVar < nVar; iVar++) {
    Point_Max_Coord[iVar] = new su2double[nDim]();
  }

  /*--- Define some auxiliar vector related with the undivided lapalacian computation ---*/

  if (config.GetKind_ConvNumScheme_Flow() == SPACE_CENTERED) {
    iPoint_UndLapl = new su2double[nPoint];
    jPoint_UndLapl = new su2double[nPoint];
  }

  /*--- Initialize the solution and right hand side vectors for storing
   the residuals and updating the solution (always needed even for
   explicit schemes). ---*/

  LinSysSol.Initialize(nPoint, nPointDomain, nVar, 0.0);
  LinSysRes.Initialize(nPoint, nPointDomain, nVar, 0.0);

  /*--- Allocates a 2D array with variable "outer" sizes and init to 0. ---*/

  auto Alloc2D = [](unsigned long M, const unsigned long* N, su2double**& X) {
    X = new su2double*[M];
    for (unsigned long i = 0; i < M; ++i) X[i] = new su2double[N[i]]();
  };

  /*--- Allocates a 3D array with variable "middle" sizes and init to 0. ---*/

  auto Alloc3D = [](unsigned long M, const unsigned long* N, unsigned long P, su2double***& X) {
    X = new su2double**[M];
    for (unsigned long i = 0; i < M; ++i) {
      X[i] = new su2double*[N[i]];
      for (unsigned long j = 0; j < N[i]; ++j) X[i][j] = new su2double[P]();
    }
  };

  /*--- Store the value of the characteristic primitive variables at the boundaries ---*/

  Alloc3D(nMarker, nVertex, nPrimVar, CharacPrimVar);

  /*--- Store the value of the Total Pressure at the inlet BC ---*/

  Alloc2D(nMarker, nVertex, Inlet_Ttotal);

  /*--- Store the value of the Total Temperature at the inlet BC ---*/

  Alloc2D(nMarker, nVertex, Inlet_Ptotal);

  /*--- Store the value of the Flow direction at the inlet BC ---*/

  Alloc3D(nMarker, nVertex, nDim, Inlet_FlowDir);

  /*--- Force definition and coefficient arrays for all of the markers ---*/

  Alloc2D(nMarker, nVertex, CPressure);
  Alloc2D(nMarker, nVertex, CPressureTarget);

  /*--- Non dimensional aerodynamic coefficients ---*/

  InvCoeff.allocate(nMarker);
  MntCoeff.allocate(nMarker);
  ViscCoeff.allocate(nMarker);
  SurfaceInvCoeff.allocate(config.GetnMarker_Monitoring());
  SurfaceMntCoeff.allocate(config.GetnMarker_Monitoring());
  SurfaceViscCoeff.allocate(config.GetnMarker_Monitoring());
  SurfaceCoeff.allocate(config.GetnMarker_Monitoring());

  /*--- Heat flux coefficients. ---*/

  HF_Visc = new su2double[nMarker];
  MaxHF_Visc = new su2double[nMarker];

  Surface_HF_Visc = new su2double[config.GetnMarker_Monitoring()];
  Surface_MaxHF_Visc = new su2double[config.GetnMarker_Monitoring()];

  /*--- Supersonic coefficients ---*/

  CNearFieldOF_Inv = new su2double[nMarker];

  /*--- Initializate quantities for SlidingMesh Interface ---*/

  SlidingState = new su2double***[nMarker]();
  SlidingStateNodes = new int*[nMarker]();

  for (iMarker = 0; iMarker < nMarker; iMarker++) {
    if (config.GetMarker_All_KindBC(iMarker) == FLUID_INTERFACE) {
      SlidingState[iMarker] = new su2double**[nVertex[iMarker]]();
      SlidingStateNodes[iMarker] = new int[nVertex[iMarker]]();

      for (iPoint = 0; iPoint < nVertex[iMarker]; iPoint++)
        SlidingState[iMarker][iPoint] = new su2double*[nPrimVar + 1]();
    }
  }

  /*--- Heat flux in all the markers ---*/

  Alloc2D(nMarker, nVertex, HeatFlux);
  Alloc2D(nMarker, nVertex, HeatFluxTarget);

  /*--- Y plus in all the markers ---*/

  Alloc2D(nMarker, nVertex, YPlus);

  /*--- Skin friction in all the markers ---*/

  CSkinFriction = new su2double**[nMarker];
  for (iMarker = 0; iMarker < nMarker; iMarker++) {
    CSkinFriction[iMarker] = new su2double*[nDim];
    for (iDim = 0; iDim < nDim; iDim++) {
      CSkinFriction[iMarker][iDim] = new su2double[nVertex[iMarker]]();
    }
  }

  /*--- Store the values of the temperature and the heat flux density at the boundaries,
   used for coupling with a solid donor cell ---*/
  constexpr auto nHeatConjugateVar = 4u;

  HeatConjugateVar = new su2double**[nMarker];
  for (iMarker = 0; iMarker < nMarker; iMarker++) {
    HeatConjugateVar[iMarker] = new su2double*[nVertex[iMarker]];
    for (iVertex = 0; iVertex < nVertex[iMarker]; iVertex++) {
      HeatConjugateVar[iMarker][iVertex] = new su2double[nHeatConjugateVar]();
      HeatConjugateVar[iMarker][iVertex][0] = config.GetTemperature_FreeStreamND();
    }
  }

  /*--- Only initialize when there is a Marker_Fluid_Load defined
   *--- (this avoids overhead in all other cases while a more permanent structure is being developed) ---*/
  if ((config.GetnMarker_Fluid_Load() > 0) && (MGLevel == MESH_0)) {
    InitVertexTractionContainer();

    if (config.GetDiscrete_Adjoint()) InitVertexTractionAdjointContainer();
  }

  /*--- Initialize the BGS residuals in FSI problems. ---*/
  if (config.GetMultizone_Residual()) {
    Residual_BGS = new su2double[nVar];
    for (iVar = 0; iVar < nVar; iVar++) Residual_BGS[iVar] = 1.0;

    Residual_Max_BGS = new su2double[nVar];
    for (iVar = 0; iVar < nVar; iVar++) Residual_Max_BGS[iVar] = 1.0;

    /*--- Define some structures for locating max residuals ---*/

    Point_Max_BGS = new unsigned long[nVar]();
    Point_Max_Coord_BGS = new su2double*[nVar];
    for (iVar = 0; iVar < nVar; iVar++) {
      Point_Max_Coord_BGS[iVar] = new su2double[nDim]();
    }
  }
}

template <class V, ENUM_REGIME R>
void CFVMFlowSolverBase<V, R>::AllocateTerribleLegacyTemporaryVariables() {
  /*--- Define some auxiliary vectors related to the residual ---*/

  Residual = new su2double[nVar]();
  Res_Conv = new su2double[nVar]();
  Res_Visc = new su2double[nVar]();
  Res_Sour = new su2double[nVar]();

  /*--- Define some auxiliary vectors related to the solution ---*/

  Solution = new su2double[nVar]();
  Solution_i = new su2double[nVar]();
  Solution_j = new su2double[nVar]();

  /*--- Define some auxiliary vectors related to the geometry ---*/

  Vector = new su2double[nDim]();
  Vector_i = new su2double[nDim]();
  Vector_j = new su2double[nDim]();

  /*--- Jacobian temporaries. ---*/

  Jacobian_i = new su2double*[nVar];
  Jacobian_j = new su2double*[nVar];
  for (auto iVar = 0u; iVar < nVar; iVar++) {
    Jacobian_i[iVar] = new su2double[nVar];
    Jacobian_j[iVar] = new su2double[nVar];
  }
}

template <class V, ENUM_REGIME R>
void CFVMFlowSolverBase<V, R>::CommunicateInitialState(CGeometry* geometry, const CConfig* config) {
  /*--- Define solver parameters needed for execution of destructor ---*/

  space_centered = (config->GetKind_ConvNumScheme_Flow() == SPACE_CENTERED);
  euler_implicit = (config->GetKind_TimeIntScheme_Flow() == EULER_IMPLICIT);
  least_squares = (config->GetKind_Gradient_Method() == WEIGHTED_LEAST_SQUARES);

  /*--- Communicate and store volume and the number of neighbors for
   any dual CVs that lie on on periodic markers. ---*/

  for (unsigned short iPeriodic = 1; iPeriodic <= config->GetnMarker_Periodic() / 2; iPeriodic++) {
    InitiatePeriodicComms(geometry, config, iPeriodic, PERIODIC_VOLUME);
    CompletePeriodicComms(geometry, config, iPeriodic, PERIODIC_VOLUME);
    InitiatePeriodicComms(geometry, config, iPeriodic, PERIODIC_NEIGHBORS);
    CompletePeriodicComms(geometry, config, iPeriodic, PERIODIC_NEIGHBORS);
  }
  SetImplicitPeriodic(euler_implicit);
  if (MGLevel == MESH_0) SetRotatePeriodic(true);

  /*--- Perform the MPI communication of the solution ---*/

  InitiateComms(geometry, config, SOLUTION);
  CompleteComms(geometry, config, SOLUTION);

  /* Store the initial CFL number for all grid points. */

  const auto CFL = config->GetCFL(MGLevel);
  for (auto iPoint = 0ul; iPoint < nPoint; iPoint++) {
    nodes->SetLocalCFL(iPoint, CFL);
  }
  Min_CFL_Local = CFL;
  Max_CFL_Local = CFL;
  Avg_CFL_Local = CFL;
}

template <class V, ENUM_REGIME R>
void CFVMFlowSolverBase<V, R>::HybridParallelInitialization(const CConfig& config, CGeometry& geometry) {
#ifdef HAVE_OMP
  /*--- Get the edge coloring. If the expected parallel efficiency becomes too low setup the
   *    reducer strategy. Where one loop is performed over edges followed by a point loop to
   *    sum the fluxes for each cell and set the diagonal of the system matrix. ---*/

  su2double parallelEff = 1.0;
  const auto& coloring = geometry.GetEdgeColoring(&parallelEff);

  /*--- The decision to use the strategy is local to each rank. ---*/
  ReducerStrategy = parallelEff < COLORING_EFF_THRESH;

  /*--- When using the reducer force a single color to reduce the color loop overhead. ---*/
  if (ReducerStrategy && (coloring.getOuterSize() > 1)) geometry.SetNaturalEdgeColoring();

  if (!coloring.empty()) {
    /*--- If the reducer strategy is used we are not constrained by group
     *    size as we have no other edge loops in the Euler/NS solvers. ---*/
    auto groupSize = ReducerStrategy ? 1ul : geometry.GetEdgeColorGroupSize();
    auto nColor = coloring.getOuterSize();
    EdgeColoring.reserve(nColor);

    for (auto iColor = 0ul; iColor < nColor; ++iColor)
      EdgeColoring.emplace_back(coloring.innerIdx(iColor), coloring.getNumNonZeros(iColor), groupSize);
  }

  /*--- If the reducer strategy is not being forced (by EDGE_COLORING_GROUP_SIZE=0) print some messages. ---*/
  if (config.GetEdgeColoringGroupSize() != 1 << 30) {
    su2double minEff = 1.0;
    SU2_MPI::Reduce(&parallelEff, &minEff, 1, MPI_DOUBLE, MPI_MIN, MASTER_NODE, MPI_COMM_WORLD);

    int tmp = ReducerStrategy, numRanksUsingReducer = 0;
    SU2_MPI::Reduce(&tmp, &numRanksUsingReducer, 1, MPI_INT, MPI_SUM, MASTER_NODE, MPI_COMM_WORLD);

    if (minEff < COLORING_EFF_THRESH) {
      cout << "WARNING: On " << numRanksUsingReducer << " MPI ranks the coloring efficiency was less than "
           << COLORING_EFF_THRESH << " (min value was " << minEff << ").\n"
           << "         Those ranks will now use a fallback strategy, better performance may be possible\n"
           << "         with a different value of config option EDGE_COLORING_GROUP_SIZE (default 512)." << endl;
    }
  }

  if (ReducerStrategy) EdgeFluxes.Initialize(geometry.GetnEdge(), geometry.GetnEdge(), nVar, nullptr);

  omp_chunk_size = computeStaticChunkSize(nPoint, omp_get_max_threads(), OMP_MAX_SIZE);
#else
  EdgeColoring[0] = DummyGridColor<>(geometry.GetnEdge());
#endif
}

template <class V, ENUM_REGIME R>
CFVMFlowSolverBase<V, R>::~CFVMFlowSolverBase() {
  unsigned short iMarker, iVar, iDim;
  unsigned long iVertex;

  delete[] CNearFieldOF_Inv;
  delete[] HF_Visc;
  delete[] MaxHF_Visc;
  delete[] Surface_HF_Visc;
  delete[] Surface_MaxHF_Visc;

  if (SlidingState != nullptr) {
    for (iMarker = 0; iMarker < nMarker; iMarker++) {
      if (SlidingState[iMarker] != nullptr) {
        for (iVertex = 0; iVertex < nVertex[iMarker]; iVertex++)
          if (SlidingState[iMarker][iVertex] != nullptr) {
            for (iVar = 0; iVar < nPrimVar + 1; iVar++) delete[] SlidingState[iMarker][iVertex][iVar];
            delete[] SlidingState[iMarker][iVertex];
          }
        delete[] SlidingState[iMarker];
      }
    }
    delete[] SlidingState;
  }

  if (SlidingStateNodes != nullptr) {
    for (iMarker = 0; iMarker < nMarker; iMarker++) {
      if (SlidingStateNodes[iMarker] != nullptr) delete[] SlidingStateNodes[iMarker];
    }
    delete[] SlidingStateNodes;
  }

  if (CPressure != nullptr) {
    for (iMarker = 0; iMarker < nMarker; iMarker++) delete[] CPressure[iMarker];
    delete[] CPressure;
  }

  if (CPressureTarget != nullptr) {
    for (iMarker = 0; iMarker < nMarker; iMarker++) delete[] CPressureTarget[iMarker];
    delete[] CPressureTarget;
  }

  if (CharacPrimVar != nullptr) {
    for (iMarker = 0; iMarker < nMarker; iMarker++) {
      for (iVertex = 0; iVertex < nVertex[iMarker]; iVertex++) delete[] CharacPrimVar[iMarker][iVertex];
      delete[] CharacPrimVar[iMarker];
    }
    delete[] CharacPrimVar;
  }

  if (Inlet_Ttotal != nullptr) {
    for (iMarker = 0; iMarker < nMarker; iMarker++)
      if (Inlet_Ttotal[iMarker] != nullptr) delete[] Inlet_Ttotal[iMarker];
    delete[] Inlet_Ttotal;
  }

  if (Inlet_Ptotal != nullptr) {
    for (iMarker = 0; iMarker < nMarker; iMarker++)
      if (Inlet_Ptotal[iMarker] != nullptr) delete[] Inlet_Ptotal[iMarker];
    delete[] Inlet_Ptotal;
  }

  if (Inlet_FlowDir != nullptr) {
    for (iMarker = 0; iMarker < nMarker; iMarker++) {
      if (Inlet_FlowDir[iMarker] != nullptr) {
        for (iVertex = 0; iVertex < nVertex[iMarker]; iVertex++) delete[] Inlet_FlowDir[iMarker][iVertex];
        delete[] Inlet_FlowDir[iMarker];
      }
    }
    delete[] Inlet_FlowDir;
  }

  if (HeatFlux != nullptr) {
    for (iMarker = 0; iMarker < nMarker; iMarker++) {
      delete[] HeatFlux[iMarker];
    }
    delete[] HeatFlux;
  }

  if (HeatFluxTarget != nullptr) {
    for (iMarker = 0; iMarker < nMarker; iMarker++) {
      delete[] HeatFluxTarget[iMarker];
    }
    delete[] HeatFluxTarget;
  }

  if (YPlus != nullptr) {
    for (iMarker = 0; iMarker < nMarker; iMarker++) {
      delete[] YPlus[iMarker];
    }
    delete[] YPlus;
  }

  if (CSkinFriction != nullptr) {
    for (iMarker = 0; iMarker < nMarker; iMarker++) {
      for (iDim = 0; iDim < nDim; iDim++) {
        delete[] CSkinFriction[iMarker][iDim];
      }
      delete[] CSkinFriction[iMarker];
    }
    delete[] CSkinFriction;
  }

  if (HeatConjugateVar != nullptr) {
    for (iMarker = 0; iMarker < nMarker; iMarker++) {
      for (iVertex = 0; iVertex < nVertex[iMarker]; iVertex++) {
        delete[] HeatConjugateVar[iMarker][iVertex];
      }
      delete[] HeatConjugateVar[iMarker];
    }
    delete[] HeatConjugateVar;
  }

  delete nodes;
}

template <class V, ENUM_REGIME R>
void CFVMFlowSolverBase<V, R>::SetPrimitive_Gradient_GG(CGeometry* geometry, const CConfig* config,
                                                        bool reconstruction) {
  const auto& primitives = nodes->GetPrimitive();
  auto& gradient = reconstruction ? nodes->GetGradient_Reconstruction() : nodes->GetGradient_Primitive();

  computeGradientsGreenGauss(this, PRIMITIVE_GRADIENT, PERIODIC_PRIM_GG, *geometry, *config, primitives, 0,
                             nPrimVarGrad, gradient);
}

template <class V, ENUM_REGIME R>
void CFVMFlowSolverBase<V, R>::SetPrimitive_Gradient_LS(CGeometry* geometry, const CConfig* config,
                                                        bool reconstruction) {
  /*--- Set a flag for unweighted or weighted least-squares. ---*/
  bool weighted;

  if (reconstruction)
    weighted = (config->GetKind_Gradient_Method_Recon() == WEIGHTED_LEAST_SQUARES);
  else
    weighted = (config->GetKind_Gradient_Method() == WEIGHTED_LEAST_SQUARES);

  const auto& primitives = nodes->GetPrimitive();
  auto& rmatrix = nodes->GetRmatrix();
  auto& gradient = reconstruction ? nodes->GetGradient_Reconstruction() : nodes->GetGradient_Primitive();
  PERIODIC_QUANTITIES kindPeriodicComm = weighted ? PERIODIC_PRIM_LS : PERIODIC_PRIM_ULS;

  computeGradientsLeastSquares(this, PRIMITIVE_GRADIENT, kindPeriodicComm, *geometry, *config, weighted, primitives, 0,
                               nPrimVarGrad, gradient, rmatrix);
}

template <class V, ENUM_REGIME R>
void CFVMFlowSolverBase<V, R>::SetPrimitive_Limiter(CGeometry* geometry, const CConfig* config) {
  auto kindLimiter = static_cast<ENUM_LIMITER>(config->GetKind_SlopeLimit_Flow());
  const auto& primitives = nodes->GetPrimitive();
  const auto& gradient = nodes->GetGradient_Reconstruction();
  auto& primMin = nodes->GetSolution_Min();
  auto& primMax = nodes->GetSolution_Max();
  auto& limiter = nodes->GetLimiter_Primitive();

  computeLimiters(kindLimiter, this, PRIMITIVE_LIMITER, PERIODIC_LIM_PRIM_1, PERIODIC_LIM_PRIM_2, *geometry, *config, 0,
                  nPrimVarGrad, primitives, gradient, primMin, primMax, limiter);
}

template <class V, ENUM_REGIME R>
void CFVMFlowSolverBase<V, R>::ComputeVerificationError(CGeometry* geometry, CConfig* config) {
  /*--- The errors only need to be computed on the finest grid. ---*/
  if (MGLevel != MESH_0) return;

  /*--- If this is a verification case, we can compute the global
   error metrics by using the difference between the local error
   and the known solution at each DOF. This is then collected into
   RMS (L2) and maximum (Linf) global error norms. From these
   global measures, one can compute the order of accuracy. ---*/

  bool write_heads =
      ((((config->GetInnerIter() % (config->GetWrt_Con_Freq() * 40)) == 0) && (config->GetInnerIter() != 0)) ||
       (config->GetInnerIter() == 1));
  if (!write_heads) return;

  /*--- Check if there actually is an exact solution for this
        verification case, if computed at all. ---*/
  if (VerificationSolution && VerificationSolution->ExactSolutionKnown()) {
    /*--- Get the physical time if necessary. ---*/
    su2double time = 0.0;
    if (config->GetTime_Marching()) time = config->GetPhysicalTime();

    /*--- Reset the global error measures to zero. ---*/
    for (unsigned short iVar = 0; iVar < nVar; iVar++) {
      VerificationSolution->SetError_RMS(iVar, 0.0);
      VerificationSolution->SetError_Max(iVar, 0.0, 0);
    }

    /*--- Loop over all owned points. ---*/
    for (unsigned long iPoint = 0; iPoint < nPointDomain; iPoint++) {
      /* Set the pointers to the coordinates and solution of this DOF. */
      const su2double* coor = geometry->nodes->GetCoord(iPoint);
      su2double* solDOF = nodes->GetSolution(iPoint);

      /* Get local error from the verification solution class. */
      vector<su2double> error(nVar, 0.0);
      VerificationSolution->GetLocalError(coor, time, solDOF, error.data());

      /* Increment the global error measures */
      for (unsigned short iVar = 0; iVar < nVar; iVar++) {
        VerificationSolution->AddError_RMS(iVar, error[iVar] * error[iVar]);
        VerificationSolution->AddError_Max(iVar, fabs(error[iVar]), geometry->nodes->GetGlobalIndex(iPoint),
                                           geometry->nodes->GetCoord(iPoint));
      }
    }

    /* Finalize the calculation of the global error measures. */
    VerificationSolution->SetVerificationError(geometry->GetGlobal_nPointDomain(), config);

    /*--- Screen output of the error metrics. This can be improved
     once the new output classes are in place. ---*/

    PrintVerificationError(config);
  }
}

template <class V, ENUM_REGIME R>
void CFVMFlowSolverBase<V, R>::ComputeUnderRelaxationFactor(CSolver** solver_container, const CConfig* config) {
  /* Loop over the solution update given by relaxing the linear
   system for this nonlinear iteration. */

  const su2double allowableRatio = 0.2;

  SU2_OMP_FOR_STAT(omp_chunk_size)
  for (unsigned long iPoint = 0; iPoint < nPointDomain; iPoint++) {
    su2double localUnderRelaxation = 1.0;

    for (unsigned short iVar = 0; iVar < nVar; iVar++) {
      /* We impose a limit on the maximum percentage that the
       density and energy can change over a nonlinear iteration. */

      if ((iVar == 0) || (iVar == nVar - 1)) {
        const unsigned long index = iPoint * nVar + iVar;
        su2double ratio = fabs(LinSysSol[index]) / (fabs(nodes->GetSolution(iPoint, iVar)) + EPS);
        if (ratio > allowableRatio) {
          localUnderRelaxation = min(allowableRatio / ratio, localUnderRelaxation);
        }
      }
    }

    /* Threshold the relaxation factor in the event that there is
     a very small value. This helps avoid catastrophic crashes due
     to non-realizable states by canceling the update. */

    if (localUnderRelaxation < 1e-10) localUnderRelaxation = 0.0;

    /* Store the under-relaxation factor for this point. */

    nodes->SetUnderRelaxation(iPoint, localUnderRelaxation);
  }
}

template <class V, ENUM_REGIME R>
void CFVMFlowSolverBase<V, R>::SetInletAtVertex(const su2double* val_inlet, unsigned short iMarker,
                                                unsigned long iVertex) {
  /*--- Alias positions within inlet file for readability ---*/

  unsigned short T_position = nDim;
  unsigned short P_position = nDim + 1;
  unsigned short FlowDir_position = nDim + 2;

  /*--- Check that the norm of the flow unit vector is actually 1 ---*/

  su2double norm = 0.0;
  for (unsigned short iDim = 0; iDim < nDim; iDim++) {
    norm += pow(val_inlet[FlowDir_position + iDim], 2);
  }
  norm = sqrt(norm);

  /*--- The tolerance here needs to be loose.  When adding a very
   * small number (1e-10 or smaller) to a number close to 1.0, floating
   * point roundoff errors can occur. ---*/

  if (abs(norm - 1.0) > 1e-6) {
    ostringstream error_msg;
    error_msg << "ERROR: Found these values in columns ";
    error_msg << FlowDir_position << " - ";
    error_msg << FlowDir_position + nDim - 1 << endl;
    error_msg << std::scientific;
    error_msg << "  [" << val_inlet[FlowDir_position];
    error_msg << ", " << val_inlet[FlowDir_position + 1];
    if (nDim == 3) error_msg << ", " << val_inlet[FlowDir_position + 2];
    error_msg << "]" << endl;
    error_msg << "  These values should be components of a unit vector for direction," << endl;
    error_msg << "  but their magnitude is: " << norm << endl;
    SU2_MPI::Error(error_msg.str(), CURRENT_FUNCTION);
  }

  /*--- Store the values in our inlet data structures. ---*/

  Inlet_Ttotal[iMarker][iVertex] = val_inlet[T_position];
  Inlet_Ptotal[iMarker][iVertex] = val_inlet[P_position];
  for (unsigned short iDim = 0; iDim < nDim; iDim++) {
    Inlet_FlowDir[iMarker][iVertex][iDim] = val_inlet[FlowDir_position + iDim];
  }
}

template <class V, ENUM_REGIME R>
su2double CFVMFlowSolverBase<V, R>::GetInletAtVertex(su2double* val_inlet, unsigned long val_inlet_point,
                                                     unsigned short val_kind_marker, string val_marker,
                                                     const CGeometry* geometry, const CConfig* config) const {
  /*--- Local variables ---*/

  unsigned short iMarker, iDim;
  unsigned long iPoint, iVertex;
  su2double Area = 0.0;
  su2double Normal[3] = {0.0, 0.0, 0.0};

  /*--- Alias positions within inlet file for readability ---*/

  unsigned short T_position = nDim;
  unsigned short P_position = nDim + 1;
  unsigned short FlowDir_position = nDim + 2;

  if (val_kind_marker == INLET_FLOW) {
    for (iMarker = 0; iMarker < config->GetnMarker_All(); iMarker++) {
      if ((config->GetMarker_All_KindBC(iMarker) == INLET_FLOW) &&
          (config->GetMarker_All_TagBound(iMarker) == val_marker)) {
        for (iVertex = 0; iVertex < nVertex[iMarker]; iVertex++) {
          iPoint = geometry->vertex[iMarker][iVertex]->GetNode();

          if (iPoint == val_inlet_point) {
            /*-- Compute boundary face area for this vertex. ---*/

            geometry->vertex[iMarker][iVertex]->GetNormal(Normal);
            Area = 0.0;
            for (iDim = 0; iDim < nDim; iDim++) Area += Normal[iDim] * Normal[iDim];
            Area = sqrt(Area);

            /*--- Access and store the inlet variables for this vertex. ---*/

            val_inlet[T_position] = Inlet_Ttotal[iMarker][iVertex];
            val_inlet[P_position] = Inlet_Ptotal[iMarker][iVertex];
            for (iDim = 0; iDim < nDim; iDim++) {
              val_inlet[FlowDir_position + iDim] = Inlet_FlowDir[iMarker][iVertex][iDim];
            }

            /*--- Exit once we find the point. ---*/

            return Area;
          }
        }
      }
    }
  }

  /*--- If we don't find a match, then the child point is not on the
   current inlet boundary marker. Return zero area so this point does
   not contribute to the restriction operator and continue. ---*/

  return Area;
}

template <class V, ENUM_REGIME R>
void CFVMFlowSolverBase<V, R>::SetUniformInlet(const CConfig* config, unsigned short iMarker) {
  if (config->GetMarker_All_KindBC(iMarker) == INLET_FLOW) {
    string Marker_Tag = config->GetMarker_All_TagBound(iMarker);
    su2double p_total = config->GetInlet_Ptotal(Marker_Tag);
    su2double t_total = config->GetInlet_Ttotal(Marker_Tag);
    auto flow_dir = config->GetInlet_FlowDir(Marker_Tag);

    for (unsigned long iVertex = 0; iVertex < nVertex[iMarker]; iVertex++) {
      Inlet_Ttotal[iMarker][iVertex] = t_total;
      Inlet_Ptotal[iMarker][iVertex] = p_total;
      for (unsigned short iDim = 0; iDim < nDim; iDim++) Inlet_FlowDir[iMarker][iVertex][iDim] = flow_dir[iDim];
    }

  } else {
    /*--- For now, non-inlets just get set to zero. In the future, we
     can do more customization for other boundary types here. ---*/

    for (unsigned long iVertex = 0; iVertex < nVertex[iMarker]; iVertex++) {
      Inlet_Ttotal[iMarker][iVertex] = 0.0;
      Inlet_Ptotal[iMarker][iVertex] = 0.0;
      for (unsigned short iDim = 0; iDim < nDim; iDim++) Inlet_FlowDir[iMarker][iVertex][iDim] = 0.0;
    }
  }
}

template <class V, ENUM_REGIME R>
void CFVMFlowSolverBase<V, R>::PushSolutionBackInTime(unsigned long TimeIter, bool restart, bool rans,
                                                      CSolver*** solver_container, CGeometry** geometry,
                                                      CConfig* config) {
  /*--- Push back the initial condition to previous solution containers
   for a 1st-order restart or when simply intitializing to freestream. ---*/

  for (unsigned short iMesh = 0; iMesh <= config->GetnMGLevels(); iMesh++) {
    solver_container[iMesh][FLOW_SOL]->GetNodes()->Set_Solution_time_n();
    solver_container[iMesh][FLOW_SOL]->GetNodes()->Set_Solution_time_n1();
    if (rans) {
      solver_container[iMesh][TURB_SOL]->GetNodes()->Set_Solution_time_n();
      solver_container[iMesh][TURB_SOL]->GetNodes()->Set_Solution_time_n1();
    }
  }

  if (restart && (TimeIter == config->GetRestart_Iter()) && (config->GetTime_Marching() == DT_STEPPING_2ND)) {
    /*--- Load an additional restart file for a 2nd-order restart ---*/

    solver_container[MESH_0][FLOW_SOL]->LoadRestart(geometry, solver_container, config, config->GetRestart_Iter() - 1,
                                                    true);

    /*--- Load an additional restart file for the turbulence model ---*/
    if (rans)
      solver_container[MESH_0][TURB_SOL]->LoadRestart(geometry, solver_container, config, config->GetRestart_Iter() - 1,
                                                      false);

    /*--- Push back this new solution to time level N. ---*/

    for (unsigned short iMesh = 0; iMesh <= config->GetnMGLevels(); iMesh++) {
      solver_container[iMesh][FLOW_SOL]->GetNodes()->Set_Solution_time_n();
      if (rans) {
        solver_container[iMesh][TURB_SOL]->GetNodes()->Set_Solution_time_n();
      }
    }
  }
}

template <class V, ENUM_REGIME R>
void CFVMFlowSolverBase<V, R>::BC_Sym_Plane(CGeometry* geometry, CSolver** solver_container, CNumerics* conv_numerics,
                                            CNumerics* visc_numerics, CConfig* config, unsigned short val_marker) {
  unsigned short iDim, iVar;
  unsigned long iVertex, iPoint;

  bool implicit = (config->GetKind_TimeIntScheme() == EULER_IMPLICIT);
  bool viscous = config->GetViscous();
  bool preprocessed = false;

  /*--- Allocation of variables necessary for convective fluxes. ---*/
  su2double Area, ProjVelocity_i, *V_reflected, *V_domain, Normal[MAXNDIM] = {0.0}, UnitNormal[MAXNDIM] = {0.0};

  /*--- Allocation of variables necessary for viscous fluxes. ---*/
  su2double ProjGradient, ProjNormVelGrad, ProjTangVelGrad, TangentialNorm,
      Tangential[MAXNDIM] = {0.0}, GradNormVel[MAXNDIM] = {0.0}, GradTangVel[MAXNDIM] = {0.0};

  /*--- Allocation of primitive gradient arrays for viscous fluxes. ---*/
  su2double** Grad_Reflected = new su2double*[nPrimVarGrad];
  for (iVar = 0; iVar < nPrimVarGrad; iVar++) Grad_Reflected[iVar] = new su2double[nDim];

  /*--- Loop over all the vertices on this boundary marker. ---*/

  SU2_OMP_FOR_DYN(OMP_MIN_SIZE)
  for (iVertex = 0; iVertex < geometry->nVertex[val_marker]; iVertex++) {
    if (!preprocessed || geometry->bound_is_straight[val_marker] != true) {
      /*----------------------------------------------------------------------------------------------*/
      /*--- Preprocessing:                                                                         ---*/
      /*--- Compute the unit normal and (in case of viscous flow) a corresponding unit tangential  ---*/
      /*--- to that normal. On a straight(2D)/plane(3D) boundary these two vectors are constant.   ---*/
      /*--- This circumstance is checked in gemoetry->ComputeSurf_Straightness(...) and stored     ---*/
      /*--- such that the recomputation does not occur for each node. On true symmetry planes, the ---*/
      /*--- normal is constant but this routines is used for Symmetry, Euler-Wall in inviscid flow ---*/
      /*--- and Euler Wall in viscous flow as well. In the latter curvy boundaries are likely to   ---*/
      /*--- happen. In doubt, the conditional above which checks straightness can be thrown out    ---*/
      /*--- such that the recomputation is done for each node (which comes with a tiny performance ---*/
      /*--- penalty).                                                                              ---*/
      /*----------------------------------------------------------------------------------------------*/

      preprocessed = true;

      /*--- Normal vector for a random vertex (zero) on this marker (negate for outward convention). ---*/
      geometry->vertex[val_marker][iVertex]->GetNormal(Normal);
      for (iDim = 0; iDim < nDim; iDim++) Normal[iDim] = -Normal[iDim];

      /*--- Compute unit normal, to be used for unit tangential, projected velocity and velocity
            component gradients. ---*/
      Area = 0.0;
      for (iDim = 0; iDim < nDim; iDim++) Area += Normal[iDim] * Normal[iDim];
      Area = sqrt(Area);

      for (iDim = 0; iDim < nDim; iDim++) UnitNormal[iDim] = -Normal[iDim] / Area;

      /*--- Preprocessing: Compute unit tangential, the direction is arbitrary as long as
            t*n=0 && |t|_2 = 1 ---*/
      if (viscous) {
        switch (nDim) {
          case 2: {
            Tangential[0] = -UnitNormal[1];
            Tangential[1] = UnitNormal[0];
            break;
          }
          case 3: {
            /*--- n = ai + bj + ck, if |b| > |c| ---*/
            if (abs(UnitNormal[1]) > abs(UnitNormal[2])) {
              /*--- t = bi + (c-a)j - bk  ---*/
              Tangential[0] = UnitNormal[1];
              Tangential[1] = UnitNormal[2] - UnitNormal[0];
              Tangential[2] = -UnitNormal[1];
            } else {
              /*--- t = ci - cj + (b-a)k  ---*/
              Tangential[0] = UnitNormal[2];
              Tangential[1] = -UnitNormal[2];
              Tangential[2] = UnitNormal[1] - UnitNormal[0];
            }
            /*--- Make it a unit vector. ---*/
            TangentialNorm = sqrt(pow(Tangential[0], 2) + pow(Tangential[1], 2) + pow(Tangential[2], 2));
            Tangential[0] = Tangential[0] / TangentialNorm;
            Tangential[1] = Tangential[1] / TangentialNorm;
            Tangential[2] = Tangential[2] / TangentialNorm;
            break;
          }
        }  // switch
      }    // if viscous
    }      // if bound_is_straight

    iPoint = geometry->vertex[val_marker][iVertex]->GetNode();

    /*--- Check if the node belongs to the domain (i.e., not a halo node) ---*/
    if (geometry->nodes->GetDomain(iPoint)) {
      /*-------------------------------------------------------------------------------*/
      /*--- Step 1: For the convective fluxes, create a reflected state of the      ---*/
      /*---         Primitive variables by copying all interior values to the       ---*/
      /*---         reflected. Only the velocity is mirrored along the symmetry     ---*/
      /*---         axis. Based on the Upwind_Residual routine.                     ---*/
      /*-------------------------------------------------------------------------------*/

      /*--- Allocate the reflected state at the symmetry boundary. ---*/
      V_reflected = GetCharacPrimVar(val_marker, iVertex);

      /*--- Grid movement ---*/
      if (dynamic_grid)
        conv_numerics->SetGridVel(geometry->nodes->GetGridVel(iPoint), geometry->nodes->GetGridVel(iPoint));

      /*--- Normal vector for this vertex (negate for outward convention). ---*/
      geometry->vertex[val_marker][iVertex]->GetNormal(Normal);
      for (iDim = 0; iDim < nDim; iDim++) Normal[iDim] = -Normal[iDim];
      conv_numerics->SetNormal(Normal);

      /*--- Get current solution at this boundary node ---*/
      V_domain = nodes->GetPrimitive(iPoint);

      /*--- Set the reflected state based on the boundary node. Scalars are copied and
            the velocity is mirrored along the symmetry boundary, i.e. the velocity in
            normal direction is substracted twice. ---*/
      for (iVar = 0; iVar < nPrimVar; iVar++) V_reflected[iVar] = nodes->GetPrimitive(iPoint, iVar);

      /*--- Compute velocity in normal direction (ProjVelcity_i=(v*n)) und substract twice from
            velocity in normal direction: v_r = v - 2 (v*n)n ---*/
      ProjVelocity_i = nodes->GetProjVel(iPoint, UnitNormal);

      /*--- Adjustment to v.n due to grid movement. ---*/
      if (dynamic_grid) {
        ProjVelocity_i -= GeometryToolbox::DotProduct(nDim, geometry->nodes->GetGridVel(iPoint), UnitNormal);
      }

      for (iDim = 0; iDim < nDim; iDim++)
        V_reflected[iDim + 1] = nodes->GetVelocity(iPoint, iDim) - 2.0 * ProjVelocity_i * UnitNormal[iDim];

      /*--- Set Primitive and Secondary for numerics class. ---*/
      conv_numerics->SetPrimitive(V_domain, V_reflected);
      conv_numerics->SetSecondary(nodes->GetSecondary(iPoint), nodes->GetSecondary(iPoint));

      /*--- Compute the residual using an upwind scheme. ---*/

      auto residual = conv_numerics->ComputeResidual(config);

      /*--- Update residual value ---*/
      LinSysRes.AddBlock(iPoint, residual);

      /*--- Jacobian contribution for implicit integration. ---*/
      if (implicit) {
        Jacobian.AddBlock2Diag(iPoint, residual.jacobian_i);
      }

      if (viscous) {
        /*-------------------------------------------------------------------------------*/
        /*--- Step 2: The viscous fluxes of the Navier-Stokes equations depend on the ---*/
        /*---         Primitive variables and their gradients. The viscous numerics   ---*/
        /*---         container is filled just as the convective numerics container,  ---*/
        /*---         but the primitive gradients of the reflected state have to be   ---*/
        /*---         determined additionally such that symmetry at the boundary is   ---*/
        /*---         enforced. Based on the Viscous_Residual routine.                ---*/
        /*-------------------------------------------------------------------------------*/

        /*--- Set the normal vector and the coordinates. ---*/
        visc_numerics->SetCoord(geometry->nodes->GetCoord(iPoint), geometry->nodes->GetCoord(iPoint));
        visc_numerics->SetNormal(Normal);

        /*--- Set the primitive and Secondary variables. ---*/
        visc_numerics->SetPrimitive(V_domain, V_reflected);
        visc_numerics->SetSecondary(nodes->GetSecondary(iPoint), nodes->GetSecondary(iPoint));

        /*--- For viscous Fluxes also the gradients of the primitives need to be determined.
              1. The gradients of scalars are mirrored along the sym plane just as velocity for the primitives
              2. The gradients of the velocity components need more attention, i.e. the gradient of the
                 normal velocity in tangential direction is mirrored and the gradient of the tangential velocity in
                 normal direction is mirrored. ---*/

        /*--- Get gradients of primitives of boundary cell ---*/
        for (iVar = 0; iVar < nPrimVarGrad; iVar++)
          for (iDim = 0; iDim < nDim; iDim++)
            Grad_Reflected[iVar][iDim] = nodes->GetGradient_Primitive(iPoint, iVar, iDim);

        /*--- Reflect the gradients for all scalars including the velocity components.
              The gradients of the velocity components are set later with the
              correct values: grad(V)_r = grad(V) - 2 [grad(V)*n]n, V beeing any primitive ---*/
        for (iVar = 0; iVar < nPrimVarGrad; iVar++) {
          if (iVar == 0 || iVar > nDim) {  // Exclude velocity component gradients

            /*--- Compute projected part of the gradient in a dot product ---*/
            ProjGradient = 0.0;
            for (iDim = 0; iDim < nDim; iDim++) ProjGradient += Grad_Reflected[iVar][iDim] * UnitNormal[iDim];

            for (iDim = 0; iDim < nDim; iDim++)
              Grad_Reflected[iVar][iDim] = Grad_Reflected[iVar][iDim] - 2.0 * ProjGradient * UnitNormal[iDim];
          }
        }

        /*--- Compute gradients of normal and tangential velocity:
              grad(v*n) = grad(v_x) n_x + grad(v_y) n_y (+ grad(v_z) n_z)
              grad(v*t) = grad(v_x) t_x + grad(v_y) t_y (+ grad(v_z) t_z) ---*/
        for (iVar = 0; iVar < nDim; iVar++) {  // counts gradient components
          GradNormVel[iVar] = 0.0;
          GradTangVel[iVar] = 0.0;
          for (iDim = 0; iDim < nDim; iDim++) {  // counts sum with unit normal/tangential
            GradNormVel[iVar] += Grad_Reflected[iDim + 1][iVar] * UnitNormal[iDim];
            GradTangVel[iVar] += Grad_Reflected[iDim + 1][iVar] * Tangential[iDim];
          }
        }

        /*--- Refelect gradients in tangential and normal direction by substracting the normal/tangential
              component twice, just as done with velocity above.
              grad(v*n)_r = grad(v*n) - 2 {grad([v*n])*t}t
              grad(v*t)_r = grad(v*t) - 2 {grad([v*t])*n}n ---*/
        ProjNormVelGrad = 0.0;
        ProjTangVelGrad = 0.0;
        for (iDim = 0; iDim < nDim; iDim++) {
          ProjNormVelGrad += GradNormVel[iDim] * Tangential[iDim];  // grad([v*n])*t
          ProjTangVelGrad += GradTangVel[iDim] * UnitNormal[iDim];  // grad([v*t])*n
        }

        for (iDim = 0; iDim < nDim; iDim++) {
          GradNormVel[iDim] = GradNormVel[iDim] - 2.0 * ProjNormVelGrad * Tangential[iDim];
          GradTangVel[iDim] = GradTangVel[iDim] - 2.0 * ProjTangVelGrad * UnitNormal[iDim];
        }

        /*--- Transfer reflected gradients back into the Cartesian Coordinate system:
              grad(v_x)_r = grad(v*n)_r n_x + grad(v*t)_r t_x
              grad(v_y)_r = grad(v*n)_r n_y + grad(v*t)_r t_y
              ( grad(v_z)_r = grad(v*n)_r n_z + grad(v*t)_r t_z ) ---*/
        for (iVar = 0; iVar < nDim; iVar++)    // loops over the velocity component gradients
          for (iDim = 0; iDim < nDim; iDim++)  // loops over the entries of the above
            Grad_Reflected[iVar + 1][iDim] =
                GradNormVel[iDim] * UnitNormal[iVar] + GradTangVel[iDim] * Tangential[iVar];

        /*--- Set the primitive gradients of the boundary and reflected state. ---*/
        visc_numerics->SetPrimVarGradient(nodes->GetGradient_Primitive(iPoint), Grad_Reflected);

        /*--- Turbulent kinetic energy. ---*/
        if ((config->GetKind_Turb_Model() == SST) || (config->GetKind_Turb_Model() == SST_SUST))
          visc_numerics->SetTurbKineticEnergy(solver_container[TURB_SOL]->GetNodes()->GetSolution(iPoint, 0),
                                              solver_container[TURB_SOL]->GetNodes()->GetSolution(iPoint, 0));

        /*--- Compute and update residual. Note that the viscous shear stress tensor is computed in the
              following routine based upon the velocity-component gradients. ---*/
        auto residual = visc_numerics->ComputeResidual(config);

        LinSysRes.SubtractBlock(iPoint, residual);

        /*--- Jacobian contribution for implicit integration. ---*/
        if (implicit) Jacobian.SubtractBlock2Diag(iPoint, residual.jacobian_i);
      }  // if viscous
    }    // if GetDomain
  }      // for iVertex

  /*--- Free locally allocated memory ---*/
  for (iVar = 0; iVar < nPrimVarGrad; iVar++) delete[] Grad_Reflected[iVar];
  delete[] Grad_Reflected;
}

template <class V, ENUM_REGIME R>
void CFVMFlowSolverBase<V, R>::BC_Periodic(CGeometry* geometry, CSolver** solver_container, CNumerics* numerics,
                                           CConfig* config) {
  /*--- Complete residuals for periodic boundary conditions. We loop over
   the periodic BCs in matching pairs so that, in the event that there are
   adjacent periodic markers, the repeated points will have their residuals
   accumulated correctly during the communications. For implicit calculations,
   the Jacobians and linear system are also correctly adjusted here. ---*/

  for (unsigned short iPeriodic = 1; iPeriodic <= config->GetnMarker_Periodic() / 2; iPeriodic++) {
    InitiatePeriodicComms(geometry, config, iPeriodic, PERIODIC_RESIDUAL);
    CompletePeriodicComms(geometry, config, iPeriodic, PERIODIC_RESIDUAL);
  }
}

template <class V, ENUM_REGIME FlowRegime>
void CFVMFlowSolverBase<V, FlowRegime>::BC_Fluid_Interface(CGeometry* geometry, CSolver** solver_container,
                                                           CNumerics* conv_numerics, CNumerics* visc_numerics,
                                                           CConfig* config) {
  unsigned long iVertex, jVertex, iPoint, Point_Normal = 0;
  unsigned short iDim, iVar, jVar, iMarker, nDonorVertex;

  bool implicit = (config->GetKind_TimeIntScheme() == EULER_IMPLICIT);
  bool viscous = config->GetViscous();

  su2double Normal[MAXNDIM] = {0.0};
  su2double PrimVar_i[MAXNVAR] = {0.0};
  su2double PrimVar_j[MAXNVAR] = {0.0};
  su2double Secondary_j[MAXNVAR] = {0.0};
  su2double Residual[MAXNVAR] = {0.0};
  su2double** Jacobian_i = new su2double*[nVar];
  for (iVar = 0; iVar < nVar; iVar++) Jacobian_i[iVar] = new su2double[nVar];

  su2double weight;
  su2double P_static, rho_static;

  for (iMarker = 0; iMarker < config->GetnMarker_All(); iMarker++) {
    if (config->GetMarker_All_KindBC(iMarker) == FLUID_INTERFACE) {
      SU2_OMP_FOR_DYN(OMP_MIN_SIZE)
      for (iVertex = 0; iVertex < geometry->nVertex[iMarker]; iVertex++) {
        iPoint = geometry->vertex[iMarker][iVertex]->GetNode();

        if (geometry->nodes->GetDomain(iPoint)) {
          nDonorVertex = GetnSlidingStates(iMarker, iVertex);

          /*--- Initialize Residual, this will serve to accumulate the average ---*/

          for (iVar = 0; iVar < nVar; iVar++) {
            Residual[iVar] = 0.0;
            for (jVar = 0; jVar < nVar; jVar++) Jacobian_i[iVar][jVar] = 0.0;
          }

          /*--- Loop over the nDonorVertexes and compute the averaged flux ---*/

          for (jVertex = 0; jVertex < nDonorVertex; jVertex++) {
            Point_Normal = geometry->vertex[iMarker][iVertex]->GetNormal_Neighbor();

            for (iVar = 0; iVar < nPrimVar; iVar++) {
              PrimVar_i[iVar] = nodes->GetPrimitive(iPoint, iVar);
              PrimVar_j[iVar] = GetSlidingState(iMarker, iVertex, iVar, jVertex);
            }

            /*--- Get the weight computed in the interpolator class for the j-th donor vertex ---*/

            weight = GetSlidingState(iMarker, iVertex, nPrimVar, jVertex);

            /*--- Set primitive variables ---*/

            conv_numerics->SetPrimitive(PrimVar_i, PrimVar_j);

            if (FlowRegime == COMPRESSIBLE) {
              if (!(config->GetKind_FluidModel() == STANDARD_AIR || config->GetKind_FluidModel() == IDEAL_GAS)) {
                auto Secondary_i = nodes->GetSecondary(iPoint);

                P_static = PrimVar_j[nDim + 1];
                rho_static = PrimVar_j[nDim + 2];
                GetFluidModel()->SetTDState_Prho(P_static, rho_static);

                Secondary_j[0] = GetFluidModel()->GetdPdrho_e();
                Secondary_j[1] = GetFluidModel()->GetdPde_rho();

                conv_numerics->SetSecondary(Secondary_i, Secondary_j);
              }
            }

            /*--- Set the normal vector ---*/

            geometry->vertex[iMarker][iVertex]->GetNormal(Normal);
            for (iDim = 0; iDim < nDim; iDim++) Normal[iDim] = -Normal[iDim];

            conv_numerics->SetNormal(Normal);

            if (dynamic_grid)
              conv_numerics->SetGridVel(geometry->nodes->GetGridVel(iPoint), geometry->nodes->GetGridVel(iPoint));

            /*--- Compute the convective residual using an upwind scheme ---*/

            auto residual = conv_numerics->ComputeResidual(config);

            /*--- Accumulate the residuals to compute the average ---*/

            for (iVar = 0; iVar < nVar; iVar++) {
              Residual[iVar] += weight * residual.residual[iVar];
              for (jVar = 0; jVar < nVar; jVar++) Jacobian_i[iVar][jVar] += weight * residual.jacobian_i[iVar][jVar];
            }
          }

          /*--- Add Residuals and Jacobians ---*/

          LinSysRes.AddBlock(iPoint, Residual);

          if (implicit) Jacobian.AddBlock2Diag(iPoint, Jacobian_i);

          if (viscous) {
            /*--- Initialize Residual, this will serve to accumulate the average ---*/

            for (iVar = 0; iVar < nVar; iVar++) {
              Residual[iVar] = 0.0;
              for (jVar = 0; jVar < nVar; jVar++) Jacobian_i[iVar][jVar] = 0.0;
            }

            /*--- Loop over the nDonorVertexes and compute the averaged flux ---*/

            for (jVertex = 0; jVertex < nDonorVertex; jVertex++) {
              PrimVar_j[nDim + 5] = GetSlidingState(iMarker, iVertex, nDim + 5, jVertex);
              PrimVar_j[nDim + 6] = GetSlidingState(iMarker, iVertex, nDim + 6, jVertex);

              /*--- Get the weight computed in the interpolator class for the j-th donor vertex ---*/

              weight = GetSlidingState(iMarker, iVertex, nPrimVar, jVertex);

              /*--- Set the normal vector and the coordinates ---*/

              visc_numerics->SetNormal(Normal);
              visc_numerics->SetCoord(geometry->nodes->GetCoord(iPoint), geometry->nodes->GetCoord(Point_Normal));

              /*--- Primitive variables, and gradient ---*/

              visc_numerics->SetPrimitive(PrimVar_i, PrimVar_j);
              visc_numerics->SetPrimVarGradient(nodes->GetGradient_Primitive(iPoint),
                                                nodes->GetGradient_Primitive(iPoint));

              /*--- Turbulent kinetic energy ---*/

              if ((config->GetKind_Turb_Model() == SST) || (config->GetKind_Turb_Model() == SST_SUST))
                visc_numerics->SetTurbKineticEnergy(solver_container[TURB_SOL]->GetNodes()->GetSolution(iPoint, 0),
                                                    solver_container[TURB_SOL]->GetNodes()->GetSolution(iPoint, 0));

              /*--- Set the wall shear stress values (wall functions) to -1 (no evaluation using wall functions) ---*/

              visc_numerics->SetTauWall(-1.0, -1.0);

              /*--- Compute and update residual ---*/

              auto residual = visc_numerics->ComputeResidual(config);

              /*--- Accumulate the residuals to compute the average ---*/

              for (iVar = 0; iVar < nVar; iVar++) {
                Residual[iVar] += weight * residual.residual[iVar];
                for (jVar = 0; jVar < nVar; jVar++) Jacobian_i[iVar][jVar] += weight * residual.jacobian_i[iVar][jVar];
              }
            }

            LinSysRes.SubtractBlock(iPoint, Residual);

            /*--- Jacobian contribution for implicit integration ---*/

            if (implicit) Jacobian.SubtractBlock2Diag(iPoint, Jacobian_i);
          }
        }
      }
    }
  }

  for (iVar = 0; iVar < nVar; iVar++) delete[] Jacobian_i[iVar];
  delete[] Jacobian_i;
}

template <class V, ENUM_REGIME R>
void CFVMFlowSolverBase<V, R>::BC_Custom(CGeometry* geometry, CSolver** solver_container, CNumerics* conv_numerics,
                                         CNumerics* visc_numerics, CConfig* config, unsigned short val_marker) {
  /* Check for a verification solution. */

  if (VerificationSolution) {
    unsigned short iVar;
    unsigned long iVertex, iPoint, total_index;

    bool implicit = (config->GetKind_TimeIntScheme() == EULER_IMPLICIT);

    /*--- Get the physical time. ---*/

    su2double time = 0.0;
    if (config->GetTime_Marching()) time = config->GetPhysicalTime();

    /*--- Loop over all the vertices on this boundary marker ---*/

    SU2_OMP_FOR_STAT(OMP_MIN_SIZE)
    for (iVertex = 0; iVertex < geometry->nVertex[val_marker]; iVertex++) {
      /*--- Get the point index for the current node. ---*/

      iPoint = geometry->vertex[val_marker][iVertex]->GetNode();

      /*--- Check if the node belongs to the domain (i.e, not a halo node) ---*/

      if (geometry->nodes->GetDomain(iPoint)) {
        /*--- Get the coordinates for the current node. ---*/

        const su2double* coor = geometry->nodes->GetCoord(iPoint);

        /*--- Get the conservative state from the verification solution. ---*/

        su2double Solution[MAXNVAR] = {0.0};
        VerificationSolution->GetBCState(coor, time, Solution);

        /*--- For verification cases, we will apply a strong Dirichlet
         condition by setting the solution values at the boundary nodes
         directly and setting the residual to zero at those nodes. ---*/

        nodes->SetSolution_Old(iPoint, Solution);
        nodes->SetSolution(iPoint, Solution);
        nodes->SetRes_TruncErrorZero(iPoint);
        LinSysRes.SetBlock_Zero(iPoint);

        /*--- Adjust rows of the Jacobian (includes 1 in the diagonal) ---*/

        if (implicit) {
          for (iVar = 0; iVar < nVar; iVar++) {
            total_index = iPoint * nVar + iVar;
            Jacobian.DeleteValsRowi(total_index);
          }
        }
      }
    }

  } else {
    /* The user must specify the custom BC's here. */
    SU2_MPI::Error("Implement customized boundary conditions here.", CURRENT_FUNCTION);
  }
}

template <class V, ENUM_REGIME FlowRegime>
void CFVMFlowSolverBase<V, FlowRegime>::Pressure_Forces(const CGeometry* geometry, const CConfig* config) {
  unsigned long iVertex, iPoint;
  unsigned short iDim, iMarker, Boundary, Monitoring, iMarker_Monitoring;
  su2double Pressure = 0.0, factor, NFPressOF, RefVel2 = 0.0, RefTemp, RefDensity = 0.0, RefPressure, Mach2Vel,
            Mach_Motion;
  const su2double *Normal = nullptr, *Coord = nullptr;
  string Marker_Tag, Monitoring_Tag;
  su2double AxiFactor;

  su2double Alpha = config->GetAoA() * PI_NUMBER / 180.0;
  su2double Beta = config->GetAoS() * PI_NUMBER / 180.0;
  su2double RefArea = config->GetRefArea();
  su2double RefLength = config->GetRefLength();
  su2double Gas_Constant = config->GetGas_ConstantND();
  auto Origin = config->GetRefOriginMoment(0);
  bool axisymmetric = config->GetAxisymmetric();

  /// TODO: Move these ifs to specialized functions.

  if (FlowRegime == COMPRESSIBLE) {
    /*--- Evaluate reference values for non-dimensionalization.
     For dynamic meshes, use the motion Mach number as a reference value
     for computing the force coefficients. Otherwise, use the freestream values,
     which is the standard convention. ---*/

    RefTemp = Temperature_Inf;
    RefDensity = Density_Inf;
    if (dynamic_grid) {
      Mach2Vel = sqrt(Gamma * Gas_Constant * RefTemp);
      Mach_Motion = config->GetMach_Motion();
      RefVel2 = (Mach_Motion * Mach2Vel) * (Mach_Motion * Mach2Vel);
    } else {
      RefVel2 = 0.0;
      for (iDim = 0; iDim < nDim; iDim++) RefVel2 += Velocity_Inf[iDim] * Velocity_Inf[iDim];
    }
  }

  if (FlowRegime == INCOMPRESSIBLE) {
    /*--- Evaluate reference values for non-dimensionalization.
     For dimensional or non-dim based on initial values, use
     the far-field state (inf). For a custom non-dim based
     on user-provided reference values, use the ref values
     to compute the forces. ---*/

    if ((config->GetRef_Inc_NonDim() == DIMENSIONAL) || (config->GetRef_Inc_NonDim() == INITIAL_VALUES)) {
      RefDensity = Density_Inf;
      RefVel2 = 0.0;
      for (iDim = 0; iDim < nDim; iDim++) RefVel2 += Velocity_Inf[iDim] * Velocity_Inf[iDim];
    } else if (config->GetRef_Inc_NonDim() == REFERENCE_VALUES) {
      RefDensity = config->GetInc_Density_Ref();
      RefVel2 = config->GetInc_Velocity_Ref() * config->GetInc_Velocity_Ref();
    }
  }

  factor = 1.0 / (0.5 * RefDensity * RefArea * RefVel2);

  /*--- Reference pressure is always the far-field value. ---*/

  RefPressure = Pressure_Inf;

  /*-- Variables initialization ---*/

  TotalCoeff.setZero();

  Total_CNearFieldOF = 0.0;
  Total_Heat = 0.0;
  Total_MaxHeat = 0.0;

  AllBoundInvCoeff.setZero();

  AllBound_CNearFieldOF_Inv = 0.0;

  SurfaceInvCoeff.setZero();
  SurfaceCoeff.setZero();

  /*--- Loop over the Euler and Navier-Stokes markers ---*/

  for (iMarker = 0; iMarker < nMarker; iMarker++) {
    Boundary = config->GetMarker_All_KindBC(iMarker);
    Monitoring = config->GetMarker_All_Monitoring(iMarker);

    /*--- Obtain the origin for the moment computation for a particular marker ---*/

    if (Monitoring == YES) {
      for (iMarker_Monitoring = 0; iMarker_Monitoring < config->GetnMarker_Monitoring(); iMarker_Monitoring++) {
        Monitoring_Tag = config->GetMarker_Monitoring_TagBound(iMarker_Monitoring);
        Marker_Tag = config->GetMarker_All_TagBound(iMarker);
        if (Marker_Tag == Monitoring_Tag) Origin = config->GetRefOriginMoment(iMarker_Monitoring);
      }
    }

    if (config->GetSolid_Wall(iMarker) || (Boundary == NEARFIELD_BOUNDARY) || (Boundary == INLET_FLOW) ||
        (Boundary == OUTLET_FLOW) || (Boundary == ACTDISK_INLET) || (Boundary == ACTDISK_OUTLET) ||
        (Boundary == ENGINE_INFLOW) || (Boundary == ENGINE_EXHAUST)) {
      /*--- Forces initialization at each Marker ---*/

      InvCoeff.setZero(iMarker);

      CNearFieldOF_Inv[iMarker] = 0.0;

      su2double ForceInviscid[MAXNDIM] = {0.0}, MomentInviscid[MAXNDIM] = {0.0};
      su2double MomentX_Force[MAXNDIM] = {0.0}, MomentY_Force[MAXNDIM] = {0.0}, MomentZ_Force[MAXNDIM] = {0.0};

      NFPressOF = 0.0;

      /*--- Loop over the vertices to compute the forces ---*/

      for (iVertex = 0; iVertex < geometry->GetnVertex(iMarker); iVertex++) {
        iPoint = geometry->vertex[iMarker][iVertex]->GetNode();

        Pressure = nodes->GetPressure(iPoint);

        CPressure[iMarker][iVertex] = (Pressure - RefPressure) * factor * RefArea;

        /*--- Note that the pressure coefficient is computed at the
         halo cells (for visualization purposes), but not the forces ---*/

        if ((geometry->nodes->GetDomain(iPoint)) && (Monitoring == YES)) {
          Normal = geometry->vertex[iMarker][iVertex]->GetNormal();
          Coord = geometry->nodes->GetCoord(iPoint);

          /*--- Quadratic objective function for the near-field.
           This uses the infinity pressure regardless of Mach number. ---*/

          NFPressOF += 0.5 * (Pressure - Pressure_Inf) * (Pressure - Pressure_Inf) * Normal[nDim - 1];

          su2double MomentDist[MAXNDIM] = {0.0};
          for (iDim = 0; iDim < nDim; iDim++) {
            MomentDist[iDim] = Coord[iDim] - Origin[iDim];
          }

          /*--- Axisymmetric simulations ---*/

          if (axisymmetric)
            AxiFactor = 2.0 * PI_NUMBER * geometry->nodes->GetCoord(iPoint, 1);
          else
            AxiFactor = 1.0;

          /*--- Force computation, note the minus sign due to the
           orientation of the normal (outward) ---*/

          su2double Force[MAXNDIM] = {0.0};
          for (iDim = 0; iDim < nDim; iDim++) {
            Force[iDim] = -(Pressure - Pressure_Inf) * Normal[iDim] * factor * AxiFactor;
            ForceInviscid[iDim] += Force[iDim];
          }

          /*--- Moment with respect to the reference axis ---*/

          if (nDim == 3) {
            MomentInviscid[0] += (Force[2] * MomentDist[1] - Force[1] * MomentDist[2]) / RefLength;
            MomentX_Force[1] += (-Force[1] * Coord[2]);
            MomentX_Force[2] += (Force[2] * Coord[1]);

            MomentInviscid[1] += (Force[0] * MomentDist[2] - Force[2] * MomentDist[0]) / RefLength;
            MomentY_Force[2] += (-Force[2] * Coord[0]);
            MomentY_Force[0] += (Force[0] * Coord[2]);
          }
          MomentInviscid[2] += (Force[1] * MomentDist[0] - Force[0] * MomentDist[1]) / RefLength;
          MomentZ_Force[0] += (-Force[0] * Coord[1]);
          MomentZ_Force[1] += (Force[1] * Coord[0]);
        }
      }

      /*--- Project forces and store the non-dimensional coefficients ---*/

      if (Monitoring == YES) {
        if (Boundary != NEARFIELD_BOUNDARY) {
          if (nDim == 2) {
            InvCoeff.CD[iMarker] = ForceInviscid[0] * cos(Alpha) + ForceInviscid[1] * sin(Alpha);
            InvCoeff.CL[iMarker] = -ForceInviscid[0] * sin(Alpha) + ForceInviscid[1] * cos(Alpha);
            InvCoeff.CEff[iMarker] = InvCoeff.CL[iMarker] / (InvCoeff.CD[iMarker] + EPS);
            InvCoeff.CMz[iMarker] = MomentInviscid[2];
            InvCoeff.CoPx[iMarker] = MomentZ_Force[1];
            InvCoeff.CoPy[iMarker] = -MomentZ_Force[0];
            InvCoeff.CFx[iMarker] = ForceInviscid[0];
            InvCoeff.CFy[iMarker] = ForceInviscid[1];
            InvCoeff.CT[iMarker] = -InvCoeff.CFx[iMarker];
            InvCoeff.CQ[iMarker] = -InvCoeff.CMz[iMarker];
            InvCoeff.CMerit[iMarker] = InvCoeff.CT[iMarker] / (InvCoeff.CQ[iMarker] + EPS);
          }
          if (nDim == 3) {
            InvCoeff.CD[iMarker] = ForceInviscid[0] * cos(Alpha) * cos(Beta) + ForceInviscid[1] * sin(Beta) +
                                   ForceInviscid[2] * sin(Alpha) * cos(Beta);
            InvCoeff.CL[iMarker] = -ForceInviscid[0] * sin(Alpha) + ForceInviscid[2] * cos(Alpha);
            InvCoeff.CSF[iMarker] = -ForceInviscid[0] * sin(Beta) * cos(Alpha) + ForceInviscid[1] * cos(Beta) -
                                    ForceInviscid[2] * sin(Beta) * sin(Alpha);
            InvCoeff.CEff[iMarker] = InvCoeff.CL[iMarker] / (InvCoeff.CD[iMarker] + EPS);
            InvCoeff.CMx[iMarker] = MomentInviscid[0];
            InvCoeff.CMy[iMarker] = MomentInviscid[1];
            InvCoeff.CMz[iMarker] = MomentInviscid[2];
            InvCoeff.CoPx[iMarker] = -MomentY_Force[0];
            InvCoeff.CoPz[iMarker] = MomentY_Force[2];
            InvCoeff.CFx[iMarker] = ForceInviscid[0];
            InvCoeff.CFy[iMarker] = ForceInviscid[1];
            InvCoeff.CFz[iMarker] = ForceInviscid[2];
            InvCoeff.CT[iMarker] = -InvCoeff.CFz[iMarker];
            InvCoeff.CQ[iMarker] = -InvCoeff.CMz[iMarker];
            InvCoeff.CMerit[iMarker] = InvCoeff.CT[iMarker] / (InvCoeff.CQ[iMarker] + EPS);
          }

          AllBoundInvCoeff.CD += InvCoeff.CD[iMarker];
          AllBoundInvCoeff.CL += InvCoeff.CL[iMarker];
          AllBoundInvCoeff.CSF += InvCoeff.CSF[iMarker];
          AllBoundInvCoeff.CEff = AllBoundInvCoeff.CL / (AllBoundInvCoeff.CD + EPS);
          AllBoundInvCoeff.CMx += InvCoeff.CMx[iMarker];
          AllBoundInvCoeff.CMy += InvCoeff.CMy[iMarker];
          AllBoundInvCoeff.CMz += InvCoeff.CMz[iMarker];
          AllBoundInvCoeff.CoPx += InvCoeff.CoPx[iMarker];
          AllBoundInvCoeff.CoPy += InvCoeff.CoPy[iMarker];
          AllBoundInvCoeff.CoPz += InvCoeff.CoPz[iMarker];
          AllBoundInvCoeff.CFx += InvCoeff.CFx[iMarker];
          AllBoundInvCoeff.CFy += InvCoeff.CFy[iMarker];
          AllBoundInvCoeff.CFz += InvCoeff.CFz[iMarker];
          AllBoundInvCoeff.CT += InvCoeff.CT[iMarker];
          AllBoundInvCoeff.CQ += InvCoeff.CQ[iMarker];
          AllBoundInvCoeff.CMerit = AllBoundInvCoeff.CT / (AllBoundInvCoeff.CQ + EPS);

          /*--- Compute the coefficients per surface ---*/

          for (iMarker_Monitoring = 0; iMarker_Monitoring < config->GetnMarker_Monitoring(); iMarker_Monitoring++) {
            Monitoring_Tag = config->GetMarker_Monitoring_TagBound(iMarker_Monitoring);
            Marker_Tag = config->GetMarker_All_TagBound(iMarker);
            if (Marker_Tag == Monitoring_Tag) {
              SurfaceInvCoeff.CL[iMarker_Monitoring] += InvCoeff.CL[iMarker];
              SurfaceInvCoeff.CD[iMarker_Monitoring] += InvCoeff.CD[iMarker];
              SurfaceInvCoeff.CSF[iMarker_Monitoring] += InvCoeff.CSF[iMarker];
              SurfaceInvCoeff.CEff[iMarker_Monitoring] = InvCoeff.CL[iMarker] / (InvCoeff.CD[iMarker] + EPS);
              SurfaceInvCoeff.CFx[iMarker_Monitoring] += InvCoeff.CFx[iMarker];
              SurfaceInvCoeff.CFy[iMarker_Monitoring] += InvCoeff.CFy[iMarker];
              SurfaceInvCoeff.CFz[iMarker_Monitoring] += InvCoeff.CFz[iMarker];
              SurfaceInvCoeff.CMx[iMarker_Monitoring] += InvCoeff.CMx[iMarker];
              SurfaceInvCoeff.CMy[iMarker_Monitoring] += InvCoeff.CMy[iMarker];
              SurfaceInvCoeff.CMz[iMarker_Monitoring] += InvCoeff.CMz[iMarker];
            }
          }

        }

        /*--- At the Nearfield SU2 only cares about the pressure coeffient ---*/

        else {
          CNearFieldOF_Inv[iMarker] = NFPressOF;
          AllBound_CNearFieldOF_Inv += CNearFieldOF_Inv[iMarker];
        }
      }
    }
  }

#ifdef HAVE_MPI

  /*--- Add AllBound information using all the nodes ---*/

  if (config->GetComm_Level() == COMM_FULL) {
    auto Allreduce = [](su2double x) {
      su2double tmp = x;
      x = 0.0;
      SU2_MPI::Allreduce(&tmp, &x, 1, MPI_DOUBLE, MPI_SUM, MPI_COMM_WORLD);
      return x;
    };
    AllBoundInvCoeff.CD = Allreduce(AllBoundInvCoeff.CD);
    AllBoundInvCoeff.CL = Allreduce(AllBoundInvCoeff.CL);
    AllBoundInvCoeff.CSF = Allreduce(AllBoundInvCoeff.CSF);
    AllBoundInvCoeff.CEff = AllBoundInvCoeff.CL / (AllBoundInvCoeff.CD + EPS);

    AllBoundInvCoeff.CMx = Allreduce(AllBoundInvCoeff.CMx);
    AllBoundInvCoeff.CMy = Allreduce(AllBoundInvCoeff.CMy);
    AllBoundInvCoeff.CMz = Allreduce(AllBoundInvCoeff.CMz);

    AllBoundInvCoeff.CoPx = Allreduce(AllBoundInvCoeff.CoPx);
    AllBoundInvCoeff.CoPy = Allreduce(AllBoundInvCoeff.CoPy);
    AllBoundInvCoeff.CoPz = Allreduce(AllBoundInvCoeff.CoPz);

    AllBoundInvCoeff.CFx = Allreduce(AllBoundInvCoeff.CFx);
    AllBoundInvCoeff.CFy = Allreduce(AllBoundInvCoeff.CFy);
    AllBoundInvCoeff.CFz = Allreduce(AllBoundInvCoeff.CFz);

    AllBoundInvCoeff.CT = Allreduce(AllBoundInvCoeff.CT);
    AllBoundInvCoeff.CQ = Allreduce(AllBoundInvCoeff.CQ);
    AllBoundInvCoeff.CMerit = AllBoundInvCoeff.CT / (AllBoundInvCoeff.CQ + EPS);
    AllBound_CNearFieldOF_Inv = Allreduce(AllBound_CNearFieldOF_Inv);
  }

  /*--- Add the forces on the surfaces using all the nodes ---*/

  if (config->GetComm_Level() == COMM_FULL) {
    int nMarkerMon = config->GetnMarker_Monitoring();

    /*--- Use the same buffer for all reductions. We could avoid the copy back into
     *    the original variable by swaping pointers, but it is safer this way... ---*/

    su2double* buffer = new su2double[nMarkerMon];

    auto Allreduce_inplace = [buffer](int size, su2double* x) {
      SU2_MPI::Allreduce(x, buffer, size, MPI_DOUBLE, MPI_SUM, MPI_COMM_WORLD);
      for (int i = 0; i < size; ++i) x[i] = buffer[i];
    };

    Allreduce_inplace(nMarkerMon, SurfaceInvCoeff.CL);
    Allreduce_inplace(nMarkerMon, SurfaceInvCoeff.CD);
    Allreduce_inplace(nMarkerMon, SurfaceInvCoeff.CSF);

    for (iMarker_Monitoring = 0; iMarker_Monitoring < nMarkerMon; iMarker_Monitoring++)
      SurfaceInvCoeff.CEff[iMarker_Monitoring] =
          SurfaceInvCoeff.CL[iMarker_Monitoring] / (SurfaceInvCoeff.CD[iMarker_Monitoring] + EPS);

    Allreduce_inplace(nMarkerMon, SurfaceInvCoeff.CFx);
    Allreduce_inplace(nMarkerMon, SurfaceInvCoeff.CFy);
    Allreduce_inplace(nMarkerMon, SurfaceInvCoeff.CFz);

    Allreduce_inplace(nMarkerMon, SurfaceInvCoeff.CMx);
    Allreduce_inplace(nMarkerMon, SurfaceInvCoeff.CMy);
    Allreduce_inplace(nMarkerMon, SurfaceInvCoeff.CMz);

    delete[] buffer;
  }

#endif

  /*--- Update the total coefficients (note that all the nodes have the same value) ---*/

  TotalCoeff.CD = AllBoundInvCoeff.CD;
  TotalCoeff.CL = AllBoundInvCoeff.CL;
  TotalCoeff.CSF = AllBoundInvCoeff.CSF;
  TotalCoeff.CEff = TotalCoeff.CL / (TotalCoeff.CD + EPS);
  TotalCoeff.CFx = AllBoundInvCoeff.CFx;
  TotalCoeff.CFy = AllBoundInvCoeff.CFy;
  TotalCoeff.CFz = AllBoundInvCoeff.CFz;
  TotalCoeff.CMx = AllBoundInvCoeff.CMx;
  TotalCoeff.CMy = AllBoundInvCoeff.CMy;
  TotalCoeff.CMz = AllBoundInvCoeff.CMz;
  TotalCoeff.CoPx = AllBoundInvCoeff.CoPx;
  TotalCoeff.CoPy = AllBoundInvCoeff.CoPy;
  TotalCoeff.CoPz = AllBoundInvCoeff.CoPz;
  TotalCoeff.CT = AllBoundInvCoeff.CT;
  TotalCoeff.CQ = AllBoundInvCoeff.CQ;
  TotalCoeff.CMerit = TotalCoeff.CT / (TotalCoeff.CQ + EPS);
  Total_CNearFieldOF = AllBound_CNearFieldOF_Inv;

  /*--- Update the total coefficients per surface (note that all the nodes have the same value)---*/

  for (iMarker_Monitoring = 0; iMarker_Monitoring < config->GetnMarker_Monitoring(); iMarker_Monitoring++) {
    SurfaceCoeff.CL[iMarker_Monitoring] = SurfaceInvCoeff.CL[iMarker_Monitoring];
    SurfaceCoeff.CD[iMarker_Monitoring] = SurfaceInvCoeff.CD[iMarker_Monitoring];
    SurfaceCoeff.CSF[iMarker_Monitoring] = SurfaceInvCoeff.CSF[iMarker_Monitoring];
    SurfaceCoeff.CEff[iMarker_Monitoring] =
        SurfaceInvCoeff.CL[iMarker_Monitoring] / (SurfaceInvCoeff.CD[iMarker_Monitoring] + EPS);
    SurfaceCoeff.CFx[iMarker_Monitoring] = SurfaceInvCoeff.CFx[iMarker_Monitoring];
    SurfaceCoeff.CFy[iMarker_Monitoring] = SurfaceInvCoeff.CFy[iMarker_Monitoring];
    SurfaceCoeff.CFz[iMarker_Monitoring] = SurfaceInvCoeff.CFz[iMarker_Monitoring];
    SurfaceCoeff.CMx[iMarker_Monitoring] = SurfaceInvCoeff.CMx[iMarker_Monitoring];
    SurfaceCoeff.CMy[iMarker_Monitoring] = SurfaceInvCoeff.CMy[iMarker_Monitoring];
    SurfaceCoeff.CMz[iMarker_Monitoring] = SurfaceInvCoeff.CMz[iMarker_Monitoring];
  }
}

template <class V, ENUM_REGIME FlowRegime>
void CFVMFlowSolverBase<V, FlowRegime>::Momentum_Forces(const CGeometry* geometry, const CConfig* config) {
  unsigned long iVertex, iPoint;
  unsigned short iDim, iMarker, Boundary, Monitoring, iMarker_Monitoring;
  su2double Area, factor, RefVel2 = 0.0, RefTemp, RefDensity = 0.0, Mach2Vel, Mach_Motion, MassFlow, Density;
  const su2double *Normal = nullptr, *Coord = nullptr;
  string Marker_Tag, Monitoring_Tag;
  su2double AxiFactor;

  su2double Alpha = config->GetAoA() * PI_NUMBER / 180.0;
  su2double Beta = config->GetAoS() * PI_NUMBER / 180.0;
  su2double RefArea = config->GetRefArea();
  su2double RefLength = config->GetRefLength();
  su2double Gas_Constant = config->GetGas_ConstantND();
  auto Origin = config->GetRefOriginMoment(0);
  bool axisymmetric = config->GetAxisymmetric();

  /// TODO: Move these ifs to specialized functions.

  if (FlowRegime == COMPRESSIBLE) {
    /*--- Evaluate reference values for non-dimensionalization.
     For dynamic meshes, use the motion Mach number as a reference value
     for computing the force coefficients. Otherwise, use the freestream values,
     which is the standard convention. ---*/

    RefTemp = Temperature_Inf;
    RefDensity = Density_Inf;
    if (dynamic_grid) {
      Mach2Vel = sqrt(Gamma * Gas_Constant * RefTemp);
      Mach_Motion = config->GetMach_Motion();
      RefVel2 = (Mach_Motion * Mach2Vel) * (Mach_Motion * Mach2Vel);
    } else {
      RefVel2 = 0.0;
      for (iDim = 0; iDim < nDim; iDim++) RefVel2 += Velocity_Inf[iDim] * Velocity_Inf[iDim];
    }
  }

  if (FlowRegime == INCOMPRESSIBLE) {
    /*--- Evaluate reference values for non-dimensionalization.
     For dimensional or non-dim based on initial values, use
     the far-field state (inf). For a custom non-dim based
     on user-provided reference values, use the ref values
     to compute the forces. ---*/

    if ((config->GetRef_Inc_NonDim() == DIMENSIONAL) || (config->GetRef_Inc_NonDim() == INITIAL_VALUES)) {
      RefDensity = Density_Inf;
      RefVel2 = 0.0;
      for (iDim = 0; iDim < nDim; iDim++) RefVel2 += Velocity_Inf[iDim] * Velocity_Inf[iDim];
    } else if (config->GetRef_Inc_NonDim() == REFERENCE_VALUES) {
      RefDensity = config->GetInc_Density_Ref();
      RefVel2 = config->GetInc_Velocity_Ref() * config->GetInc_Velocity_Ref();
    }
  }

  factor = 1.0 / (0.5 * RefDensity * RefArea * RefVel2);

  /*-- Variables initialization ---*/

  AllBoundMntCoeff.setZero();
  SurfaceMntCoeff.setZero();

  /*--- Loop over the Inlet -Outlet Markers  ---*/

  for (iMarker = 0; iMarker < nMarker; iMarker++) {
    Boundary = config->GetMarker_All_KindBC(iMarker);
    Monitoring = config->GetMarker_All_Monitoring(iMarker);

    /*--- Obtain the origin for the moment computation for a particular marker ---*/

    if (Monitoring == YES) {
      for (iMarker_Monitoring = 0; iMarker_Monitoring < config->GetnMarker_Monitoring(); iMarker_Monitoring++) {
        Monitoring_Tag = config->GetMarker_Monitoring_TagBound(iMarker_Monitoring);
        Marker_Tag = config->GetMarker_All_TagBound(iMarker);
        if (Marker_Tag == Monitoring_Tag) Origin = config->GetRefOriginMoment(iMarker_Monitoring);
      }
    }

    if ((Boundary == INLET_FLOW) || (Boundary == OUTLET_FLOW) || (Boundary == ACTDISK_INLET) ||
        (Boundary == ACTDISK_OUTLET) || (Boundary == ENGINE_INFLOW) || (Boundary == ENGINE_EXHAUST)) {
      /*--- Forces initialization at each Marker ---*/

      MntCoeff.setZero(iMarker);

      su2double ForceMomentum[MAXNDIM] = {0.0}, MomentMomentum[MAXNDIM] = {0.0};
      su2double MomentX_Force[3] = {0.0}, MomentY_Force[3] = {0.0}, MomentZ_Force[3] = {0.0};

      /*--- Loop over the vertices to compute the forces ---*/

      for (iVertex = 0; iVertex < geometry->GetnVertex(iMarker); iVertex++) {
        iPoint = geometry->vertex[iMarker][iVertex]->GetNode();

        /*--- Note that the pressure coefficient is computed at the
         halo cells (for visualization purposes), but not the forces ---*/

        if ((geometry->nodes->GetDomain(iPoint)) && (Monitoring == YES)) {
          Normal = geometry->vertex[iMarker][iVertex]->GetNormal();
          Coord = geometry->nodes->GetCoord(iPoint);
          Density = nodes->GetDensity(iPoint);

          Area = 0.0;
          for (iDim = 0; iDim < nDim; iDim++) Area += Normal[iDim] * Normal[iDim];
          Area = sqrt(Area);

          MassFlow = 0.0;
          su2double Velocity[MAXNDIM] = {0.0}, MomentDist[MAXNDIM] = {0.0};
          for (iDim = 0; iDim < nDim; iDim++) {
            Velocity[iDim] = nodes->GetVelocity(iPoint, iDim);
            MomentDist[iDim] = Coord[iDim] - Origin[iDim];
            MassFlow -= Normal[iDim] * Velocity[iDim] * Density;
          }

          /*--- Axisymmetric simulations ---*/

          if (axisymmetric)
            AxiFactor = 2.0 * PI_NUMBER * geometry->nodes->GetCoord(iPoint, 1);
          else
            AxiFactor = 1.0;

          /*--- Force computation, note the minus sign due to the
           orientation of the normal (outward) ---*/

          su2double Force[MAXNDIM] = {0.0};
          for (iDim = 0; iDim < nDim; iDim++) {
            Force[iDim] = MassFlow * Velocity[iDim] * factor * AxiFactor;
            ForceMomentum[iDim] += Force[iDim];
          }

          /*--- Moment with respect to the reference axis ---*/

          if (iDim == 3) {
            MomentMomentum[0] += (Force[2] * MomentDist[1] - Force[1] * MomentDist[2]) / RefLength;
            MomentX_Force[1] += (-Force[1] * Coord[2]);
            MomentX_Force[2] += (Force[2] * Coord[1]);

            MomentMomentum[1] += (Force[0] * MomentDist[2] - Force[2] * MomentDist[0]) / RefLength;
            MomentY_Force[2] += (-Force[2] * Coord[0]);
            MomentY_Force[0] += (Force[0] * Coord[2]);
          }
          MomentMomentum[2] += (Force[1] * MomentDist[0] - Force[0] * MomentDist[1]) / RefLength;
          MomentZ_Force[0] += (-Force[0] * Coord[1]);
          MomentZ_Force[1] += (Force[1] * Coord[0]);
        }
      }

      /*--- Project forces and store the non-dimensional coefficients ---*/

      if (Monitoring == YES) {
        if (nDim == 2) {
          MntCoeff.CD[iMarker] = ForceMomentum[0] * cos(Alpha) + ForceMomentum[1] * sin(Alpha);
          MntCoeff.CL[iMarker] = -ForceMomentum[0] * sin(Alpha) + ForceMomentum[1] * cos(Alpha);
          MntCoeff.CEff[iMarker] = MntCoeff.CL[iMarker] / (MntCoeff.CD[iMarker] + EPS);
          MntCoeff.CFx[iMarker] = ForceMomentum[0];
          MntCoeff.CFy[iMarker] = ForceMomentum[1];
          MntCoeff.CMz[iMarker] = MomentMomentum[2];
          MntCoeff.CoPx[iMarker] = MomentZ_Force[1];
          MntCoeff.CoPy[iMarker] = -MomentZ_Force[0];
          MntCoeff.CT[iMarker] = -MntCoeff.CFx[iMarker];
          MntCoeff.CQ[iMarker] = -MntCoeff.CMz[iMarker];
          MntCoeff.CMerit[iMarker] = MntCoeff.CT[iMarker] / (MntCoeff.CQ[iMarker] + EPS);
        }
        if (nDim == 3) {
          MntCoeff.CD[iMarker] = ForceMomentum[0] * cos(Alpha) * cos(Beta) + ForceMomentum[1] * sin(Beta) +
                                 ForceMomentum[2] * sin(Alpha) * cos(Beta);
          MntCoeff.CL[iMarker] = -ForceMomentum[0] * sin(Alpha) + ForceMomentum[2] * cos(Alpha);
          MntCoeff.CSF[iMarker] = -ForceMomentum[0] * sin(Beta) * cos(Alpha) + ForceMomentum[1] * cos(Beta) -
                                  ForceMomentum[2] * sin(Beta) * sin(Alpha);
          MntCoeff.CEff[iMarker] = MntCoeff.CL[iMarker] / (MntCoeff.CD[iMarker] + EPS);
          MntCoeff.CFx[iMarker] = ForceMomentum[0];
          MntCoeff.CFy[iMarker] = ForceMomentum[1];
          MntCoeff.CFz[iMarker] = ForceMomentum[2];
          MntCoeff.CMx[iMarker] = MomentMomentum[0];
          MntCoeff.CMy[iMarker] = MomentMomentum[1];
          MntCoeff.CMz[iMarker] = MomentMomentum[2];
          MntCoeff.CoPx[iMarker] = -MomentY_Force[0];
          MntCoeff.CoPz[iMarker] = MomentY_Force[2];
          MntCoeff.CT[iMarker] = -MntCoeff.CFz[iMarker];
          MntCoeff.CQ[iMarker] = -MntCoeff.CMz[iMarker];
          MntCoeff.CMerit[iMarker] = MntCoeff.CT[iMarker] / (MntCoeff.CQ[iMarker] + EPS);
        }

        AllBoundMntCoeff.CD += MntCoeff.CD[iMarker];
        AllBoundMntCoeff.CL += MntCoeff.CL[iMarker];
        AllBoundMntCoeff.CSF += MntCoeff.CSF[iMarker];
        AllBoundMntCoeff.CEff = AllBoundMntCoeff.CL / (AllBoundMntCoeff.CD + EPS);
        AllBoundMntCoeff.CFx += MntCoeff.CFx[iMarker];
        AllBoundMntCoeff.CFy += MntCoeff.CFy[iMarker];
        AllBoundMntCoeff.CFz += MntCoeff.CFz[iMarker];
        AllBoundMntCoeff.CMx += MntCoeff.CMx[iMarker];
        AllBoundMntCoeff.CMy += MntCoeff.CMy[iMarker];
        AllBoundMntCoeff.CMx += MntCoeff.CMz[iMarker];
        AllBoundMntCoeff.CoPx += MntCoeff.CoPx[iMarker];
        AllBoundMntCoeff.CoPy += MntCoeff.CoPy[iMarker];
        AllBoundMntCoeff.CoPz += MntCoeff.CoPz[iMarker];
        AllBoundMntCoeff.CT += MntCoeff.CT[iMarker];
        AllBoundMntCoeff.CQ += MntCoeff.CQ[iMarker];
        AllBoundMntCoeff.CMerit += AllBoundMntCoeff.CT / (AllBoundMntCoeff.CQ + EPS);

        /*--- Compute the coefficients per surface ---*/

        for (iMarker_Monitoring = 0; iMarker_Monitoring < config->GetnMarker_Monitoring(); iMarker_Monitoring++) {
          Monitoring_Tag = config->GetMarker_Monitoring_TagBound(iMarker_Monitoring);
          Marker_Tag = config->GetMarker_All_TagBound(iMarker);
          if (Marker_Tag == Monitoring_Tag) {
            SurfaceMntCoeff.CL[iMarker_Monitoring] += MntCoeff.CL[iMarker];
            SurfaceMntCoeff.CD[iMarker_Monitoring] += MntCoeff.CD[iMarker];
            SurfaceMntCoeff.CSF[iMarker_Monitoring] += MntCoeff.CSF[iMarker];
            SurfaceMntCoeff.CEff[iMarker_Monitoring] = MntCoeff.CL[iMarker] / (MntCoeff.CD[iMarker] + EPS);
            SurfaceMntCoeff.CFx[iMarker_Monitoring] += MntCoeff.CFx[iMarker];
            SurfaceMntCoeff.CFy[iMarker_Monitoring] += MntCoeff.CFy[iMarker];
            SurfaceMntCoeff.CFz[iMarker_Monitoring] += MntCoeff.CFz[iMarker];
            SurfaceMntCoeff.CMx[iMarker_Monitoring] += MntCoeff.CMx[iMarker];
            SurfaceMntCoeff.CMy[iMarker_Monitoring] += MntCoeff.CMy[iMarker];
            SurfaceMntCoeff.CMz[iMarker_Monitoring] += MntCoeff.CMz[iMarker];
          }
        }
      }
    }
  }

#ifdef HAVE_MPI

  /*--- Add AllBound information using all the nodes ---*/

  if (config->GetComm_Level() == COMM_FULL) {
    auto Allreduce = [](su2double x) {
      su2double tmp = x;
      x = 0.0;
      SU2_MPI::Allreduce(&tmp, &x, 1, MPI_DOUBLE, MPI_SUM, MPI_COMM_WORLD);
      return x;
    };

    AllBoundMntCoeff.CD = Allreduce(AllBoundMntCoeff.CD);
    AllBoundMntCoeff.CL = Allreduce(AllBoundMntCoeff.CL);
    AllBoundMntCoeff.CSF = Allreduce(AllBoundMntCoeff.CSF);
    AllBoundMntCoeff.CEff = AllBoundMntCoeff.CL / (AllBoundMntCoeff.CD + EPS);

    AllBoundMntCoeff.CFx = Allreduce(AllBoundMntCoeff.CFx);
    AllBoundMntCoeff.CFy = Allreduce(AllBoundMntCoeff.CFy);
    AllBoundMntCoeff.CFz = Allreduce(AllBoundMntCoeff.CFz);

    AllBoundMntCoeff.CMx = Allreduce(AllBoundMntCoeff.CMx);
    AllBoundMntCoeff.CMy = Allreduce(AllBoundMntCoeff.CMy);
    AllBoundMntCoeff.CMz = Allreduce(AllBoundMntCoeff.CMz);

    AllBoundMntCoeff.CoPx = Allreduce(AllBoundMntCoeff.CoPx);
    AllBoundMntCoeff.CoPy = Allreduce(AllBoundMntCoeff.CoPy);
    AllBoundMntCoeff.CoPz = Allreduce(AllBoundMntCoeff.CoPz);

    AllBoundMntCoeff.CT = Allreduce(AllBoundMntCoeff.CT);
    AllBoundMntCoeff.CQ = Allreduce(AllBoundMntCoeff.CQ);
    AllBoundMntCoeff.CMerit = AllBoundMntCoeff.CT / (AllBoundMntCoeff.CQ + EPS);
  }

  /*--- Add the forces on the surfaces using all the nodes ---*/

  if (config->GetComm_Level() == COMM_FULL) {
    int nMarkerMon = config->GetnMarker_Monitoring();

    /*--- Use the same buffer for all reductions. We could avoid the copy back into
     *    the original variable by swaping pointers, but it is safer this way... ---*/

    su2double* buffer = new su2double[nMarkerMon];

    auto Allreduce_inplace = [buffer](int size, su2double* x) {
      SU2_MPI::Allreduce(x, buffer, size, MPI_DOUBLE, MPI_SUM, MPI_COMM_WORLD);
      for (int i = 0; i < size; ++i) x[i] = buffer[i];
    };

    Allreduce_inplace(nMarkerMon, SurfaceMntCoeff.CL);
    Allreduce_inplace(nMarkerMon, SurfaceMntCoeff.CD);
    Allreduce_inplace(nMarkerMon, SurfaceMntCoeff.CSF);

    for (iMarker_Monitoring = 0; iMarker_Monitoring < nMarkerMon; iMarker_Monitoring++)
      SurfaceMntCoeff.CEff[iMarker_Monitoring] =
          SurfaceMntCoeff.CL[iMarker_Monitoring] / (SurfaceMntCoeff.CD[iMarker_Monitoring] + EPS);

    Allreduce_inplace(nMarkerMon, SurfaceMntCoeff.CFx);
    Allreduce_inplace(nMarkerMon, SurfaceMntCoeff.CFy);
    Allreduce_inplace(nMarkerMon, SurfaceMntCoeff.CFz);

    Allreduce_inplace(nMarkerMon, SurfaceMntCoeff.CMx);
    Allreduce_inplace(nMarkerMon, SurfaceMntCoeff.CMy);
    Allreduce_inplace(nMarkerMon, SurfaceMntCoeff.CMz);

    delete[] buffer;
  }

#endif

  /*--- Update the total coefficients (note that all the nodes have the same value) ---*/

  TotalCoeff.CD += AllBoundMntCoeff.CD;
  TotalCoeff.CL += AllBoundMntCoeff.CL;
  TotalCoeff.CSF += AllBoundMntCoeff.CSF;
  TotalCoeff.CEff = TotalCoeff.CL / (TotalCoeff.CD + EPS);
  TotalCoeff.CFx += AllBoundMntCoeff.CFx;
  TotalCoeff.CFy += AllBoundMntCoeff.CFy;
  TotalCoeff.CFz += AllBoundMntCoeff.CFz;
  TotalCoeff.CMx += AllBoundMntCoeff.CMx;
  TotalCoeff.CMy += AllBoundMntCoeff.CMy;
  TotalCoeff.CMz += AllBoundMntCoeff.CMz;
  TotalCoeff.CoPx += AllBoundMntCoeff.CoPx;
  TotalCoeff.CoPy += AllBoundMntCoeff.CoPy;
  TotalCoeff.CoPz += AllBoundMntCoeff.CoPz;
  TotalCoeff.CT += AllBoundMntCoeff.CT;
  TotalCoeff.CQ += AllBoundMntCoeff.CQ;
  TotalCoeff.CMerit = TotalCoeff.CT / (TotalCoeff.CQ + EPS);

  /*--- Update the total coefficients per surface (note that all the nodes have the same value)---*/

  for (iMarker_Monitoring = 0; iMarker_Monitoring < config->GetnMarker_Monitoring(); iMarker_Monitoring++) {
    SurfaceCoeff.CL[iMarker_Monitoring] += SurfaceMntCoeff.CL[iMarker_Monitoring];
    SurfaceCoeff.CD[iMarker_Monitoring] += SurfaceMntCoeff.CD[iMarker_Monitoring];
    SurfaceCoeff.CSF[iMarker_Monitoring] += SurfaceMntCoeff.CSF[iMarker_Monitoring];
    SurfaceCoeff.CEff[iMarker_Monitoring] +=
        SurfaceMntCoeff.CL[iMarker_Monitoring] / (SurfaceMntCoeff.CD[iMarker_Monitoring] + EPS);
    SurfaceCoeff.CFx[iMarker_Monitoring] += SurfaceMntCoeff.CFx[iMarker_Monitoring];
    SurfaceCoeff.CFy[iMarker_Monitoring] += SurfaceMntCoeff.CFy[iMarker_Monitoring];
    SurfaceCoeff.CFz[iMarker_Monitoring] += SurfaceMntCoeff.CFz[iMarker_Monitoring];
    SurfaceCoeff.CMx[iMarker_Monitoring] += SurfaceMntCoeff.CMx[iMarker_Monitoring];
    SurfaceCoeff.CMy[iMarker_Monitoring] += SurfaceMntCoeff.CMy[iMarker_Monitoring];
    SurfaceCoeff.CMz[iMarker_Monitoring] += SurfaceMntCoeff.CMz[iMarker_Monitoring];
  }
}

template <class V, ENUM_REGIME FlowRegime>
void CFVMFlowSolverBase<V, FlowRegime>::Friction_Forces(const CGeometry* geometry, const CConfig* config) {
  /// TODO: Major cleanup needed.

  if (!config->GetViscous()) return;

  unsigned long iVertex, iPoint, iPointNormal;
  unsigned short Boundary, Monitoring, iMarker, iMarker_Monitoring, iDim, jDim;
  unsigned short T_INDEX, TVE_INDEX;
  su2double Viscosity = 0.0, div_vel, WallDist[3] = {0.0}, Area, WallShearStress, TauNormal, RefTemp, RefVel2 = 0.0,
            RefDensity = 0.0, GradTemperature, Density = 0.0, WallDistMod, FrictionVel, Mach2Vel, Mach_Motion,
            UnitNormal[3] = {0.0}, TauElem[3] = {0.0}, TauTangent[3] = {0.0}, Tau[3][3] = {{0.0}}, Cp,
<<<<<<< HEAD
            thermal_conductivity, thermal_conductivity_tr, thermal_conductivity_ve,
            MaxNorm = 8.0, Grad_Vel[3][3] = {{0.0}}, Grad_Temp[3] = {0.0},
            delta[3][3] = {{1.0, 0.0, 0.0}, {0.0, 1.0, 0.0}, {0.0, 0.0, 1.0}};
=======
            thermal_conductivity, MaxNorm = 8.0, Grad_Vel[3][3] = {{0.0}}, Grad_Temp[3] = {0.0},
            delta[3][3] = {{1.0, 0.0, 0.0}, {0.0, 1.0, 0.0}, {0.0, 0.0, 1.0}}, TurbViscosity;
>>>>>>> db166ba1
  su2double AxiFactor;
  const su2double *Coord = nullptr, *Coord_Normal = nullptr, *Normal = nullptr;
  su2double **Grad_PrimVar, dTn, dTven;


  string Marker_Tag, Monitoring_Tag;

  su2double Alpha = config->GetAoA() * PI_NUMBER / 180.0;
  su2double Beta = config->GetAoS() * PI_NUMBER / 180.0;
  su2double RefArea = config->GetRefArea();
  su2double RefLength = config->GetRefLength();
  su2double RefHeatFlux = config->GetHeat_Flux_Ref();
  su2double Gas_Constant = config->GetGas_ConstantND();
  auto Origin = config->GetRefOriginMoment(0);

  su2double Prandtl_Lam = config->GetPrandtl_Lam();
  bool energy = config->GetEnergy_Equation();
  bool QCR = config->GetQCR();
  bool axisymmetric = config->GetAxisymmetric();
<<<<<<< HEAD
  bool nemo = config->GetNEMOProblem();

  /*--- Get the locations of the primitive variables for NEMO ---*/
  if (nemo) {
    unsigned short nSpecies = config->GetnSpecies();  
    T_INDEX       = nSpecies;
    TVE_INDEX     = nSpecies+1;
  }
=======
  bool roughwall = (config->GetnRoughWall() > 0);
>>>>>>> db166ba1

  /// TODO: Move these ifs to specialized functions.

  if (FlowRegime == COMPRESSIBLE) {
    /*--- Evaluate reference values for non-dimensionalization.
     For dynamic meshes, use the motion Mach number as a reference value
     for computing the force coefficients. Otherwise, use the freestream values,
     which is the standard convention. ---*/

    RefTemp = Temperature_Inf;
    RefDensity = Density_Inf;
    if (dynamic_grid) {
      Mach2Vel = sqrt(Gamma * Gas_Constant * RefTemp);
      Mach_Motion = config->GetMach_Motion();
      RefVel2 = (Mach_Motion * Mach2Vel) * (Mach_Motion * Mach2Vel);
    } else {
      RefVel2 = 0.0;
      for (iDim = 0; iDim < nDim; iDim++) RefVel2 += Velocity_Inf[iDim] * Velocity_Inf[iDim];
    }
  }

  if (FlowRegime == INCOMPRESSIBLE) {
    /*--- Evaluate reference values for non-dimensionalization.
     For dimensional or non-dim based on initial values, use
     the far-field state (inf). For a custom non-dim based
     on user-provided reference values, use the ref values
     to compute the forces. ---*/

    if ((config->GetRef_Inc_NonDim() == DIMENSIONAL) || (config->GetRef_Inc_NonDim() == INITIAL_VALUES)) {
      RefDensity = Density_Inf;
      RefVel2 = 0.0;
      for (iDim = 0; iDim < nDim; iDim++) RefVel2 += Velocity_Inf[iDim] * Velocity_Inf[iDim];
    } else if (config->GetRef_Inc_NonDim() == REFERENCE_VALUES) {
      RefDensity = config->GetInc_Density_Ref();
      RefVel2 = config->GetInc_Velocity_Ref() * config->GetInc_Velocity_Ref();
    }
  }

  const su2double factor = 1.0 / (0.5 * RefDensity * RefArea * RefVel2);

  /*--- Variables initialization ---*/

  AllBoundViscCoeff.setZero();
  SurfaceViscCoeff.setZero();

  AllBound_HF_Visc = 0.0;
  AllBound_MaxHF_Visc = 0.0;

  for (iMarker_Monitoring = 0; iMarker_Monitoring < config->GetnMarker_Monitoring(); iMarker_Monitoring++) {
    Surface_HF_Visc[iMarker_Monitoring] = 0.0;
    Surface_MaxHF_Visc[iMarker_Monitoring] = 0.0;
  }

  /*--- Loop over the Navier-Stokes markers ---*/

  for (iMarker = 0; iMarker < nMarker; iMarker++) {
    Boundary = config->GetMarker_All_KindBC(iMarker);
    Monitoring = config->GetMarker_All_Monitoring(iMarker);

    /*--- Obtain the origin for the moment computation for a particular marker ---*/

    if (Monitoring == YES) {
      for (iMarker_Monitoring = 0; iMarker_Monitoring < config->GetnMarker_Monitoring(); iMarker_Monitoring++) {
        Monitoring_Tag = config->GetMarker_Monitoring_TagBound(iMarker_Monitoring);
        Marker_Tag = config->GetMarker_All_TagBound(iMarker);
        if (Marker_Tag == Monitoring_Tag) Origin = config->GetRefOriginMoment(iMarker_Monitoring);
      }
    }

    if ((Boundary == HEAT_FLUX) || (Boundary == ISOTHERMAL) || (Boundary == CHT_WALL_INTERFACE)) {
      /*--- Forces initialization at each Marker ---*/

      ViscCoeff.setZero(iMarker);

      HF_Visc[iMarker] = 0.0;
      MaxHF_Visc[iMarker] = 0.0;

      su2double ForceViscous[MAXNDIM] = {0.0}, MomentViscous[MAXNDIM] = {0.0};
      su2double MomentX_Force[MAXNDIM] = {0.0}, MomentY_Force[MAXNDIM] = {0.0}, MomentZ_Force[MAXNDIM] = {0.0};

      /*--- Loop over the vertices to compute the forces ---*/

      for (iVertex = 0; iVertex < geometry->nVertex[iMarker]; iVertex++) {
        iPoint = geometry->vertex[iMarker][iVertex]->GetNode();
        iPointNormal = geometry->vertex[iMarker][iVertex]->GetNormal_Neighbor();

        Coord = geometry->nodes->GetCoord(iPoint);
        Coord_Normal = geometry->nodes->GetCoord(iPointNormal);

        Normal = geometry->vertex[iMarker][iVertex]->GetNormal();

        for (iDim = 0; iDim < nDim; iDim++) {
          for (jDim = 0; jDim < nDim; jDim++) {
            Grad_Vel[iDim][jDim] = nodes->GetGradient_Primitive(iPoint, iDim + 1, jDim);
          }

          /// TODO: Move the temperature index logic to a function.

          if (FlowRegime == COMPRESSIBLE) Grad_Temp[iDim] = nodes->GetGradient_Primitive(iPoint, 0, iDim);

          if (FlowRegime == INCOMPRESSIBLE) Grad_Temp[iDim] = nodes->GetGradient_Primitive(iPoint, nDim + 1, iDim);
        }

        Viscosity = nodes->GetLaminarViscosity(iPoint);
        if (roughwall) {
          unsigned short WallType; su2double Roughness_Height;
          tie(WallType, Roughness_Height) = config->GetWallRoughnessProperties(Marker_Tag);
          TurbViscosity = 0.0;
          if (WallType == ROUGH) TurbViscosity = nodes->GetEddyViscosity(iPoint);
          Viscosity = nodes->GetLaminarViscosity(iPoint);
          Viscosity += TurbViscosity;
        }
        Density = nodes->GetDensity(iPoint);

        if (nemo) {
          thermal_conductivity_tr = nodes->GetThermalConductivity(iPoint);
          thermal_conductivity_ve = nodes->GetThermalConductivity_ve(iPoint);
          Grad_PrimVar            = nodes->GetGradient_Primitive(iPoint);
        }

        Area = 0.0;
        for (iDim = 0; iDim < nDim; iDim++) Area += Normal[iDim] * Normal[iDim];
        Area = sqrt(Area);

        for (iDim = 0; iDim < nDim; iDim++) {
          UnitNormal[iDim] = Normal[iDim] / Area;
        }

        /*--- Evaluate Tau ---*/

        div_vel = 0.0;
        for (iDim = 0; iDim < nDim; iDim++) div_vel += Grad_Vel[iDim][iDim];

        for (iDim = 0; iDim < nDim; iDim++) {
          for (jDim = 0; jDim < nDim; jDim++) {
            Tau[iDim][jDim] = Viscosity * (Grad_Vel[jDim][iDim] + Grad_Vel[iDim][jDim]) -
                              TWO3 * Viscosity * div_vel * delta[iDim][jDim];
          }
        }

        /*--- If necessary evaluate the QCR contribution to Tau ---*/

        if (QCR) {
          su2double den_aux, c_cr1 = 0.3, O_ik, O_jk;
          unsigned short kDim;

          /*--- Denominator Antisymmetric normalized rotation tensor ---*/

          den_aux = 0.0;
          for (iDim = 0; iDim < nDim; iDim++)
            for (jDim = 0; jDim < nDim; jDim++) den_aux += Grad_Vel[iDim][jDim] * Grad_Vel[iDim][jDim];
          den_aux = sqrt(max(den_aux, 1E-10));

          /*--- Adding the QCR contribution ---*/

          su2double tauQCR[MAXNDIM][MAXNDIM] = {{0.0}};

          for (iDim = 0; iDim < nDim; iDim++) {
            for (jDim = 0; jDim < nDim; jDim++) {
              for (kDim = 0; kDim < nDim; kDim++) {
                O_ik = (Grad_Vel[iDim][kDim] - Grad_Vel[kDim][iDim]) / den_aux;
                O_jk = (Grad_Vel[jDim][kDim] - Grad_Vel[kDim][jDim]) / den_aux;
                tauQCR[iDim][jDim] += O_ik * Tau[jDim][kDim] + O_jk * Tau[iDim][kDim];
              }
            }
          }

          for (iDim = 0; iDim < nDim; iDim++)
            for (jDim = 0; jDim < nDim; jDim++) Tau[iDim][jDim] -= c_cr1 * tauQCR[iDim][jDim];
        }

        /*--- Project Tau in each surface element ---*/

        for (iDim = 0; iDim < nDim; iDim++) {
          TauElem[iDim] = 0.0;
          for (jDim = 0; jDim < nDim; jDim++) {
            TauElem[iDim] += Tau[iDim][jDim] * UnitNormal[jDim];
          }
        }

        /*--- Compute wall shear stress (using the stress tensor). Compute wall skin friction coefficient, and heat flux
         * on the wall ---*/

        TauNormal = 0.0;
        for (iDim = 0; iDim < nDim; iDim++) TauNormal += TauElem[iDim] * UnitNormal[iDim];

        WallShearStress = 0.0;
        for (iDim = 0; iDim < nDim; iDim++) {
          TauTangent[iDim] = TauElem[iDim] - TauNormal * UnitNormal[iDim];
          CSkinFriction[iMarker][iDim][iVertex] = TauTangent[iDim] / (0.5 * RefDensity * RefVel2);
          WallShearStress += TauTangent[iDim] * TauTangent[iDim];
        }
        WallShearStress = sqrt(WallShearStress);

        for (iDim = 0; iDim < nDim; iDim++) WallDist[iDim] = (Coord[iDim] - Coord_Normal[iDim]);
        WallDistMod = 0.0;
        for (iDim = 0; iDim < nDim; iDim++) WallDistMod += WallDist[iDim] * WallDist[iDim];
        WallDistMod = sqrt(WallDistMod);

        /*--- Compute y+ and non-dimensional velocity ---*/

        FrictionVel = sqrt(fabs(WallShearStress) / Density);
        YPlus[iMarker][iVertex] = WallDistMod * FrictionVel / (Viscosity / Density);

        /*--- Compute total and maximum heat flux on the wall ---*/

        

        /// TODO: Move these ifs to specialized functions.
        if (!nemo){

          GradTemperature = 0.0;

          if (FlowRegime == COMPRESSIBLE) {
            for (iDim = 0; iDim < nDim; iDim++) GradTemperature -= Grad_Temp[iDim] * UnitNormal[iDim];
  
            Cp = (Gamma / Gamma_Minus_One) * Gas_Constant;
            thermal_conductivity = Cp * Viscosity / Prandtl_Lam;
          }
          if (FlowRegime == INCOMPRESSIBLE) {
            if (energy)
              for (iDim = 0; iDim < nDim; iDim++) GradTemperature -= Grad_Temp[iDim] * UnitNormal[iDim];
  
            thermal_conductivity = nodes->GetThermalConductivity(iPoint);
          }

          HeatFlux[iMarker][iVertex] = -thermal_conductivity * GradTemperature * RefHeatFlux;

        } else {
  
          dTn = 0.0; dTven = 0.0;
          for (iDim = 0; iDim < nDim; iDim++) {
            dTn   += Grad_PrimVar[T_INDEX][iDim]*UnitNormal[iDim];
            dTven += Grad_PrimVar[TVE_INDEX][iDim]*UnitNormal[iDim];
          }
          HeatFlux[iMarker][iVertex] = thermal_conductivity_tr*dTn + thermal_conductivity_ve*dTven;
        }  

        /*--- Note that y+, and heat are computed at the
         halo cells (for visualization purposes), but not the forces ---*/

        if ((geometry->nodes->GetDomain(iPoint)) && (Monitoring == YES)) {
          /*--- Axisymmetric simulations ---*/

          if (axisymmetric)
            AxiFactor = 2.0 * PI_NUMBER * geometry->nodes->GetCoord(iPoint, 1);
          else
            AxiFactor = 1.0;

          /*--- Force computation ---*/

          su2double Force[MAXNDIM] = {0.0}, MomentDist[MAXNDIM] = {0.0};
          for (iDim = 0; iDim < nDim; iDim++) {
            Force[iDim] = TauElem[iDim] * Area * factor * AxiFactor;
            ForceViscous[iDim] += Force[iDim];
            MomentDist[iDim] = Coord[iDim] - Origin[iDim];
          }

          /*--- Moment with respect to the reference axis ---*/

          if (iDim == 3) {
            MomentViscous[0] += (Force[2] * MomentDist[1] - Force[1] * MomentDist[2]) / RefLength;
            MomentX_Force[1] += (-Force[1] * Coord[2]);
            MomentX_Force[2] += (Force[2] * Coord[1]);

            MomentViscous[1] += (Force[0] * MomentDist[2] - Force[2] * MomentDist[0]) / RefLength;
            MomentY_Force[2] += (-Force[2] * Coord[0]);
            MomentY_Force[0] += (Force[0] * Coord[2]);
          }
          MomentViscous[2] += (Force[1] * MomentDist[0] - Force[0] * MomentDist[1]) / RefLength;
          MomentZ_Force[0] += (-Force[0] * Coord[1]);
          MomentZ_Force[1] += (Force[1] * Coord[0]);

          HF_Visc[iMarker] += HeatFlux[iMarker][iVertex] * Area;
          MaxHF_Visc[iMarker] += pow(HeatFlux[iMarker][iVertex], MaxNorm);
        }
      }

      /*--- Project forces and store the non-dimensional coefficients ---*/

      if (Monitoring == YES) {
        if (nDim == 2) {
          ViscCoeff.CD[iMarker] = ForceViscous[0] * cos(Alpha) + ForceViscous[1] * sin(Alpha);
          ViscCoeff.CL[iMarker] = -ForceViscous[0] * sin(Alpha) + ForceViscous[1] * cos(Alpha);
          ViscCoeff.CEff[iMarker] = ViscCoeff.CL[iMarker] / (ViscCoeff.CD[iMarker] + EPS);
          ViscCoeff.CFx[iMarker] = ForceViscous[0];
          ViscCoeff.CFy[iMarker] = ForceViscous[1];
          ViscCoeff.CMz[iMarker] = MomentViscous[2];
          ViscCoeff.CoPx[iMarker] = MomentZ_Force[1];
          ViscCoeff.CoPy[iMarker] = -MomentZ_Force[0];
          ViscCoeff.CT[iMarker] = -ViscCoeff.CFx[iMarker];
          ViscCoeff.CQ[iMarker] = -ViscCoeff.CMz[iMarker];
          ViscCoeff.CMerit[iMarker] = ViscCoeff.CT[iMarker] / (ViscCoeff.CQ[iMarker] + EPS);
          MaxHF_Visc[iMarker] = pow(MaxHF_Visc[iMarker], 1.0 / MaxNorm);
        }
        if (nDim == 3) {
          ViscCoeff.CD[iMarker] = ForceViscous[0] * cos(Alpha) * cos(Beta) + ForceViscous[1] * sin(Beta) +
                                  ForceViscous[2] * sin(Alpha) * cos(Beta);
          ViscCoeff.CL[iMarker] = -ForceViscous[0] * sin(Alpha) + ForceViscous[2] * cos(Alpha);
          ViscCoeff.CSF[iMarker] = -ForceViscous[0] * sin(Beta) * cos(Alpha) + ForceViscous[1] * cos(Beta) -
                                   ForceViscous[2] * sin(Beta) * sin(Alpha);
          ViscCoeff.CEff[iMarker] = ViscCoeff.CL[iMarker] / (ViscCoeff.CD[iMarker] + EPS);
          ViscCoeff.CFx[iMarker] = ForceViscous[0];
          ViscCoeff.CFy[iMarker] = ForceViscous[1];
          ViscCoeff.CFz[iMarker] = ForceViscous[2];
          ViscCoeff.CMx[iMarker] = MomentViscous[0];
          ViscCoeff.CMy[iMarker] = MomentViscous[1];
          ViscCoeff.CMz[iMarker] = MomentViscous[2];
          ViscCoeff.CoPx[iMarker] = -MomentY_Force[0];
          ViscCoeff.CoPz[iMarker] = MomentY_Force[2];
          ViscCoeff.CT[iMarker] = -ViscCoeff.CFz[iMarker];
          ViscCoeff.CQ[iMarker] = -ViscCoeff.CMz[iMarker];
          ViscCoeff.CMerit[iMarker] = ViscCoeff.CT[iMarker] / (ViscCoeff.CQ[iMarker] + EPS);
          MaxHF_Visc[iMarker] = pow(MaxHF_Visc[iMarker], 1.0 / MaxNorm);
        }

        AllBoundViscCoeff.CD += ViscCoeff.CD[iMarker];
        AllBoundViscCoeff.CL += ViscCoeff.CL[iMarker];
        AllBoundViscCoeff.CSF += ViscCoeff.CSF[iMarker];
        AllBoundViscCoeff.CFx += ViscCoeff.CFx[iMarker];
        AllBoundViscCoeff.CFy += ViscCoeff.CFy[iMarker];
        AllBoundViscCoeff.CFz += ViscCoeff.CFz[iMarker];
        AllBoundViscCoeff.CMx += ViscCoeff.CMx[iMarker];
        AllBoundViscCoeff.CMy += ViscCoeff.CMy[iMarker];
        AllBoundViscCoeff.CMz += ViscCoeff.CMz[iMarker];
        AllBoundViscCoeff.CoPx += ViscCoeff.CoPx[iMarker];
        AllBoundViscCoeff.CoPy += ViscCoeff.CoPy[iMarker];
        AllBoundViscCoeff.CoPz += ViscCoeff.CoPz[iMarker];
        AllBoundViscCoeff.CT += ViscCoeff.CT[iMarker];
        AllBoundViscCoeff.CQ += ViscCoeff.CQ[iMarker];
        AllBound_HF_Visc += HF_Visc[iMarker];
        AllBound_MaxHF_Visc += pow(MaxHF_Visc[iMarker], MaxNorm);

        /*--- Compute the coefficients per surface ---*/

        for (iMarker_Monitoring = 0; iMarker_Monitoring < config->GetnMarker_Monitoring(); iMarker_Monitoring++) {
          Monitoring_Tag = config->GetMarker_Monitoring_TagBound(iMarker_Monitoring);
          Marker_Tag = config->GetMarker_All_TagBound(iMarker);
          if (Marker_Tag == Monitoring_Tag) {
            SurfaceViscCoeff.CL[iMarker_Monitoring] += ViscCoeff.CL[iMarker];
            SurfaceViscCoeff.CD[iMarker_Monitoring] += ViscCoeff.CD[iMarker];
            SurfaceViscCoeff.CSF[iMarker_Monitoring] += ViscCoeff.CSF[iMarker];
            SurfaceViscCoeff.CEff[iMarker_Monitoring] += ViscCoeff.CEff[iMarker];
            SurfaceViscCoeff.CFx[iMarker_Monitoring] += ViscCoeff.CFx[iMarker];
            SurfaceViscCoeff.CFy[iMarker_Monitoring] += ViscCoeff.CFy[iMarker];
            SurfaceViscCoeff.CFz[iMarker_Monitoring] += ViscCoeff.CFz[iMarker];
            SurfaceViscCoeff.CMx[iMarker_Monitoring] += ViscCoeff.CMx[iMarker];
            SurfaceViscCoeff.CMy[iMarker_Monitoring] += ViscCoeff.CMy[iMarker];
            SurfaceViscCoeff.CMz[iMarker_Monitoring] += ViscCoeff.CMz[iMarker];
            Surface_HF_Visc[iMarker_Monitoring] += HF_Visc[iMarker];
            Surface_MaxHF_Visc[iMarker_Monitoring] += pow(MaxHF_Visc[iMarker], MaxNorm);
          }
        }
      }
    }
  }

  /*--- Update some global coeffients ---*/

  AllBoundViscCoeff.CEff = AllBoundViscCoeff.CL / (AllBoundViscCoeff.CD + EPS);
  AllBoundViscCoeff.CMerit = AllBoundViscCoeff.CT / (AllBoundViscCoeff.CQ + EPS);
  AllBound_MaxHF_Visc = pow(AllBound_MaxHF_Visc, 1.0 / MaxNorm);

#ifdef HAVE_MPI

  /*--- Add AllBound information using all the nodes ---*/

  if (config->GetComm_Level() == COMM_FULL) {
    auto Allreduce = [](su2double x) {
      su2double tmp = x;
      x = 0.0;
      SU2_MPI::Allreduce(&tmp, &x, 1, MPI_DOUBLE, MPI_SUM, MPI_COMM_WORLD);
      return x;
    };
    AllBoundViscCoeff.CD = Allreduce(AllBoundViscCoeff.CD);
    AllBoundViscCoeff.CL = Allreduce(AllBoundViscCoeff.CL);
    AllBoundViscCoeff.CSF = Allreduce(AllBoundViscCoeff.CSF);
    AllBoundViscCoeff.CEff = AllBoundViscCoeff.CL / (AllBoundViscCoeff.CD + EPS);

    AllBoundViscCoeff.CMx = Allreduce(AllBoundViscCoeff.CMx);
    AllBoundViscCoeff.CMy = Allreduce(AllBoundViscCoeff.CMy);
    AllBoundViscCoeff.CMz = Allreduce(AllBoundViscCoeff.CMz);

    AllBoundViscCoeff.CFx = Allreduce(AllBoundViscCoeff.CFx);
    AllBoundViscCoeff.CFy = Allreduce(AllBoundViscCoeff.CFy);
    AllBoundViscCoeff.CFz = Allreduce(AllBoundViscCoeff.CFz);

    AllBoundViscCoeff.CoPx = Allreduce(AllBoundViscCoeff.CoPx);
    AllBoundViscCoeff.CoPy = Allreduce(AllBoundViscCoeff.CoPy);
    AllBoundViscCoeff.CoPz = Allreduce(AllBoundViscCoeff.CoPz);

    AllBoundViscCoeff.CT = Allreduce(AllBoundViscCoeff.CT);
    AllBoundViscCoeff.CQ = Allreduce(AllBoundViscCoeff.CQ);
    AllBoundViscCoeff.CMerit = AllBoundViscCoeff.CT / (AllBoundViscCoeff.CQ + EPS);

    AllBound_HF_Visc = Allreduce(AllBound_HF_Visc);
    AllBound_MaxHF_Visc = pow(Allreduce(pow(AllBound_MaxHF_Visc, MaxNorm)), 1.0 / MaxNorm);
  }

  /*--- Add the forces on the surfaces using all the nodes ---*/

  if (config->GetComm_Level() == COMM_FULL) {
    int nMarkerMon = config->GetnMarker_Monitoring();

    /*--- Use the same buffer for all reductions. We could avoid the copy back into
     *    the original variable by swaping pointers, but it is safer this way... ---*/

    su2double* buffer = new su2double[nMarkerMon];

    auto Allreduce_inplace = [buffer](int size, su2double* x) {
      SU2_MPI::Allreduce(x, buffer, size, MPI_DOUBLE, MPI_SUM, MPI_COMM_WORLD);
      for (int i = 0; i < size; ++i) x[i] = buffer[i];
    };

    Allreduce_inplace(nMarkerMon, SurfaceViscCoeff.CL);
    Allreduce_inplace(nMarkerMon, SurfaceViscCoeff.CD);
    Allreduce_inplace(nMarkerMon, SurfaceViscCoeff.CSF);

    for (iMarker_Monitoring = 0; iMarker_Monitoring < nMarkerMon; iMarker_Monitoring++)
      SurfaceViscCoeff.CEff[iMarker_Monitoring] =
          SurfaceViscCoeff.CL[iMarker_Monitoring] / (SurfaceViscCoeff.CD[iMarker_Monitoring] + EPS);

    Allreduce_inplace(nMarkerMon, SurfaceViscCoeff.CFx);
    Allreduce_inplace(nMarkerMon, SurfaceViscCoeff.CFy);
    Allreduce_inplace(nMarkerMon, SurfaceViscCoeff.CFz);

    Allreduce_inplace(nMarkerMon, SurfaceViscCoeff.CMx);
    Allreduce_inplace(nMarkerMon, SurfaceViscCoeff.CMy);
    Allreduce_inplace(nMarkerMon, SurfaceViscCoeff.CMz);

    Allreduce_inplace(nMarkerMon, Surface_HF_Visc);
    Allreduce_inplace(nMarkerMon, Surface_MaxHF_Visc);

    delete[] buffer;
  }

#endif

  /*--- Update the total coefficients (note that all the nodes have the same value)---*/

  TotalCoeff.CD += AllBoundViscCoeff.CD;
  TotalCoeff.CL += AllBoundViscCoeff.CL;
  TotalCoeff.CSF += AllBoundViscCoeff.CSF;
  TotalCoeff.CEff = TotalCoeff.CL / (TotalCoeff.CD + EPS);
  TotalCoeff.CFx += AllBoundViscCoeff.CFx;
  TotalCoeff.CFy += AllBoundViscCoeff.CFy;
  TotalCoeff.CFz += AllBoundViscCoeff.CFz;
  TotalCoeff.CMx += AllBoundViscCoeff.CMx;
  TotalCoeff.CMy += AllBoundViscCoeff.CMy;
  TotalCoeff.CMz += AllBoundViscCoeff.CMz;
  TotalCoeff.CoPx += AllBoundViscCoeff.CoPx;
  TotalCoeff.CoPy += AllBoundViscCoeff.CoPy;
  TotalCoeff.CoPz += AllBoundViscCoeff.CoPz;
  TotalCoeff.CT += AllBoundViscCoeff.CT;
  TotalCoeff.CQ += AllBoundViscCoeff.CQ;
  TotalCoeff.CMerit = AllBoundViscCoeff.CT / (AllBoundViscCoeff.CQ + EPS);
  Total_Heat = AllBound_HF_Visc;
  Total_MaxHeat = AllBound_MaxHF_Visc;

  /*--- Update the total coefficients per surface (note that all the nodes have the same value)---*/

  for (iMarker_Monitoring = 0; iMarker_Monitoring < config->GetnMarker_Monitoring(); iMarker_Monitoring++) {
    SurfaceCoeff.CL[iMarker_Monitoring] += SurfaceViscCoeff.CL[iMarker_Monitoring];
    SurfaceCoeff.CD[iMarker_Monitoring] += SurfaceViscCoeff.CD[iMarker_Monitoring];
    SurfaceCoeff.CSF[iMarker_Monitoring] += SurfaceViscCoeff.CSF[iMarker_Monitoring];
    SurfaceCoeff.CEff[iMarker_Monitoring] =
        SurfaceViscCoeff.CL[iMarker_Monitoring] / (SurfaceCoeff.CD[iMarker_Monitoring] + EPS);
    SurfaceCoeff.CFx[iMarker_Monitoring] += SurfaceViscCoeff.CFx[iMarker_Monitoring];
    SurfaceCoeff.CFy[iMarker_Monitoring] += SurfaceViscCoeff.CFy[iMarker_Monitoring];
    SurfaceCoeff.CFz[iMarker_Monitoring] += SurfaceViscCoeff.CFz[iMarker_Monitoring];
    SurfaceCoeff.CMx[iMarker_Monitoring] += SurfaceViscCoeff.CMx[iMarker_Monitoring];
    SurfaceCoeff.CMy[iMarker_Monitoring] += SurfaceViscCoeff.CMy[iMarker_Monitoring];
    SurfaceCoeff.CMz[iMarker_Monitoring] += SurfaceViscCoeff.CMz[iMarker_Monitoring];
  }
}

template<class V, ENUM_REGIME R>
su2double CFVMFlowSolverBase<V,R>::EvaluateCommonObjFunc(const CConfig& config) const {

  su2double objFun = 0.0;

  /*--- Loop over all monitored markers, add to the 'combo' objective ---*/

  for (auto iMarker = 0u; iMarker < config.GetnMarker_Monitoring(); iMarker++) {

    const auto weight = config.GetWeight_ObjFunc(iMarker);

    switch (config.GetKind_ObjFunc(iMarker)) {
      case DRAG_COEFFICIENT:
        objFun += weight * SurfaceCoeff.CD[iMarker];
        break;
      case LIFT_COEFFICIENT:
        objFun += weight * SurfaceCoeff.CL[iMarker];
        break;
      case SIDEFORCE_COEFFICIENT:
        objFun += weight * SurfaceCoeff.CSF[iMarker];
        break;
      case EFFICIENCY:
        objFun += weight * SurfaceCoeff.CEff[iMarker];
        break;
      case MOMENT_X_COEFFICIENT:
        objFun += weight * SurfaceCoeff.CMx[iMarker];
        break;
      case MOMENT_Y_COEFFICIENT:
        objFun += weight * SurfaceCoeff.CMy[iMarker];
        break;
      case MOMENT_Z_COEFFICIENT:
        objFun += weight * SurfaceCoeff.CMz[iMarker];
        break;
      case FORCE_X_COEFFICIENT:
        objFun += weight * SurfaceCoeff.CFx[iMarker];
        break;
      case FORCE_Y_COEFFICIENT:
        objFun += weight * SurfaceCoeff.CFy[iMarker];
        break;
      case FORCE_Z_COEFFICIENT:
        objFun += weight * SurfaceCoeff.CFz[iMarker];
        break;
      case TOTAL_HEATFLUX:
        objFun += weight * Surface_HF_Visc[iMarker];
        break;
      case MAXIMUM_HEATFLUX:
        objFun += weight * Surface_MaxHF_Visc[iMarker];
        break;
      default:
        break;
    }
  }

  /*--- The following are not per-surface, and so to avoid that they are
   double-counted when multiple surfaces are specified, they have been
   placed outside of the loop above. In addition, multi-objective mode is
   also disabled for these objective functions (error thrown at start). ---*/

  const auto weight = config.GetWeight_ObjFunc(0);

  switch (config.GetKind_ObjFunc(0)) {
    case INVERSE_DESIGN_PRESSURE:
      objFun += weight * Total_CpDiff;
      break;
    case INVERSE_DESIGN_HEATFLUX:
      objFun += weight * Total_HeatFluxDiff;
      break;
    case THRUST_COEFFICIENT:
      objFun += weight * TotalCoeff.CT;
      break;
    case TORQUE_COEFFICIENT:
      objFun += weight * TotalCoeff.CQ;
      break;
    case FIGURE_OF_MERIT:
      objFun += weight * TotalCoeff.CMerit;
      break;
    case SURFACE_TOTAL_PRESSURE:
      objFun += weight * config.GetSurface_TotalPressure(0);
      break;
    case SURFACE_STATIC_PRESSURE:
      objFun += weight * config.GetSurface_Pressure(0);
      break;
    case SURFACE_MASSFLOW:
      objFun += weight * config.GetSurface_MassFlow(0);
      break;
    case SURFACE_UNIFORMITY:
      objFun += weight * config.GetSurface_Uniformity(0);
      break;
    case SURFACE_SECONDARY:
      objFun += weight * config.GetSurface_SecondaryStrength(0);
      break;
    case SURFACE_MOM_DISTORTION:
      objFun += weight * config.GetSurface_MomentumDistortion(0);
      break;
    case SURFACE_SECOND_OVER_UNIFORM:
      objFun += weight * config.GetSurface_SecondOverUniform(0);
      break;
    case CUSTOM_OBJFUNC:
      objFun += weight * Total_Custom_ObjFunc;
      break;
    default:
      break;
  }

  return objFun;
}<|MERGE_RESOLUTION|>--- conflicted
+++ resolved
@@ -1967,14 +1967,8 @@
   su2double Viscosity = 0.0, div_vel, WallDist[3] = {0.0}, Area, WallShearStress, TauNormal, RefTemp, RefVel2 = 0.0,
             RefDensity = 0.0, GradTemperature, Density = 0.0, WallDistMod, FrictionVel, Mach2Vel, Mach_Motion,
             UnitNormal[3] = {0.0}, TauElem[3] = {0.0}, TauTangent[3] = {0.0}, Tau[3][3] = {{0.0}}, Cp,
-<<<<<<< HEAD
             thermal_conductivity, thermal_conductivity_tr, thermal_conductivity_ve,
             MaxNorm = 8.0, Grad_Vel[3][3] = {{0.0}}, Grad_Temp[3] = {0.0},
-            delta[3][3] = {{1.0, 0.0, 0.0}, {0.0, 1.0, 0.0}, {0.0, 0.0, 1.0}};
-=======
-            thermal_conductivity, MaxNorm = 8.0, Grad_Vel[3][3] = {{0.0}}, Grad_Temp[3] = {0.0},
-            delta[3][3] = {{1.0, 0.0, 0.0}, {0.0, 1.0, 0.0}, {0.0, 0.0, 1.0}}, TurbViscosity;
->>>>>>> db166ba1
   su2double AxiFactor;
   const su2double *Coord = nullptr, *Coord_Normal = nullptr, *Normal = nullptr;
   su2double **Grad_PrimVar, dTn, dTven;
@@ -1994,7 +1988,7 @@
   bool energy = config->GetEnergy_Equation();
   bool QCR = config->GetQCR();
   bool axisymmetric = config->GetAxisymmetric();
-<<<<<<< HEAD
+  bool roughwall = (config->GetnRoughWall() > 0);
   bool nemo = config->GetNEMOProblem();
 
   /*--- Get the locations of the primitive variables for NEMO ---*/
@@ -2003,9 +1997,6 @@
     T_INDEX       = nSpecies;
     TVE_INDEX     = nSpecies+1;
   }
-=======
-  bool roughwall = (config->GetnRoughWall() > 0);
->>>>>>> db166ba1
 
   /// TODO: Move these ifs to specialized functions.
 
