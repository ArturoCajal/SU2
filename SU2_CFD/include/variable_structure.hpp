/*!
 * \file variable_structure.hpp
 * \brief Headers of the main subroutines for storing all the variables for 
 *        each kind of governing equation (direct, adjoint and linearized).
 *        The subroutines and functions are in the <i>variable_structure.cpp</i> file.
 * \author F. Palacios, T. Economon
 * \version 5.0.0 "Raven"
 *
 * SU2 Lead Developers: Dr. Francisco Palacios (Francisco.D.Palacios@boeing.com).
 *                      Dr. Thomas D. Economon (economon@stanford.edu).
 *
 * SU2 Developers: Prof. Juan J. Alonso's group at Stanford University.
 *                 Prof. Piero Colonna's group at Delft University of Technology.
 *                 Prof. Nicolas R. Gauger's group at Kaiserslautern University of Technology.
 *                 Prof. Alberto Guardone's group at Polytechnic University of Milan.
 *                 Prof. Rafael Palacios' group at Imperial College London.
 *                 Prof. Edwin van der Weide's group at the University of Twente.
 *                 Prof. Vincent Terrapon's group at the University of Liege.
 *
 * Copyright (C) 2012-2017 SU2, the open-source CFD code.
 *
 * SU2 is free software; you can redistribute it and/or
 * modify it under the terms of the GNU Lesser General Public
 * License as published by the Free Software Foundation; either
 * version 2.1 of the License, or (at your option) any later version.
 *
 * SU2 is distributed in the hope that it will be useful,
 * but WITHOUT ANY WARRANTY; without even the implied warranty of
 * MERCHANTABILITY or FITNESS FOR A PARTICULAR PURPOSE. See the GNU
 * Lesser General Public License for more details.
 *
 * You should have received a copy of the GNU Lesser General Public
 * License along with SU2. If not, see <http://www.gnu.org/licenses/>.
 */

#pragma once

#include "../../Common/include/mpi_structure.hpp"

#include <cmath>
#include <iostream>
#include <cstdlib>

#include "../../Common/include/config_structure.hpp"
#include "fluid_model.hpp"


using namespace std;

/*! 
 * \class CVariable
 * \brief Main class for defining the variables.
 * \author F. Palacios
 * \version 5.0.0 "Raven"
 */
class CVariable {
protected:

	su2double *Solution,		/*!< \brief Solution of the problem. */
	*Solution_Old;			/*!< \brief Old solution of the problem R-K. */
  bool Non_Physical;			/*!< \brief Non-physical points in the solution (force first order). */
	su2double *Solution_time_n,	/*!< \brief Solution of the problem at time n for dual-time stepping technique. */
	*Solution_time_n1;			/*!< \brief Solution of the problem at time n-1 for dual-time stepping technique. */
	su2double **Gradient;		/*!< \brief Gradient of the solution of the problem. */ 
	su2double *Limiter;				/*!< \brief Limiter of the solution of the problem. */
	su2double *Solution_Max;		/*!< \brief Max solution for limiter computation. */
	su2double *Solution_Min;		/*!< \brief Min solution for limiter computation. */
	su2double AuxVar;			/*!< \brief Auxiliar variable for gradient computation. */
	su2double *Grad_AuxVar;	/*!< \brief Gradient of the auxiliar variable. */
	su2double Delta_Time;	/*!< \brief Time step. */
	su2double Max_Lambda,	/*!< \brief Maximun eingenvalue. */
	Max_Lambda_Inv,		/*!< \brief Maximun inviscid eingenvalue. */
	Max_Lambda_Visc,	/*!< \brief Maximun viscous eingenvalue. */
	Lambda;				/*!< \brief Value of the eingenvalue. */
	su2double Sensor;	/*!< \brief Pressure sensor for high order central scheme. */
	su2double *Undivided_Laplacian;	/*!< \brief Undivided laplacian of the solution. */
	su2double *Res_TruncError,	/*!< \brief Truncation error for multigrid cycle. */
	*Residual_Old,		/*!< \brief Auxiliar structure for residual smoothing. */
	*Residual_Sum;		/*!< \brief Auxiliar structure for residual smoothing. */
	static unsigned short nDim;		/*!< \brief Number of dimension of the problem. */
	unsigned short nVar;		/*!< \brief Number of variables of the problem, 
													 note that this variable cannnot be static, it is possible to 
													 have different number of nVar in the same problem. */
  unsigned short nPrimVar, nPrimVarGrad;		/*!< \brief Number of variables of the problem,
                                             note that this variable cannnot be static, it is possible to
                                             have different number of nVar in the same problem. */
  unsigned short nSecondaryVar, nSecondaryVarGrad;		/*!< \brief Number of variables of the problem,
                                             note that this variable cannnot be static, it is possible to
                                             have different number of nVar in the same problem. */
  su2double *Solution_Adj_Old;    /*!< \brief Solution of the problem. */

  
public:

	/*!
	 * \brief Constructor of the class. 
	 */
	CVariable(void);

  /*!
	 * \overload
	 * \param[in] val_nvar - Number of variables of the problem.
	 * \param[in] config - Definition of the particular problem.
	 */
	CVariable(unsigned short val_nvar, CConfig *config);
  
	/*!
	 * \overload 
	 * \param[in] val_nDim - Number of dimensions of the problem.		 
	 * \param[in] val_nvar - Number of variables of the problem.
	 * \param[in] config - Definition of the particular problem.	 
	 */
	CVariable(unsigned short val_nDim, unsigned short val_nvar, CConfig *config);

	/*!
	 * \brief Destructor of the class. 
	 */
	virtual ~CVariable(void);

	/*!
	 * \brief Set the value of the solution.
	 * \param[in] val_solution - Solution of the problem.
	 */
	void SetSolution(su2double *val_solution);

	/*!
	 * \overload
	 * \param[in] val_var - Index of the variable.
	 * \param[in] val_solution - Value of the solution for the index <i>val_var</i>.
	 */
	void SetSolution(unsigned short val_var, su2double val_solution);

	/*!
	 * \brief Add the value of the solution vector to the previous solution (incremental approach).
	 * \param[in] val_var - Index of the variable.
	 * \param[in] val_solution - Value of the solution for the index <i>val_var</i>.
	 */
	void Add_DeltaSolution(unsigned short val_var, su2double val_solution);

  /*!
   * \brief Set the value of the non-physical point.
   * \param[in] val_value - identification of the non-physical point.
   */
  void SetNon_Physical(bool val_value);
  
  /*!
   * \brief Get the value of the non-physical point.
   * \return Value of the Non-physical point.
   */
  su2double GetNon_Physical(void);
  
	/*!
	 * \brief Get the solution.
	 * \param[in] val_var - Index of the variable.
	 * \return Value of the solution for the index <i>val_var</i>.
	 */
	su2double GetSolution(unsigned short val_var);

	/*!
	 * \brief Get the old solution of the problem (Runge-Kutta method)
	 * \param[in] val_var - Index of the variable.
	 * \return Pointer to the old solution vector.
	 */
	su2double GetSolution_Old(unsigned short val_var);

  /*!
   * \brief Get the old solution of the discrete adjoint problem (for multiphysics subiterations=
   * \param[in] val_var - Index of the variable.
   * \return Pointer to the old solution vector.
   */
  su2double GetSolution_Old_Adj(unsigned short val_var);

	/*!
	 * \brief Set the value of the old solution.
	 * \param[in] val_solution_old - Pointer to the residual vector.
	 */
	void SetSolution_Old(su2double *val_solution_old);

	/*!
	 * \overload
	 * \param[in] val_var - Index of the variable.
	 * \param[in] val_solution_old - Value of the old solution for the index <i>val_var</i>.
	 */	
	void SetSolution_Old(unsigned short val_var, su2double val_solution_old);

	/*!
	 * \brief Set old variables to the value of the current variables.
	 */
	void Set_OldSolution(void);

	/*!
	 * \brief Set variables to the value of the old variables.
	 */
	void Set_Solution(void);	

  /*!
   * \brief Set old discrete adjoint variables to the current value of the adjoint variables.
   */
  void Set_OldSolution_Adj(void);

	/*!
	 * \brief Set the variable solution at time n.
	 */	
	void Set_Solution_time_n(void);

	/*!
	 * \brief Set the variable solution at time n-1.
	 */	
	void Set_Solution_time_n1(void);

  /*!
   * \brief Set the variable solution at time n.
   */
  void Set_Solution_time_n(su2double* val_sol);

  /*!
   * \brief Set the variable solution at time n-1.
   */
  void Set_Solution_time_n1(su2double* val_sol);

	/*!
	 * \brief Set to zero the velocity components of the solution.
	 */
	void SetVelSolutionZero(void);

  /*!
	 * \brief Specify a vector to set the velocity components of the solution.
   * \param[in] val_vector - Pointer to the vector.
	 */
	void SetVelSolutionVector(su2double *val_vector);
  
	/*!
	 * \brief Set to zero velocity components of the solution.
	 */
	void SetVelSolutionOldZero(void);

  /*!
	 * \brief Specify a vector to set the velocity components of the old solution.
   * \param[in] val_vector - Pointer to the vector.
	 */
	void SetVelSolutionOldVector(su2double *val_vector);
  
	/*!
	 * \brief Set to zero the solution.
	 */	
	void SetSolutionZero(void);
  
  /*!
	 * \brief Set to zero a particular solution.
	 */
  void SetSolutionZero(unsigned short val_var);

	/*!
	 * \brief Add a value to the solution.
	 * \param[in] val_var - Number of the variable.
	 * \param[in] val_solution - Value that we want to add to the solution.
	 */
	void AddSolution(unsigned short val_var, su2double val_solution);

  /*!
	 * \brief Add a value to the solution, clipping the values.
	 * \param[in] val_var - Index of the variable.
	 * \param[in] val_solution - Value of the solution change.
   * \param[in] lowerlimit - Lower value.
   * \param[in] upperlimit - Upper value.
	 */
	void AddClippedSolution(unsigned short val_var, su2double val_solution,
                          su2double lowerlimit, su2double upperlimit);
  
	/*!
	 * \brief Update the variables using a conservative format.
	 * \param[in] val_var - Index of the variable.
	 * \param[in] val_solution - Value of the solution change.
	 * \param[in] val_density - Value of the density.
	 * \param[in] val_density_old - Value of the old density.
   * \param[in] lowerlimit - Lower value.
   * \param[in] upperlimit - Upper value.
	 */
	void AddConservativeSolution(unsigned short val_var, su2double val_solution,
			su2double val_density, su2double val_density_old, su2double lowerlimit,
			su2double upperlimit);

	/*!
	 * \brief Get the solution of the problem.
	 * \return Pointer to the solution vector.
	 */
	su2double *GetSolution(void);

	/*!
	 * \brief Get the old solution of the problem (Runge-Kutta method)
	 * \return Pointer to the old solution vector.
	 */
	su2double *GetSolution_Old(void);

	/*!
	 * \brief Get the solution at time n.
	 * \return Pointer to the solution (at time n) vector.
	 */	
	su2double *GetSolution_time_n(void);

	/*!
	 * \brief Get the solution at time n-1.
	 * \return Pointer to the solution (at time n-1) vector.
	 */	
	su2double *GetSolution_time_n1(void);

  /*!
   * \brief Get the fem solution at time n.
   * \return Pointer to the solution (at time n) vector.
   */
  virtual su2double *Get_femSolution_time_n(void);

	/*!
	 * \brief Set the value of the old residual.
	 * \param[in] val_residual_old - Pointer to the residual vector.
	 */
	void SetResidual_Old(su2double *val_residual_old);

	/*!
	 * \brief Add a value to the summed residual vector.
	 * \param[in] val_residual - Pointer to the residual vector.
	 */
	void AddResidual_Sum(su2double *val_residual);

	/*!
	 * \brief Set summed residual vector to zero value.
	 */
	void SetResidualSumZero(void);
  
  /*!
	 * \brief Set the velocity of the truncation error to zero.
	 */
	virtual void SetVel_ResTruncError_Zero(unsigned short iSpecies);

	/*!
	 * \brief Get the value of the summed residual.
	 * \return Pointer to the summed residual.
	 */	
	su2double *GetResidual_Sum(void);

	/*!
	 * \brief Get the value of the old residual.
	 * \return Pointer to the old residual.
	 */	
	su2double *GetResidual_Old(void);

	/*!
	 * \brief Get the value of the summed residual.
	 * \param[in] val_residual - Pointer to the summed residual.
	 */	
	void GetResidual_Sum(su2double *val_residual);

	/*!
	 * \brief Set auxiliar variables, we are looking for the gradient of that variable.
	 * \param[in] val_auxvar - Value of the auxiliar variable.
	 */
	void SetAuxVar(su2double val_auxvar);

	/*!
	 * \brief Get the value of the auxiliary variable.
	 * \return Value of the auxiliary variable.
	 */
	su2double GetAuxVar(void);

	/*!
	 * \brief Set the auxiliary variable gradient to zero value.
	 */
	void SetAuxVarGradientZero(void);

	/*!
	 * \brief Set the value of the auxiliary variable gradient.
	 * \param[in] val_dim - Index of the dimension.
	 * \param[in] val_gradient - Value of the gradient for the index <i>val_dim</i>.
	 */
	void SetAuxVarGradient(unsigned short val_dim, su2double val_gradient);

	/*!
	 * \brief Add a value to the auxiliary variable gradient.
	 * \param[in] val_dim - Index of the dimension.
	 * \param[in] val_value - Value of the gradient to be added for the index <i>val_dim</i>.
	 */		
	void AddAuxVarGradient(unsigned short val_dim, su2double val_value);

	/*!
	 * \brief Subtract a value to the auxiliary variable gradient.
	 * \param[in] val_dim - Index of the dimension.
	 * \param[in] val_value - Value of the gradient to be subtracted for the index <i>val_dim</i>.
	 */		
	void SubtractAuxVarGradient(unsigned short val_dim, su2double val_value);

	/*!
	 * \brief Get the gradient of the auxiliary variable.
	 * \return Value of the gradient of the auxiliary variable.
	 */		
	su2double *GetAuxVarGradient(void);

	/*!
	 * \brief Get the gradient of the auxiliary variable.
	 * \param[in] val_dim - Index of the dimension.
	 * \return Value of the gradient of the auxiliary variable for the dimension <i>val_dim</i>.
	 */		
	su2double GetAuxVarGradient(unsigned short val_dim);	

	/*!
	 * \brief Add a value to the truncation error.
	 * \param[in] val_truncation_error - Value that we want to add to the truncation error.
	 */		
	void AddRes_TruncError(su2double *val_truncation_error);

	/*!
	 * \brief Subtract a value to the truncation error.
	 * \param[in] val_truncation_error - Value that we want to subtract to the truncation error.
	 */		
	void SubtractRes_TruncError(su2double *val_truncation_error);

	/*!
	 * \brief Set the truncation error to zero.
	 */		
	void SetRes_TruncErrorZero(void);
  
  /*!
	 * \brief Set the truncation error to zero.
	 */
	void SetVal_ResTruncError_Zero(unsigned short val_var);

	/*!
	 * \brief Set the velocity of the truncation error to zero.
	 */		
	void SetVel_ResTruncError_Zero(void);
  
  /*!
	 * \brief Set the velocity of the truncation error to zero.
	 */
	void SetEnergy_ResTruncError_Zero(void);

	/*!
	 * \brief Get the truncation error.
	 * \return Pointer to the truncation error.
	 */	
	su2double *GetResTruncError(void);

	/*!
	 * \brief Get the truncation error.
	 * \param[in] val_trunc_error - Pointer to the truncation error.
	 */	
	void GetResTruncError(su2double *val_trunc_error);

	/*!
	 * \brief Set the gradient of the solution.
	 * \param[in] val_gradient - Gradient of the solution.
	 */
	void SetGradient(su2double **val_gradient);

	/*!
	 * \overload
	 * \param[in] val_var - Index of the variable.
	 * \param[in] val_dim - Index of the dimension.
	 * \param[in] val_value - Value of the gradient.
	 */
	void SetGradient(unsigned short val_var, unsigned short val_dim, su2double val_value);

	/*!
	 * \brief Set to zero the gradient of the solution.
	 */
	void SetGradientZero(void);

	/*!
	 * \brief Add <i>val_value</i> to the solution gradient.
	 * \param[in] val_var - Index of the variable.
	 * \param[in] val_dim - Index of the dimension.
	 * \param[in] val_value - Value to add to the solution gradient.
	 */
	void AddGradient(unsigned short val_var, unsigned short val_dim, su2double val_value);

	/*!
	 * \brief Subtract <i>val_value</i> to the solution gradient.
	 * \param[in] val_var - Index of the variable.
	 * \param[in] val_dim - Index of the dimension.
	 * \param[in] val_value - Value to subtract to the solution gradient.
	 */
	void SubtractGradient(unsigned short val_var, unsigned short val_dim, su2double val_value);

	/*!
	 * \brief Get the value of the solution gradient.
	 * \return Value of the gradient solution.
	 */
	su2double **GetGradient(void);

	/*!
	 * \brief Get the value of the solution gradient.
	 * \param[in] val_var - Index of the variable.
	 * \param[in] val_dim - Index of the dimension.
	 * \return Value of the solution gradient.
	 */
	su2double GetGradient(unsigned short val_var, unsigned short val_dim);

	/*!
	 * \brief Set the value of the limiter.
	 * \param[in] val_var - Index of the variable.
	 * \param[in] val_limiter - Value of the limiter for the index <i>val_var</i>.
	 */
	void SetLimiter(unsigned short val_var, su2double val_limiter);
  
  /*!
	 * \brief Set the value of the limiter.
	 * \param[in] val_species - Index of the species .
	 * \param[in] val_var - Index of the variable.
	 * \param[in] val_limiter - Value of the limiter for the index <i>val_var</i>.
	 */
	virtual void SetLimiterPrimitive(unsigned short val_species, unsigned short val_var, su2double val_limiter);
  
  /*!
	 * \brief Set the value of the limiter.
   * \param[in] val_species - Index of the species .
	 * \param[in] val_var - Index of the variable.
	 */
  virtual su2double GetLimiterPrimitive(unsigned short val_species, unsigned short val_var);
	
	/*!
	 * \brief Set the value of the max solution.
	 * \param[in] val_var - Index of the variable.
	 * \param[in] val_solution - Value of the max solution for the index <i>val_var</i>.
	 */
	void SetSolution_Max(unsigned short val_var, su2double val_solution);
	
	/*!
	 * \brief Set the value of the min solution.
	 * \param[in] val_var - Index of the variable.
	 * \param[in] val_solution - Value of the min solution for the index <i>val_var</i>.
	 */
	void SetSolution_Min(unsigned short val_var, su2double val_solution);

	/*!
	 * \brief Get the value of the slope limiter.
	 * \return Pointer to the limiters vector.
	 */
	su2double *GetLimiter(void);

	/*!
	 * \brief Get the value of the slope limiter.
	 * \param[in] val_var - Index of the variable.
	 * \return Value of the limiter vector for the variable <i>val_var</i>.
	 */
	su2double GetLimiter(unsigned short val_var);
	
	/*!
	 * \brief Get the value of the min solution.
	 * \param[in] val_var - Index of the variable.
	 * \return Value of the min solution for the variable <i>val_var</i>.
	 */
	su2double GetSolution_Max(unsigned short val_var);
	
	/*!
	 * \brief Get the value of the min solution.
	 * \param[in] val_var - Index of the variable.
	 * \return Value of the min solution for the variable <i>val_var</i>.
	 */
	su2double GetSolution_Min(unsigned short val_var);

	/*!
	 * \brief Get the value of the preconditioner Beta.
	 * \return Value of the low Mach preconditioner variable Beta
	 */
	virtual su2double GetPreconditioner_Beta();

	/*!
	 * \brief Set the value of the preconditioner Beta.
	 * \param[in] val_Beta - Value of the low Mach preconditioner variable Beta
	 */
	virtual void SetPreconditioner_Beta(su2double val_Beta);

       /*!
	 * \brief Get the value of the wind gust
	 * \return Value of the wind gust
	 */
	virtual su2double* GetWindGust();
    
	/*!
	 * \brief Set the value of the wind gust
	 * \param[in] val_WindGust - Value of the wind gust
	 */
	virtual void SetWindGust(su2double* val_WindGust);
    
    /*!
	 * \brief Get the value of the derivatives of the wind gust
	 * \return Value of the derivatives of the wind gust
	 */
	virtual su2double* GetWindGustDer();
    
	/*!
	 * \brief Set the value of the derivatives of the wind gust
	 * \param[in] val_WindGust - Value of the derivatives of the wind gust
	 */
	virtual void SetWindGustDer(su2double* val_WindGust);
    
	/*!
	 * \brief Set the value of the time step.
	 * \param[in] val_delta_time - Value of the time step.
	 */
	void SetDelta_Time(su2double val_delta_time);

	/*!
	 * \brief Set the value of the time step.
	 * \param[in] val_delta_time - Value of the time step.
	 * \param[in] iSpecies - Index of the Species .
	 */
	virtual void SetDelta_Time(su2double val_delta_time, unsigned short iSpecies);

	/*!
	 * \brief Get the value of the time step.
	 * \return Value of the time step.
	 */
	su2double GetDelta_Time(void);

	/*!
	 * \brief Get the value of the time step.
	 * \param[in] iSpecies - Index of the Species
	 * \return Value of the time step.
	 */
	virtual su2double GetDelta_Time(unsigned short iSpecies);

	/*!
	 * \brief Set the value of the maximum eigenvalue.
	 * \param[in] val_max_lambda - Value of the maximum eigenvalue.
	 */
	void SetMax_Lambda(su2double val_max_lambda);

	/*!
	 * \brief Set the value of the maximum eigenvalue for the inviscid terms of the PDE.
	 * \param[in] val_max_lambda - Value of the maximum eigenvalue for the inviscid terms of the PDE.
	 */
	void SetMax_Lambda_Inv(su2double val_max_lambda);

	/*!
	 * \brief Set the value of the maximum eigenvalue for the inviscid terms of the PDE.
	 * \param[in] val_max_lambda - Value of the maximum eigenvalue for the inviscid terms of the PDE.
	 * \param[in] val_species - Value of the species index to set the maximum eigenvalue.
	 */
	virtual void SetMax_Lambda_Inv(su2double val_max_lambda, unsigned short val_species);

	/*!
	 * \brief Set the value of the maximum eigenvalue for the viscous terms of the PDE.
	 * \param[in] val_max_lambda - Value of the maximum eigenvalue for the viscous terms of the PDE.
	 */
	void SetMax_Lambda_Visc(su2double val_max_lambda);

	/*!
	 * \brief Set the value of the maximum eigenvalue for the viscous terms of the PDE.
	 * \param[in] val_max_lambda - Value of the maximum eigenvalue for the viscous terms of the PDE.
	 * \param[in] val_species - Index of the species to set the maximum eigenvalue of the viscous terms.
	 */
	virtual void SetMax_Lambda_Visc(su2double val_max_lambda, unsigned short val_species);

	/*!
	 * \brief Add a value to the maximum eigenvalue.
	 * \param[in] val_max_lambda - Value of the maximum eigenvalue.
	 */
	void AddMax_Lambda(su2double val_max_lambda);

	/*!
	 * \brief Add a value to the maximum eigenvalue for the inviscid terms of the PDE.
	 * \param[in] val_max_lambda - Value of the maximum eigenvalue for the inviscid terms of the PDE.
	 */
	void AddMax_Lambda_Inv(su2double val_max_lambda);

	/*!
	 * \brief Add a value to the maximum eigenvalue for the viscous terms of the PDE.
	 * \param[in] val_max_lambda - Value of the maximum eigenvalue for the viscous terms of the PDE.
	 */
	void AddMax_Lambda_Visc(su2double val_max_lambda);

	/*!
	 * \brief Get the value of the maximum eigenvalue.
	 * \return the value of the maximum eigenvalue.
	 */
	su2double GetMax_Lambda(void);

	/*!
	 * \brief Get the value of the maximum eigenvalue for the inviscid terms of the PDE.
	 * \return the value of the maximum eigenvalue for the inviscid terms of the PDE.
	 */	
	su2double GetMax_Lambda_Inv(void);

	/*!
	 * \brief Get the value of the maximum eigenvalue for the viscous terms of the PDE.
	 * \return the value of the maximum eigenvalue for the viscous terms of the PDE.
	 */
	su2double GetMax_Lambda_Visc(void);

	/*!
	 * \brief Set the value of the spectral radius.
	 * \param[in] val_lambda - Value of the spectral radius.
	 */
	void SetLambda(su2double val_lambda);

	/*!
	 * \brief Set the value of the spectral radius.
	 * \param[in] val_lambda - Value of the spectral radius.
	 * \param[in] val_iSpecies -Index of species
	 */
	virtual void SetLambda(su2double val_lambda, unsigned short val_iSpecies);

	/*!
	 * \brief Add the value of the spectral radius.
	 * \param[in] val_lambda - Value of the spectral radius.
	 */
	void AddLambda(su2double val_lambda);

	/*!
	 * \brief Add the value of the spectral radius.
	 * \param[in] val_iSpecies -Index of species
	 * \param[in] val_lambda - Value of the spectral radius.
	 */
	virtual void AddLambda(su2double val_lambda, unsigned short val_iSpecies);

	/*!
	 * \brief Get the value of the spectral radius.
	 * \return Value of the spectral radius.
	 */
	su2double GetLambda(void);

	/*!
	 * \brief Get the value of the spectral radius.
	 * \param[in] val_iSpecies -Index of species
	 * \return Value of the spectral radius.
	 */
	virtual su2double GetLambda(unsigned short val_iSpecies);

	/*!
	 * \brief Set pressure sensor.
	 * \param[in] val_sensor - Value of the pressure sensor.
	 */
	void SetSensor(su2double val_sensor);

	/*!
	 * \brief Set pressure sensor.
	 * \param[in] val_sensor - Value of the pressure sensor.
	 * \param[in] iSpecies - Index of the species.
	 */
	virtual void SetSensor(su2double val_sensor, unsigned short iSpecies);

	/*!
	 * \brief Get the pressure sensor.
	 * \return Value of the pressure sensor.
	 */	
	su2double GetSensor(void);

	/*!
	 * \brief Get the pressure sensor.
	 * \param[in] iSpecies - index of species
	 * \return Value of the pressure sensor.
	 */
	virtual su2double GetSensor(unsigned short iSpecies);

	/*!
	 * \brief Set the value of the undivided laplacian of the solution.
	 * \param[in] val_var - Index of the variable.
	 * \param[in] val_undivided_laplacian - Value of the undivided solution for the index <i>val_var</i>.
	 */
	void SetUndivided_Laplacian(unsigned short val_var, su2double val_undivided_laplacian);

	/*!
	 * \brief Add the value of the undivided laplacian of the solution.
	 * \param[in] val_und_lapl - Value of the undivided solution.
	 */	
	void AddUnd_Lapl(su2double *val_und_lapl);

	/*!
	 * \brief Subtract the value of the undivided laplacian of the solution.
	 * \param[in] val_und_lapl - Value of the undivided solution.
	 */		
	void SubtractUnd_Lapl(su2double *val_und_lapl);

	/*!
	 * \brief Subtract the value of the undivided laplacian of the solution.
	 * \param[in] val_var - Variable of the undivided laplacian.
	 * \param[in] val_und_lapl - Value of the undivided solution.
	 */		
	void SubtractUnd_Lapl(unsigned short val_var, su2double val_und_lapl);

	/*!
	 * \brief Set the undivided laplacian of the solution to zero.
	 */			
	void SetUnd_LaplZero(void);

	/*!
	 * \brief Set a value to the undivided laplacian.
	 * \param[in] val_var - Variable of the undivided laplacian.
	 * \param[in] val_und_lapl - Value of the undivided laplacian.
	 */	
	void SetUnd_Lapl(unsigned short val_var, su2double val_und_lapl);

	/*!
	 * \brief Get the undivided laplacian of the solution.
	 * \return Pointer to the undivided laplacian vector.
	 */
	su2double *GetUndivided_Laplacian(void);

	/*!
	 * \brief Get the undivided laplacian of the solution.
	 * \param[in] val_var - Variable of the undivided laplacian.
	 * \return Value of the undivided laplacian vector.
	 */
	su2double GetUndivided_Laplacian(unsigned short val_var);

	/*!
	 * \brief A virtual member.
	 * \return Value of the flow density.
	 */
	virtual su2double GetDensity(void);

	/*!
	 * \brief A virtual member.
	 * \return Value of the flow density.
	 */
	virtual su2double GetDensity(unsigned short val_iSpecies);
  
  /*!
	 * \brief A virtual member.
   * \param[in] val_Species - Index of species s.
	 * \return Value of the mass fraction of species s.
	 */
	virtual su2double GetMassFraction(unsigned short val_Species);

	/*!
	 * \brief A virtual member.
	 * \return Value of the flow energy.
	 */	
	virtual su2double GetEnergy(void);

	/*!
	 * \brief A virtual member.
	 * \return Pointer to the force projection vector.
	 */
	virtual su2double *GetForceProj_Vector(void);

	/*!
	 * \brief A virtual member.
	 * \return Pointer to the objective function source.
	 */
	virtual su2double *GetObjFuncSource(void);

	/*!
	 * \brief A virtual member.
	 * \return Pointer to the internal boundary vector.
	 */
	virtual su2double *GetIntBoundary_Jump(void);

	/*!
	 * \brief A virtual member.
	 * \return Value of the eddy viscosity.
	 */		
	virtual su2double GetEddyViscosity(void);
  
  /*!
	 * \brief A virtual member.
	 * \return Value of the flow enthalpy.
	 */		
	virtual su2double GetEnthalpy(void);
  
  /*!
	 * \brief A virtual member.
	 * \return Value of the flow pressure.
	 */
	virtual su2double GetPressure(void);
  
  /*!
	 * \brief A virtual member.
	 * \param[in] val_vector - Direction of projection.
	 * \return Value of the projected velocity.
	 */		
	virtual su2double GetProjVel(su2double *val_vector);

	/*!
	 * \brief A virtual member.
	 * \param[in] val_vector - Direction of projection.
	 * \param[in] val_species - Index of the desired species.
	 * \return Value of the projected velocity.
	 */		
	virtual su2double GetProjVel(su2double *val_vector, unsigned short val_species);

	/*!
	 * \brief A virtual member.
	 * \return Value of the sound speed.
	 */		
	virtual su2double GetSoundSpeed(void);

	/*!
	 * \brief A virtual member.
	 * \return Value of the beta for the incompressible flow.
	 */		
	virtual su2double GetBetaInc2(void);

	/*!
	 * \brief A virtual member.
	 * \return Value of the temperature.
	 */		
	virtual su2double GetTemperature(void);
  
  /*!
	 * \brief A virtual member.
	 * \return Value of the vibrational-electronic temperature.
	 */
	virtual su2double GetTemperature_ve(void);
  
  /*!
   * \brief A virtual member -- Get the mixture specific heat at constant volume (trans.-rot.).
   * \return \f$\rho C^{t-r}_{v} \f$
   */
  virtual su2double GetRhoCv_tr(void);
  
  /*!
   * \brief A virtual member -- Get the mixture specific heat at constant volume (vib.-el.).
   * \return \f$\rho C^{v-e}_{v} \f$
   */
  virtual su2double GetRhoCv_ve(void);
  
  /*!
	 * \brief A virtual member.
	 * \param[in] val_dim - Index of the dimension.
	 * \return Value of the velocity for the dimension <i>val_dim</i>.
	 */
	virtual su2double GetVelocity(unsigned short val_dim);

	/*!
	 * \brief A virtual member.
	 * \return Norm 2 of the velocity vector.
	 */		
	virtual su2double GetVelocity2(void);

	/*!
	 * \brief A virtual member.
	 * \return Norm 2 of the velocity vector of Fluid val_species.
	 */	
	virtual su2double GetVelocity2(unsigned short val_species);

	/*!
	 * \brief A virtual member.
	 * \return The laminar viscosity of the flow.
	 */		
	virtual su2double GetLaminarViscosity(void);


	/*!
	 * \brief A virtual member.
	 * \return The laminar viscosity of the flow.
	 */
	virtual su2double GetLaminarViscosity(unsigned short iSpecies);

  /*!
   * \brief A virtual member.
   * \return Value of the species diffusion coefficient.
   */
  virtual su2double* GetDiffusionCoeff(void);
  
  /*!
   * \brief A virtual member.
   * \return Value of the thermal conductivity (translational/rotational)
   */
  virtual su2double GetThermalConductivity(void);

  /*!
   * \brief A virtual member.
   * \return Value of the specific heat at constant P
   */
   virtual su2double GetSpecificHeatCp(void);

  /*!
   * \brief A virtual member.
   * \return Value of the thermal conductivity (vibrational)
   */
  virtual su2double GetThermalConductivity_ve(void);

	/*!
	 * \brief A virtual member.
	 * \return Sets separation intermittency
	 */
	virtual void SetGammaSep(su2double gamma_sep);

	/*!
	 * \brief A virtual member.
	 * \return Sets separation intermittency
	 */
	virtual void SetGammaEff(void);

	/*!
	 * \brief A virtual member.
	 * \return Returns intermittency
	 */
	virtual su2double GetIntermittency();

	/*!
	 * \brief A virtual member.
	 * \return Value of the vorticity.
	 */		
	virtual su2double *GetVorticity(void);

	/*!
	 * \brief A virtual member.
	 * \return Value of the rate of strain magnitude.
	 */
	virtual su2double GetStrainMag(void);

	/*!
	 * \brief A virtual member.
	 * \param[in] val_ForceProj_Vector - Pointer to the force projection vector.
	 */		
	virtual void SetForceProj_Vector(su2double *val_ForceProj_Vector);

	/*!
	 * \brief A virtual member.
	 * \param[in] val_SetObjFuncSource - Pointer to the objective function source.
	 */
	virtual void SetObjFuncSource(su2double *val_SetObjFuncSource);

	/*!
	 * \brief A virtual member.
	 * \param[in] val_IntBoundary_Jump - Pointer to the interior boundary jump.
	 */		
	virtual void SetIntBoundary_Jump(su2double *val_IntBoundary_Jump);

	/*!
	 * \brief A virtual member.
	 * \param[in] eddy_visc - Value of the eddy viscosity.
	 */		
	virtual void SetEddyViscosity(su2double eddy_visc);
  
  /*!
	 * \brief A virtual member.
	 */		
	virtual void SetEnthalpy(void);
	
	/*!
	 * \brief A virtual member.
	 */		
  virtual bool SetPrimVar(CConfig *config);

	/*!
	 * \brief A virtual member.
	 */
  virtual bool SetPrimVar(CFluidModel *FluidModel);

	/*!
     * \brief A virtual member.
	 */
  virtual void SetSecondaryVar(CFluidModel *FluidModel);

  /*!
	 * \brief A virtual member.
	 */
  virtual bool Cons2PrimVar(CConfig *config, su2double *U, su2double *V,
                            su2double *dPdU, su2double *dTdU,
                            su2double *dTvedU);
  /*!
	 * \brief A virtual member.
	 */
  virtual void Prim2ConsVar(CConfig *config, su2double *V, su2double *U);
  
  /*!
	 * \brief A virtual member.
	 */
  virtual bool SetPrimVar(su2double SharpEdge_Distance, bool check, CConfig *config);

	/*!
	 * \brief A virtual member.
	 */
  virtual bool SetPrimVar(su2double eddy_visc, su2double turb_ke, CConfig *config);
  
  /*!
	 * \brief A virtual member.
	 */
  virtual bool SetPrimVar(su2double eddy_visc, su2double turb_ke, CFluidModel *FluidModel);
	
	/*!
	 * \brief A virtual member.
	 */		
  virtual bool SetPrimVar(su2double Density_Inf, CConfig *config);
  
  /*!
	 * \brief A virtual member.
	 */
  virtual bool SetPrimVar(su2double Density_Inf, su2double Viscosity_Inf, su2double eddy_visc, su2double turb_ke, CConfig *config);
	
	/*!
	 * \brief A virtual member.
	 */
	virtual su2double GetPrimitive(unsigned short val_var);
  
  /*!
	 * \brief A virtual member.
	 */
  virtual void SetPrimitive(unsigned short val_var, su2double val_prim);
  
  /*!
	 * \brief A virtual member.
	 */
  virtual void SetPrimitive(su2double *val_prim);

	/*!
	 * \brief A virtual member.
	 */
	virtual su2double *GetPrimitive(void);
  
  /*!
	 * \brief A virtual member.
	 */
	virtual su2double GetSecondary(unsigned short val_var);
  
  /*!
	 * \brief A virtual member.
	 */
  virtual void SetSecondary(unsigned short val_var, su2double val_secondary);
  
    /*!
	 * \brief A virtual member.
	 */
    virtual void SetSecondary(su2double *val_secondary);

    /*!
 	 * \brief A virtual member.
 	 */
     virtual void SetdPdrho_e(su2double dPdrho_e);

     /*!
   	 * \brief A virtual member.
   	 */
     virtual void SetdPde_rho(su2double dPde_rho);

    /*!
  	 * \brief A virtual member.
  	 */
     virtual void SetdTdrho_e(su2double dTdrho_e);

    /*!
     * \brief A virtual member.
     */
     virtual void SetdTde_rho(su2double dTde_rho);

     /*!
   	 * \brief A virtual member.
   	 */
      virtual void Setdmudrho_T(su2double dmudrho_T);

     /*!
      * \brief A virtual member.
      */
      virtual void SetdmudT_rho(su2double dmudT_rho);

    /*!
     * \brief A virtual member.
     */
     virtual void Setdktdrho_T(su2double dktdrho_T);

    /*!
     * \brief A virtual member.
     */
     virtual void SetdktdT_rho(su2double dktdT_rho);

	/*!
	 * \brief A virtual member.
	 */
	 virtual su2double *GetSecondary(void);
	
	/*!
	 * \brief A virtual member.
	 */		
  virtual void SetDensity(su2double val_density);
  
  /*!
	 * \brief A virtual member.
	 */
  virtual void SetPressure(void);
  
  /*!
	 * \brief A virtual member.
	 */
  virtual void SetVelocity(void);

	/*!
	 * \brief A virtual member.
	 */		
	virtual void SetBetaInc2(su2double val_betainc2);

	/*!
	 * \brief A virtual member.
	 * \param[in] val_phi - Value of the adjoint velocity.
	 */		
	virtual void SetPhi_Old(su2double *val_phi);

	/*!
	 * \brief A virtual member.
	 * \param[in] Gamma - Ratio of Specific heats
	 */
	virtual bool SetPressure(su2double Gamma);
  
	/*!
	 * \brief A virtual member.
	 * \param[in] config
	 */
	virtual bool SetPressure(CConfig *config);

	/*!
	 * \brief A virtual member.
	 */
	virtual bool SetPressure(su2double Gamma, su2double turb_ke);

	/*!
   * \brief Calculates vib.-el. energy per mass, \f$e^{vib-el}_s\f$, for input species (not including KE)
   */
  virtual su2double CalcEve(su2double *V, CConfig *config, unsigned short val_Species);
  
  /*!
   * \brief Calculates enthalpy per mass, \f$h_s\f$, for input species (not including KE)
   */
  virtual su2double CalcHs(su2double *V, CConfig *config, unsigned short val_Species);
  
  /*!
   * \brief Calculates enthalpy per mass, \f$Cv_s\f$, for input species (not including KE)
   */
  virtual su2double CalcCvve(su2double val_Tve, CConfig *config, unsigned short val_Species);
  
  /*!
	 * \brief A virtual member.
	 * \param[in] V
	 * \param[in] config - Configuration settings
	 * \param[in] dPdU
	 */
	virtual void CalcdPdU(su2double *V, CConfig *config, su2double *dPdU);
  
  /*!
   * \brief Set partial derivative of temperature w.r.t. density \f$\frac{\partial P}{\partial \rho_s}\f$
   * \param[in] V
   * \param[in] config - Configuration settings
   * \param[in] dTdU
   */
  virtual void CalcdTdU(su2double *V, CConfig *config, su2double *dTdU);
  
  /*!
   * \brief Set partial derivative of temperature w.r.t. density \f$\frac{\partial P}{\partial \rho_s}\f$
   * \param[in] V
   * \param[in] config - Configuration settings
   * \param[in] dTdU
   */
  virtual void CalcdTvedU(su2double *V, CConfig *config, su2double *dTdU);
  
  /*!
	 * \brief A virtual member.
	 */
	virtual su2double *GetdPdU(void);
  
  /*!
	 * \brief A virtual member.
	 */
	virtual su2double *GetdTdU(void);
  
  /*!
	 * \brief A virtual member.
	 */
	virtual su2double *GetdTvedU(void);
  
  /*!
	 * \brief A virtual member.
	 */
	virtual bool SetDensity(void);

	/*!
	 * \brief A virtual member.
	 * \param[in] val_velocity - Value of the velocity.
	 * \param[in] Gamma - Ratio of Specific heats
	 */		
	virtual void SetDeltaPressure(su2double *val_velocity, su2double Gamma);

	/*!
	 * \brief A virtual member.
	 * \param[in] Gamma - Ratio of specific heats.
	 */		
	virtual bool SetSoundSpeed(su2double Gamma);

	/*!
	 * \brief A virtual member.
	 * \param[in] config - Configuration parameters.
	 */		
	virtual bool SetSoundSpeed(CConfig *config);

	/*!
	 * \brief A virtual member.
	 */		
	virtual bool SetSoundSpeed(void);

	/*!
	 * \brief A virtual member.
	 * \param[in] Gas_Constant - Value of the Gas Constant
	 */		
	virtual bool SetTemperature(su2double Gas_Constant);
  
  /*!
	 * \brief Sets the vibrational electronic temperature of the flow.
	 * \return Value of the temperature of the flow.
	 */
  virtual bool SetTemperature_ve(su2double val_Tve);
  
  /*!
	 * \brief A virtual member.
	 * \param[in] config - Configuration parameters.
	 */
	virtual bool SetTemperature(CConfig *config);

	/*!
	 * \brief A virtual member.
	 * \param[in] config - Configuration parameters.
	 */	
	virtual void SetPrimitive(CConfig *config);
  
  /*!
	 * \brief A virtual member.
	 * \param[in] config - Configuration parameters.
	 * \param[in] Coord - Physical coordinates.
	 */
	virtual void SetPrimitive(CConfig *config, su2double *Coord);
	
	/*!
	 * \brief A virtual member.
	 * \param[in] Temperature_Wall - Value of the Temperature at the wall
	 */
	virtual void SetWallTemperature(su2double Temperature_Wall);

	/*!
	 * \brief A virtual member.
	 * \param[in] Temperature_Wall - Value of the Temperature at the wall
	 */
	virtual void SetWallTemperature(su2double* Temperature_Wall);

	/*!
	 * \brief Set the thermal coefficient.
	 * \param[in] config - Configuration parameters.
	 */
	virtual void SetThermalCoeff(CConfig *config);

	/*!
	 * \brief A virtual member.
	 */
  virtual void SetStress_FEM(unsigned short iVar, su2double val_stress);

	/*!
	 * \brief A virtual member.
	 */
  virtual void AddStress_FEM(unsigned short iVar, su2double val_stress);

	/*!
	 * \brief A virtual member.

	 */
  virtual su2double *GetStress_FEM(void);

	/*!
	 * \brief A virtual member.
	 */
  virtual void SetVonMises_Stress(su2double val_stress);
  
	/*!
	 * \brief A virtual member.
   
	 */
  virtual su2double GetVonMises_Stress(void);

	/*!
	 * \brief A virtual member.
	 */
  virtual void SetTraction(unsigned short iVar, unsigned short jVar, su2double val_traction);

	/*!
	 * \brief A virtual member.
	 */
  virtual void AddTraction(unsigned short iVar, unsigned short jVar, su2double val_traction);

	/*!
	 * \brief A virtual member.

	 */
  virtual su2double **GetTraction(void);

	/*!
	 * \brief A virtual member.
	 */
	virtual void Add_SurfaceLoad_Res(su2double *val_surfForce);

	/*!
	 * \brief A virtual member.
	 */
	virtual su2double *Get_SurfaceLoad_Res(void);

	/*!
	 * \brief A virtual member.
	 */
	virtual su2double Get_SurfaceLoad_Res(unsigned short iVar);

	/*!
	 * \brief A virtual member.
	 */
	virtual void Clear_SurfaceLoad_Res(void);

	/*!
	 * \brief A virtual member.
	 */
	virtual void Set_SurfaceLoad_Res_n(void);

	/*!
	 * \brief A virtual member.
	 */
	virtual su2double Get_SurfaceLoad_Res_n(unsigned short iVar);

	/*!
	 * \brief A virtual member.
	 */
	virtual void Add_BodyForces_Res(su2double *val_bodyForce);

	/*!
	 * \brief A virtual member.
	 */
	virtual su2double *Get_BodyForces_Res(void);

	/*!
	 * \brief A virtual member.
	 */
	virtual su2double Get_BodyForces_Res(unsigned short iVar);

	/*!
	 * \brief A virtual member.
	 */
	virtual void Clear_BodyForces_Res(void);

	/*!
	 * \brief A virtual member.
	 */
	virtual void Set_FlowTraction(su2double *val_flowTraction);

	/*!
	 * \brief A virtual member.
	 */
	virtual void Add_FlowTraction(su2double *val_flowTraction);

	/*!
	 * \brief A virtual member.
	 */
	virtual su2double *Get_FlowTraction(void);

	/*!
	 * \brief A virtual member.
	 */
	virtual su2double Get_FlowTraction(unsigned short iVar);

	/*!
	 * \brief A virtual member.
	 */
	virtual void Set_FlowTraction_n(void);

	/*!
	 * \brief A virtual member.
	 */
	virtual su2double Get_FlowTraction_n(unsigned short iVar);

	/*!
	 * \brief A virtual member.
	 */
	virtual void Clear_FlowTraction(void);

	/*!
	 * \brief A virtual member.
	 */		
	virtual void SetVelocity2(void);

	/*!
	 * \brief A virtual member.
	 * \param[in] val_velocity - Pointer to the velocity.
	 */
	virtual void SetVelocity_Old(su2double *val_velocity);
  
  /*!
	 * \brief A virtual member.
	 * \param[in] laminarViscosity
	 */	
	virtual void SetLaminarViscosity(su2double laminarViscosity);

	/*!
	 * \brief A virtual member.
	 * \param[in] config - Definition of the particular problem.
	 */
	virtual void SetLaminarViscosity(CConfig *config);

	/*!
	 * \brief A virtual member.
	 * \param[in] thermalConductivity
	 */
	virtual void SetThermalConductivity(su2double thermalConductivity);
  
  /*!
   * \brief A virtual member.
   * \param[in] config - Definition of the particular problem.
   */
  virtual void SetThermalConductivity(CConfig *config);
  
	/*!
	 * \brief A virtual member.
	 * \param[in] Cp - Constant pressure specific heat.
	 */
	virtual void SetSpecificHeatCp(su2double Cp);

	/*!
	 * \brief A virtual member.
	 */		
	virtual bool SetVorticity(bool val_limiter);

	/*!
	 * \brief A virtual member.
	 */
	virtual bool SetStrainMag(bool val_limiter);

	/*!
	 * \brief A virtual member.
	 */
	virtual void SetVelSolutionOldDVector(void);

	/*!
	 * \brief A virtual member.
	 */
	virtual void SetVelSolutionDVector(void);

	/*!
	 * \brief A virtual member.
	 */
	virtual void SetGradient_PrimitiveZero(unsigned short val_primvar);

	/*!
	 * \brief A virtual member.
	 * \param[in] val_var - Index of the variable.
	 * \param[in] val_dim - Index of the dimension.
	 * \param[in] val_value - Value to add to the gradient of the primitive variables.
	 */
	virtual void AddGradient_Primitive(unsigned short val_var, unsigned short val_dim, su2double val_value);

	/*!
	 * \brief A virtual member.
	 * \param[in] val_var - Index of the variable.
	 * \param[in] val_dim - Index of the dimension.
	 * \param[in] val_value - Value to subtract to the gradient of the primitive variables.
	 */
	virtual void SubtractGradient_Primitive(unsigned short val_var, unsigned short val_dim, su2double val_value);

	/*!
	 * \brief A virtual member.
	 * \param[in] val_var - Index of the variable.
	 * \param[in] val_dim - Index of the dimension.
	 * \return Value of the primitive variables gradient.
	 */
	virtual su2double GetGradient_Primitive(unsigned short val_var, unsigned short val_dim);

  /*!
	 * \brief A virtual member.
	 * \param[in] val_var - Index of the variable.
	 * \return Value of the primitive variables gradient.
	 */
	virtual su2double GetLimiter_Primitive(unsigned short val_var);
  
	/*!
	 * \brief A virtual member.
	 * \param[in] val_var - Index of the variable.
	 * \param[in] val_dim - Index of the dimension.
	 * \param[in] val_value - Value of the gradient.
	 */
	virtual void SetGradient_Primitive(unsigned short val_var, unsigned short val_dim, su2double val_value);

  /*!
	 * \brief A virtual member.
	 * \param[in] val_var - Index of the variable.
	 * \param[in] val_value - Value of the gradient.
	 */
	virtual void SetLimiter_Primitive(unsigned short val_var, su2double val_value);
  
	/*!
	 * \brief A virtual member.
	 * \return Value of the primitive variables gradient.
	 */
	virtual su2double **GetGradient_Primitive(void);
  
  /*!
	 * \brief A virtual member.
	 * \return Value of the primitive variables gradient.
	 */
	virtual su2double *GetLimiter_Primitive(void);
  
  /*!
	 * \brief A virtual member.
	 */
	virtual void SetGradient_SecondaryZero(unsigned short val_secondaryvar);
  
	/*!
	 * \brief A virtual member.
	 * \param[in] val_var - Index of the variable.
	 * \param[in] val_dim - Index of the dimension.
	 * \param[in] val_value - Value to add to the gradient of the Secondary variables.
	 */
	virtual void AddGradient_Secondary(unsigned short val_var, unsigned short val_dim, su2double val_value);
  
	/*!
	 * \brief A virtual member.
	 * \param[in] val_var - Index of the variable.
	 * \param[in] val_dim - Index of the dimension.
	 * \param[in] val_value - Value to subtract to the gradient of the Secondary variables.
	 */
	virtual void SubtractGradient_Secondary(unsigned short val_var, unsigned short val_dim, su2double val_value);
  
	/*!
	 * \brief A virtual member.
	 * \param[in] val_var - Index of the variable.
	 * \param[in] val_dim - Index of the dimension.
	 * \return Value of the Secondary variables gradient.
	 */
	virtual su2double GetGradient_Secondary(unsigned short val_var, unsigned short val_dim);
  
  /*!
	 * \brief A virtual member.
	 * \param[in] val_var - Index of the variable.
	 * \return Value of the Secondary variables gradient.
	 */
	virtual su2double GetLimiter_Secondary(unsigned short val_var);
  
	/*!
	 * \brief A virtual member.
	 * \param[in] val_var - Index of the variable.
	 * \param[in] val_dim - Index of the dimension.
	 * \param[in] val_value - Value of the gradient.
	 */
	virtual void SetGradient_Secondary(unsigned short val_var, unsigned short val_dim, su2double val_value);
  
  /*!
	 * \brief A virtual member.
	 * \param[in] val_var - Index of the variable.
	 * \param[in] val_value - Value of the gradient.
	 */
	virtual void SetLimiter_Secondary(unsigned short val_var, su2double val_value);
  
	/*!
	 * \brief A virtual member.
	 * \return Value of the Secondary variables gradient.
	 */
	virtual su2double **GetGradient_Secondary(void);
  
  /*!
	 * \brief A virtual member.
	 * \return Value of the Secondary variables gradient.
	 */
	virtual su2double *GetLimiter_Secondary(void);
  
	/*!
	 * \brief Set the blending function for the blending of k-w and k-eps.
	 * \param[in] val_viscosity - Value of the vicosity.
	 * \param[in] val_density - Value of the density.
	 * \param[in] val_dist - Value of the distance to the wall.
	 */
	virtual void SetBlendingFunc(su2double val_viscosity, su2double val_dist, su2double val_density);

	/*!
	 * \brief Get the first blending function of the SST model.
	 */
	virtual su2double GetF1blending(void);

	/*!
	 * \brief Get the second blending function of the SST model.
	 */
	virtual su2double GetF2blending(void);

	/*!
	 * \brief Get the value of the cross diffusion of tke and omega.
	 */
	virtual su2double GetCrossDiff(void) { return 0.0; };

	/*!
	 * \brief Get the value of the eddy viscosity.
	 * \return the value of the eddy viscosity.
	 */
	virtual su2double GetmuT(void);

	/*!
	 * \brief Set the value of the eddy viscosity.
	 * \param[in] val_muT
	 */
	virtual void SetmuT(su2double val_muT);

	/*!
	 * \brief Add a value to the maximum eigenvalue for the inviscid terms of the PDE.
	 * \param[in] val_max_lambda - Value of the maximum eigenvalue for the inviscid terms of the PDE.
	 * \param[in] iSpecies - Value of iSpecies to which the eigenvalue belongs
	 */
	virtual void AddMax_Lambda_Inv(su2double val_max_lambda, unsigned short iSpecies);

	/*!
	 * \brief Add a value to the maximum eigenvalue for the viscous terms of the PDE.
	 * \param[in] val_max_lambda - Value of the maximum eigenvalue for the viscous terms of the PDE.
	 * \param[in] iSpecies - Value of iSpecies to which the eigenvalue belongs
	 */
	virtual void AddMax_Lambda_Visc(su2double val_max_lambda, unsigned short iSpecies);

	/*!
	 * \brief A virtual member.
	 * \param[in] val_var - Index of the variable.
	 * \param[in] val_source - Value of the harmonic balance source.
	 */
	virtual void SetHarmonicBalance_Source(unsigned short val_var, su2double val_source);

	/*!
	 * \brief A virtual member.
	 */
	virtual su2double GetHarmonicBalance_Source(unsigned short val_var);

	/*!
	 * \brief Set the Eddy Viscosity Sensitivity of the problem.
	 * \param[in] val_EddyViscSens - Eddy Viscosity Sensitivity.
	 * \param[in] numTotalVar - Number of variables.
	 */
	virtual void SetEddyViscSens(su2double *val_EddyViscSens, unsigned short numTotalVar);

	/*!
	 * \brief Get the Eddy Viscosity Sensitivity of the problem.
	 * \return Pointer to the Eddy Viscosity Sensitivity.
	 */
	virtual su2double *GetEddyViscSens(void);
  
  /*!
	 * \brief A virtual member. Set the direct solution for the adjoint solver.
	 * \param[in] val_solution_direct - Value of the direct solution.
	 */
	virtual void SetSolution_Direct(su2double *val_solution_direct);
  
	/*!
	 * \brief A virtual member. Get the direct solution for the adjoint solver.
	 * \return Pointer to the direct solution vector.
	 */
	virtual su2double *GetSolution_Direct(void);

  /*!
   * \brief A virtual member. Set the restart geometry (coordinate of the converged solution)
   * \param[in] val_coordinate_direct - Value of the restart coordinate.
   */
  virtual void SetGeometry_Direct(su2double *val_coordinate_direct);

  /*!
   * \brief A virtual member. Get the restart geometry (coordinate of the converged solution).
   * \return Pointer to the restart coordinate vector.
   */
  virtual su2double *GetGeometry_Direct(void);

  /*!
   * \brief A virtual member. Get the restart geometry (coordinate of the converged solution).
   * \return Coordinate of the direct solver restart for .
   */
  virtual su2double GetGeometry_Direct(unsigned short val_dim);

  /*!
   * \brief A virtual member. Get the geometry solution.
   * \param[in] val_var - Index of the variable.
   * \return Value of the solution for the index <i>val_var</i>.
   */
  virtual su2double GetSolution_Geometry(unsigned short val_var);

  /*!
   * \brief A virtual member. Set the value of the mesh solution (adjoint).
   * \param[in] val_solution - Solution of the problem (acceleration).
   */
  virtual void SetSolution_Geometry(su2double *val_solution_geometry);

  /*!
   * \brief A virtual member. Set the value of the mesh solution (adjoint).
   * \param[in] val_solution - Solution of the problem (acceleration).
   */
  virtual void SetSolution_Geometry(unsigned short val_var, su2double val_solution_geometry);

  /*!
   * \brief A virtual member. Get the geometry solution.
   * \param[in] val_var - Index of the variable.
   * \return Value of the solution for the index <i>val_var</i>.
   */
  virtual su2double GetGeometry_CrossTerm_Derivative(unsigned short val_var);

  /*!
   * \brief A virtual member. Set the value of the mesh solution (adjoint).
   * \param[in] val_solution - Solution of the problem (acceleration).
   */
  virtual void SetGeometry_CrossTerm_Derivative(unsigned short iDim, su2double der);

  /*!
   * \brief A virtual member. Set the value of the old geometry solution (adjoint).
   */
  virtual void Set_OldSolution_Geometry(void);

  /*!
   * \brief A virtual member. Get the value of the old geometry solution (adjoint).
   * \param[out] val_solution - old adjoint solution for coordinate iDim
   */
  virtual su2double Get_OldSolution_Geometry(unsigned short iDim);

  /*!
   * \brief A virtual member. Set the value of the old geometry solution (adjoint).
   */
  virtual void Set_BGSSolution(unsigned short iDim, su2double val_solution);

  /*!
   * \brief A virtual member. Set the value of the old geometry solution (adjoint).
   */
  virtual void Set_BGSSolution_k(void);

  /*!
   * \brief A virtual member. Get the value of the old geometry solution (adjoint).
   * \param[out] val_solution - old adjoint solution for coordinate iDim
   */
  virtual su2double Get_BGSSolution(unsigned short iDim);

  /*!
   * \brief A virtual member. Get the value of the old geometry solution (adjoint).
   * \param[out] val_solution - old adjoint solution for coordinate iDim
   */
  virtual su2double Get_BGSSolution_k(unsigned short iDim);

  /*!
   * \brief A virtual member. Set the value of the old geometry solution (adjoint).
   */
  virtual void Set_BGSSolution_Geometry(void);

  /*!
   * \brief A virtual member. Get the value of the old geometry solution (adjoint).
   * \param[out] val_solution - old adjoint solution for coordinate iDim
   */
  virtual su2double Get_BGSSolution_Geometry(unsigned short iDim);

  /*!
   * \brief  A virtual member. Set the contribution of crossed terms into the derivative.
   */
  virtual void SetCross_Term_Derivative(unsigned short iVar, su2double der);

  /*!
   * \brief  A virtual member. Get the contribution of crossed terms into the derivative.
   * \return The contribution of crossed terms into the derivative.
   */
  virtual su2double GetCross_Term_Derivative(unsigned short iVar);

  /*!
   * \brief A virtual member. Set the direct velocity solution for the adjoint solver.
   * \param[in] val_solution_direct - Value of the direct velocity solution.
   */
  virtual void SetSolution_Vel_Direct(su2double *sol);

  /*!
   * \brief A virtual member. Set the direct acceleration solution for the adjoint solver.
   * \param[in] val_solution_direct - Value of the direct acceleration solution.
   */
  virtual void SetSolution_Accel_Direct(su2double *sol);

  /*!
   * \brief A virtual member. Get the direct velocity solution for the adjoint solver.
   * \return Pointer to the direct velocity solution vector.
   */
  virtual su2double* GetSolution_Vel_Direct();

  /*!
   * \brief A virtual member. Get the direct acceleraction solution for the adjoint solver.
   * \return Pointer to the direct acceleraction solution vector.
   */
  virtual su2double* GetSolution_Accel_Direct();

	/*!
	 * STRUCTURAL ANALYSIS: NEW VARIABLES
	 */

	/*!
	 * \brief Set the value of the old solution.
	 */
	virtual void SetSolution_time_n(void);

	/*!
	 * \brief Set the value of the old solution.
	 * \param[in] val_solution_time_n - Pointer to the residual vector.
	 */
	virtual void SetSolution_time_n(unsigned short val_var, su2double val_solution);

	/*!
	 * \brief Set the value of the old solution.
	 * \param[in] val_solution_old - Pointer to the residual vector.
	 */
	virtual void SetSolution_time_n(su2double *val_solution_time_n);

	/*!
	 * \brief Set the value of the adjoint solution (Structural Analysis).
	 * \param[in] val_solution_adj - Solution of the adjoint problem (Structural Analysis).
	 * \param[in] val_var - Coordinate.
	 */
	virtual void SetSolution_Adj(unsigned short val_var, su2double val_solution_adj);


	/*!
	 * \brief Get the solution of the adjoint problem (Structural Analysis).
	 * \return Adjoint solution for the coordinate val_var (Structural Analysis).
	 */
	virtual su2double GetSolution_Adj(unsigned short val_var);

	/*!
	 * \brief Set the value of the adjoint gradient dS/dv (Structural Analysis).
	 * \param[in] val_solution_adj - Solution of the adjoint gradient dS/dv (Structural Analysis).
	 * \param[in] val_var - Coordinate.
	 */
	virtual void SetGradient_Adj(unsigned short val_var, su2double val_gradient_adj);

	/*!
	 * \brief Set the value of the adjoint gradient dS/dv (Structural Analysis).
	 * \param[in] val_solution_adj - Solution of the adjoint gradient dS/dv (Structural Analysis).
	 * \param[in] val_var - Coordinate.
	 */
	virtual void AddGradient_Adj(unsigned short val_var, su2double val_gradient_adj);

	/*!
	 * \brief Get the solution of the adjoint gradient dS/dv (Structural Analysis).
	 * \return Adjoint gradient dS/dv for the coordinate val_var (Structural Analysis).
	 */
	virtual su2double GetGradient_Adj(unsigned short val_var);

	/*!
	 * \brief Set the value of the velocity (Structural Analysis).
	 * \param[in] val_solution - Solution of the problem (velocity).
	 */
	virtual void SetSolution_Vel(su2double *val_solution);

	/*!
	 * \overload
	 * \param[in] val_var - Index of the variable.
	 * \param[in] val_solution_vel - Value of the solution for the index <i>val_var</i>.
	 */
	virtual void SetSolution_Vel(unsigned short val_var, su2double val_solution_vel);

	/*!
	 * \brief Set the value of the velocity (Structural Analysis) at time n.
	 * \param[in] val_solution_vel_time_n - Value of the old solution.
	 */
	virtual void SetSolution_Vel_time_n(su2double *val_solution_vel_time_n);

	/*!
	 * \brief Set the value of the velocity (Structural Analysis) at time n.
	 */
	virtual void SetSolution_Vel_time_n(void);

	/*!
	 * \overload
	 * \param[in] val_var - Index of the variable.
	 * \param[in] val_solution_vel_time_n - Value of the old solution for the index <i>val_var</i>.
	 */
	virtual void SetSolution_Vel_time_n(unsigned short val_var, su2double val_solution_vel_time_n);

	/*!
	 * \brief Get the solution at time n.
	 * \param[in] val_var - Index of the variable.
	 * \return Value of the solution for the index <i>val_var</i>.
	 */
	virtual su2double GetSolution_time_n(unsigned short val_var);

	/*!
	 * \brief Get the velocity (Structural Analysis).
	 * \param[in] val_var - Index of the variable.
	 * \return Value of the solution for the index <i>val_var</i>.
	 */
	virtual su2double GetSolution_Vel(unsigned short val_var);

	/*!
	 * \brief Get the solution of the problem.
	 * \return Pointer to the solution vector.
	 */
	virtual su2double *GetSolution_Vel(void);

	/*!
	 * \brief Get the velocity of the nodes (Structural Analysis) at time n.
	 * \param[in] val_var - Index of the variable.
	 * \return Pointer to the old solution vector.
	 */
	virtual su2double GetSolution_Vel_time_n(unsigned short val_var);

	/*!
	 * \brief Get the solution at time n.
	 * \return Pointer to the solution (at time n) vector.
	 */
	virtual su2double *GetSolution_Vel_time_n(void);


	/*!
	 * \brief Set the value of the acceleration (Structural Analysis).
	 * \param[in] val_solution_accel - Solution of the problem (acceleration).
	 */
	virtual void SetSolution_Accel(su2double *val_solution_accel);

	/*!
	 * \overload
	 * \param[in] val_var - Index of the variable.
	 * \param[in] val_solution_accel - Value of the solution for the index <i>val_var</i>.
	 */
	virtual void SetSolution_Accel(unsigned short val_var, su2double val_solution_accel);

	/*!
	 * \brief Set the value of the acceleration (Structural Analysis) at time n.
	 * \param[in] val_solution_accel_time_n - Pointer to the residual vector.
	 */
	virtual void SetSolution_Accel_time_n(su2double *val_solution_accel_time_n);

	/*!
	 * \brief Set the value of the acceleration (Structural Analysis) at time n.
	 */
	virtual void SetSolution_Accel_time_n(void);

	/*!
	 * \overload
	 * \param[in] val_var - Index of the variable.
	 * \param[in] val_solution_accel_time_n - Value of the old solution for the index <i>val_var</i>.
	 */
	virtual void SetSolution_Accel_time_n(unsigned short val_var, su2double val_solution_accel_time_n);

	/*!
	 * \brief Get the acceleration (Structural Analysis).
	 * \param[in] val_var - Index of the variable.
	 * \return Value of the solution for the index <i>val_var</i>.
	 */
	virtual su2double GetSolution_Accel(unsigned short val_var);

	/*!
	 * \brief Get the solution of the problem.
	 * \return Pointer to the solution vector.
	 */
	virtual su2double *GetSolution_Accel(void);

	/*!
	 * \brief Get the acceleration of the nodes (Structural Analysis) at time n.
	 * \param[in] val_var - Index of the variable.
	 * \return Pointer to the old solution vector.
	 */
	virtual su2double GetSolution_Accel_time_n(unsigned short val_var);

	/*!
	 * \brief Get the solution at time n.
	 * \return Pointer to the solution (at time n) vector.
	 */
	virtual su2double *GetSolution_Accel_time_n(void);

  /*!
   * \brief A virtual member.
   */
  virtual void Set_OldSolution_Vel(void);

  /*!
   * \brief A virtual member.
   */
  virtual void Set_OldSolution_Accel(void);

	/*!
	 * \brief  A virtual member. Set the value of the solution predictor.
	 */
	virtual void SetSolution_Pred(void);

	/*!
	 * \brief  A virtual member. Set the value of the old solution.
	 * \param[in] val_solution_pred - Pointer to the residual vector.
	 */
	virtual void SetSolution_Pred(su2double *val_solution_pred);

	/*!
	 * \brief  A virtual member. Set the value of the solution predicted.
	 * \param[in] val_solution_old - Pointer to the residual vector.
	 */
	virtual void SetSolution_Pred(unsigned short val_var, su2double val_solution_pred);

	/*!
	 * \brief  A virtual member. Get the value of the solution predictor.
	 * \param[in] val_var - Index of the variable.
	 * \return Pointer to the old solution vector.
	 */
	virtual su2double GetSolution_Pred(unsigned short val_var);

	/*!
	 * \brief  A virtual member. Get the solution at time n.
	 * \return Pointer to the solution (at time n) vector.
	 */
	virtual su2double *GetSolution_Pred(void);

	/*!
	 * \brief  A virtual member. Set the value of the solution predictor.
	 */
	virtual void SetSolution_Pred_Old(void);

	/*!
	 * \brief  A virtual member. Set the value of the old solution.
	 * \param[in] val_solution_pred_Old - Pointer to the residual vector.
	 */
	virtual void SetSolution_Pred_Old(su2double *val_solution_pred_Old);

	/*!
	 * \brief  A virtual member. Set the value of the old solution predicted.
	 * \param[in] val_solution_pred_old - Pointer to the residual vector.
	 */
	virtual void SetSolution_Pred_Old(unsigned short val_var, su2double val_solution_pred_old);

	/*!
	 * \brief  A virtual member. Get the value of the solution predictor.
	 * \param[in] val_var - Index of the variable.
	 * \return Pointer to the old solution vector.
	 */
	virtual su2double GetSolution_Pred_Old(unsigned short val_var);

	/*!
	 * \brief  A virtual member. Get the solution at time n.
	 * \return Pointer to the solution (at time n) vector.
	 */
	virtual su2double *GetSolution_Pred_Old(void);

	/*!
	 * \brief A virtual member.
	 */
     virtual void SetReference_Geometry(unsigned short iVar, su2double ref_geometry);

	/*!
	 * \brief A virtual member.
	 */
    virtual su2double *GetReference_Geometry(void);

  /*!
   * \brief A virtual member.
   */
  virtual void SetPrestretch(unsigned short iVar, su2double val_prestretch);

  /*!
   * \brief A virtual member.
   */
  virtual su2double *GetPrestretch(void);

  /*!
   * \brief A virtual member.
   */
  virtual su2double GetPrestretch(unsigned short iVar);
  
	/*!
	 * \brief A virtual member.
	 */
   virtual su2double GetReference_Geometry(unsigned short iVar);

   /*!
    * \brief A virtual member.
    */
   virtual void Register_femSolution_time_n();

  /*!
   * \brief A virtual member.
   */
  virtual void RegisterSolution_Vel(bool input);

  /*!
   * \brief A virtual member.
   */
  virtual void RegisterSolution_Vel_time_n();

  /*!
   * \brief A virtual member.
   */
  virtual void RegisterSolution_Accel(bool input);

  /*!
   * \brief A virtual member.
   */
  virtual void RegisterSolution_Accel_time_n();

  /*!
   * \brief A virtual member.
   */
  virtual void SetAdjointSolution_Vel(su2double *adj_sol);

  /*!
   * \brief A virtual member.
   */
  virtual void GetAdjointSolution_Vel(su2double *adj_sol);

  /*!
   * \brief A virtual member.
   */
  virtual void SetAdjointSolution_Vel_time_n(su2double *adj_sol);

  /*!
   * \brief A virtual member.
   */
  virtual void GetAdjointSolution_Vel_time_n(su2double *adj_sol);

  /*!
   * \brief A virtual member.
   */
  virtual void SetAdjointSolution_Accel(su2double *adj_sol);

  /*!
   * \brief A virtual member.
   */
  virtual void GetAdjointSolution_Accel(su2double *adj_sol);

  /*!
   * \brief A virtual member.
   */
  virtual void SetAdjointSolution_Accel_time_n(su2double *adj_sol);

  /*!
   * \brief A virtual member.
   */
  virtual void GetAdjointSolution_Accel_time_n(su2double *adj_sol);

  /*!
   * \brief Register the variables in the solution array as input/output variable.
   * \param[in] input - input or output variables.
   */
  void RegisterSolution(bool input);

  /*!
   * \brief Register the variables in the solution_time_n array as input/output variable.
   */
  void RegisterSolution_time_n();

  /*!
   * \brief Register the variables in the solution_time_n1 array as input/output variable.
   */
  void RegisterSolution_time_n1();

  /*!
   * \brief Set the adjoint values of the solution.
   * \param[in] adj_sol - The adjoint values of the solution.
   */
  void SetAdjointSolution(su2double *adj_sol);

  /*!
   * \brief Get the adjoint values of the solution.
   * \param[in] adj_sol - The adjoint values of the solution.
   */
  void GetAdjointSolution(su2double *adj_sol);

  /*!
   * \brief Set the adjoint values of the solution at time n.
   * \param[in] adj_sol - The adjoint values of the solution.
   */
  void SetAdjointSolution_time_n(su2double *adj_sol);

  /*!
   * \brief Get the adjoint values of the solution at time n.
   * \param[in] adj_sol - The adjoint values of the solution.
   */
  void GetAdjointSolution_time_n(su2double *adj_sol);

  /*!
   * \brief Set the adjoint values of the solution at time n-1.
   * \param[in] adj_sol - The adjoint values of the solution.
   */
  void SetAdjointSolution_time_n1(su2double *adj_sol);

  /*!
   * \brief Get the adjoint values of the solution at time n-1.
   * \param[in] adj_sol - The adjoint values of the solution.
   */
  void GetAdjointSolution_time_n1(su2double *adj_sol);

  /*!
   * \brief Set the sensitivity at the node
   * \param[in] iDim - spacial component
   * \param[in] val - value of the Sensitivity
   */
  virtual void SetSensitivity(unsigned short iDim, su2double val);

  /*!
   * \brief Get the Sensitivity at the node
   * \param[in] iDim - spacial component
   * \return value of the Sensitivity
   */
  virtual su2double GetSensitivity(unsigned short iDim);

  virtual void SetDual_Time_Derivative(unsigned short iVar, su2double der);

  virtual void SetDual_Time_Derivative_n(unsigned short iVar, su2double der);

  virtual su2double GetDual_Time_Derivative(unsigned short iVar);

  virtual su2double GetDual_Time_Derivative_n(unsigned short iVar);



  virtual void SetDynamic_Derivative(unsigned short iVar, su2double der);

  virtual void SetDynamic_Derivative_n(unsigned short iVar, su2double der);

  virtual su2double GetDynamic_Derivative(unsigned short iVar);

  virtual su2double GetDynamic_Derivative_n(unsigned short iVar);

  virtual void SetDynamic_Derivative_Vel(unsigned short iVar, su2double der);

  virtual void SetDynamic_Derivative_Vel_n(unsigned short iVar, su2double der);

  virtual su2double GetDynamic_Derivative_Vel(unsigned short iVar);

  virtual su2double GetDynamic_Derivative_Vel_n(unsigned short iVar);

  virtual void SetDynamic_Derivative_Accel(unsigned short iVar, su2double der);

  virtual void SetDynamic_Derivative_Accel_n(unsigned short iVar, su2double der);

  virtual su2double GetDynamic_Derivative_Accel(unsigned short iVar);

  virtual su2double GetDynamic_Derivative_Accel_n(unsigned short iVar);

  virtual su2double GetSolution_Old_Vel(unsigned short iVar);

  virtual su2double GetSolution_Old_Accel(unsigned short iVar);



};

/*!
 * \class CBaselineVariable
 * \brief Main class for defining the variables of a baseline solution from a restart file (for output).
 * \author F. Palacios, T. Economon.
 * \version 4.3.0 "Cardinal"
 */
class CBaselineVariable : public CVariable {
public:
  
	/*!
	 * \brief Constructor of the class.
	 */
	CBaselineVariable(void);
  
	/*!
	 * \overload
	 * \param[in] val_solution - Pointer to the flow value (initialization value).
	 * \param[in] val_nvar - Number of variables of the problem.
	 * \param[in] config - Definition of the particular problem.
	 */
	CBaselineVariable(su2double *val_solution, unsigned short val_nvar, CConfig *config);
  
	/*!
	 * \brief Destructor of the class.
	 */
	virtual ~CBaselineVariable(void);
  
};

/*! 
 * \class CPotentialVariable
 * \brief Main class for defining the variables of the potential solver.
 * \ingroup Potential_Flow_Equation
 * \author F. Palacios
 * \version 4.3.0 "Cardinal"
 */
class CPotentialVariable : public CVariable {
	su2double *Charge_Density;
public:

	/*!
	 * \brief Constructor of the class. 
	 */
	CPotentialVariable(void);

	/*!
	 * \overload
	 * \param[in] val_potential - Value of the potential solution (initialization value).		 
	 * \param[in] val_nDim - Number of dimensions of the problem.		 
	 * \param[in] val_nvar - Number of variables of the problem.
	 * \param[in] config - Definition of the particular problem.	 
	 */	
	CPotentialVariable(su2double val_potential, unsigned short val_nDim, unsigned short val_nvar, CConfig *config);

  /*!
<<<<<<< HEAD
	 * \brief Destructor of the class.
	 */
	~CPotentialVariable(void);
=======
   * \brief A virtual member.
   * \param[in] val_SetObjFuncSource - Pointer to the objective function source.
   */
  virtual void SetObjFuncSource(su2double *val_SetObjFuncSource);
  
  /*!
   * \brief A virtual member.
   * \param[in] val_IntBoundary_Jump - Pointer to the interior boundary jump.
   */
  virtual void SetIntBoundary_Jump(su2double *val_IntBoundary_Jump);
  
  /*!
   * \brief A virtual member.
   * \param[in] eddy_visc - Value of the eddy viscosity.
   */
  virtual void SetEddyViscosity(su2double eddy_visc);
  
  /*!
   * \brief A virtual member.
   */
  virtual void SetEnthalpy(void);
  
  /*!
   * \brief A virtual member.
   */
  virtual bool SetPrimVar(CConfig *config);
  
  /*!
   * \brief A virtual member.
   */
  virtual bool SetPrimVar(CFluidModel *FluidModel);
  
  /*!
   * \brief A virtual member.
   */
  virtual void SetSecondaryVar(CFluidModel *FluidModel);
  
  /*!
   * \brief A virtual member.
   */
  virtual bool Cons2PrimVar(CConfig *config, su2double *U, su2double *V,
                            su2double *dPdU, su2double *dTdU,
                            su2double *dTvedU);
  /*!
   * \brief A virtual member.
   */
  virtual void Prim2ConsVar(CConfig *config, su2double *V, su2double *U);
  
  /*!
   * \brief A virtual member.
   */
  virtual bool SetPrimVar(su2double SharpEdge_Distance, bool check, CConfig *config);
  
  /*!
   * \brief A virtual member.
   */
  virtual bool SetPrimVar(su2double eddy_visc, su2double turb_ke, CConfig *config);
  
  /*!
   * \brief A virtual member.
   */
  virtual bool SetPrimVar(su2double eddy_visc, su2double turb_ke, CFluidModel *FluidModel);
  
  /*!
   * \brief A virtual member.
   */
  virtual bool SetPrimVar(su2double Density_Inf, CConfig *config);
  
  /*!
   * \brief A virtual member.
   */
  virtual bool SetPrimVar(su2double Density_Inf, su2double Viscosity_Inf, su2double eddy_visc, su2double turb_ke, CConfig *config);
  
  /*!
   * \brief A virtual member.
   */
  virtual su2double GetPrimitive(unsigned short val_var);
  
  /*!
   * \brief A virtual member.
   */
  virtual void SetPrimitive(unsigned short val_var, su2double val_prim);
  
  /*!
   * \brief A virtual member.
   */
  virtual void SetPrimitive(su2double *val_prim);
  
  /*!
   * \brief A virtual member.
   */
  virtual su2double *GetPrimitive(void);
  
  /*!
   * \brief A virtual member.
   */
  virtual su2double GetSecondary(unsigned short val_var);
  
  /*!
   * \brief A virtual member.
   */
  virtual void SetSecondary(unsigned short val_var, su2double val_secondary);
  
  /*!
   * \brief A virtual member.
   */
  virtual void SetSecondary(su2double *val_secondary);
  
  /*!
   * \brief A virtual member.
   */
  virtual void SetdPdrho_e(su2double dPdrho_e);
  
  /*!
   * \brief A virtual member.
   */
  virtual void SetdPde_rho(su2double dPde_rho);
  
  /*!
   * \brief A virtual member.
   */
  virtual void SetdTdrho_e(su2double dTdrho_e);
  
  /*!
   * \brief A virtual member.
   */
  virtual void SetdTde_rho(su2double dTde_rho);
  
  /*!
   * \brief A virtual member.
   */
  virtual void Setdmudrho_T(su2double dmudrho_T);
  
  /*!
   * \brief A virtual member.
   */
  virtual void SetdmudT_rho(su2double dmudT_rho);
  
  /*!
   * \brief A virtual member.
   */
  virtual void Setdktdrho_T(su2double dktdrho_T);
  
  /*!
   * \brief A virtual member.
   */
  virtual void SetdktdT_rho(su2double dktdT_rho);
  
  /*!
   * \brief A virtual member.
   */
  virtual su2double *GetSecondary(void);
  
  /*!
   * \brief A virtual member.
   */
  virtual void SetDensity(su2double val_density);
  
  /*!
   * \brief A virtual member.
   */
  virtual void SetPressure(void);
  
  /*!
   * \brief A virtual member.
   */
  virtual void SetVelocity(void);
  
  /*!
   * \brief A virtual member.
   */
  virtual void SetBetaInc2(su2double val_betainc2);
  
  /*!
   * \brief A virtual member.
   * \param[in] val_phi - Value of the adjoint velocity.
   */
  virtual void SetPhi_Old(su2double *val_phi);
  
  /*!
   * \brief A virtual member.
   * \param[in] Gamma - Ratio of Specific heats
   */
  virtual bool SetPressure(su2double Gamma);
  
  /*!
   * \brief A virtual member.
   * \param[in] config
   */
  virtual bool SetPressure(CConfig *config);
  
  /*!
   * \brief A virtual member.
   */
  virtual bool SetPressure(su2double Gamma, su2double turb_ke);
  
  /*!
   * \brief Calculates vib.-el. energy per mass, \f$e^{vib-el}_s\f$, for input species (not including KE)
   */
  virtual su2double CalcEve(su2double *V, CConfig *config, unsigned short val_Species);
  
  /*!
   * \brief Calculates enthalpy per mass, \f$h_s\f$, for input species (not including KE)
   */
  virtual su2double CalcHs(su2double *V, CConfig *config, unsigned short val_Species);
  
  /*!
   * \brief Calculates enthalpy per mass, \f$Cv_s\f$, for input species (not including KE)
   */
  virtual su2double CalcCvve(su2double val_Tve, CConfig *config, unsigned short val_Species);
  
  /*!
   * \brief A virtual member.
   * \param[in] V
   * \param[in] config - Configuration settings
   * \param[in] dPdU
   */
  virtual void CalcdPdU(su2double *V, CConfig *config, su2double *dPdU);
  
  /*!
   * \brief Set partial derivative of temperature w.r.t. density \f$\frac{\partial P}{\partial \rho_s}\f$
   * \param[in] V
   * \param[in] config - Configuration settings
   * \param[in] dTdU
   */
  virtual void CalcdTdU(su2double *V, CConfig *config, su2double *dTdU);
  
  /*!
   * \brief Set partial derivative of temperature w.r.t. density \f$\frac{\partial P}{\partial \rho_s}\f$
   * \param[in] V
   * \param[in] config - Configuration settings
   * \param[in] dTdU
   */
  virtual void CalcdTvedU(su2double *V, CConfig *config, su2double *dTdU);
  
  /*!
   * \brief A virtual member.
   */
  virtual su2double *GetdPdU(void);
  
  /*!
   * \brief A virtual member.
   */
  virtual su2double *GetdTdU(void);
  
  /*!
   * \brief A virtual member.
   */
  virtual su2double *GetdTvedU(void);
  
  /*!
   * \brief A virtual member.
   */
  virtual bool SetDensity(void);
  
  /*!
   * \brief A virtual member.
   * \param[in] val_velocity - Value of the velocity.
   * \param[in] Gamma - Ratio of Specific heats
   */
  virtual void SetDeltaPressure(su2double *val_velocity, su2double Gamma);
  
  /*!
   * \brief A virtual member.
   * \param[in] Gamma - Ratio of specific heats.
   */
  virtual bool SetSoundSpeed(su2double Gamma);
  
  /*!
   * \brief A virtual member.
   * \param[in] config - Configuration parameters.
   */
  virtual bool SetSoundSpeed(CConfig *config);
  
  /*!
   * \brief A virtual member.
   */
  virtual bool SetSoundSpeed(void);
  
  /*!
   * \brief A virtual member.
   * \param[in] Gas_Constant - Value of the Gas Constant
   */
  virtual bool SetTemperature(su2double Gas_Constant);
  
  /*!
   * \brief Sets the vibrational electronic temperature of the flow.
   * \return Value of the temperature of the flow.
   */
  virtual bool SetTemperature_ve(su2double val_Tve);
  
  /*!
   * \brief A virtual member.
   * \param[in] config - Configuration parameters.
   */
  virtual bool SetTemperature(CConfig *config);
  
  /*!
   * \brief A virtual member.
   * \param[in] config - Configuration parameters.
   */
  virtual void SetPrimitive(CConfig *config);
  
  /*!
   * \brief A virtual member.
   * \param[in] config - Configuration parameters.
   * \param[in] Coord - Physical coordinates.
   */
  virtual void SetPrimitive(CConfig *config, su2double *Coord);
  
  /*!
   * \brief A virtual member.
   * \param[in] Temperature_Wall - Value of the Temperature at the wall
   */
  virtual void SetWallTemperature(su2double Temperature_Wall);
  
  /*!
   * \brief A virtual member.
   * \param[in] Temperature_Wall - Value of the Temperature at the wall
   */
  virtual void SetWallTemperature(su2double* Temperature_Wall);
  
  /*!
   * \brief Set the thermal coefficient.
   * \param[in] config - Configuration parameters.
   */
  virtual void SetThermalCoeff(CConfig *config);
  
  /*!
   * \brief A virtual member.
   */
  virtual void SetStress_FEM(unsigned short iVar, su2double val_stress);
  
  /*!
   * \brief A virtual member.
   */
  virtual void AddStress_FEM(unsigned short iVar, su2double val_stress);
  
  /*!
   * \brief A virtual member.
   
   */
  virtual su2double *GetStress_FEM(void);
  
  /*!
   * \brief A virtual member.
   */
  virtual void SetVonMises_Stress(su2double val_stress);
  
  /*!
   * \brief A virtual member.
   
   */
  virtual su2double GetVonMises_Stress(void);
  
  /*!
   * \brief A virtual member.
   */
  virtual void SetTraction(unsigned short iVar, unsigned short jVar, su2double val_traction);
  
  /*!
   * \brief A virtual member.
   */
  virtual void AddTraction(unsigned short iVar, unsigned short jVar, su2double val_traction);
  
  /*!
   * \brief A virtual member.
   
   */
  virtual su2double **GetTraction(void);
  
  /*!
   * \brief A virtual member.
   */
  virtual void Add_SurfaceLoad_Res(su2double *val_surfForce);
  
  /*!
   * \brief A virtual member.
   */
  virtual su2double *Get_SurfaceLoad_Res(void);
  
  /*!
   * \brief A virtual member.
   */
  virtual su2double Get_SurfaceLoad_Res(unsigned short iVar);
  
  /*!
   * \brief A virtual member.
   */
  virtual void Clear_SurfaceLoad_Res(void);
  
  /*!
   * \brief A virtual member.
   */
  virtual void Set_SurfaceLoad_Res_n(void);
  
  /*!
   * \brief A virtual member.
   */
  virtual su2double Get_SurfaceLoad_Res_n(unsigned short iVar);
  
  /*!
   * \brief A virtual member.
   */
  virtual void Add_BodyForces_Res(su2double *val_bodyForce);
  
  /*!
   * \brief A virtual member.
   */
  virtual su2double *Get_BodyForces_Res(void);
  
  /*!
   * \brief A virtual member.
   */
  virtual su2double Get_BodyForces_Res(unsigned short iVar);
  
  /*!
   * \brief A virtual member.
   */
  virtual void Clear_BodyForces_Res(void);
  
  /*!
   * \brief A virtual member.
   */
  virtual void Set_FlowTraction(su2double *val_flowTraction);
  
  /*!
   * \brief A virtual member.
   */
  virtual void Add_FlowTraction(su2double *val_flowTraction);
  
  /*!
   * \brief A virtual member.
   */
  virtual su2double *Get_FlowTraction(void);
  
  /*!
   * \brief A virtual member.
   */
  virtual su2double Get_FlowTraction(unsigned short iVar);
  
  /*!
   * \brief A virtual member.
   */
  virtual void Set_FlowTraction_n(void);
  
  /*!
   * \brief A virtual member.
   */
  virtual su2double Get_FlowTraction_n(unsigned short iVar);
  
  /*!
   * \brief A virtual member.
   */
  virtual void Clear_FlowTraction(void);
  
  /*!
   * \brief A virtual member.
   */
  virtual void SetVelocity2(void);
  
  /*!
   * \brief A virtual member.
   * \param[in] val_velocity - Pointer to the velocity.
   */
  virtual void SetVelocity_Old(su2double *val_velocity);
  
  /*!
   * \brief A virtual member.
   * \param[in] laminarViscosity
   */
  virtual void SetLaminarViscosity(su2double laminarViscosity);
  
  /*!
   * \brief A virtual member.
   * \param[in] config - Definition of the particular problem.
   */
  virtual void SetLaminarViscosity(CConfig *config);
  
  /*!
   * \brief A virtual member.
   * \param[in] thermalConductivity
   */
  virtual void SetThermalConductivity(su2double thermalConductivity);
  
  /*!
   * \brief A virtual member.
   * \param[in] config - Definition of the particular problem.
   */
  virtual void SetThermalConductivity(CConfig *config);
  
  /*!
   * \brief A virtual member.
   * \param[in] Cp - Constant pressure specific heat.
   */
  virtual void SetSpecificHeatCp(su2double Cp);
  
  /*!
   * \brief A virtual member.
   */
  virtual bool SetVorticity(bool val_limiter);
  
  /*!
   * \brief A virtual member.
   */
  virtual bool SetStrainMag(bool val_limiter);
  
  /*!
   * \brief A virtual member.
   */
  virtual void SetVelSolutionOldDVector(void);
  
  /*!
   * \brief A virtual member.
   */
  virtual void SetVelSolutionDVector(void);
  
  /*!
   * \brief A virtual member.
   */
  virtual void SetGradient_PrimitiveZero(unsigned short val_primvar);
  
  /*!
   * \brief A virtual member.
   * \param[in] val_var - Index of the variable.
   * \param[in] val_dim - Index of the dimension.
   * \param[in] val_value - Value to add to the gradient of the primitive variables.
   */
  virtual void AddGradient_Primitive(unsigned short val_var, unsigned short val_dim, su2double val_value);
  
  /*!
   * \brief A virtual member.
   * \param[in] val_var - Index of the variable.
   * \param[in] val_dim - Index of the dimension.
   * \param[in] val_value - Value to subtract to the gradient of the primitive variables.
   */
  virtual void SubtractGradient_Primitive(unsigned short val_var, unsigned short val_dim, su2double val_value);
  
  /*!
   * \brief A virtual member.
   * \param[in] val_var - Index of the variable.
   * \param[in] val_dim - Index of the dimension.
   * \return Value of the primitive variables gradient.
   */
  virtual su2double GetGradient_Primitive(unsigned short val_var, unsigned short val_dim);
  
  /*!
   * \brief A virtual member.
   * \param[in] val_var - Index of the variable.
   * \return Value of the primitive variables gradient.
   */
  virtual su2double GetLimiter_Primitive(unsigned short val_var);
  
  /*!
   * \brief A virtual member.
   * \param[in] val_var - Index of the variable.
   * \param[in] val_dim - Index of the dimension.
   * \param[in] val_value - Value of the gradient.
   */
  virtual void SetGradient_Primitive(unsigned short val_var, unsigned short val_dim, su2double val_value);
  
  /*!
   * \brief A virtual member.
   * \param[in] val_var - Index of the variable.
   * \param[in] val_value - Value of the gradient.
   */
  virtual void SetLimiter_Primitive(unsigned short val_var, su2double val_value);
  
  /*!
   * \brief A virtual member.
   * \return Value of the primitive variables gradient.
   */
  virtual su2double **GetGradient_Primitive(void);
  
  /*!
   * \brief A virtual member.
   * \return Value of the primitive variables gradient.
   */
  virtual su2double *GetLimiter_Primitive(void);
  
  /*!
   * \brief A virtual member.
   */
  virtual void SetGradient_SecondaryZero(unsigned short val_secondaryvar);
  
  /*!
   * \brief A virtual member.
   * \param[in] val_var - Index of the variable.
   * \param[in] val_dim - Index of the dimension.
   * \param[in] val_value - Value to add to the gradient of the Secondary variables.
   */
  virtual void AddGradient_Secondary(unsigned short val_var, unsigned short val_dim, su2double val_value);
  
  /*!
   * \brief A virtual member.
   * \param[in] val_var - Index of the variable.
   * \param[in] val_dim - Index of the dimension.
   * \param[in] val_value - Value to subtract to the gradient of the Secondary variables.
   */
  virtual void SubtractGradient_Secondary(unsigned short val_var, unsigned short val_dim, su2double val_value);
  
  /*!
   * \brief A virtual member.
   * \param[in] val_var - Index of the variable.
   * \param[in] val_dim - Index of the dimension.
   * \return Value of the Secondary variables gradient.
   */
  virtual su2double GetGradient_Secondary(unsigned short val_var, unsigned short val_dim);
  
  /*!
   * \brief A virtual member.
   * \param[in] val_var - Index of the variable.
   * \return Value of the Secondary variables gradient.
   */
  virtual su2double GetLimiter_Secondary(unsigned short val_var);
  
  /*!
   * \brief A virtual member.
   * \param[in] val_var - Index of the variable.
   * \param[in] val_dim - Index of the dimension.
   * \param[in] val_value - Value of the gradient.
   */
  virtual void SetGradient_Secondary(unsigned short val_var, unsigned short val_dim, su2double val_value);
  
  /*!
   * \brief A virtual member.
   * \param[in] val_var - Index of the variable.
   * \param[in] val_value - Value of the gradient.
   */
  virtual void SetLimiter_Secondary(unsigned short val_var, su2double val_value);
  
  /*!
   * \brief A virtual member.
   * \return Value of the Secondary variables gradient.
   */
  virtual su2double **GetGradient_Secondary(void);
  
  /*!
   * \brief A virtual member.
   * \return Value of the Secondary variables gradient.
   */
  virtual su2double *GetLimiter_Secondary(void);
  
  /*!
   * \brief Set the blending function for the blending of k-w and k-eps.
   * \param[in] val_viscosity - Value of the vicosity.
   * \param[in] val_density - Value of the density.
   * \param[in] val_dist - Value of the distance to the wall.
   */
  virtual void SetBlendingFunc(su2double val_viscosity, su2double val_dist, su2double val_density);
  
  /*!
   * \brief Get the first blending function of the SST model.
   */
  virtual su2double GetF1blending(void);
  
  /*!
   * \brief Get the second blending function of the SST model.
   */
  virtual su2double GetF2blending(void);
  
  /*!
   * \brief Get the value of the cross diffusion of tke and omega.
   */
  virtual su2double GetCrossDiff(void) { return 0.0; };
  
  /*!
   * \brief Get the value of the eddy viscosity.
   * \return the value of the eddy viscosity.
   */
  virtual su2double GetmuT(void);
  
  /*!
   * \brief Set the value of the eddy viscosity.
   * \param[in] val_muT
   */
  virtual void SetmuT(su2double val_muT);
  
  /*!
   * \brief Add a value to the maximum eigenvalue for the inviscid terms of the PDE.
   * \param[in] val_max_lambda - Value of the maximum eigenvalue for the inviscid terms of the PDE.
   * \param[in] iSpecies - Value of iSpecies to which the eigenvalue belongs
   */
  virtual void AddMax_Lambda_Inv(su2double val_max_lambda, unsigned short iSpecies);
  
  /*!
   * \brief Add a value to the maximum eigenvalue for the viscous terms of the PDE.
   * \param[in] val_max_lambda - Value of the maximum eigenvalue for the viscous terms of the PDE.
   * \param[in] iSpecies - Value of iSpecies to which the eigenvalue belongs
   */
  virtual void AddMax_Lambda_Visc(su2double val_max_lambda, unsigned short iSpecies);
  
  /*!
   * \brief A virtual member.
   * \param[in] val_var - Index of the variable.
   * \param[in] val_source - Value of the harmonic balance source.
   */
  virtual void SetHarmonicBalance_Source(unsigned short val_var, su2double val_source);
  
  /*!
   * \brief A virtual member.
   */
  virtual su2double GetHarmonicBalance_Source(unsigned short val_var);
  
  /*!
   * \brief Set the Eddy Viscosity Sensitivity of the problem.
   * \param[in] val_EddyViscSens - Eddy Viscosity Sensitivity.
   * \param[in] numTotalVar - Number of variables.
   */
  virtual void SetEddyViscSens(su2double *val_EddyViscSens, unsigned short numTotalVar);
  
  /*!
   * \brief Get the Eddy Viscosity Sensitivity of the problem.
   * \return Pointer to the Eddy Viscosity Sensitivity.
   */
  virtual su2double *GetEddyViscSens(void);
  
  /*!
   * \brief A virtual member. Set the direct solution for the adjoint solver.
   * \param[in] val_solution_direct - Value of the direct solution.
   */
  virtual void SetSolution_Direct(su2double *val_solution_direct);
  
  /*!
   * \brief A virtual member. Get the direct solution for the adjoint solver.
   * \return Pointer to the direct solution vector.
   */
  virtual su2double *GetSolution_Direct(void);
  
  /*!
   * STRUCTURAL ANALYSIS: NEW VARIABLES
   */
  
  /*!
   * \brief Set the value of the old solution.
   */
  virtual void SetSolution_time_n(void);
  
  /*!
   * \brief Set the value of the old solution.
   * \param[in] val_solution_time_n - Pointer to the residual vector.
   */
  virtual void SetSolution_time_n(unsigned short val_var, su2double val_solution);
  
  /*!
   * \brief Set the value of the old solution.
   * \param[in] val_solution_old - Pointer to the residual vector.
   */
  virtual void SetSolution_time_n(su2double *val_solution_time_n);
  
  
  /*!
   * \brief Set the value of the velocity (Structural Analysis).
   * \param[in] val_solution - Solution of the problem (velocity).
   */
  virtual void SetSolution_Vel(su2double *val_solution);
  
  /*!
   * \overload
   * \param[in] val_var - Index of the variable.
   * \param[in] val_solution_vel - Value of the solution for the index <i>val_var</i>.
   */
  virtual void SetSolution_Vel(unsigned short val_var, su2double val_solution_vel);
  
  /*!
   * \brief Set the value of the velocity (Structural Analysis) at time n.
   * \param[in] val_solution_vel_time_n - Value of the old solution.
   */
  virtual void SetSolution_Vel_time_n(su2double *val_solution_vel_time_n);
  
  /*!
   * \brief Set the value of the velocity (Structural Analysis) at time n.
   */
  virtual void SetSolution_Vel_time_n(void);
  
  /*!
   * \overload
   * \param[in] val_var - Index of the variable.
   * \param[in] val_solution_vel_time_n - Value of the old solution for the index <i>val_var</i>.
   */
  virtual void SetSolution_Vel_time_n(unsigned short val_var, su2double val_solution_vel_time_n);
  
  /*!
   * \brief Get the solution at time n.
   * \param[in] val_var - Index of the variable.
   * \return Value of the solution for the index <i>val_var</i>.
   */
  virtual su2double GetSolution_time_n(unsigned short val_var);
  
  /*!
   * \brief Get the velocity (Structural Analysis).
   * \param[in] val_var - Index of the variable.
   * \return Value of the solution for the index <i>val_var</i>.
   */
  virtual su2double GetSolution_Vel(unsigned short val_var);
  
  /*!
   * \brief Get the solution of the problem.
   * \return Pointer to the solution vector.
   */
  virtual su2double *GetSolution_Vel(void);
  
  /*!
   * \brief Get the velocity of the nodes (Structural Analysis) at time n.
   * \param[in] val_var - Index of the variable.
   * \return Pointer to the old solution vector.
   */
  virtual su2double GetSolution_Vel_time_n(unsigned short val_var);
  
  /*!
   * \brief Get the solution at time n.
   * \return Pointer to the solution (at time n) vector.
   */
  virtual su2double *GetSolution_Vel_time_n(void);
  
  
  /*!
   * \brief Set the value of the acceleration (Structural Analysis).
   * \param[in] val_solution_accel - Solution of the problem (acceleration).
   */
  virtual void SetSolution_Accel(su2double *val_solution_accel);
  
  /*!
   * \overload
   * \param[in] val_var - Index of the variable.
   * \param[in] val_solution_accel - Value of the solution for the index <i>val_var</i>.
   */
  virtual void SetSolution_Accel(unsigned short val_var, su2double val_solution_accel);
  
  /*!
   * \brief Set the value of the acceleration (Structural Analysis) at time n.
   * \param[in] val_solution_accel_time_n - Pointer to the residual vector.
   */
  virtual void SetSolution_Accel_time_n(su2double *val_solution_accel_time_n);
  
  /*!
   * \brief Set the value of the acceleration (Structural Analysis) at time n.
   */
  virtual void SetSolution_Accel_time_n(void);
  
  /*!
   * \overload
   * \param[in] val_var - Index of the variable.
   * \param[in] val_solution_accel_time_n - Value of the old solution for the index <i>val_var</i>.
   */
  virtual void SetSolution_Accel_time_n(unsigned short val_var, su2double val_solution_accel_time_n);
  
  /*!
   * \brief Get the acceleration (Structural Analysis).
   * \param[in] val_var - Index of the variable.
   * \return Value of the solution for the index <i>val_var</i>.
   */
  virtual su2double GetSolution_Accel(unsigned short val_var);
  
  /*!
   * \brief Get the solution of the problem.
   * \return Pointer to the solution vector.
   */
  virtual su2double *GetSolution_Accel(void);
  
  /*!
   * \brief Get the acceleration of the nodes (Structural Analysis) at time n.
   * \param[in] val_var - Index of the variable.
   * \return Pointer to the old solution vector.
   */
  virtual su2double GetSolution_Accel_time_n(unsigned short val_var);
  
  /*!
   * \brief Get the solution at time n.
   * \return Pointer to the solution (at time n) vector.
   */
  virtual su2double *GetSolution_Accel_time_n(void);
  
  
  /*!
   * \brief  A virtual member. Set the value of the solution predictor.
   */
  virtual void SetSolution_Pred(void);
  
  /*!
   * \brief  A virtual member. Set the value of the old solution.
   * \param[in] val_solution_pred - Pointer to the residual vector.
   */
  virtual void SetSolution_Pred(su2double *val_solution_pred);
  
  /*!
   * \brief  A virtual member. Set the value of the solution predicted.
   * \param[in] val_solution_old - Pointer to the residual vector.
   */
  virtual void SetSolution_Pred(unsigned short val_var, su2double val_solution_pred);
  
  /*!
   * \brief  A virtual member. Get the value of the solution predictor.
   * \param[in] val_var - Index of the variable.
   * \return Pointer to the old solution vector.
   */
  virtual su2double GetSolution_Pred(unsigned short val_var);
  
  /*!
   * \brief  A virtual member. Get the solution at time n.
   * \return Pointer to the solution (at time n) vector.
   */
  virtual su2double *GetSolution_Pred(void);
  
  /*!
   * \brief  A virtual member. Set the value of the solution predictor.
   */
  virtual void SetSolution_Pred_Old(void);
  
  /*!
   * \brief  A virtual member. Set the value of the old solution.
   * \param[in] val_solution_pred_Old - Pointer to the residual vector.
   */
  virtual void SetSolution_Pred_Old(su2double *val_solution_pred_Old);
  
  /*!
   * \brief  A virtual member. Set the value of the old solution predicted.
   * \param[in] val_solution_pred_old - Pointer to the residual vector.
   */
  virtual void SetSolution_Pred_Old(unsigned short val_var, su2double val_solution_pred_old);
  
  /*!
   * \brief  A virtual member. Get the value of the solution predictor.
   * \param[in] val_var - Index of the variable.
   * \return Pointer to the old solution vector.
   */
  virtual su2double GetSolution_Pred_Old(unsigned short val_var);
  
  /*!
   * \brief  A virtual member. Get the solution at time n.
   * \return Pointer to the solution (at time n) vector.
   */
  virtual su2double *GetSolution_Pred_Old(void);
  
  /*!
   * \brief A virtual member.
   */
  virtual void SetPrestretch(unsigned short iVar, su2double val_prestretch);
  
  /*!
   * \brief A virtual member.
   */
  virtual su2double *GetPrestretch(void);
  
  /*!
   * \brief A virtual member.
   */
  virtual su2double GetPrestretch(unsigned short iVar);
  
  /*!
   * \brief Register the variables in the solution array as input/output variable.
   * \param[in] input - input or output variables.
   */
  void RegisterSolution(bool input);
  
  /*!
   * \brief Register the variables in the solution_time_n array as input/output variable.
   */
  void RegisterSolution_time_n();
  
  /*!
   * \brief Register the variables in the solution_time_n1 array as input/output variable.
   */
  void RegisterSolution_time_n1();
  
  /*!
   * \brief Set the adjoint values of the solution.
   * \param[in] adj_sol - The adjoint values of the solution.
   */
  void SetAdjointSolution(su2double *adj_sol);
  
  /*!
   * \brief Get the adjoint values of the solution.
   * \param[in] adj_sol - The adjoint values of the solution.
   */
  void GetAdjointSolution(su2double *adj_sol);
  
  /*!
   * \brief Set the adjoint values of the solution at time n.
   * \param[in] adj_sol - The adjoint values of the solution.
   */
  void SetAdjointSolution_time_n(su2double *adj_sol);
  
  /*!
   * \brief Get the adjoint values of the solution at time n.
   * \param[in] adj_sol - The adjoint values of the solution.
   */
  void GetAdjointSolution_time_n(su2double *adj_sol);
  
  /*!
   * \brief Set the adjoint values of the solution at time n-1.
   * \param[in] adj_sol - The adjoint values of the solution.
   */
  void SetAdjointSolution_time_n1(su2double *adj_sol);
  
  /*!
   * \brief Get the adjoint values of the solution at time n-1.
   * \param[in] adj_sol - The adjoint values of the solution.
   */
  void GetAdjointSolution_time_n1(su2double *adj_sol);
  
  /*!
   * \brief Set the sensitivity at the node
   * \param[in] iDim - spacial component
   * \param[in] val - value of the Sensitivity
   */
  virtual void SetSensitivity(unsigned short iDim, su2double val);
  
  /*!
   * \brief Get the Sensitivity at the node
   * \param[in] iDim - spacial component
   * \return value of the Sensitivity
   */
  virtual su2double GetSensitivity(unsigned short iDim);
  
  virtual void SetDual_Time_Derivative(unsigned short iVar, su2double der);
  
  virtual void SetDual_Time_Derivative_n(unsigned short iVar, su2double der);
  
  virtual su2double GetDual_Time_Derivative(unsigned short iVar);
  
  virtual su2double GetDual_Time_Derivative_n(unsigned short iVar);
};

/*!
 * \class CBaselineVariable
 * \brief Main class for defining the variables of a baseline solution from a restart file (for output).
 * \author F. Palacios, T. Economon.
 * \version 5.0.0 "Raven"
 */
class CBaselineVariable : public CVariable {
public:
  
  /*!
   * \brief Constructor of the class.
   */
  CBaselineVariable(void);
  
  /*!
   * \overload
   * \param[in] val_solution - Pointer to the flow value (initialization value).
   * \param[in] val_nvar - Number of variables of the problem.
   * \param[in] config - Definition of the particular problem.
   */
  CBaselineVariable(su2double *val_solution, unsigned short val_nvar, CConfig *config);
  
  /*!
   * \brief Destructor of the class.
   */
  virtual ~CBaselineVariable(void);
  
};

/*!
 * \class CPotentialVariable
 * \brief Main class for defining the variables of the potential solver.
 * \ingroup Potential_Flow_Equation
 * \author F. Palacios
 * \version 5.0.0 "Raven"
 */
class CPotentialVariable : public CVariable {
  su2double *Charge_Density;
public:
  
  /*!
   * \brief Constructor of the class.
   */
  CPotentialVariable(void);
  
  /*!
   * \overload
   * \param[in] val_potential - Value of the potential solution (initialization value).
   * \param[in] val_nDim - Number of dimensions of the problem.
   * \param[in] val_nvar - Number of variables of the problem.
   * \param[in] config - Definition of the particular problem.
   */
  CPotentialVariable(su2double val_potential, unsigned short val_nDim, unsigned short val_nvar, CConfig *config);
  
  /*!
   * \brief Destructor of the class.
   */
  ~CPotentialVariable(void);
  
  /*!
   * \brief A virtual member.
   */
  su2double* GetChargeDensity();
  
  /*!
   * \brief A virtual member.
   * \param[in] positive_charge - Mass density of positive charge.
   * \param[in] negative_charge - Mass density of negative charge.
   */
  void SetChargeDensity(su2double positive_charge, su2double negative_charge);
  
};

/*!
 * \class CWaveVariable
 * \brief Main class for defining the variables of the wave equation solver.
 * \ingroup Potential_Flow_Equation
 * \author F. Palacios
 * \version 5.0.0 "Raven"
 */
class CWaveVariable : public CVariable {
protected:
  su2double *Solution_Direct;  /*!< \brief Direct solution container for use in the adjoint wave solver. */
  
public:
  
  /*!
   * \brief Constructor of the class.
   */
  CWaveVariable(void);
  
  /*!
   * \overload
   * \param[in] val_wave - Values of the wave solution (initialization value).
   * \param[in] val_nDim - Number of dimensions of the problem.
   * \param[in] val_nvar - Number of variables of the problem.
   * \param[in] config - Definition of the particular problem.
   */
  CWaveVariable(su2double *val_wave, unsigned short val_nDim, unsigned short val_nvar, CConfig *config);
  
  /*!
   * \brief Destructor of the class.
   */
  ~CWaveVariable(void);
  
  /*!
   * \brief Set the direct solution for the adjoint solver.
   * \param[in] val_solution_direct - Value of the direct solution.
   */
  void SetSolution_Direct(su2double *val_solution_direct);
  
  /*!
   * \brief Get the direct solution for the adjoint solver.
   * \return Pointer to the direct solution vector.
   */
  su2double *GetSolution_Direct(void);
  
};

/*!
 * \class CHeatVariable
 * \brief Main class for defining the variables of the Heat equation solver.
 * \ingroup Potential_Flow_Equation
 * \author F. Palacios
 * \version 5.0.0 "Raven"
 */
class CHeatVariable : public CVariable {
protected:
  su2double *Solution_Direct;  /*!< \brief Direct solution container for use in the adjoint Heat solver. */
  
public:
  
  /*!
   * \brief Constructor of the class.
   */
  CHeatVariable(void);
  
  /*!
   * \overload
   * \param[in] val_Heat - Values of the Heat solution (initialization value).
   * \param[in] val_nDim - Number of dimensions of the problem.
   * \param[in] val_nvar - Number of variables of the problem.
   * \param[in] config - Definition of the particular problem.
   */
  CHeatVariable(su2double *val_Heat, unsigned short val_nDim, unsigned short val_nvar, CConfig *config);
  
  /*!
   * \brief Destructor of the class.
   */
  ~CHeatVariable(void);
  
  /*!
   * \brief Set the direct solution for the adjoint solver.
   * \param[in] val_solution_direct - Value of the direct solution.
   */
  void SetSolution_Direct(su2double *val_solution_direct);
  
  /*!
   * \brief Get the direct solution for the adjoint solver.
   * \return Pointer to the direct solution vector.
   */
  su2double *GetSolution_Direct(void);
  
};

/*!
 * \class CFEM_ElasVariable
 * \brief Main class for defining the variables of the FEM Linear Elastic structural problem.
 * \ingroup Structural Finite Element Analysis Variables
 * \author F. Palacios, R. Sanchez.
 * \version 4.0.0 "Cardinal"
 */
class CFEM_ElasVariable : public CVariable {
protected:
  
  bool dynamic_analysis;          /*!< \brief Bool which determines if the problem is dynamic. */
  bool fsi_analysis;            /*!< \brief Bool which determines if the problem is FSI. */
  
  su2double *Stress;              /*!< \brief Stress tensor. */
  su2double *FlowTraction;          /*!< \brief Traction from the fluid field. */
  su2double *FlowTraction_n;          /*!< \brief Traction from the fluid field at time n. */
  
  //  su2double *Residual_Int;          /*!< \brief Internal stress term for the calculation of the residual */
  su2double *Residual_Ext_Surf;        /*!< \brief Term of the residual due to external forces */
  su2double *Residual_Ext_Surf_n;        /*!< \brief Term of the residual due to external forces at time n */
  su2double *Residual_Ext_Body;        /*!< \brief Term of the residual due to body forces */
  
  su2double VonMises_Stress;         /*!< \brief Von Mises stress. */
  
  su2double *Solution_time_n;        /*!< \brief Displacement at the nodes at time n */
  
  su2double *Solution_Vel,          /*!< \brief Velocity of the nodes. */
  *Solution_Vel_time_n;          /*!< \brief Velocity of the nodes at time n. */
  
  su2double *Solution_Accel,          /*!< \brief Acceleration of the nodes. */
  *Solution_Accel_time_n;          /*!< \brief Acceleration of the nodes at time n. */
  
  su2double *Solution_Pred,          /*!< \brief Predictor of the solution for FSI purposes */
  *Solution_Pred_Old;            /*!< \brief Predictor of the solution at time n for FSI purposes */
  
  su2double *Prestretch;        /*!< \brief Prestretch geometry */
  
  
public:
  
  /*!
   * \brief Constructor of the class.
   */
  CFEM_ElasVariable(void);
  
  /*!
   * \overload
   * \param[in] val_fea - Values of the fea solution (initialization value).
   * \param[in] val_nDim - Number of dimensions of the problem.
   * \param[in] val_nvar - Number of variables of the problem.
   * \param[in] config - Definition of the particular problem.
   */
  CFEM_ElasVariable(su2double *val_fea, unsigned short val_nDim, unsigned short val_nvar, CConfig *config);
  
  /*!
   * \brief Destructor of the class.
   */
  ~CFEM_ElasVariable(void);
  
  /*!
   * \brief Get the value of the stress.
   * \return Value of the stress.
   */
  su2double *GetStress_FEM(void);
  
  /*!
   * \brief Set the value of the stress at the node
   * \param[in] iVar - index of the stress term
   * \param[in] val_stress - value of the stress
   */
  void SetStress_FEM(unsigned short iVar, su2double val_stress);
  
  /*!
   * \brief Add a certain value to the value of the stress at the node
   * \param[in] iVar - index of the stress term
   * \param[in] val_stress - value of the stress
   */
  void AddStress_FEM(unsigned short iVar, su2double val_stress);
  
  /*!
   * \brief Add surface load to the residual term
   */
  void Add_SurfaceLoad_Res(su2double *val_surfForce);
  
  /*!
   * \brief Get the residual term due to surface load
   */
  su2double *Get_SurfaceLoad_Res(void);
  
  /*!
   * \brief Get the residual term due to surface load
   */
  su2double Get_SurfaceLoad_Res(unsigned short iVar);
  
  /*!
   * \brief Clear the surface load residual
   */
  void Clear_SurfaceLoad_Res(void);
  
  /*!
   * \brief Store the surface load as the load for the previous time step.
   */
  void Set_SurfaceLoad_Res_n(void);
  
  /*!
   * \brief Get the surface load from the previous time step.
   */
  su2double Get_SurfaceLoad_Res_n(unsigned short iVar);
  
  /*!
   * \brief Add body forces to the residual term.
   */
  void Add_BodyForces_Res(su2double *val_bodyForce);
  
  /*!
   * \brief Clear the surface load residual
   */
  void Clear_BodyForces_Res(void);
  
  /*!
   * \brief Get the body forces.
   */
  su2double *Get_BodyForces_Res(void);
  
  /*!
   * \brief Get the body forces.
   */
  su2double Get_BodyForces_Res(unsigned short iVar);
  
  /*!
   * \brief Set the flow traction at a node on the structural side
   */
  void Set_FlowTraction(su2double *val_flowTraction);
  
  /*!
   * \brief Add a value to the flow traction at a node on the structural side
   */
  void Add_FlowTraction(su2double *val_flowTraction);
  
  /*!
   * \brief Get the residual term due to the flow traction
   */
  su2double *Get_FlowTraction(void);
  
  /*!
   * \brief Get the residual term due to the flow traction
   */
  su2double Get_FlowTraction(unsigned short iVar);
  
  /*!
   * \brief Set the value of the flow traction at the previous time step.
   */
  void Set_FlowTraction_n(void);
  
  /*!
   * \brief Retrieve the value of the flow traction from the previous time step.
   */
  su2double Get_FlowTraction_n(unsigned short iVar);
  
  /*!
   * \brief Clear the flow traction residual
   */
  void Clear_FlowTraction(void);
  
  /*!
   * \brief Set the value of the old solution.
   * \param[in] val_solution_old - Pointer to the residual vector.
   */
  void SetSolution_time_n(void);
  
  /*!
   * \brief Set the value of the old solution.
   * \param[in] val_solution_old - Pointer to the residual vector.
   */
  void SetSolution_time_n(su2double *val_solution_time_n);
  
  /*!
   * \brief Set the value of the old solution.
   * \param[in] val_solution_old - Pointer to the residual vector.
   */
  void SetSolution_time_n(unsigned short val_var, su2double val_solution);
  
  /*!
   * \brief Set the value of the velocity (Structural Analysis).
   * \param[in] val_solution - Solution of the problem (velocity).
   */
  void SetSolution_Vel(su2double *val_solution_vel);
  
  /*!
   * \overload
   * \param[in] val_var - Index of the variable.
   * \param[in] val_solution - Value of the solution for the index <i>val_var</i>.
   */
  void SetSolution_Vel(unsigned short val_var, su2double val_solution_vel);
  
  /*!
   * \brief Set the value of the velocity (Structural Analysis) at time n.
   * \param[in] val_solution - Solution of the problem (acceleration).
   */
  void SetSolution_Vel_time_n(void);
  
  /*!
   * \brief Set the value of the velocity (Structural Analysis) at time n.
   * \param[in] val_solution_old - Pointer to the residual vector.
   */
  void SetSolution_Vel_time_n(su2double *val_solution_vel_time_n);
  
  /*!
   * \overload
   * \param[in] val_var - Index of the variable.
   * \param[in] val_solution_old - Value of the old solution for the index <i>val_var</i>.
   */
  void SetSolution_Vel_time_n(unsigned short val_var, su2double val_solution_vel_time_n);
  
  /*!
   * \brief Get the solution at time n.
   * \param[in] val_var - Index of the variable.
   * \return Value of the solution for the index <i>val_var</i>.
   */
  su2double GetSolution_time_n(unsigned short val_var);
  
  /*!
   * \brief Get the velocity (Structural Analysis).
   * \param[in] val_var - Index of the variable.
   * \return Value of the solution for the index <i>val_var</i>.
   */
  su2double GetSolution_Vel(unsigned short val_var);
  
  /*!
   * \brief Get the solution of the problem.
   * \return Pointer to the solution vector.
   */
  su2double *GetSolution_Vel(void);
  
  /*!
   * \brief Get the velocity of the nodes (Structural Analysis) at time n.
   * \param[in] val_var - Index of the variable.
   * \return Pointer to the old solution vector.
   */
  su2double GetSolution_Vel_time_n(unsigned short val_var);
  
  /*!
   * \brief Get the solution at time n.
   * \return Pointer to the solution (at time n) vector.
   */
  su2double *GetSolution_Vel_time_n(void);
  
  /*!
   * \brief Set the value of the acceleration (Structural Analysis).
   * \param[in] val_solution - Solution of the problem (acceleration).
   */
  void SetSolution_Accel(su2double *val_solution_accel);
  
  /*!
   * \overload
   * \param[in] val_var - Index of the variable.
   * \param[in] val_solution - Value of the solution for the index <i>val_var</i>.
   */
  void SetSolution_Accel(unsigned short val_var, su2double val_solution_accel);
  
  /*!
   * \brief Set the value of the acceleration (Structural Analysis) at time n.
   * \param[in] val_solution_old - Pointer to the residual vector.
   */
  void SetSolution_Accel_time_n(su2double *val_solution_accel_time_n);
  
  /*!
   * \brief Set the value of the acceleration (Structural Analysis) at time n.
   * \param[in] val_solution - Solution of the problem (acceleration).
   */
  void SetSolution_Accel_time_n(void);
  
  /*!
   * \overload
   * \param[in] val_var - Index of the variable.
   * \param[in] val_solution_old - Value of the old solution for the index <i>val_var</i>.
   */
  void SetSolution_Accel_time_n(unsigned short val_var, su2double val_solution_accel_time_n);
  
  /*!
   * \brief Get the acceleration (Structural Analysis).
   * \param[in] val_var - Index of the variable.
   * \return Value of the solution for the index <i>val_var</i>.
   */
  su2double GetSolution_Accel(unsigned short val_var);
  
  /*!
   * \brief Get the solution of the problem.
   * \return Pointer to the solution vector.
   */
  su2double *GetSolution_Accel(void);
  
  /*!
   * \brief Get the acceleration of the nodes (Structural Analysis) at time n.
   * \param[in] val_var - Index of the variable.
   * \return Pointer to the old solution vector.
   */
  su2double GetSolution_Accel_time_n(unsigned short val_var);
  
  /*!
   * \brief Get the solution at time n.
   * \return Pointer to the solution (at time n) vector.
   */
  su2double *GetSolution_Accel_time_n(void);
  
  /*!
   * \brief Set the value of the solution predictor.
   */
  void SetSolution_Pred(void);
  
  /*!
   * \brief Set the value of the old solution.
   * \param[in] val_solution_old - Pointer to the residual vector.
   */
  void SetSolution_Pred(su2double *val_solution_pred);
  
  /*!
   * \brief  Set the value of the predicted solution.
   * \param[in] val_var - Index of the variable
   * \param[in] val_solution_pred - Value of the predicted solution.
   */
  void SetSolution_Pred(unsigned short val_var, su2double val_solution_pred);
  
  /*!
   * \brief Get the value of the solution predictor.
   * \param[in] val_var - Index of the variable.
   * \return Pointer to the old solution vector.
   */
  su2double GetSolution_Pred(unsigned short val_var);
  
  /*!
   * \brief Get the solution at time n.
   * \return Pointer to the solution (at time n) vector.
   */
  su2double *GetSolution_Pred(void);
  
  /*!
   * \brief Set the value of the solution predictor.
   */
  void SetSolution_Pred_Old(void);
  
  /*!
   * \brief Set the value of the old solution.
   * \param[in] val_solution_old - Pointer to the residual vector.
   */
  void SetSolution_Pred_Old(su2double *val_solution_pred_Old);
  
  /*!
   * \brief  A virtual member. Set the value of the old solution predicted.
   * \param[in] val_var - Index of the variable
   * \param[in] val_solution_pred_old - Value of the old predicted solution.
   */
  void SetSolution_Pred_Old(unsigned short val_var, su2double val_solution_pred_old);
  
  /*!
   * \brief Get the value of the solution predictor.
   * \param[in] val_var - Index of the variable.
   * \return Pointer to the old solution vector.
   */
  su2double GetSolution_Pred_Old(unsigned short val_var);
  
  /*!
   * \brief Get the solution at time n.
   * \return Pointer to the solution (at time n) vector.
   */
  su2double *GetSolution_Pred_Old(void);
  
  /*!
   * \brief A virtual member.
   */
  void SetPrestretch(unsigned short iVar, su2double val_prestretch);
  
  /*!
   * \brief A virtual member.
   */
  su2double *GetPrestretch(void);
  
  /*!
   * \brief A virtual member.
   */
  su2double GetPrestretch(unsigned short iVar);
  
  /*!
   * \brief Set the value of the Von Mises stress.
   * \param[in] val_stress - Value of the Von Mises stress.
   */
  void SetVonMises_Stress(su2double val_stress);
  
  /*!
   * \brief Get the value of the Von Mises stress.
   * \return Value of the Von Mises stress.
   */
  su2double GetVonMises_Stress(void);
  
  
};

/*!
 * \class CFEABoundVariable
 * \brief Main class for defining the variables on the FEA boundaries for FSI applications.
 * \author R. Sanchez.
 * \version 3.2.3 "eagle"
 */
class CFEABoundVariable : public CVariable {
protected:
  su2double **Traction;  /*!< \brief Stress tensor. */
  
public:
  
  /*!
   * \brief Constructor of the class.
   */
  CFEABoundVariable(void);
  
  /*!
   * \overload
   * \param[in] val_fea - Values of the fea solution (initialization value).
   * \param[in] val_nDim - Number of dimensions of the problem.
   * \param[in] val_nvar - Number of variables of the problem.
   * \param[in] val_nElBound - Number of elements in the boundary
   * \param[in] config - Definition of the particular problem.
   */
  CFEABoundVariable(unsigned short val_nDim, unsigned short val_nvar, unsigned short val_nElBound, CConfig *config);
  
  /*!
   * \brief Destructor of the class.
   */
  ~CFEABoundVariable(void);
  
  /*!
   * \brief Set the value of the stress.
   * \param[in] iVar - index of the traction vector.
   * \param[in] jVar - index of the boundary element.
   * \param[in] val_stress - Value of the stress.
   */
  void SetTraction(unsigned short iVar, unsigned short jVar, su2double val_traction);
  
  /*!
   * \brief Add a value to the stress matrix in the element.
   * \param[in] iVar - index of the traction vector.
   * \param[in] jVar - index of the boundary element.
   * \param[in] val_stress - Value of the stress.
   */
  void AddTraction(unsigned short iVar, unsigned short jVar, su2double val_traction);
  
  /*!
   * \brief Get the value of the stress.
   * \return Value of the stress.
   */
  su2double **GetTraction(void);
  
};

/*!
 * \class CEulerVariable
 * \brief Main class for defining the variables of the compressible Euler solver.
 * \ingroup Euler_Equations
 * \author F. Palacios, T. Economon
 * \version 5.0.0 "Raven"
 */
class CEulerVariable : public CVariable {
protected:
  su2double  Velocity2;      /*!< \brief Square of the velocity vector. */
  su2double *HB_Source;     /*!< \brief harmonic balance source term. */
  su2double  Precond_Beta;  /*!< \brief Low Mach number preconditioner value, Beta. */
  su2double *WindGust;      /*! < \brief Wind gust value */
  su2double *WindGustDer;   /*! < \brief Wind gust derivatives value */
  
  /*--- Primitive variable definition ---*/
  
  su2double *Primitive;  /*!< \brief Primitive variables (T, vx, vy, vz, P, rho, h, c) in compressible flows. */
  su2double **Gradient_Primitive;  /*!< \brief Gradient of the primitive variables (T, vx, vy, vz, P, rho). */
  su2double *Limiter_Primitive;    /*!< \brief Limiter of the primitive variables (T, vx, vy, vz, P, rho). */
  
  /*--- Secondary variable definition ---*/
  
  su2double *Secondary;            /*!< \brief Primitive variables (T, vx, vy, vz, P, rho, h, c) in compressible flows. */
  su2double **Gradient_Secondary;  /*!< \brief Gradient of the primitive variables (T, vx, vy, vz, P, rho). */
  su2double *Limiter_Secondary;   /*!< \brief Limiter of the primitive variables (T, vx, vy, vz, P, rho). */
  
public:
  
  /*!
   * \brief Constructor of the class.
   */
  CEulerVariable(void);
  
  /*!
   * \overload
   * \param[in] val_density - Value of the flow density (initialization value).
   * \param[in] val_velocity - Value of the flow velocity (initialization value).
   * \param[in] val_energy - Value of the flow energy (initialization value).
   * \param[in] val_nDim - Number of dimensions of the problem.
   * \param[in] val_nvar - Number of variables of the problem.
   * \param[in] config - Definition of the particular problem.
   */
  CEulerVariable(su2double val_density, su2double *val_velocity, su2double val_energy, unsigned short val_nDim,
                 unsigned short val_nvar, CConfig *config);
  
  /*!
   * \overload
   * \param[in] val_solution - Pointer to the flow value (initialization value).
   * \param[in] val_nDim - Number of dimensions of the problem.
   * \param[in] val_nvar - Number of variables of the problem.
   * \param[in] config - Definition of the particular problem.
   */
  CEulerVariable(su2double *val_solution, unsigned short val_nDim, unsigned short val_nvar, CConfig *config);
  
  /*!
   * \brief Destructor of the class.
   */
  virtual ~CEulerVariable(void);
  
  /*!
   * \brief Set to zero the gradient of the primitive variables.
   */
  void SetGradient_PrimitiveZero(unsigned short val_primvar);
  
  /*!
   * \brief Add <i>val_value</i> to the gradient of the primitive variables.
   * \param[in] val_var - Index of the variable.
   * \param[in] val_dim - Index of the dimension.
   * \param[in] val_value - Value to add to the gradient of the primitive variables.
   */
  void AddGradient_Primitive(unsigned short val_var, unsigned short val_dim, su2double val_value);
  
  /*!
   * \brief Subtract <i>val_value</i> to the gradient of the primitive variables.
   * \param[in] val_var - Index of the variable.
   * \param[in] val_dim - Index of the dimension.
   * \param[in] val_value - Value to subtract to the gradient of the primitive variables.
   */
  void SubtractGradient_Primitive(unsigned short val_var, unsigned short val_dim, su2double val_value);
  
  /*!
   * \brief Get the value of the primitive variables gradient.
   * \param[in] val_var - Index of the variable.
   * \param[in] val_dim - Index of the dimension.
   * \return Value of the primitive variables gradient.
   */
  su2double GetGradient_Primitive(unsigned short val_var, unsigned short val_dim);
  
  /*!
   * \brief Get the value of the primitive variables gradient.
   * \param[in] val_var - Index of the variable.
   * \return Value of the primitive variables gradient.
   */
  su2double GetLimiter_Primitive(unsigned short val_var);
  
  /*!
   * \brief Set the gradient of the primitive variables.
   * \param[in] val_var - Index of the variable.
   * \param[in] val_dim - Index of the dimension.
   * \param[in] val_value - Value of the gradient.
   */
  void SetGradient_Primitive(unsigned short val_var, unsigned short val_dim, su2double val_value);
  
  /*!
   * \brief Set the gradient of the primitive variables.
   * \param[in] val_var - Index of the variable.
   * \param[in] val_value - Value of the gradient.
   */
  void SetLimiter_Primitive(unsigned short val_var, su2double val_value);
  
  /*!
   * \brief Get the value of the primitive variables gradient.
   * \return Value of the primitive variables gradient.
   */
  su2double **GetGradient_Primitive(void);
  
  /*!
   * \brief Get the value of the primitive variables gradient.
   * \return Value of the primitive variables gradient.
   */
  su2double *GetLimiter_Primitive(void);
  
  /*!
   * \brief Set to zero the gradient of the primitive variables.
   */
  void SetGradient_SecondaryZero(unsigned short val_secondaryvar);
  
  /*!
   * \brief Add <i>val_value</i> to the gradient of the primitive variables.
   * \param[in] val_var - Index of the variable.
   * \param[in] val_dim - Index of the dimension.
   * \param[in] val_value - Value to add to the gradient of the primitive variables.
   */
  void AddGradient_Secondary(unsigned short val_var, unsigned short val_dim, su2double val_value);
  
  /*!
   * \brief Subtract <i>val_value</i> to the gradient of the primitive variables.
   * \param[in] val_var - Index of the variable.
   * \param[in] val_dim - Index of the dimension.
   * \param[in] val_value - Value to subtract to the gradient of the primitive variables.
   */
  void SubtractGradient_Secondary(unsigned short val_var, unsigned short val_dim, su2double val_value);
  
  /*!
   * \brief Get the value of the primitive variables gradient.
   * \param[in] val_var - Index of the variable.
   * \param[in] val_dim - Index of the dimension.
   * \return Value of the primitive variables gradient.
   */
  su2double GetGradient_Secondary(unsigned short val_var, unsigned short val_dim);
  
  /*!
   * \brief Get the value of the primitive variables gradient.
   * \param[in] val_var - Index of the variable.
   * \param[in] val_dim - Index of the dimension.
   * \return Value of the primitive variables gradient.
   */
  su2double GetLimiter_Secondary(unsigned short val_var);
  
  /*!
   * \brief Set the gradient of the primitive variables.
   * \param[in] val_var - Index of the variable.
   * \param[in] val_dim - Index of the dimension.
   * \param[in] val_value - Value of the gradient.
   */
  void SetGradient_Secondary(unsigned short val_var, unsigned short val_dim, su2double val_value);
  
  /*!
   * \brief Set the gradient of the primitive variables.
   * \param[in] val_var - Index of the variable.
   * \param[in] val_dim - Index of the dimension.
   * \param[in] val_value - Value of the gradient.
   */
  void SetLimiter_Secondary(unsigned short val_var, su2double val_value);
>>>>>>> b69e46c1
  
	/*!
	 * \brief A virtual member.
	 */
	su2double* GetChargeDensity();

	/*!
	 * \brief A virtual member.
	 * \param[in] positive_charge - Mass density of positive charge.
	 * \param[in] negative_charge - Mass density of negative charge.
	 */
	void SetChargeDensity(su2double positive_charge, su2double negative_charge);

};

/*! 
 * \class CWaveVariable
 * \brief Main class for defining the variables of the wave equation solver.
 * \ingroup Potential_Flow_Equation
 * \author F. Palacios
 * \version 4.3.0 "Cardinal"
 */
class CWaveVariable : public CVariable {
protected:
	su2double *Solution_Direct;  /*!< \brief Direct solution container for use in the adjoint wave solver. */

public:

	/*!
	 * \brief Constructor of the class. 
	 */
	CWaveVariable(void);

	/*!
	 * \overload
	 * \param[in] val_wave - Values of the wave solution (initialization value).		 
	 * \param[in] val_nDim - Number of dimensions of the problem.		 
	 * \param[in] val_nvar - Number of variables of the problem.
	 * \param[in] config - Definition of the particular problem.	 
	 */	
	CWaveVariable(su2double *val_wave, unsigned short val_nDim, unsigned short val_nvar, CConfig *config);

	/*!
	 * \brief Destructor of the class. 
	 */	
	~CWaveVariable(void);

	/*!
	 * \brief Set the direct solution for the adjoint solver.
	 * \param[in] val_solution_direct - Value of the direct solution.
	 */
	void SetSolution_Direct(su2double *val_solution_direct);

	/*!
	 * \brief Get the direct solution for the adjoint solver.
	 * \return Pointer to the direct solution vector.
	 */
	su2double *GetSolution_Direct(void);

};

/*! 
 * \class CHeatVariable
 * \brief Main class for defining the variables of the Heat equation solver.
 * \ingroup Potential_Flow_Equation
 * \author F. Palacios
 * \version 4.3.0 "Cardinal"
 */
class CHeatVariable : public CVariable {
protected:
	su2double *Solution_Direct;  /*!< \brief Direct solution container for use in the adjoint Heat solver. */

public:

	/*!
	 * \brief Constructor of the class. 
	 */
	CHeatVariable(void);

	/*!
	 * \overload
	 * \param[in] val_Heat - Values of the Heat solution (initialization value).		 
	 * \param[in] val_nDim - Number of dimensions of the problem.		 
	 * \param[in] val_nvar - Number of variables of the problem.
	 * \param[in] config - Definition of the particular problem.	 
	 */	
	CHeatVariable(su2double *val_Heat, unsigned short val_nDim, unsigned short val_nvar, CConfig *config);

	/*!
	 * \brief Destructor of the class. 
	 */	
	~CHeatVariable(void);

	/*!
	 * \brief Set the direct solution for the adjoint solver.
	 * \param[in] val_solution_direct - Value of the direct solution.
	 */
	void SetSolution_Direct(su2double *val_solution_direct);

	/*!
	 * \brief Get the direct solution for the adjoint solver.
	 * \return Pointer to the direct solution vector.
	 */
	su2double *GetSolution_Direct(void);

};

/*!
 * \class CFEM_ElasVariable
 * \brief Main class for defining the variables of the FEM Linear Elastic structural problem.
 * \ingroup Structural Finite Element Analysis Variables
 * \author F. Palacios, R. Sanchez.
 * \version 4.0.0 "Cardinal"
 */
class CFEM_ElasVariable : public CVariable {
protected:

	bool dynamic_analysis;					/*!< \brief Bool which determines if the problem is dynamic. */
	bool fsi_analysis;						/*!< \brief Bool which determines if the problem is FSI. */

	su2double *Stress;  						/*!< \brief Stress tensor. */
	su2double *FlowTraction;					/*!< \brief Traction from the fluid field. */
	su2double *FlowTraction_n;					/*!< \brief Traction from the fluid field at time n. */

  //  su2double *Residual_Int;          /*!< \brief Internal stress term for the calculation of the residual */
	su2double *Residual_Ext_Surf;				/*!< \brief Term of the residual due to external forces */
	su2double *Residual_Ext_Surf_n;				/*!< \brief Term of the residual due to external forces at time n */
	su2double *Residual_Ext_Body;				/*!< \brief Term of the residual due to body forces */

	su2double VonMises_Stress; 				/*!< \brief Von Mises stress. */

	su2double *Solution_time_n;				/*!< \brief Displacement at the nodes at time n */

	su2double *Solution_Vel,					/*!< \brief Velocity of the nodes. */
	*Solution_Vel_time_n;					/*!< \brief Velocity of the nodes at time n. */

	su2double *Solution_Accel,					/*!< \brief Acceleration of the nodes. */
	*Solution_Accel_time_n;					/*!< \brief Acceleration of the nodes at time n. */

	su2double *Solution_Pred,					/*!< \brief Predictor of the solution for FSI purposes */
	*Solution_Pred_Old;						/*!< \brief Predictor of the solution at time n for FSI purposes */

	su2double *Reference_Geometry;			/*!< \brief Reference solution for optimization problems */
	su2double *Solution_Adj;				/*!< \brief Adjoint solution */
	su2double *Gradient_Adj;				/*!< \brief Adjoint gradient dS/dv */

    su2double *Prestretch;        /*!< \brief Prestretch geometry */


public:

	/*!
	 * \brief Constructor of the class.
	 */
  	CFEM_ElasVariable(void);

	/*!
	 * \overload
	 * \param[in] val_fea - Values of the fea solution (initialization value).
	 * \param[in] val_nDim - Number of dimensions of the problem.
	 * \param[in] val_nvar - Number of variables of the problem.
	 * \param[in] config - Definition of the particular problem.
	 */
  	CFEM_ElasVariable(su2double *val_fea, unsigned short val_nDim, unsigned short val_nvar, CConfig *config);

	/*!
	 * \brief Destructor of the class.
	 */
	~CFEM_ElasVariable(void);

	/*!
	* \brief Get the value of the stress.
	* \return Value of the stress.
	*/
	su2double *GetStress_FEM(void);

	/*!
	 * \brief Set the value of the stress at the node
	 * \param[in] iVar - index of the stress term
	 * \param[in] val_stress - value of the stress
	 */
    void SetStress_FEM(unsigned short iVar, su2double val_stress);

	/*!
	 * \brief Add a certain value to the value of the stress at the node
	 * \param[in] iVar - index of the stress term
	 * \param[in] val_stress - value of the stress
	 */
    void AddStress_FEM(unsigned short iVar, su2double val_stress);

	/*!
	 * \brief Add surface load to the residual term
	 */
	void Add_SurfaceLoad_Res(su2double *val_surfForce);

	/*!
	 * \brief Get the residual term due to surface load
	 */
	su2double *Get_SurfaceLoad_Res(void);

	/*!
	 * \brief Get the residual term due to surface load
	 */
	su2double Get_SurfaceLoad_Res(unsigned short iVar);

	/*!
	 * \brief Clear the surface load residual
	 */
	void Clear_SurfaceLoad_Res(void);

	/*!
	 * \brief Store the surface load as the load for the previous time step.
	 */
	void Set_SurfaceLoad_Res_n(void);

	/*!
	 * \brief Get the surface load from the previous time step.
	 */
	su2double Get_SurfaceLoad_Res_n(unsigned short iVar);

	/*!
	 * \brief Add body forces to the residual term.
	 */
	void Add_BodyForces_Res(su2double *val_bodyForce);

	/*!
	 * \brief Clear the surface load residual
	 */
	void Clear_BodyForces_Res(void);

	/*!
	 * \brief Get the body forces.
	 */
	su2double *Get_BodyForces_Res(void);

	/*!
	 * \brief Get the body forces.
	 */
	su2double Get_BodyForces_Res(unsigned short iVar);

	/*!
	 * \brief Set the flow traction at a node on the structural side
	 */
	void Set_FlowTraction(su2double *val_flowTraction);

	/*!
	 * \brief Add a value to the flow traction at a node on the structural side
	 */
	void Add_FlowTraction(su2double *val_flowTraction);

	/*!
	 * \brief Get the residual term due to the flow traction
	 */
	su2double *Get_FlowTraction(void);

	/*!
	 * \brief Get the residual term due to the flow traction
	 */
	su2double Get_FlowTraction(unsigned short iVar);

	/*!
	 * \brief Set the value of the flow traction at the previous time step.
	 */
	void Set_FlowTraction_n(void);

	/*!
	 * \brief Retrieve the value of the flow traction from the previous time step.
	 */
	su2double Get_FlowTraction_n(unsigned short iVar);

	/*!
	 * \brief Clear the flow traction residual
	 */
	void Clear_FlowTraction(void);

	/*!
	 * \brief Set the value of the old solution.
	 * \param[in] val_solution_old - Pointer to the residual vector.
	 */
	void SetSolution_time_n(void);

	/*!
	 * \brief Set the value of the old solution.
	 * \param[in] val_solution_old - Pointer to the residual vector.
	 */
	void SetSolution_time_n(su2double *val_solution_time_n);

	/*!
	 * \brief Set the value of the old solution.
	 * \param[in] val_solution_old - Pointer to the residual vector.
	 */
	void SetSolution_time_n(unsigned short val_var, su2double val_solution);

	/*!
	 * \brief Set the value of the adjoint solution (Structural Analysis).
	 * \param[in] val_solution - Solution of the adjoint problem (Structural Analysis).
	 */
	void SetSolution_Adj(unsigned short val_var, su2double val_solution_adj);

	/*!
	 * \brief Get the solution of the adjoint problem (Structural Analysis).
	 * \return Pointer to the adjoint solution vector (Structural Analysis).
	 */
	su2double GetSolution_Adj(unsigned short val_var);

	/*!
	 * \brief Get the solution of the adjoint gradient dS/dv (Structural Analysis).
	 * \return Adjoint gradient dS/dv for the coordinate val_var (Structural Analysis).
	 */
	su2double GetGradient_Adj(unsigned short val_var);

	/*!
	 * \brief Set the value of the adjoint gradient dS/dv (Structural Analysis).
	 * \param[in] val_solution_adj - Solution of the adjoint gradient dS/dv (Structural Analysis).
	 * \param[in] val_var - Coordinate.
	 */
	void SetGradient_Adj(unsigned short val_var, su2double val_gradient_adj);

	/*!
	 * \brief Set the value of the adjoint gradient dS/dv (Structural Analysis).
	 * \param[in] val_solution_adj - Solution of the adjoint gradient dS/dv (Structural Analysis).
	 * \param[in] val_var - Coordinate.
	 */
	void AddGradient_Adj(unsigned short val_var, su2double val_gradient_adj);

	/*!
	 * \brief Set the value of the velocity (Structural Analysis).
	 * \param[in] val_solution - Solution of the problem (velocity).
	 */
	void SetSolution_Vel(su2double *val_solution_vel);

	/*!
	 * \overload
	 * \param[in] val_var - Index of the variable.
	 * \param[in] val_solution - Value of the solution for the index <i>val_var</i>.
	 */
	void SetSolution_Vel(unsigned short val_var, su2double val_solution_vel);

	/*!
	 * \brief Set the value of the velocity (Structural Analysis) at time n.
	 * \param[in] val_solution - Solution of the problem (acceleration).
	 */
	void SetSolution_Vel_time_n(void);

	/*!
	 * \brief Set the value of the velocity (Structural Analysis) at time n.
	 * \param[in] val_solution_old - Pointer to the residual vector.
	 */
	void SetSolution_Vel_time_n(su2double *val_solution_vel_time_n);

	/*!
	 * \overload
	 * \param[in] val_var - Index of the variable.
	 * \param[in] val_solution_old - Value of the old solution for the index <i>val_var</i>.
	 */
	void SetSolution_Vel_time_n(unsigned short val_var, su2double val_solution_vel_time_n);

	/*!
	 * \brief Get the solution at time n.
	 * \param[in] val_var - Index of the variable.
	 * \return Value of the solution for the index <i>val_var</i>.
	 */
	su2double GetSolution_time_n(unsigned short val_var);

  /*!
   * \brief Get the fem solution at time n.
   * \return Pointer to the solution (at time n) vector.
   */
  su2double *Get_femSolution_time_n(void);

  /*!
   * \brief Get the solution at time n.
   * \return Pointer to the solution (at time n) vector.
   */
  su2double *GetSolution_time_n(void);

	/*!
	 * \brief Get the velocity (Structural Analysis).
	 * \param[in] val_var - Index of the variable.
	 * \return Value of the solution for the index <i>val_var</i>.
	 */
	su2double GetSolution_Vel(unsigned short val_var);

	/*!
	 * \brief Get the solution of the problem.
	 * \return Pointer to the solution vector.
	 */
	su2double *GetSolution_Vel(void);

	/*!
	 * \brief Get the velocity of the nodes (Structural Analysis) at time n.
	 * \param[in] val_var - Index of the variable.
	 * \return Pointer to the old solution vector.
	 */
	su2double GetSolution_Vel_time_n(unsigned short val_var);

	/*!
	 * \brief Get the solution at time n.
	 * \return Pointer to the solution (at time n) vector.
	 */
	su2double *GetSolution_Vel_time_n(void);

	/*!
	 * \brief Set the value of the acceleration (Structural Analysis).
	 * \param[in] val_solution - Solution of the problem (acceleration).
	 */
	void SetSolution_Accel(su2double *val_solution_accel);

	/*!
	 * \overload
	 * \param[in] val_var - Index of the variable.
	 * \param[in] val_solution - Value of the solution for the index <i>val_var</i>.
	 */
	void SetSolution_Accel(unsigned short val_var, su2double val_solution_accel);

	/*!
	 * \brief Set the value of the acceleration (Structural Analysis) at time n.
	 * \param[in] val_solution_old - Pointer to the residual vector.
	 */
	void SetSolution_Accel_time_n(su2double *val_solution_accel_time_n);

	/*!
	 * \brief Set the value of the acceleration (Structural Analysis) at time n.
	 * \param[in] val_solution - Solution of the problem (acceleration).
	 */
	void SetSolution_Accel_time_n(void);

	/*!
	 * \overload
	 * \param[in] val_var - Index of the variable.
	 * \param[in] val_solution_old - Value of the old solution for the index <i>val_var</i>.
	 */
	void SetSolution_Accel_time_n(unsigned short val_var, su2double val_solution_accel_time_n);

	/*!
	 * \brief Get the acceleration (Structural Analysis).
	 * \param[in] val_var - Index of the variable.
	 * \return Value of the solution for the index <i>val_var</i>.
	 */
	su2double GetSolution_Accel(unsigned short val_var);

	/*!
	 * \brief Get the solution of the problem.
	 * \return Pointer to the solution vector.
	 */
	su2double *GetSolution_Accel(void);

	/*!
	 * \brief Get the acceleration of the nodes (Structural Analysis) at time n.
	 * \param[in] val_var - Index of the variable.
	 * \return Pointer to the old solution vector.
	 */
	su2double GetSolution_Accel_time_n(unsigned short val_var);

	/*!
	 * \brief Get the solution at time n.
	 * \return Pointer to the solution (at time n) vector.
	 */
	su2double *GetSolution_Accel_time_n(void);

	/*!
	 * \brief Set the value of the solution predictor.
	 */
	void SetSolution_Pred(void);

	/*!
	 * \brief Set the value of the old solution.
	 * \param[in] val_solution_old - Pointer to the residual vector.
	 */
	void SetSolution_Pred(su2double *val_solution_pred);

	/*!
	 * \brief  Set the value of the predicted solution.
	 * \param[in] val_var - Index of the variable
	 * \param[in] val_solution_pred - Value of the predicted solution.
	 */
	void SetSolution_Pred(unsigned short val_var, su2double val_solution_pred);

	/*!
	 * \brief Get the value of the solution predictor.
	 * \param[in] val_var - Index of the variable.
	 * \return Pointer to the old solution vector.
	 */
	su2double GetSolution_Pred(unsigned short val_var);

	/*!
	 * \brief Get the solution at time n.
	 * \return Pointer to the solution (at time n) vector.
	 */
	su2double *GetSolution_Pred(void);

	/*!
	 * \brief Set the value of the solution predictor.
	 */
	void SetSolution_Pred_Old(void);

	/*!
	 * \brief Set the value of the old solution.
	 * \param[in] val_solution_old - Pointer to the residual vector.
	 */
	void SetSolution_Pred_Old(su2double *val_solution_pred_Old);

	/*!
	 * \brief  A virtual member. Set the value of the old solution predicted.
	 * \param[in] val_var - Index of the variable
	 * \param[in] val_solution_pred_old - Value of the old predicted solution.
	 */
	void SetSolution_Pred_Old(unsigned short val_var, su2double val_solution_pred_old);

	/*!
	 * \brief Get the value of the solution predictor.
	 * \param[in] val_var - Index of the variable.
	 * \return Pointer to the old solution vector.
	 */
	su2double GetSolution_Pred_Old(unsigned short val_var);

	/*!
	 * \brief Get the solution at time n.
	 * \return Pointer to the solution (at time n) vector.
	 */
	su2double *GetSolution_Pred_Old(void);

  /*!
   * \brief A virtual member.
   */
  void SetPrestretch(unsigned short iVar, su2double val_prestretch);

  /*!
   * \brief A virtual member.
   */
  su2double *GetPrestretch(void);

  /*!
   * \brief A virtual member.
   */
  su2double GetPrestretch(unsigned short iVar);

	/*!
	 * \brief Set the value of the Von Mises stress.
	 * \param[in] val_stress - Value of the Von Mises stress.
	 */
	 void SetVonMises_Stress(su2double val_stress);

	/*!
	 * \brief Get the value of the Von Mises stress.
	 * \return Value of the Von Mises stress.
	 */
     su2double GetVonMises_Stress(void);

 	/*!
 	 * \brief Set the reference geometry.
 	 * \return Pointer to the solution (at time n) vector.
 	 */
     void SetReference_Geometry(unsigned short iVar, su2double ref_geometry);

 	/*!
 	 * \brief Get the pointer to the reference geometry
 	 */
     su2double *GetReference_Geometry(void);

   /*!
    * \brief Get the value of the reference geometry for the coordinate iVar
    */
    su2double GetReference_Geometry(unsigned short iVar);

    /*!
     * \brief Register the variables in the solution time_n array as input/output variable.
     * \param[in] input - input or output variables.
     */
    void Register_femSolution_time_n();

    /*!
     * \brief Register the variables in the velocity array as input/output variable.
     * \param[in] input - input or output variables.
     */
    void RegisterSolution_Vel(bool input);

    /*!
     * \brief Register the variables in the velocity time_n array as input/output variable.
     */
    void RegisterSolution_Vel_time_n();

    /*!
     * \brief Register the variables in the acceleration array as input/output variable.
     * \param[in] input - input or output variables.
     */
    void RegisterSolution_Accel(bool input);

    /*!
     * \brief Register the variables in the acceleration time_n array as input/output variable.
     */
    void RegisterSolution_Accel_time_n();

    /*!
     * \brief Set the velocity adjoint values of the solution.
     * \param[in] adj_sol - The adjoint values of the solution.
     */
    void SetAdjointSolution_Vel(su2double *adj_sol);

    /*!
     * \brief Get the velocity adjoint values of the solution.
     * \param[in] adj_sol - The adjoint values of the solution.
     */
    void GetAdjointSolution_Vel(su2double *adj_sol);

    /*!
     * \brief Set the velocity adjoint values of the solution at time n.
     * \param[in] adj_sol - The adjoint values of the solution.
     */
    void SetAdjointSolution_Vel_time_n(su2double *adj_sol);

    /*!
     * \brief Get the velocity adjoint values of the solution at time n.
     * \param[in] adj_sol - The adjoint values of the solution.
     */
    void GetAdjointSolution_Vel_time_n(su2double *adj_sol);

    /*!
     * \brief Set the acceleration adjoint values of the solution.
     * \param[in] adj_sol - The adjoint values of the solution.
     */
    void SetAdjointSolution_Accel(su2double *adj_sol);

    /*!
     * \brief Get the acceleration adjoint values of the solution.
     * \param[in] adj_sol - The adjoint values of the solution.
     */
    void GetAdjointSolution_Accel(su2double *adj_sol);

    /*!
     * \brief Set the acceleration adjoint values of the solution at time n.
     * \param[in] adj_sol - The adjoint values of the solution.
     */
    void SetAdjointSolution_Accel_time_n(su2double *adj_sol);

    /*!
     * \brief Get the acceleration adjoint values of the solution at time n.
     * \param[in] adj_sol - The adjoint values of the solution.
     */
    void GetAdjointSolution_Accel_time_n(su2double *adj_sol);


};

/*!
 * \class CFEM_ElasVariable_Adj
 * \brief Main class for defining the variables of the FEM Elastic adjoint structural problem.
 * \ingroup Structural Finite Element Analysis Variables
 * \author R. Sanchez.
 * \version 4.0.0 "Cardinal"
 */
class CFEM_ElasVariable_Adj : public CVariable {
protected:

	su2double *Reference_Geometry;			/*!< \brief Reference solution for optimization problems */
	su2double *Gradient_Adj;				/*!< \brief Adjoint gradient dS/dv */

public:

	/*!
	 * \brief Constructor of the class.
	 */
	CFEM_ElasVariable_Adj(void);

	/*!
	 * \overload
	 * \param[in] val_fea - Values of the fea solution (initialization value).
	 * \param[in] val_nDim - Number of dimensions of the problem.
	 * \param[in] val_nvar - Number of variables of the problem.
	 * \param[in] config - Definition of the particular problem.
	 */
	CFEM_ElasVariable_Adj(su2double *val_fea, unsigned short val_nDim, unsigned short val_nvar, CConfig *config);

	/*!
	 * \brief Destructor of the class.
	 */
	~CFEM_ElasVariable_Adj(void);

 	/*!
 	 * \brief Set the reference geometry.
 	 * \return Pointer to the solution (at time n) vector.
 	 */
     void SetReference_Geometry(unsigned short iVar, su2double ref_geometry);

 	/*!
 	 * \brief A virtual member.
 	 */
     su2double *GetReference_Geometry(void);

  	/*!
  	 * \brief A virtual member.
  	 */
     su2double GetReference_Geometry(unsigned short iVar);

 	/*!
 	 * \brief Get the solution of the adjoint gradient dS/dv (Structural Analysis).
 	 * \return Adjoint gradient dS/dv for the coordinate val_var (Structural Analysis).
 	 */
 	su2double GetGradient_Adj(unsigned short val_var);

 	/*!
 	 * \brief Set the value of the adjoint gradient dS/dv (Structural Analysis).
 	 * \param[in] val_solution_adj - Solution of the adjoint gradient dS/dv (Structural Analysis).
 	 * \param[in] val_var - Coordinate.
 	 */
 	void SetGradient_Adj(unsigned short val_var, su2double val_gradient_adj);

 	/*!
 	 * \brief Set the value of the adjoint gradient dS/dv (Structural Analysis).
 	 * \param[in] val_solution_adj - Solution of the adjoint gradient dS/dv (Structural Analysis).
 	 * \param[in] val_var - Coordinate.
 	 */
 	void AddGradient_Adj(unsigned short val_var, su2double val_gradient_adj);



};

/*!
 * \class CFEABoundVariable
 * \brief Main class for defining the variables on the FEA boundaries for FSI applications.
 * \author R. Sanchez.
 * \version 3.2.3 "eagle"
 */
class CFEABoundVariable : public CVariable {
protected:
  su2double **Traction;  /*!< \brief Stress tensor. */

public:

	/*!
	 * \brief Constructor of the class.
	 */
    CFEABoundVariable(void);

	/*!
	 * \overload
	 * \param[in] val_fea - Values of the fea solution (initialization value).
	 * \param[in] val_nDim - Number of dimensions of the problem.
	 * \param[in] val_nvar - Number of variables of the problem.
	 * \param[in] val_nElBound - Number of elements in the boundary
	 * \param[in] config - Definition of the particular problem.
	 */
    CFEABoundVariable(unsigned short val_nDim, unsigned short val_nvar, unsigned short val_nElBound, CConfig *config);

	/*!
	 * \brief Destructor of the class.
	 */
	~CFEABoundVariable(void);

  /*!
	 * \brief Set the value of the stress.
     * \param[in] iVar - index of the traction vector.
	 * \param[in] jVar - index of the boundary element.
	 * \param[in] val_stress - Value of the stress.
	 */
  void SetTraction(unsigned short iVar, unsigned short jVar, su2double val_traction);

  /*!
	 * \brief Add a value to the stress matrix in the element.
     * \param[in] iVar - index of the traction vector.
	 * \param[in] jVar - index of the boundary element.
	 * \param[in] val_stress - Value of the stress.
	 */
  void AddTraction(unsigned short iVar, unsigned short jVar, su2double val_traction);

  /*!
	 * \brief Get the value of the stress.
   * \return Value of the stress.
	 */
  su2double **GetTraction(void);

};

/*! 
 * \class CEulerVariable
 * \brief Main class for defining the variables of the compressible Euler solver.
 * \ingroup Euler_Equations
 * \author F. Palacios, T. Economon
 * \version 4.3.0 "Cardinal"
 */
class CEulerVariable : public CVariable {
protected:
	su2double  Velocity2;			/*!< \brief Square of the velocity vector. */
	su2double *HB_Source;     /*!< \brief harmonic balance source term. */
	su2double  Precond_Beta;  /*!< \brief Low Mach number preconditioner value, Beta. */
  su2double *WindGust;      /*! < \brief Wind gust value */
  su2double *WindGustDer;   /*! < \brief Wind gust derivatives value */

	/*--- Primitive variable definition ---*/
  
	su2double *Primitive;	/*!< \brief Primitive variables (T, vx, vy, vz, P, rho, h, c) in compressible flows. */
	su2double **Gradient_Primitive;	/*!< \brief Gradient of the primitive variables (T, vx, vy, vz, P, rho). */ 
  su2double *Limiter_Primitive;    /*!< \brief Limiter of the primitive variables (T, vx, vy, vz, P, rho). */ 

  /*--- Secondary variable definition ---*/
  
	su2double *Secondary;	          /*!< \brief Primitive variables (T, vx, vy, vz, P, rho, h, c) in compressible flows. */
	su2double **Gradient_Secondary;	/*!< \brief Gradient of the primitive variables (T, vx, vy, vz, P, rho). */
  su2double *Limiter_Secondary;   /*!< \brief Limiter of the primitive variables (T, vx, vy, vz, P, rho). */

public:

	/*!
	 * \brief Constructor of the class. 
	 */
	CEulerVariable(void);

	/*!
	 * \overload
	 * \param[in] val_density - Value of the flow density (initialization value).
	 * \param[in] val_velocity - Value of the flow velocity (initialization value).
	 * \param[in] val_energy - Value of the flow energy (initialization value).
	 * \param[in] val_nDim - Number of dimensions of the problem.		 
	 * \param[in] val_nvar - Number of variables of the problem.		 
	 * \param[in] config - Definition of the particular problem.	 
	 */		
	CEulerVariable(su2double val_density, su2double *val_velocity, su2double val_energy, unsigned short val_nDim, 
			unsigned short val_nvar, CConfig *config);

	/*!
	 * \overload
	 * \param[in] val_solution - Pointer to the flow value (initialization value).
	 * \param[in] val_nDim - Number of dimensions of the problem.
	 * \param[in] val_nvar - Number of variables of the problem.
	 * \param[in] config - Definition of the particular problem.	 
	 */		
	CEulerVariable(su2double *val_solution, unsigned short val_nDim, unsigned short val_nvar, CConfig *config);

	/*!
	 * \brief Destructor of the class. 
	 */		
	virtual ~CEulerVariable(void);

	/*!
	 * \brief Set to zero the gradient of the primitive variables.
	 */
	void SetGradient_PrimitiveZero(unsigned short val_primvar);

	/*!
	 * \brief Add <i>val_value</i> to the gradient of the primitive variables.
	 * \param[in] val_var - Index of the variable.
	 * \param[in] val_dim - Index of the dimension.
	 * \param[in] val_value - Value to add to the gradient of the primitive variables.
	 */
	void AddGradient_Primitive(unsigned short val_var, unsigned short val_dim, su2double val_value);

	/*!
	 * \brief Subtract <i>val_value</i> to the gradient of the primitive variables.
	 * \param[in] val_var - Index of the variable.
	 * \param[in] val_dim - Index of the dimension.
	 * \param[in] val_value - Value to subtract to the gradient of the primitive variables.
	 */
	void SubtractGradient_Primitive(unsigned short val_var, unsigned short val_dim, su2double val_value);

	/*!
	 * \brief Get the value of the primitive variables gradient.
	 * \param[in] val_var - Index of the variable.
	 * \param[in] val_dim - Index of the dimension.
	 * \return Value of the primitive variables gradient.
	 */
	su2double GetGradient_Primitive(unsigned short val_var, unsigned short val_dim);
  
  /*!
	 * \brief Get the value of the primitive variables gradient.
	 * \param[in] val_var - Index of the variable.
	 * \return Value of the primitive variables gradient.
	 */
	su2double GetLimiter_Primitive(unsigned short val_var);

	/*!
	 * \brief Set the gradient of the primitive variables.
	 * \param[in] val_var - Index of the variable.
	 * \param[in] val_dim - Index of the dimension.
	 * \param[in] val_value - Value of the gradient.
	 */
	void SetGradient_Primitive(unsigned short val_var, unsigned short val_dim, su2double val_value);

  /*!
	 * \brief Set the gradient of the primitive variables.
	 * \param[in] val_var - Index of the variable.
	 * \param[in] val_value - Value of the gradient.
	 */
	void SetLimiter_Primitive(unsigned short val_var, su2double val_value);
  
	/*!
	 * \brief Get the value of the primitive variables gradient.
	 * \return Value of the primitive variables gradient.
	 */
	su2double **GetGradient_Primitive(void);
  
  /*!
	 * \brief Get the value of the primitive variables gradient.
	 * \return Value of the primitive variables gradient.
	 */
	su2double *GetLimiter_Primitive(void);

  /*!
	 * \brief Set to zero the gradient of the primitive variables.
	 */
	void SetGradient_SecondaryZero(unsigned short val_secondaryvar);
  
	/*!
	 * \brief Add <i>val_value</i> to the gradient of the primitive variables.
	 * \param[in] val_var - Index of the variable.
	 * \param[in] val_dim - Index of the dimension.
	 * \param[in] val_value - Value to add to the gradient of the primitive variables.
	 */
	void AddGradient_Secondary(unsigned short val_var, unsigned short val_dim, su2double val_value);
  
	/*!
	 * \brief Subtract <i>val_value</i> to the gradient of the primitive variables.
	 * \param[in] val_var - Index of the variable.
	 * \param[in] val_dim - Index of the dimension.
	 * \param[in] val_value - Value to subtract to the gradient of the primitive variables.
	 */
	void SubtractGradient_Secondary(unsigned short val_var, unsigned short val_dim, su2double val_value);
  
	/*!
	 * \brief Get the value of the primitive variables gradient.
	 * \param[in] val_var - Index of the variable.
	 * \param[in] val_dim - Index of the dimension.
	 * \return Value of the primitive variables gradient.
	 */
	su2double GetGradient_Secondary(unsigned short val_var, unsigned short val_dim);
  
  /*!
	 * \brief Get the value of the primitive variables gradient.
	 * \param[in] val_var - Index of the variable.
	 * \param[in] val_dim - Index of the dimension.
	 * \return Value of the primitive variables gradient.
	 */
	su2double GetLimiter_Secondary(unsigned short val_var);
  
	/*!
	 * \brief Set the gradient of the primitive variables.
	 * \param[in] val_var - Index of the variable.
	 * \param[in] val_dim - Index of the dimension.
	 * \param[in] val_value - Value of the gradient.
	 */
	void SetGradient_Secondary(unsigned short val_var, unsigned short val_dim, su2double val_value);
  
  /*!
	 * \brief Set the gradient of the primitive variables.
	 * \param[in] val_var - Index of the variable.
	 * \param[in] val_dim - Index of the dimension.
	 * \param[in] val_value - Value of the gradient.
	 */
	void SetLimiter_Secondary(unsigned short val_var, su2double val_value);
  
	/*!
	 * \brief Get the value of the primitive variables gradient.
	 * \return Value of the primitive variables gradient.
	 */
	su2double **GetGradient_Secondary(void);
  
  /*!
	 * \brief Get the value of the primitive variables gradient.
	 * \return Value of the primitive variables gradient.
	 */
	su2double *GetLimiter_Secondary(void);

    /*!
 	 * \brief A virtual member.
 	 */
    void SetdPdrho_e(su2double dPdrho_e);

     /*!
   	 * \brief A virtual member.
   	 */
    void SetdPde_rho(su2double dPde_rho);
  
	/*!
	 * \brief Set the value of the pressure.
	 */
	bool SetPressure(su2double Gamma);

	/*!
	 * \brief Set the value of the speed of the sound.
	 * \param[in] Gamma - Value of Gamma.
	 */
	bool SetSoundSpeed(su2double Gamma);

	/*!
	 * \brief Set the value of the enthalpy.
	 */
	void SetEnthalpy(void);
	
	/*!
	 * \brief Set all the primitive variables for compressible flows.
	 */
  bool SetPrimVar(CFluidModel *FluidModel);
  
	/*!
	 * \brief A virtual member.
	 */
  void SetSecondaryVar(CFluidModel *FluidModel);
  
	/*!
	 * \brief Get the primitive variables.
	 * \param[in] val_var - Index of the variable.
	 * \return Value of the primitive variable for the index <i>val_var</i>.
	 */
	su2double GetPrimitive(unsigned short val_var);
  
  /*!
	 * \brief Set the value of the primitive variables.
	 * \param[in] val_var - Index of the variable.
   * \param[in] val_var - Index of the variable.
	 * \return Set the value of the primitive variable for the index <i>val_var</i>.
	 */
	void SetPrimitive(unsigned short val_var, su2double val_prim);
  
  /*!
	 * \brief Set the value of the primitive variables.
	 * \param[in] val_prim - Primitive variables.
	 * \return Set the value of the primitive variable for the index <i>val_var</i>.
	 */
	void SetPrimitive(su2double *val_prim);

	/*!
	 * \brief Get the primitive variables of the problem.
	 * \return Pointer to the primitive variable vector.
	 */
	su2double *GetPrimitive(void);
  
  /*!
	 * \brief Get the primitive variables.
	 * \param[in] val_var - Index of the variable.
	 * \return Value of the primitive variable for the index <i>val_var</i>.
	 */
	su2double GetSecondary(unsigned short val_var);
  
  /*!
	 * \brief Set the value of the primitive variables.
	 * \param[in] val_var - Index of the variable.
   * \param[in] val_var - Index of the variable.
	 * \return Set the value of the primitive variable for the index <i>val_var</i>.
	 */
	void SetSecondary(unsigned short val_var, su2double val_secondary);
  
  /*!
	 * \brief Set the value of the primitive variables.
	 * \param[in] val_prim - Primitive variables.
	 * \return Set the value of the primitive variable for the index <i>val_var</i>.
	 */
	void SetSecondary(su2double *val_secondary);
  
	/*!
	 * \brief Get the primitive variables of the problem.
	 * \return Pointer to the primitive variable vector.
	 */
	su2double *GetSecondary(void);
  
	/*!
	 * \brief Set the value of the density for the incompressible flows.
	 */
	bool SetDensity(void);
  
  /*!
	 * \brief Set the value of the temperature.
	 * \param[in] Gas_Constant - Value of Gas Constant
	 */
	bool SetTemperature(su2double Gas_Constant);

	/*!
	 * \brief Get the norm 2 of the velocity.
	 * \return Norm 2 of the velocity vector.
	 */
	su2double GetVelocity2(void);

	/*!
	 * \brief Get the flow pressure.
	 * \return Value of the flow pressure.
	 */
	su2double GetPressure(void);
  
  /*!
	 * \brief Get the speed of the sound.
	 * \return Value of speed of the sound.
	 */
	su2double GetSoundSpeed(void);

	/*!
	 * \brief Get the enthalpy of the flow.
	 * \return Value of the enthalpy of the flow.
	 */
	su2double GetEnthalpy(void);

	/*!
	 * \brief Get the density of the flow.
	 * \return Value of the density of the flow.
	 */
	su2double GetDensity(void);

	/*!
	 * \brief Get the energy of the flow.
	 * \return Value of the energy of the flow.
	 */
	su2double GetEnergy(void);

	/*!
	 * \brief Get the temperature of the flow.
	 * \return Value of the temperature of the flow.
	 */
	su2double GetTemperature(void);

	/*!
	 * \brief Get the velocity of the flow.
	 * \param[in] val_dim - Index of the dimension.
	 * \return Value of the velocity for the dimension <i>val_dim</i>.
	 */
	su2double GetVelocity(unsigned short val_dim);

	/*!
	 * \brief Get the projected velocity in a unitary vector direction (compressible solver).
	 * \param[in] val_vector - Direction of projection.
	 * \return Value of the projected velocity.
	 */
	su2double GetProjVel(su2double *val_vector);

	/*!
	 * \brief Set the velocity vector from the solution.
	 * \param[in] val_velocity - Pointer to the velocity.
	 */	
	void SetVelocity(void);

	/*!
	 * \brief Set the velocity vector from the old solution.
	 * \param[in] val_velocity - Pointer to the velocity.
	 */		
	void SetVelocity_Old(su2double *val_velocity);
  
  /*!
	 * \brief Set the harmonic balance source term.
	 * \param[in] val_var - Index of the variable.
	 * \param[in] val_solution - Value of the harmonic balance source term. for the index <i>val_var</i>.
	 */
	void SetHarmonicBalance_Source(unsigned short val_var, su2double val_source);

	/*!
	 * \brief Get the harmonic balance source term.
	 * \param[in] val_var - Index of the variable.
	 * \return Value of the harmonic balance source term for the index <i>val_var</i>.
	 */
	su2double GetHarmonicBalance_Source(unsigned short val_var);

	/*!
	 * \brief Get the value of the preconditioner Beta.
	 * \return Value of the low Mach preconditioner variable Beta
	 */
	su2double GetPreconditioner_Beta();

	/*!
	 * \brief Set the value of the preconditioner Beta.
	 * \param[in] Value of the low Mach preconditioner variable Beta
	 */
	void SetPreconditioner_Beta(su2double val_Beta);
    
    /*!
	 * \brief Get the value of the wind gust
	 * \return Value of the wind gust
	 */
	su2double* GetWindGust();
    
	/*!
	 * \brief Set the value of the wind gust
	 * \param[in] Value of the wind gust
	 */
	void SetWindGust(su2double* val_WindGust);
    
    /*!
	 * \brief Get the value of the derivatives of the wind gust
	 * \return Value of the derivatives of the wind gust
	 */
	su2double* GetWindGustDer();
    
	/*!
	 * \brief Set the value of the derivatives of the wind gust
	 * \param[in] Value of the derivatives of the wind gust
	 */
	void SetWindGustDer(su2double* val_WindGust);
};

/*! 
 * \class CIncEulerVariable
 * \brief Main class for defining the variables of the incompressible Euler solver.
 * \ingroup Euler_Equations
 * \author F. Palacios, T. Economon, T. Albring
 * \version 5.0.0 "Raven"
 */
class CIncEulerVariable : public CVariable {
protected:
  su2double Velocity2;      /*!< \brief Square of the velocity vector. */
  su2double Precond_Beta;  /*!< \brief Low Mach number preconditioner value, Beta. */
  su2double *WindGust;           /*! < \brief Wind gust value */
  su2double *WindGustDer;        /*! < \brief Wind gust derivatives value */
  
  /*--- Primitive variable definition ---*/
  
  su2double *Primitive;  /*!< \brief Primitive variables (T, vx, vy, vz, P, rho, h, c) in compressible flows. */
  su2double **Gradient_Primitive;  /*!< \brief Gradient of the primitive variables (T, vx, vy, vz, P, rho). */
  su2double *Limiter_Primitive;    /*!< \brief Limiter of the primitive variables (T, vx, vy, vz, P, rho). */
  
public:

	/*!
	 * \brief Constructor of the class. 
	 */
  CIncEulerVariable(void);

	/*!
	 * \overload
   * \param[in] val_pressure - value of the pressure.
	 * \param[in] val_velocity - Value of the flow velocity (initialization value).
	 * \param[in] val_nDim - Number of dimensions of the problem.		 
	 * \param[in] val_nvar - Number of variables of the problem.		 
	 * \param[in] config - Definition of the particular problem.
	 */
  CIncEulerVariable(su2double val_pressure, su2double *val_velocity, unsigned short val_nDim,
                    unsigned short val_nvar, CConfig *config);

	/*!
	 * \overload
	 * \param[in] val_solution - Pointer to the flow value (initialization value).
	 * \param[in] val_nDim - Number of dimensions of the problem.
	 * \param[in] val_nvar - Number of variables of the problem.
	 * \param[in] config - Definition of the particular problem.	
	 */
  CIncEulerVariable(su2double *val_solution, unsigned short val_nDim, unsigned short val_nvar, CConfig *config);

	/*!
	 * \brief Destructor of the class. 
	 */	
  virtual ~CIncEulerVariable(void);

	/*!
   * \brief Set to zero the gradient of the primitive variables.
	 */
  void SetGradient_PrimitiveZero(unsigned short val_primvar);

	/*!
   * \brief Add <i>val_value</i> to the gradient of the primitive variables.
   * \param[in] val_var - Index of the variable.
   * \param[in] val_dim - Index of the dimension.
   * \param[in] val_value - Value to add to the gradient of the primitive variables.
	 */
  void AddGradient_Primitive(unsigned short val_var, unsigned short val_dim, su2double val_value);

	/*!
   * \brief Subtract <i>val_value</i> to the gradient of the primitive variables.
   * \param[in] val_var - Index of the variable.
   * \param[in] val_dim - Index of the dimension.
   * \param[in] val_value - Value to subtract to the gradient of the primitive variables.
	 */
  void SubtractGradient_Primitive(unsigned short val_var, unsigned short val_dim, su2double val_value);

	/*!
   * \brief Get the value of the primitive variables gradient.
   * \param[in] val_var - Index of the variable.
   * \param[in] val_dim - Index of the dimension.
   * \return Value of the primitive variables gradient.
	 */
  su2double GetGradient_Primitive(unsigned short val_var, unsigned short val_dim);

	/*!
   * \brief Get the value of the primitive variables gradient.
   * \param[in] val_var - Index of the variable.
   * \return Value of the primitive variables gradient.
	 */
  su2double GetLimiter_Primitive(unsigned short val_var);

	/*!
   * \brief Set the gradient of the primitive variables.
   * \param[in] val_var - Index of the variable.
   * \param[in] val_dim - Index of the dimension.
   * \param[in] val_value - Value of the gradient.
	 */
  void SetGradient_Primitive(unsigned short val_var, unsigned short val_dim, su2double val_value);

	/*!
   * \brief Set the gradient of the primitive variables.
   * \param[in] val_var - Index of the variable.
   * \param[in] val_value - Value of the gradient.
	 */
  void SetLimiter_Primitive(unsigned short val_var, su2double val_value);
  
  /*!
   * \brief Get the value of the primitive variables gradient.
   * \return Value of the primitive variables gradient.
	 */
  su2double **GetGradient_Primitive(void);

	/*!
   * \brief Get the value of the primitive variables gradient.
   * \return Value of the primitive variables gradient.
	 */
  su2double *GetLimiter_Primitive(void);

	/*!
   * \brief Set the value of the pressure.
	 */
  void SetPressure();

	/*!
   * \brief Get the primitive variables.
   * \param[in] val_var - Index of the variable.
   * \return Value of the primitive variable for the index <i>val_var</i>.
	 */
  su2double GetPrimitive(unsigned short val_var);

	/*!
   * \brief Set the value of the primitive variables.
   * \param[in] val_var - Index of the variable.
   * \param[in] val_var - Index of the variable.
   * \return Set the value of the primitive variable for the index <i>val_var</i>.
	 */
  void SetPrimitive(unsigned short val_var, su2double val_prim);

	/*!
   * \brief Set the value of the primitive variables.
   * \param[in] val_prim - Primitive variables.
   * \return Set the value of the primitive variable for the index <i>val_var</i>.
	 */
  void SetPrimitive(su2double *val_prim);

    /*!
   * \brief Get the primitive variables of the problem.
   * \return Pointer to the primitive variable vector.
	 */
  su2double *GetPrimitive(void);

	/*!
   * \brief Set the value of the density for the incompressible flows.
	 */
  void SetDensity(su2double val_density);

	/*!
   * \brief Set the value of the density for the incompressible flows.
   */
  void SetVelocity(void);
  
  /*!
   * \brief Set the value of the beta coeffient for incompressible flows.
   */
  void SetBetaInc2(su2double val_betainc2);
  
  /*!
   * \brief Get the norm 2 of the velocity.
   * \return Norm 2 of the velocity vector.
   */
  su2double GetVelocity2(void);
  
  /*!
   * \brief Get the flow pressure.
   * \return Value of the flow pressure.
   */
  su2double GetPressure(void);
  
  /*!
   * \brief Get the value of beta squared for the incompressible flow
   * \return Value of beta squared.
   */
  su2double GetBetaInc2(void);
  
  /*!
   * \brief Get the density of the flow.
   * \return Value of the density of the flow.
   */
  su2double GetDensity(void);
  
  /*!
   * \brief Get the velocity of the flow.
   * \param[in] val_dim - Index of the dimension.
   * \return Value of the velocity for the dimension <i>val_dim</i>.
   */
  su2double GetVelocity(unsigned short val_dim);
  
  /*!
   * \brief Get the projected velocity in a unitary vector direction (compressible solver).
   * \param[in] val_vector - Direction of projection.
   * \return Value of the projected velocity.
   */
  su2double GetProjVel(su2double *val_vector);
  
  /*!
   * \brief Set the velocity vector from the old solution.
   * \param[in] val_velocity - Pointer to the velocity.
   */
  void SetVelocity_Old(su2double *val_velocity);

  /*!
   * \brief Get the value of the wind gust
   * \return Value of the wind gust
   */
  su2double* GetWindGust();
  
  /*!
   * \brief Set the value of the wind gust
   * \param[in] Value of the wind gust
   */
  void SetWindGust(su2double* val_WindGust);
  
  /*!
   * \brief Get the value of the derivatives of the wind gust
   * \return Value of the derivatives of the wind gust
   */
  su2double* GetWindGustDer();
  
  /*!
   * \brief Set the value of the derivatives of the wind gust
   * \param[in] Value of the derivatives of the wind gust
   */
  void SetWindGustDer(su2double* val_WindGust);
  
  /*!
   * \brief Set all the primitive variables for incompressible flows.
   */
  bool SetPrimVar(su2double Density_Inf, CConfig *config);
  
};

/*!
 * \class CNSVariable
 * \brief Main class for defining the variables of the compressible Navier-Stokes solver.
 * \ingroup Navier_Stokes_Equations
 * \author F. Palacios, T. Economon
 * \version 5.0.0 "Raven"
 */
class CNSVariable : public CEulerVariable {
private:
  su2double Prandtl_Lam;     /*!< \brief Laminar Prandtl number. */
  su2double Prandtl_Turb;    /*!< \brief Turbulent Prandtl number. */
  su2double Temperature_Ref; /*!< \brief Reference temperature of the fluid. */
  su2double Viscosity_Ref;   /*!< \brief Reference viscosity of the fluid. */
  su2double Viscosity_Inf;   /*!< \brief Viscosity of the fluid at the infinity. */
  su2double Vorticity[3];    /*!< \brief Vorticity of the fluid. */
  su2double StrainMag;       /*!< \brief Magnitude of rate of strain tensor. */
public:
  
  /*!
   * \brief Constructor of the class.
   */
  CNSVariable(void);
  
  /*!
   * \overload
   * \param[in] val_density - Value of the flow density (initialization value).
   * \param[in] val_velocity - Value of the flow velocity (initialization value).
   * \param[in] val_energy - Value of the flow energy (initialization value).
   * \param[in] val_nDim - Number of dimensions of the problem.
   * \param[in] val_nvar - Number of variables of the problem.
   * \param[in] config - Definition of the particular problem.
   */
  CNSVariable(su2double val_density, su2double *val_velocity,
              su2double val_energy, unsigned short val_nDim, unsigned short val_nvar, CConfig *config);
  
  /*!
   * \overload
   * \param[in] val_solution - Pointer to the flow value (initialization value).
   * \param[in] val_nDim - Number of dimensions of the problem.
   * \param[in] val_nvar - Number of variables of the problem.
   * \param[in] config - Definition of the particular problem.
   */
  CNSVariable(su2double *val_solution, unsigned short val_nDim, unsigned short val_nvar, CConfig *config);
  
  /*!
   * \brief Destructor of the class.
   */
  ~CNSVariable(void);
  
  /*!
   * \brief Set the laminar viscosity.
   */
  void SetLaminarViscosity(su2double laminarViscosity);
  
  /*!
   * \brief Set the laminar viscosity.
   */
  void SetThermalConductivity(su2double thermalConductivity);
  
  /*!
   * \brief Set the specific heat Cp.
   */
  void SetSpecificHeatCp(su2double Cp);
  
  /*!
   * \brief Set the vorticity value.
   */
  bool SetVorticity(bool val_limiter);
  
  /*!
   * \brief Set the rate of strain magnitude.
   */
  bool SetStrainMag(bool val_limiter);
  
  /*!
   * \overload
   * \param[in] eddy_visc - Value of the eddy viscosity.
   */
  void SetEddyViscosity(su2double eddy_visc);
  
  /*!
   * \brief Get the laminar viscosity of the flow.
   * \return Value of the laminar viscosity of the flow.
   */
  su2double GetLaminarViscosity(void);
  
  /*!
   * \brief Get the thermal conductivity of the flow.
   * \return Value of the laminar viscosity of the flow.
   */
  su2double GetThermalConductivity(void);
  
  /*!
   * \brief Get the eddy viscosity of the flow.
   * \return The eddy viscosity of the flow.
   */
  su2double GetEddyViscosity(void);
  
  /*!
   * \brief Get the specific heat at constant P of the flow.
   * \return Value of the specific heat at constant P  of the flow.
   */
  su2double GetSpecificHeatCp(void);
  
  /*!
   * \brief Set the temperature at the wall
   */
  void SetWallTemperature(su2double temperature_wall);
  
  /*!
   * \brief Get the value of the vorticity.
   * \param[in] val_dim - Index of the dimension.
   * \return Value of the vorticity.
	 */	
	su2double *GetVorticity(void);

	/*!
	 * \brief Get the value of the magnitude of rate of strain.
	 * \return Value of the rate of strain magnitude.
	 */
	su2double GetStrainMag(void);
  
  /*!
   * \brief Set the derivative of temperature with respect to density (at constant internal energy).
   */
  void SetdTdrho_e(su2double dTdrho_e);
  
  /*!
   * \brief Set the derivative of temperature with respect to internal energy (at constant density).
   */
  void SetdTde_rho(su2double dTde_rho);
  
  /*!
   * \brief Set the derivative of laminar viscosity with respect to density (at constant temperature).
   */
  void Setdmudrho_T(su2double dmudrho_T);
  
  /*!
   * \brief Set the derivative of laminar viscosity with respect to temperature (at constant density).
   */
  void SetdmudT_rho(su2double dmudT_rho);
  
  /*!
   * \brief Set the derivative of thermal conductivity with respect to density (at constant temperature).
   */
  void Setdktdrho_T(su2double dktdrho_T);
  
  /*!
   * \brief Set the derivative of thermal conductivity with respect to temperature (at constant density).
   */
  void SetdktdT_rho(su2double dktdT_rho);
  
  /*!
   * \brief Set all the primitive variables for compressible flows
   */
  bool SetPrimVar(su2double eddy_visc, su2double turb_ke, CFluidModel *FluidModel);
  using CVariable::SetPrimVar;
  
	/*!
	 * \brief Set all the secondary variables (partial derivatives) for compressible flows
	 */
  void SetSecondaryVar(CFluidModel *FluidModel);
};

/*!
 * \class CIncNSVariable
 * \brief Main class for defining the variables of the incompressible Navier-Stokes solver.
 * \ingroup Navier_Stokes_Equations
 * \author F. Palacios, T. Economon, T. Albring
 * \version 5.0.0 "Raven"
 */
class CIncNSVariable : public CIncEulerVariable {
private:
  su2double Prandtl_Lam;     /*!< \brief Laminar Prandtl number. */
  su2double Prandtl_Turb;    /*!< \brief Turbulent Prandtl number. */
  su2double Temperature_Ref; /*!< \brief Reference temperature of the fluid. */
  su2double Viscosity_Ref;   /*!< \brief Reference viscosity of the fluid. */
  su2double Viscosity_Inf;   /*!< \brief Viscosity of the fluid at the infinity. */
  su2double Vorticity[3];    /*!< \brief Vorticity of the fluid. */
  su2double StrainMag;       /*!< \brief Magnitude of rate of strain tensor. */
public:
  
  /*!
   * \brief Constructor of the class.
   */
  CIncNSVariable(void);

	/*!
   * \overload
   * \param[in] val_pressure - value of the pressure.
   * \param[in] val_velocity - Value of the flow velocity (initialization value).
   * \param[in] val_nDim - Number of dimensions of the problem.
   * \param[in] val_nvar - Number of variables of the problem.
   * \param[in] config - Definition of the particular problem.
   */
  CIncNSVariable(su2double val_pressure, su2double *val_velocity, unsigned short val_nDim, unsigned short val_nvar, CConfig *config);
  
  /*!
   * \overload
   * \param[in] val_solution - Pointer to the flow value (initialization value).
   * \param[in] val_nDim - Number of dimensions of the problem.
   * \param[in] val_nvar - Number of variables of the problem.
   * \param[in] config - Definition of the particular problem.
   */
  CIncNSVariable(su2double *val_solution, unsigned short val_nDim, unsigned short val_nvar, CConfig *config);
  
  /*!
   * \brief Destructor of the class.
   */
  ~CIncNSVariable(void);
  
  /*!
   * \brief Set the laminar viscosity.
   */
  void SetLaminarViscosity(su2double laminarViscosity);
  
  /*!
   * \brief Set the vorticity value.
   */
  bool SetVorticity(bool val_limiter);
  
  /*!
   * \brief Set the rate of strain magnitude.
   */
  bool SetStrainMag(bool val_limiter);
  
  /*!
   * \overload
   * \param[in] eddy_visc - Value of the eddy viscosity.
   */
  void SetEddyViscosity(su2double eddy_visc);
  
  /*!
   * \brief Get the laminar viscosity of the flow.
   * \return Value of the laminar viscosity of the flow.
	 */
  su2double GetLaminarViscosity(void);
  
  /*!
   * \brief Get the eddy viscosity of the flow.
   * \return The eddy viscosity of the flow.
   */
  su2double GetEddyViscosity(void);
  
  /*!
   * \brief Get the value of the vorticity.
   * \param[in] val_dim - Index of the dimension.
   * \return Value of the vorticity.
   */
  su2double *GetVorticity(void);
  
  /*!
   * \brief Get the value of the magnitude of rate of strain.
   * \return Value of the rate of strain magnitude.
   */
  su2double GetStrainMag(void);
  
  /*!
	 * \brief Set all the primitive variables for incompressible flows
	 */
  bool SetPrimVar(su2double Density_Inf, su2double Viscosity_Inf, su2double eddy_visc, su2double turb_ke, CConfig *config);
  using CVariable::SetPrimVar;
  
};

/*! 
 * \class CTurbVariable
 * \brief Main class for defining the variables of the turbulence model.
 * \ingroup Turbulence_Model
 * \author A. Bueno.
 * \version 5.0.0 "Raven"
 */
class CTurbVariable : public CVariable {
protected:
	su2double muT;                /*!< \brief Eddy viscosity. */
	su2double *HB_Source; 	       /*!< \brief Harmonic Balance source term. */

public:
	/*!
	 * \brief Constructor of the class. 
	 */	
	CTurbVariable(void);

	/*!
	 * \overload
	 * \param[in] val_nDim - Number of dimensions of the problem.
	 * \param[in] val_nvar - Number of variables of the problem.
	 * \param[in] config - Definition of the particular problem.
	 */
	CTurbVariable(unsigned short val_nDim, unsigned short val_nvar, CConfig *config);

	/*!
	 * \brief Destructor of the class.
	 */
	virtual ~CTurbVariable(void);

	/*!
	 * \brief Get the value of the eddy viscosity.
	 * \return the value of the eddy viscosity.
	 */
	su2double GetmuT();

	/*!
	 * \brief Set the value of the eddy viscosity.
	 * \param[in] val_muT - Value of the eddy viscosity.
	 */
	void SetmuT(su2double val_muT);
};

/*!
 * \class CTurbSAVariable
 * \brief Main class for defining the variables of the turbulence model.
 * \ingroup Turbulence_Model
 * \author A. Bueno.
 * \version 5.0.0 "Raven"
 */

class CTurbSAVariable : public CTurbVariable {
public:
	/*!
	 * \brief Constructor of the class.
	 */
	CTurbSAVariable(void);

	/*!
	 * \overload
	 * \param[in] val_nu_tilde - Turbulent variable value (initialization value).
	 * \param[in] val_muT  - The eddy viscosity
	 * \param[in] val_nDim - Number of dimensions of the problem.
	 * \param[in] val_nvar - Number of variables of the problem.
	 * \param[in] config - Definition of the particular problem.	 
	 */	
	CTurbSAVariable(su2double val_nu_tilde, su2double val_muT, unsigned short val_nDim, unsigned short val_nvar, CConfig *config);

	/*!
	 * \brief Destructor of the class. 
	 */
	~CTurbSAVariable(void);

	/*!
	 * \brief Set the harmonic balance source term.
	 * \param[in] val_var - Index of the variable.
	 * \param[in] val_source - Value of the harmonic balance source term. for the index <i>val_var</i>.
	 */
	void SetHarmonicBalance_Source(unsigned short val_var, su2double val_source);

	/*!
	 * \brief Get the harmonic balance source term.
	 * \param[in] val_var - Index of the variable.
	 * \return Value of the harmonic balance source term for the index <i>val_var</i>.
	 */
	su2double GetHarmonicBalance_Source(unsigned short val_var);

};


/*!
 * \class CTurbMLVariable
 * \brief Main class for defining the variables of the turbulence model.
 * \ingroup Turbulence_Model
 * \author A. Bueno.
 * \version 5.0.0 "Raven"
 */

class CTurbMLVariable : public CTurbVariable {
public:
	/*!
	 * \brief Constructor of the class.
	 */
	CTurbMLVariable(void);
  
	/*!
	 * \overload
	 * \param[in] val_nu_tilde - Turbulent variable value (initialization value).
	 * \param[in] val_muT  - The eddy viscosity
	 * \param[in] val_nDim - Number of dimensions of the problem.
	 * \param[in] val_nvar - Number of variables of the problem.
	 * \param[in] config - Definition of the particular problem.
	 */
	CTurbMLVariable(su2double val_nu_tilde, su2double val_muT, unsigned short val_nDim, unsigned short val_nvar, CConfig *config);
  
	/*!
	 * \brief Destructor of the class.
	 */
	~CTurbMLVariable(void);
  
	/*!
	 * \brief Set the harmonic balance source term.
	 * \param[in] val_var - Index of the variable.
	 * \param[in] val_source - Value of the harmonic balance source term. for the index <i>val_var</i>.
	 */
	void SetHarmonicBalance_Source(unsigned short val_var, su2double val_source);
  
	/*!
	 * \brief Get the harmonic balance source term.
	 * \param[in] val_var - Index of the variable.
	 * \return Value of the harmonic balance source term for the index <i>val_var</i>.
	 */
	su2double GetHarmonicBalance_Source(unsigned short val_var);
  
};

/*!
 * \class CTransLMVariable
 * \brief Main class for defining the variables of the turbulence model.
 * \ingroup Turbulence_Model
 * \author A. Bueno.
 * \version 5.0.0 "Raven"
 */

class CTransLMVariable : public CTurbVariable {
protected:
  su2double gamma_sep;
  
public:
  
	/*!
	 * \brief Constructor of the class.
	 */
	CTransLMVariable(void);

	/*!
	 * \overload
	 * \param[in] val_nu_tilde - Turbulent variable value (initialization value).
	 * \param[in] val_intermittency
	 * \param[in] val_REth
	 * \param[in] val_nDim - Number of dimensions of the problem.
	 * \param[in] val_nvar - Number of variables of the problem.
	 * \param[in] config - Definition of the particular problem.	 
	 */	
	CTransLMVariable(su2double val_nu_tilde, su2double val_intermittency, su2double val_REth, unsigned short val_nDim, unsigned short val_nvar, CConfig *config);

	/*!
	 * \brief Destructor of the class. 
	 */
	~CTransLMVariable(void);

  /*!
	 * \brief ________________.
	 */
  su2double GetIntermittency(void);
  
  /*!
	 * \brief ________________.
	 * \param[in] gamma_sep_in
	 */
  void SetGammaSep(su2double gamma_sep_in);
  
  /*!
	 * \brief ________________.
	 */
  void SetGammaEff(void);
  
};

/*! 
 * \class CTurbSSTVariable
 * \brief Main class for defining the variables of the turbulence model.
 * \ingroup Turbulence_Model
 * \author A. Bueno.
 * \version 5.0.0 "Raven"
 */

class CTurbSSTVariable : public CTurbVariable {
protected:
	su2double sigma_om2,
	beta_star;
	su2double F1,		/*!< \brief Menter blending function for blending of k-w and k-eps. */
	F2,		        /*!< \brief Menter blending function for stress limiter. */
	CDkw;           /*!< \brief Cross-diffusion. */
  
public:
	/*!
	 * \brief Constructor of the class.
	 */
	CTurbSSTVariable(void);

	/*!
	 * \overload
	 * \param[in] val_rho_kine - Turbulent variable value (initialization value).
	 * \param[in] val_rho_omega - Turbulent variable value (initialization value).
   * \param[in] val_muT - Turbulent variable value (initialization value).
	 * \param[in] val_nDim - Number of dimensions of the problem.
	 * \param[in] val_nvar - Number of variables of the problem.
   * \param[in] constants -
	 * \param[in] config - Definition of the particular problem.
	 */
	CTurbSSTVariable(su2double val_rho_kine, su2double val_rho_omega, su2double val_muT, unsigned short val_nDim, unsigned short val_nvar,
			su2double *constants, CConfig *config);

	/*!
	 * \brief Destructor of the class.
	 */
	~CTurbSSTVariable(void);

	/*!
	 * \brief Set the blending function for the blending of k-w and k-eps.
	 * \param[in] val_viscosity - Value of the vicosity.
	 * \param[in] val_dist - Value of the distance to the wall.
	 * \param[in] val_density - Value of the density.
	 */
	void SetBlendingFunc(su2double val_viscosity, su2double val_dist, su2double val_density);

	/*!
	 * \brief Get the first blending function.
	 */
	su2double GetF1blending(void);

	/*!
	 * \brief Get the second blending function.
	 */
	su2double GetF2blending(void);

	/*!
	 * \brief Get the value of the cross diffusion of tke and omega.
	 */
	su2double GetCrossDiff(void);
};


/*! 
 * \class CAdjEulerVariable
 * \brief Main class for defining the variables of the adjoint Euler solver.
 * \ingroup Euler_Equations
 * \author F. Palacios, T. Economon
 * \version 5.0.0 "Raven"
 */
class CAdjEulerVariable : public CVariable {
protected:
	su2double *Psi;		/*!< \brief Vector of the adjoint variables. */
	su2double *ForceProj_Vector;	/*!< \brief Vector d. */
	su2double *ObjFuncSource;    /*!< \brief Vector containing objective function sensitivity for discrete adjoint. */
	su2double *IntBoundary_Jump;	/*!< \brief Interior boundary jump vector. */
	su2double *HB_Source;		/*!< \brief Harmonic balance source term. */
	bool incompressible;
public:

	/*!
	 * \brief Constructor of the class. 
	 */		
	CAdjEulerVariable(void);

	/*!
	 * \overload
	 * \param[in] val_psirho - Value of the adjoint density (initialization value).
	 * \param[in] val_phi - Value of the adjoint velocity (initialization value).
	 * \param[in] val_psie - Value of the adjoint energy (initialization value).
	 * \param[in] val_nDim - Number of dimensions of the problem.		 
	 * \param[in] val_nvar - Number of variables of the problem.
	 * \param[in] config - Definition of the particular problem.	 
	 */		
	CAdjEulerVariable(su2double val_psirho, su2double *val_phi, su2double val_psie, unsigned short val_nDim, unsigned short val_nvar, CConfig *config);

	/*!
	 * \overload
	 * \param[in] val_solution - Pointer to the adjoint value (initialization value).
	 * \param[in] val_nDim - Number of dimensions of the problem.
	 * \param[in] val_nvar - Number of variables of the problem.
	 * \param[in] config - Definition of the particular problem.	 
	 */		
	CAdjEulerVariable(su2double *val_solution, unsigned short val_nDim, unsigned short val_nvar, CConfig *config);

	/*!
	 * \brief Destructor of the class. 
	 */	
	virtual ~CAdjEulerVariable(void);

  /*!
	 * \brief Set all the primitive variables for compressible flows.
	 */
  bool SetPrimVar(su2double SharpEdge_Distance, bool check, CConfig *config);
  
  /*!
   * \brief Set the value of the adjoint velocity.
   * \param[in] val_phi - Value of the adjoint velocity.
   */
  void SetPhi_Old(su2double *val_phi);
  
  /*!
   * \brief Set the value of the force projection vector.
   * \param[in] val_ForceProj_Vector - Pointer to the force projection vector.
   */
  void SetForceProj_Vector(su2double *val_ForceProj_Vector);
  
  /*!
   * \brief Set the value of the objective function source.
   * \param[in] val_SetObjFuncSource - Pointer to the objective function source.
   */
  void SetObjFuncSource(su2double *val_SetObjFuncSource);
  
  /*!
   * \brief Set the value of the interior boundary jump vector vector.
   * \param[in] val_IntBoundary_Jump - Pointer to the interior boundary jump vector.
   */
  void SetIntBoundary_Jump(su2double *val_IntBoundary_Jump);
  
  /*!
   * \brief Get the value of the force projection vector.
   * \return Pointer to the force projection vector.
   */
  su2double *GetForceProj_Vector(void);
  
  /*!
   * \brief Get the value of the objective function source.
   * \param[in] val_SetObjFuncSource - Pointer to the objective function source.
	 */
  su2double *GetObjFuncSource(void);
  
  /*!
   * \brief Get the value of the force projection vector.
   * \return Pointer to the force projection vector.
   */
  su2double *GetIntBoundary_Jump(void);
  
  /*!
   * \brief Set the harmonic balance source term.
   * \param[in] val_var - Index of the variable.
   * \param[in] val_solution - Value of the harmonic balance source term. for the index <i>val_var</i>.
   */
  void SetHarmonicBalance_Source(unsigned short val_var, su2double val_source);
  
  /*!
   * \brief Get the harmonic balance source term.
   * \param[in] val_var - Index of the variable.
   * \return Value of the harmonic balance source term for the index <i>val_var</i>.
   */
  su2double GetHarmonicBalance_Source(unsigned short val_var);
};

/*!
 * \class CAdjIncEulerVariable
 * \brief Main class for defining the variables of the adjoint incompressible Euler solver.
 * \ingroup Euler_Equations
 * \author F. Palacios, T. Economon, T. Albring
 * \version 5.0.0 "Raven"
 */
class CAdjIncEulerVariable : public CVariable {
protected:
  su2double *Psi;    /*!< \brief Vector of the adjoint variables. */
  su2double *ForceProj_Vector;  /*!< \brief Vector d. */
  su2double *ObjFuncSource;    /*!< \brief Vector containing objective function sensitivity for discrete adjoint. */
  su2double *IntBoundary_Jump;  /*!< \brief Interior boundary jump vector. */
  bool incompressible;
public:
  
  /*!
   * \brief Constructor of the class.
   */
  CAdjIncEulerVariable(void);
  
  /*!
   * \overload
   * \param[in] val_psirho - Value of the adjoint density (initialization value).
   * \param[in] val_phi - Value of the adjoint velocity (initialization value).
   * \param[in] val_psie - Value of the adjoint energy (initialization value).
   * \param[in] val_nDim - Number of dimensions of the problem.
   * \param[in] val_nvar - Number of variables of the problem.
   * \param[in] config - Definition of the particular problem.
   */
  CAdjIncEulerVariable(su2double val_psirho, su2double *val_phi, su2double val_psie, unsigned short val_nDim, unsigned short val_nvar, CConfig *config);
  
  /*!
   * \overload
   * \param[in] val_solution - Pointer to the adjoint value (initialization value).
   * \param[in] val_nDim - Number of dimensions of the problem.
   * \param[in] val_nvar - Number of variables of the problem.
   * \param[in] config - Definition of the particular problem.
   */
  CAdjIncEulerVariable(su2double *val_solution, unsigned short val_nDim, unsigned short val_nvar, CConfig *config);
  
  /*!
   * \brief Destructor of the class.
   */
  virtual ~CAdjIncEulerVariable(void);
  
  /*!
	 * \brief Set all the primitive variables for compressible flows.
	 */
  bool SetPrimVar(su2double SharpEdge_Distance, bool check, CConfig *config);
  
	/*!
	 * \brief Set the value of the adjoint velocity.
	 * \param[in] val_phi - Value of the adjoint velocity.
	 */	
	void SetPhi_Old(su2double *val_phi);

	/*!
	 * \brief Set the value of the force projection vector.
	 * \param[in] val_ForceProj_Vector - Pointer to the force projection vector.
	 */		
	void SetForceProj_Vector(su2double *val_ForceProj_Vector);

	/*!
	 * \brief Set the value of the objective function source.
	 * \param[in] val_SetObjFuncSource - Pointer to the objective function source.
	 */
	void SetObjFuncSource(su2double *val_SetObjFuncSource);

	/*!
	 * \brief Set the value of the interior boundary jump vector vector.
	 * \param[in] val_IntBoundary_Jump - Pointer to the interior boundary jump vector.
	 */		
	void SetIntBoundary_Jump(su2double *val_IntBoundary_Jump);

	/*!
	 * \brief Get the value of the force projection vector.
	 * \return Pointer to the force projection vector.
	 */		
	su2double *GetForceProj_Vector(void);

	/*!
	 * \brief Get the value of the objective function source.
	 * \param[in] val_SetObjFuncSource - Pointer to the objective function source.
	 */
	su2double *GetObjFuncSource(void);

	/*!
	 * \brief Get the value of the force projection vector.
	 * \return Pointer to the force projection vector.
	 */		
	su2double *GetIntBoundary_Jump(void);

	/*!
   * \brief Set the time spectral source term.
	 * \param[in] val_var - Index of the variable.
   * \param[in] val_solution - Value of the time spectral source term. for the index <i>val_var</i>.
	 */
  void SetTimeSpectral_Source(unsigned short val_var, su2double val_source);

	/*!
   * \brief Get the time spectral source term.
	 * \param[in] val_var - Index of the variable.
   * \return Value of the time spectral source term for the index <i>val_var</i>.
	 */
  su2double GetTimeSpectral_Source(unsigned short val_var);
};

/*! 
 * \class CAdjNSVariable
 * \brief Main class for defining the variables of the adjoint Navier-Stokes solver.
 * \ingroup Navier_Stokes_Equations
 * \author F. Palacios
 * \version 5.0.0 "Raven"
 */
class CAdjNSVariable : public CAdjEulerVariable {	
private:
  
public:

	/*!
	 * \brief Constructor of the class. 
	 */	
	CAdjNSVariable(void);

	/*!
	 * \overload
	 * \param[in] val_psirho - Value of the adjoint density (initialization value).
	 * \param[in] val_phi - Value of the adjoint velocity (initialization value).
	 * \param[in] val_psie - Value of the adjoint energy (initialization value).
	 * \param[in] val_nDim - Number of dimensions of the problem.		 
	 * \param[in] val_nvar - Number of variables of the problem.
	 * \param[in] config - Definition of the particular problem.	 
	 */	
	CAdjNSVariable(su2double val_psirho, su2double *val_phi, su2double val_psie, unsigned short val_nDim, unsigned short val_nvar, CConfig *config);

	/*!
	 * \overload
	 * \param[in] val_solution - Pointer to the adjoint value (initialization value).
	 * \param[in] val_nDim - Number of dimensions of the problem.
	 * \param[in] val_nvar - Number of variables of the problem.
	 * \param[in] config - Definition of the particular problem.	 
	 */
	CAdjNSVariable(su2double *val_solution, unsigned short val_nDim, unsigned short val_nvar, CConfig *config);

	/*!
	 * \brief Destructor of the class. 
	 */	
	~CAdjNSVariable(void);

	/*!
	 * \brief Set the value of the adjoint velocity.
	 * \param[in] val_phi - Value of the adjoint velocity.
	 */	
	void SetPhi_Old(su2double *val_phi);

	/*!
	 * \brief Set the value of the force projection vector.
	 * \param[in] val_ForceProj_Vector - Pointer to the force projection vector.
	 */
	void SetForceProj_Vector(su2double *val_ForceProj_Vector);

	/*!
	 * \brief Get the value of the force projection vector.
	 * \return Pointer to the force projection vector.
	 */
	su2double *GetForceProj_Vector(void);

	/*!
	 * \brief Set the value of the force projection vector on the solution vector.
	 */
	void SetVelSolutionOldDVector(void);

	/*!
	 * \brief Set the value of the force projection vector on the old solution vector.
	 */
	void SetVelSolutionDVector(void);

};

/*! 
 * \class CAdjIncNSVariable
 * \brief Main class for defining the variables of the adjoint incompressible Navier-Stokes solver.
 * \ingroup Navier_Stokes_Equations
 * \author F. Palacios, T. Economon, T. Albring
 * \version 5.0.0 "Raven"
 */
class CAdjIncNSVariable : public CAdjIncEulerVariable {
private:

public:

	/*!
	 * \brief Constructor of the class. 
	 */		
  CAdjIncNSVariable(void);

	/*!
	 * \overload
   * \param[in] val_psirho - Value of the adjoint density (initialization value).
   * \param[in] val_phi - Value of the adjoint velocity (initialization value).
   * \param[in] val_psie - Value of the adjoint energy (initialization value).
	 * \param[in] val_nDim - Number of dimensions of the problem.
	 * \param[in] val_nvar - Number of variables of the problem.
	 * \param[in] config - Definition of the particular problem.	 
	 */		
  CAdjIncNSVariable(su2double val_psirho, su2double *val_phi, su2double val_psie, unsigned short val_nDim, unsigned short val_nvar, CConfig *config);
  
  /*!
   * \overload
   * \param[in] val_solution - Pointer to the adjoint value (initialization value).
   * \param[in] val_nDim - Number of dimensions of the problem.
   * \param[in] val_nvar - Number of variables of the problem.
   * \param[in] config - Definition of the particular problem.
   */
  CAdjIncNSVariable(su2double *val_solution, unsigned short val_nDim, unsigned short val_nvar, CConfig *config);

	/*!
	 * \brief Destructor of the class. 
	 */		
  ~CAdjIncNSVariable(void);

	/*!
   * \brief Set the value of the adjoint velocity.
   * \param[in] val_phi - Value of the adjoint velocity.
	 */
  void SetPhi_Old(su2double *val_phi);

	/*!
   * \brief Set the value of the force projection vector.
   * \param[in] val_ForceProj_Vector - Pointer to the force projection vector.
	 */
  void SetForceProj_Vector(su2double *val_ForceProj_Vector);
  
  /*!
   * \brief Get the value of the force projection vector.
   * \return Pointer to the force projection vector.
   */
  su2double *GetForceProj_Vector(void);
  
  /*!
   * \brief Set the value of the force projection vector on the solution vector.
   */
  void SetVelSolutionOldDVector(void);
  
  /*!
   * \brief Set the value of the force projection vector on the old solution vector.
   */
  void SetVelSolutionDVector(void);
  
};

/*! 
 * \class CAdjTurbVariable
 * \brief Main class for defining the variables of the adjoint turbulence model.
 * \ingroup Turbulence_Model
 * \author A. Bueno.
 * \version 5.0.0 "Raven"
 */
class CAdjTurbVariable : public CVariable {
protected:
  su2double *dmuT_dUTvar;       /*!< \brief Sensitivity of eddy viscosity to mean flow and turbulence vars. */
  su2double **dRTstar_dUTvar;   /*!< \brief Sensitivity of modified turbulence residual (no boundary flux)
                                 to mean flow and turbulence vars. */
  su2double **dFT_dUTvar;   /*!< \brief Sensitivity of boundary flux
                             to mean flow and turbulence vars. */
  su2double *EddyViscSens;    /*!< \brief Eddy Viscosity Sensitivity. */
  
public:
  
	/*!
	 * \brief Constructor of the class. 
	 */	
  CAdjTurbVariable(void);

	/*!
	 * \overload
   * \param[in] val_psinu_inf - Value of the adjoint turbulence variable at the infinity (initialization value).
	 * \param[in] val_nDim - Number of dimensions of the problem.
	 * \param[in] val_nvar - Number of variables of the problem.
	 * \param[in] config - Definition of the particular problem.
	 */
  CAdjTurbVariable(su2double val_psinu_inf, unsigned short val_nDim, unsigned short val_nvar, CConfig *config);

	/*!
   * \brief Destructor of the class. 
	 */	
  ~CAdjTurbVariable(void);

	/*!
   * \brief Set the Eddy Viscosity Sensitivity of the problem.
   * \param[in] val_EddyViscSens - Eddy Viscosity Sensitivity.
	 */
  void SetEddyViscSens(su2double *val_EddyViscSens, unsigned short numTotalVar);

  /*!
   * \brief Get the Eddy Viscosity Sensitivity of the problem.
   * \return Pointer to the Eddy Viscosity Sensitivity.
   */
  su2double *GetEddyViscSens(void);
};

/*! 
 * \class CTemplateVariable
 * \brief Main class for defining the variables of the potential solver.
 * \ingroup Potential_Flow_Equation
 * \author F. Palacios
 * \version 5.0.0 "Raven"
 */
class CTemplateVariable : public CVariable {
public:

	/*!
	 * \brief Constructor of the class. 
	 */
	CTemplateVariable(void);

	/*!
	 * \overload
	 * \param[in] val_potential - Value of the potential solution (initialization value).		 
	 * \param[in] val_nDim - Number of dimensions of the problem.		 
	 * \param[in] val_nvar - Number of variables of the problem.
	 * \param[in] config - Definition of the particular problem.	 
	 */	
	CTemplateVariable(su2double val_potential, unsigned short val_nDim, unsigned short val_nvar, CConfig *config);

	/*!
	 * \brief Destructor of the class. 
	 */	
	~CTemplateVariable(void);
};

/*!
 * \class CDiscAdjVariable
 * \brief Main class for defining the variables of the adjoint solver.
 * \ingroup Discrete_Adjoint
 * \author T. Albring.
 * \version 5.0.0 "Raven"
 */
class CDiscAdjVariable : public CVariable {
private:
    su2double* Sensitivity; /* Vector holding the derivative of target functional with respect to the coordinates at this node*/
    su2double* Solution_Direct;

    su2double* DualTime_Derivative;
    su2double* DualTime_Derivative_n;

    su2double* Cross_Term_Derivative;
    su2double* Geometry_CrossTerm_Derivative;

    su2double* Solution_Geometry;
    su2double* Solution_Geometry_Old;
    su2double* Geometry_Direct;

    su2double* Solution_BGS;
    su2double* Solution_BGS_k;
    su2double* Solution_Geometry_BGS;
    su2double* Solution_Geometry_BGS_k;

public:
    /*!
     * \brief Constructor of the class.
     */
    CDiscAdjVariable(void);

    /*!
     * \brief Destructor of the class.
     */
    ~CDiscAdjVariable(void);

    /*!
     * \overload
     * \param[in] val_solution - Pointer to the adjoint value (initialization value).
     * \param[in] val_ndim - Number of dimensions of the problem.
     * \param[in] val_nvar - Number of variables of the problem.
     * \param[in] config - Definition of the particular problem.
     */
    CDiscAdjVariable(su2double *val_solution, unsigned short val_ndim, unsigned short val_nvar, CConfig *config);

    /*!
     * \brief Set the sensitivity at the node
     * \param[in] iDim - spacial component
     * \param[in] val - value of the Sensitivity
     */
    void SetSensitivity(unsigned short iDim, su2double val);

    /*!
     * \brief Get the Sensitivity at the node
     * \param[in] iDim - spacial component
     * \return value of the Sensitivity
     */
    su2double GetSensitivity(unsigned short iDim);

    void SetDual_Time_Derivative(unsigned short iVar, su2double der);

    void SetDual_Time_Derivative_n(unsigned short iVar, su2double der);

    su2double GetDual_Time_Derivative(unsigned short iVar);

    su2double GetDual_Time_Derivative_n(unsigned short iVar);

    void SetSolution_Direct(su2double *sol);

    su2double* GetSolution_Direct();

    /*!
     * \brief Set the restart geometry (coordinate of the converged solution)
     * \param[in] val_coordinate_direct - Value of the restart coordinate.
     */
    void SetGeometry_Direct(su2double *val_coordinate_direct);

    /*!
     * \brief Get the restart geometry (coordinate of the converged solution).
     * \return Pointer to the restart coordinate vector.
     */
    su2double *GetGeometry_Direct(void);

    /*!
     * \brief Get the restart geometry (coordinate of the converged solution).
     * \return Coordinate val_dim of the geometry_direct vector.
     */
    su2double GetGeometry_Direct(unsigned short val_dim);

    /*!
     * \brief Get the geometry solution.
     * \param[in] val_var - Index of the variable.
     * \return Value of the solution for the index <i>val_var</i>.
     */
    su2double GetSolution_Geometry(unsigned short val_var);

    /*!
     * \brief Set the value of the mesh solution (adjoint).
     * \param[in] val_solution - Solution of the problem (acceleration).
     */
    void SetSolution_Geometry(su2double *val_solution_geometry);

    /*!
     * \brief A virtual member. Set the value of the mesh solution (adjoint).
     * \param[in] val_solution - Solution of the problem (acceleration).
     */
    void SetSolution_Geometry(unsigned short val_var, su2double val_solution_geometry);

    /*!
     * \brief A virtual member. Get the geometry solution.
     * \param[in] val_var - Index of the variable.
     * \return Value of the solution for the index <i>val_var</i>.
     */
    su2double GetGeometry_CrossTerm_Derivative(unsigned short val_var);

    /*!
     * \brief A virtual member. Set the value of the mesh solution (adjoint).
     * \param[in] der - cross term derivative.
     */
    void SetGeometry_CrossTerm_Derivative(unsigned short iDim, su2double der);

    /*!
     * \brief Set the value of the mesh solution (adjoint).
     * \param[in] val_solution - Solution of the problem (acceleration).
     */
    void Set_OldSolution_Geometry(void);

    /*!
     * \brief Get the value of the old geometry solution (adjoint).
     * \param[out] val_solution - old adjoint solution for coordinate iDim
     */
    su2double Get_OldSolution_Geometry(unsigned short iDim);

    /*!
     * \brief Set the value of the adjoint solution in the current BGS subiteration.
     */
    void Set_BGSSolution(unsigned short iDim, su2double val_solution);

    /*!
     * \brief Set the value of the adjoint solution in the previous BGS subiteration.
     */
    void Set_BGSSolution_k(void);

    /*!
     * \brief Get the value of the adjoint solution in the previous BGS subiteration.
     * \param[out] val_solution - adjoint solution in the previous BGS subiteration.
     */
    su2double Get_BGSSolution(unsigned short iDim);

    /*!
     * \brief Get the value of the adjoint solution in the previous BGS subiteration.
     * \param[out] val_solution - adjoint solution in the previous BGS subiteration.
     */
    su2double Get_BGSSolution_k(unsigned short iDim);

    /*!
     * \brief Set the value of the adjoint geometry solution in the previous BGS subiteration.
     */
    void Set_BGSSolution_Geometry(void);

    /*!
     * \brief Get the value of the adjoint geometry solution in the previous BGS subiteration.
     * \param[out] val_solution - geometrical adjoint solution in the previous BGS subiteration.
     */
    su2double Get_BGSSolution_Geometry(unsigned short iDim);

    /*!
     * \brief Set the contribution of crossed terms into the derivative.
     */
    void SetCross_Term_Derivative(unsigned short iVar, su2double der);

    /*!
     * \brief Get the contribution of crossed terms into the derivative.
     */
    su2double GetCross_Term_Derivative(unsigned short iVar);


};

/*!
 * \class CDiscAdjFEAVariable
 * \brief Main class for defining the variables of the adjoint solver.
 * \ingroup Discrete_Adjoint
 * \author T. Albring, R. Sanchez.
 * \version 4.2.0 "Cardinal"
 */
class CDiscAdjFEAVariable : public CVariable {
private:
    su2double* Sensitivity; /* Vector holding the derivative of target functional with respect to the coordinates at this node*/
    su2double* Solution_Direct;

    su2double* Dynamic_Derivative;
    su2double* Dynamic_Derivative_n;
    su2double* Dynamic_Derivative_Vel;
    su2double* Dynamic_Derivative_Vel_n;
    su2double* Dynamic_Derivative_Accel;
    su2double* Dynamic_Derivative_Accel_n;

    su2double* Solution_Vel;
    su2double* Solution_Accel;

    su2double* Solution_Vel_time_n;
    su2double* Solution_Accel_time_n;

    su2double* Solution_Old_Vel;
    su2double* Solution_Old_Accel;

    su2double* Solution_Direct_Vel;
    su2double* Solution_Direct_Accel;

    su2double* Cross_Term_Derivative;
    su2double* Geometry_CrossTerm_Derivative;

    su2double* Solution_BGS;
    su2double* Solution_BGS_k;

public:
    /*!
     * \brief Constructor of the class.
     */
    CDiscAdjFEAVariable(void);

    /*!
     * \brief Destructor of the class.
     */
    ~CDiscAdjFEAVariable(void);

    /*!
     * \overload
     * \param[in] val_solution - Pointer to the adjoint value (initialization value).
     * \param[in] val_ndim - Number of dimensions of the problem.
     * \param[in] val_nvar - Number of variables of the problem.
     * \param[in] config - Definition of the particular problem.
     */
    CDiscAdjFEAVariable(su2double *val_solution, unsigned short val_ndim, unsigned short val_nvar, CConfig *config);

    /*!
     * \overload
     * \param[in] val_solution       - Pointer to the adjoint value (initialization value).
     * \param[in] val_solution_accel - Pointer to the adjoint value (initialization value).
     * \param[in] val_solution_vel   - Pointer to the adjoint value (initialization value).
     * \param[in] val_ndim - Number of dimensions of the problem.
     * \param[in] val_nvar - Number of variables of the problem.
     * \param[in] config - Definition of the particular problem.
     */
    CDiscAdjFEAVariable(su2double *val_solution, su2double *val_solution_accel, su2double *val_solution_vel, unsigned short val_ndim, unsigned short val_nvar, CConfig *config);

    /*!
     * \brief Set the sensitivity at the node
     * \param[in] iDim - spacial component
     * \param[in] val - value of the Sensitivity
     */
    void SetSensitivity(unsigned short iDim, su2double val);

    /*!
     * \brief Get the Sensitivity at the node
     * \param[in] iDim - spacial component
     * \return value of the Sensitivity
     */
    su2double GetSensitivity(unsigned short iDim);

    void SetDynamic_Derivative(unsigned short iVar, su2double der);

    void SetDynamic_Derivative_n(unsigned short iVar, su2double der);

    su2double GetDynamic_Derivative(unsigned short iVar);

    su2double GetDynamic_Derivative_n(unsigned short iVar);

    void SetDynamic_Derivative_Vel(unsigned short iVar, su2double der);

    void SetDynamic_Derivative_Vel_n(unsigned short iVar, su2double der);

    su2double GetDynamic_Derivative_Vel(unsigned short iVar);

    su2double GetDynamic_Derivative_Vel_n(unsigned short iVar);

    void SetDynamic_Derivative_Accel(unsigned short iVar, su2double der);

    void SetDynamic_Derivative_Accel_n(unsigned short iVar, su2double der);

    su2double GetDynamic_Derivative_Accel(unsigned short iVar);

    su2double GetDynamic_Derivative_Accel_n(unsigned short iVar);

    void SetSolution_Direct(su2double *sol);

    void SetSolution_Vel_Direct(su2double *sol);

    void SetSolution_Accel_Direct(su2double *sol);

    su2double* GetSolution_Direct();

    su2double* GetSolution_Vel_Direct();

    su2double* GetSolution_Accel_Direct();

    su2double GetSolution_Old_Vel(unsigned short iVar);

    su2double GetSolution_Old_Accel(unsigned short iVar);

    /*!
      * \brief Get the acceleration (Structural Analysis).
      * \param[in] val_var - Index of the variable.
      * \return Value of the solution for the index <i>val_var</i>.
      */
     su2double GetSolution_Accel(unsigned short val_var);

     /*!
      * \brief Get the acceleration of the nodes (Structural Analysis) at time n.
      * \param[in] val_var - Index of the variable.
      * \return Pointer to the old solution vector.
      */
     su2double GetSolution_Accel_time_n(unsigned short val_var);

     /*!
      * \brief Get the velocity (Structural Analysis).
      * \param[in] val_var - Index of the variable.
      * \return Value of the solution for the index <i>val_var</i>.
      */
     su2double GetSolution_Vel(unsigned short val_var);

     /*!
      * \brief Get the velocity of the nodes (Structural Analysis) at time n.
      * \param[in] val_var - Index of the variable.
      * \return Pointer to the old solution vector.
      */
     su2double GetSolution_Vel_time_n(unsigned short val_var);

       /*!
      * \brief Get the solution at time n.
      * \param[in] val_var - Index of the variable.
      * \return Value of the solution for the index <i>val_var</i>.
      */
     su2double GetSolution_time_n(unsigned short val_var);

    /*!
     * \brief Set the value of the old solution.
     * \param[in] val_solution_old - Pointer to the residual vector.
     */
    void SetSolution_time_n(void);

    /*!
     * \brief Set the value of the acceleration (Structural Analysis - adjoint).
     * \param[in] val_solution - Solution of the problem (acceleration).
     */
    void SetSolution_Accel(su2double *val_solution_accel);

    /*!
     * \brief Set the value of the velocity (Structural Analysis - adjoint).
     * \param[in] val_solution - Solution of the problem (velocity).
     */
    void SetSolution_Vel(su2double *val_solution_vel);

    /*!
     * \brief Set the value of the adjoint acceleration (Structural Analysis) at time n.
     * \param[in] val_solution_old - Pointer to the residual vector.
     */
    void SetSolution_Accel_time_n(su2double *val_solution_accel_time_n);

    /*!
     * \brief Set the value of the adjoint velocity (Structural Analysis) at time n.
     * \param[in] val_solution_old - Pointer to the residual vector.
     */
    void SetSolution_Vel_time_n(su2double *val_solution_vel_time_n);

    /*!
     * \brief Set the value of the old acceleration (Structural Analysis - adjoint).
     * \param[in] val_solution - Old solution of the problem (acceleration).
     */
    void Set_OldSolution_Accel(void);

    /*!
     * \brief Set the value of the old velocity (Structural Analysis - adjoint).
     * \param[in] val_solution - Old solution of the problem (velocity).
     */
    void Set_OldSolution_Vel(void);

    /*!
     * \brief Set the contribution of crossed terms into the derivative.
     */
    void SetCross_Term_Derivative(unsigned short iVar, su2double der);

    /*!
     * \brief Get the contribution of crossed terms into the derivative.
     */
    su2double GetCross_Term_Derivative(unsigned short iVar);

    /*!
     * \brief A virtual member. Get the geometry solution.
     * \param[in] val_var - Index of the variable.
     * \return Value of the solution for the index <i>val_var</i>.
     */
    su2double GetGeometry_CrossTerm_Derivative(unsigned short val_var);

    /*!
     * \brief A virtual member. Set the value of the mesh solution (adjoint).
     * \param[in] der - cross term derivative.
     */
    void SetGeometry_CrossTerm_Derivative(unsigned short iDim, su2double der);


    /*!
     * \brief Set the value of the adjoint solution in the current BGS subiteration.
     */
    void Set_BGSSolution(unsigned short iDim, su2double val_solution);

    /*!
     * \brief Set the value of the adjoint solution in the previous BGS subiteration.
     */
    void Set_BGSSolution_k(void);

    /*!
     * \brief Get the value of the adjoint solution in the previous BGS subiteration.
     * \param[out] val_solution - adjoint solution in the previous BGS subiteration.
     */
    su2double Get_BGSSolution(unsigned short iDim);

    /*!
     * \brief Get the value of the adjoint solution in the previous BGS subiteration.
     * \param[out] val_solution - adjoint solution in the previous BGS subiteration.
     */
    su2double Get_BGSSolution_k(unsigned short iDim);

};


#include "variable_structure.inl"<|MERGE_RESOLUTION|>--- conflicted
+++ resolved
@@ -2320,7 +2320,7 @@
  * \class CBaselineVariable
  * \brief Main class for defining the variables of a baseline solution from a restart file (for output).
  * \author F. Palacios, T. Economon.
- * \version 4.3.0 "Cardinal"
+ * \version 5.0.0 "Raven"
  */
 class CBaselineVariable : public CVariable {
 public:
@@ -2350,7 +2350,7 @@
  * \brief Main class for defining the variables of the potential solver.
  * \ingroup Potential_Flow_Equation
  * \author F. Palacios
- * \version 4.3.0 "Cardinal"
+ * \version 5.0.0 "Raven"
  */
 class CPotentialVariable : public CVariable {
 	su2double *Charge_Density;
@@ -2371,1109 +2371,25 @@
 	CPotentialVariable(su2double val_potential, unsigned short val_nDim, unsigned short val_nvar, CConfig *config);
 
   /*!
-<<<<<<< HEAD
 	 * \brief Destructor of the class.
 	 */
 	~CPotentialVariable(void);
-=======
-   * \brief A virtual member.
-   * \param[in] val_SetObjFuncSource - Pointer to the objective function source.
-   */
-  virtual void SetObjFuncSource(su2double *val_SetObjFuncSource);
-  
-  /*!
-   * \brief A virtual member.
-   * \param[in] val_IntBoundary_Jump - Pointer to the interior boundary jump.
-   */
-  virtual void SetIntBoundary_Jump(su2double *val_IntBoundary_Jump);
-  
-  /*!
-   * \brief A virtual member.
-   * \param[in] eddy_visc - Value of the eddy viscosity.
-   */
-  virtual void SetEddyViscosity(su2double eddy_visc);
-  
-  /*!
-   * \brief A virtual member.
-   */
-  virtual void SetEnthalpy(void);
-  
-  /*!
-   * \brief A virtual member.
-   */
-  virtual bool SetPrimVar(CConfig *config);
-  
-  /*!
-   * \brief A virtual member.
-   */
-  virtual bool SetPrimVar(CFluidModel *FluidModel);
-  
-  /*!
-   * \brief A virtual member.
-   */
-  virtual void SetSecondaryVar(CFluidModel *FluidModel);
-  
-  /*!
-   * \brief A virtual member.
-   */
-  virtual bool Cons2PrimVar(CConfig *config, su2double *U, su2double *V,
-                            su2double *dPdU, su2double *dTdU,
-                            su2double *dTvedU);
-  /*!
-   * \brief A virtual member.
-   */
-  virtual void Prim2ConsVar(CConfig *config, su2double *V, su2double *U);
-  
-  /*!
-   * \brief A virtual member.
-   */
-  virtual bool SetPrimVar(su2double SharpEdge_Distance, bool check, CConfig *config);
-  
-  /*!
-   * \brief A virtual member.
-   */
-  virtual bool SetPrimVar(su2double eddy_visc, su2double turb_ke, CConfig *config);
-  
-  /*!
-   * \brief A virtual member.
-   */
-  virtual bool SetPrimVar(su2double eddy_visc, su2double turb_ke, CFluidModel *FluidModel);
-  
-  /*!
-   * \brief A virtual member.
-   */
-  virtual bool SetPrimVar(su2double Density_Inf, CConfig *config);
-  
-  /*!
-   * \brief A virtual member.
-   */
-  virtual bool SetPrimVar(su2double Density_Inf, su2double Viscosity_Inf, su2double eddy_visc, su2double turb_ke, CConfig *config);
-  
-  /*!
-   * \brief A virtual member.
-   */
-  virtual su2double GetPrimitive(unsigned short val_var);
-  
-  /*!
-   * \brief A virtual member.
-   */
-  virtual void SetPrimitive(unsigned short val_var, su2double val_prim);
-  
-  /*!
-   * \brief A virtual member.
-   */
-  virtual void SetPrimitive(su2double *val_prim);
-  
-  /*!
-   * \brief A virtual member.
-   */
-  virtual su2double *GetPrimitive(void);
-  
-  /*!
-   * \brief A virtual member.
-   */
-  virtual su2double GetSecondary(unsigned short val_var);
-  
-  /*!
-   * \brief A virtual member.
-   */
-  virtual void SetSecondary(unsigned short val_var, su2double val_secondary);
-  
-  /*!
-   * \brief A virtual member.
-   */
-  virtual void SetSecondary(su2double *val_secondary);
-  
-  /*!
-   * \brief A virtual member.
-   */
-  virtual void SetdPdrho_e(su2double dPdrho_e);
-  
-  /*!
-   * \brief A virtual member.
-   */
-  virtual void SetdPde_rho(su2double dPde_rho);
-  
-  /*!
-   * \brief A virtual member.
-   */
-  virtual void SetdTdrho_e(su2double dTdrho_e);
-  
-  /*!
-   * \brief A virtual member.
-   */
-  virtual void SetdTde_rho(su2double dTde_rho);
-  
-  /*!
-   * \brief A virtual member.
-   */
-  virtual void Setdmudrho_T(su2double dmudrho_T);
-  
-  /*!
-   * \brief A virtual member.
-   */
-  virtual void SetdmudT_rho(su2double dmudT_rho);
-  
-  /*!
-   * \brief A virtual member.
-   */
-  virtual void Setdktdrho_T(su2double dktdrho_T);
-  
-  /*!
-   * \brief A virtual member.
-   */
-  virtual void SetdktdT_rho(su2double dktdT_rho);
-  
-  /*!
-   * \brief A virtual member.
-   */
-  virtual su2double *GetSecondary(void);
-  
-  /*!
-   * \brief A virtual member.
-   */
-  virtual void SetDensity(su2double val_density);
-  
-  /*!
-   * \brief A virtual member.
-   */
-  virtual void SetPressure(void);
-  
-  /*!
-   * \brief A virtual member.
-   */
-  virtual void SetVelocity(void);
-  
-  /*!
-   * \brief A virtual member.
-   */
-  virtual void SetBetaInc2(su2double val_betainc2);
-  
-  /*!
-   * \brief A virtual member.
-   * \param[in] val_phi - Value of the adjoint velocity.
-   */
-  virtual void SetPhi_Old(su2double *val_phi);
-  
-  /*!
-   * \brief A virtual member.
-   * \param[in] Gamma - Ratio of Specific heats
-   */
-  virtual bool SetPressure(su2double Gamma);
-  
-  /*!
-   * \brief A virtual member.
-   * \param[in] config
-   */
-  virtual bool SetPressure(CConfig *config);
-  
-  /*!
-   * \brief A virtual member.
-   */
-  virtual bool SetPressure(su2double Gamma, su2double turb_ke);
-  
-  /*!
-   * \brief Calculates vib.-el. energy per mass, \f$e^{vib-el}_s\f$, for input species (not including KE)
-   */
-  virtual su2double CalcEve(su2double *V, CConfig *config, unsigned short val_Species);
-  
-  /*!
-   * \brief Calculates enthalpy per mass, \f$h_s\f$, for input species (not including KE)
-   */
-  virtual su2double CalcHs(su2double *V, CConfig *config, unsigned short val_Species);
-  
-  /*!
-   * \brief Calculates enthalpy per mass, \f$Cv_s\f$, for input species (not including KE)
-   */
-  virtual su2double CalcCvve(su2double val_Tve, CConfig *config, unsigned short val_Species);
-  
-  /*!
-   * \brief A virtual member.
-   * \param[in] V
-   * \param[in] config - Configuration settings
-   * \param[in] dPdU
-   */
-  virtual void CalcdPdU(su2double *V, CConfig *config, su2double *dPdU);
-  
-  /*!
-   * \brief Set partial derivative of temperature w.r.t. density \f$\frac{\partial P}{\partial \rho_s}\f$
-   * \param[in] V
-   * \param[in] config - Configuration settings
-   * \param[in] dTdU
-   */
-  virtual void CalcdTdU(su2double *V, CConfig *config, su2double *dTdU);
-  
-  /*!
-   * \brief Set partial derivative of temperature w.r.t. density \f$\frac{\partial P}{\partial \rho_s}\f$
-   * \param[in] V
-   * \param[in] config - Configuration settings
-   * \param[in] dTdU
-   */
-  virtual void CalcdTvedU(su2double *V, CConfig *config, su2double *dTdU);
-  
-  /*!
-   * \brief A virtual member.
-   */
-  virtual su2double *GetdPdU(void);
-  
-  /*!
-   * \brief A virtual member.
-   */
-  virtual su2double *GetdTdU(void);
-  
-  /*!
-   * \brief A virtual member.
-   */
-  virtual su2double *GetdTvedU(void);
-  
-  /*!
-   * \brief A virtual member.
-   */
-  virtual bool SetDensity(void);
-  
-  /*!
-   * \brief A virtual member.
-   * \param[in] val_velocity - Value of the velocity.
-   * \param[in] Gamma - Ratio of Specific heats
-   */
-  virtual void SetDeltaPressure(su2double *val_velocity, su2double Gamma);
-  
-  /*!
-   * \brief A virtual member.
-   * \param[in] Gamma - Ratio of specific heats.
-   */
-  virtual bool SetSoundSpeed(su2double Gamma);
-  
-  /*!
-   * \brief A virtual member.
-   * \param[in] config - Configuration parameters.
-   */
-  virtual bool SetSoundSpeed(CConfig *config);
-  
-  /*!
-   * \brief A virtual member.
-   */
-  virtual bool SetSoundSpeed(void);
-  
-  /*!
-   * \brief A virtual member.
-   * \param[in] Gas_Constant - Value of the Gas Constant
-   */
-  virtual bool SetTemperature(su2double Gas_Constant);
-  
-  /*!
-   * \brief Sets the vibrational electronic temperature of the flow.
-   * \return Value of the temperature of the flow.
-   */
-  virtual bool SetTemperature_ve(su2double val_Tve);
-  
-  /*!
-   * \brief A virtual member.
-   * \param[in] config - Configuration parameters.
-   */
-  virtual bool SetTemperature(CConfig *config);
-  
-  /*!
-   * \brief A virtual member.
-   * \param[in] config - Configuration parameters.
-   */
-  virtual void SetPrimitive(CConfig *config);
-  
-  /*!
-   * \brief A virtual member.
-   * \param[in] config - Configuration parameters.
-   * \param[in] Coord - Physical coordinates.
-   */
-  virtual void SetPrimitive(CConfig *config, su2double *Coord);
-  
-  /*!
-   * \brief A virtual member.
-   * \param[in] Temperature_Wall - Value of the Temperature at the wall
-   */
-  virtual void SetWallTemperature(su2double Temperature_Wall);
-  
-  /*!
-   * \brief A virtual member.
-   * \param[in] Temperature_Wall - Value of the Temperature at the wall
-   */
-  virtual void SetWallTemperature(su2double* Temperature_Wall);
-  
-  /*!
-   * \brief Set the thermal coefficient.
-   * \param[in] config - Configuration parameters.
-   */
-  virtual void SetThermalCoeff(CConfig *config);
-  
-  /*!
-   * \brief A virtual member.
-   */
-  virtual void SetStress_FEM(unsigned short iVar, su2double val_stress);
-  
-  /*!
-   * \brief A virtual member.
-   */
-  virtual void AddStress_FEM(unsigned short iVar, su2double val_stress);
-  
-  /*!
-   * \brief A virtual member.
-   
-   */
-  virtual su2double *GetStress_FEM(void);
-  
-  /*!
-   * \brief A virtual member.
-   */
-  virtual void SetVonMises_Stress(su2double val_stress);
-  
-  /*!
-   * \brief A virtual member.
-   
-   */
-  virtual su2double GetVonMises_Stress(void);
-  
-  /*!
-   * \brief A virtual member.
-   */
-  virtual void SetTraction(unsigned short iVar, unsigned short jVar, su2double val_traction);
-  
-  /*!
-   * \brief A virtual member.
-   */
-  virtual void AddTraction(unsigned short iVar, unsigned short jVar, su2double val_traction);
-  
-  /*!
-   * \brief A virtual member.
-   
-   */
-  virtual su2double **GetTraction(void);
-  
-  /*!
-   * \brief A virtual member.
-   */
-  virtual void Add_SurfaceLoad_Res(su2double *val_surfForce);
-  
-  /*!
-   * \brief A virtual member.
-   */
-  virtual su2double *Get_SurfaceLoad_Res(void);
-  
-  /*!
-   * \brief A virtual member.
-   */
-  virtual su2double Get_SurfaceLoad_Res(unsigned short iVar);
-  
-  /*!
-   * \brief A virtual member.
-   */
-  virtual void Clear_SurfaceLoad_Res(void);
-  
-  /*!
-   * \brief A virtual member.
-   */
-  virtual void Set_SurfaceLoad_Res_n(void);
-  
-  /*!
-   * \brief A virtual member.
-   */
-  virtual su2double Get_SurfaceLoad_Res_n(unsigned short iVar);
-  
-  /*!
-   * \brief A virtual member.
-   */
-  virtual void Add_BodyForces_Res(su2double *val_bodyForce);
-  
-  /*!
-   * \brief A virtual member.
-   */
-  virtual su2double *Get_BodyForces_Res(void);
-  
-  /*!
-   * \brief A virtual member.
-   */
-  virtual su2double Get_BodyForces_Res(unsigned short iVar);
-  
-  /*!
-   * \brief A virtual member.
-   */
-  virtual void Clear_BodyForces_Res(void);
-  
-  /*!
-   * \brief A virtual member.
-   */
-  virtual void Set_FlowTraction(su2double *val_flowTraction);
-  
-  /*!
-   * \brief A virtual member.
-   */
-  virtual void Add_FlowTraction(su2double *val_flowTraction);
-  
-  /*!
-   * \brief A virtual member.
-   */
-  virtual su2double *Get_FlowTraction(void);
-  
-  /*!
-   * \brief A virtual member.
-   */
-  virtual su2double Get_FlowTraction(unsigned short iVar);
-  
-  /*!
-   * \brief A virtual member.
-   */
-  virtual void Set_FlowTraction_n(void);
-  
-  /*!
-   * \brief A virtual member.
-   */
-  virtual su2double Get_FlowTraction_n(unsigned short iVar);
-  
-  /*!
-   * \brief A virtual member.
-   */
-  virtual void Clear_FlowTraction(void);
-  
-  /*!
-   * \brief A virtual member.
-   */
-  virtual void SetVelocity2(void);
-  
-  /*!
-   * \brief A virtual member.
-   * \param[in] val_velocity - Pointer to the velocity.
-   */
-  virtual void SetVelocity_Old(su2double *val_velocity);
-  
-  /*!
-   * \brief A virtual member.
-   * \param[in] laminarViscosity
-   */
-  virtual void SetLaminarViscosity(su2double laminarViscosity);
-  
-  /*!
-   * \brief A virtual member.
-   * \param[in] config - Definition of the particular problem.
-   */
-  virtual void SetLaminarViscosity(CConfig *config);
-  
-  /*!
-   * \brief A virtual member.
-   * \param[in] thermalConductivity
-   */
-  virtual void SetThermalConductivity(su2double thermalConductivity);
-  
-  /*!
-   * \brief A virtual member.
-   * \param[in] config - Definition of the particular problem.
-   */
-  virtual void SetThermalConductivity(CConfig *config);
-  
-  /*!
-   * \brief A virtual member.
-   * \param[in] Cp - Constant pressure specific heat.
-   */
-  virtual void SetSpecificHeatCp(su2double Cp);
-  
-  /*!
-   * \brief A virtual member.
-   */
-  virtual bool SetVorticity(bool val_limiter);
-  
-  /*!
-   * \brief A virtual member.
-   */
-  virtual bool SetStrainMag(bool val_limiter);
-  
-  /*!
-   * \brief A virtual member.
-   */
-  virtual void SetVelSolutionOldDVector(void);
-  
-  /*!
-   * \brief A virtual member.
-   */
-  virtual void SetVelSolutionDVector(void);
-  
-  /*!
-   * \brief A virtual member.
-   */
-  virtual void SetGradient_PrimitiveZero(unsigned short val_primvar);
-  
-  /*!
-   * \brief A virtual member.
-   * \param[in] val_var - Index of the variable.
-   * \param[in] val_dim - Index of the dimension.
-   * \param[in] val_value - Value to add to the gradient of the primitive variables.
-   */
-  virtual void AddGradient_Primitive(unsigned short val_var, unsigned short val_dim, su2double val_value);
-  
-  /*!
-   * \brief A virtual member.
-   * \param[in] val_var - Index of the variable.
-   * \param[in] val_dim - Index of the dimension.
-   * \param[in] val_value - Value to subtract to the gradient of the primitive variables.
-   */
-  virtual void SubtractGradient_Primitive(unsigned short val_var, unsigned short val_dim, su2double val_value);
-  
-  /*!
-   * \brief A virtual member.
-   * \param[in] val_var - Index of the variable.
-   * \param[in] val_dim - Index of the dimension.
-   * \return Value of the primitive variables gradient.
-   */
-  virtual su2double GetGradient_Primitive(unsigned short val_var, unsigned short val_dim);
-  
-  /*!
-   * \brief A virtual member.
-   * \param[in] val_var - Index of the variable.
-   * \return Value of the primitive variables gradient.
-   */
-  virtual su2double GetLimiter_Primitive(unsigned short val_var);
-  
-  /*!
-   * \brief A virtual member.
-   * \param[in] val_var - Index of the variable.
-   * \param[in] val_dim - Index of the dimension.
-   * \param[in] val_value - Value of the gradient.
-   */
-  virtual void SetGradient_Primitive(unsigned short val_var, unsigned short val_dim, su2double val_value);
-  
-  /*!
-   * \brief A virtual member.
-   * \param[in] val_var - Index of the variable.
-   * \param[in] val_value - Value of the gradient.
-   */
-  virtual void SetLimiter_Primitive(unsigned short val_var, su2double val_value);
-  
-  /*!
-   * \brief A virtual member.
-   * \return Value of the primitive variables gradient.
-   */
-  virtual su2double **GetGradient_Primitive(void);
-  
-  /*!
-   * \brief A virtual member.
-   * \return Value of the primitive variables gradient.
-   */
-  virtual su2double *GetLimiter_Primitive(void);
-  
-  /*!
-   * \brief A virtual member.
-   */
-  virtual void SetGradient_SecondaryZero(unsigned short val_secondaryvar);
-  
-  /*!
-   * \brief A virtual member.
-   * \param[in] val_var - Index of the variable.
-   * \param[in] val_dim - Index of the dimension.
-   * \param[in] val_value - Value to add to the gradient of the Secondary variables.
-   */
-  virtual void AddGradient_Secondary(unsigned short val_var, unsigned short val_dim, su2double val_value);
-  
-  /*!
-   * \brief A virtual member.
-   * \param[in] val_var - Index of the variable.
-   * \param[in] val_dim - Index of the dimension.
-   * \param[in] val_value - Value to subtract to the gradient of the Secondary variables.
-   */
-  virtual void SubtractGradient_Secondary(unsigned short val_var, unsigned short val_dim, su2double val_value);
-  
-  /*!
-   * \brief A virtual member.
-   * \param[in] val_var - Index of the variable.
-   * \param[in] val_dim - Index of the dimension.
-   * \return Value of the Secondary variables gradient.
-   */
-  virtual su2double GetGradient_Secondary(unsigned short val_var, unsigned short val_dim);
-  
-  /*!
-   * \brief A virtual member.
-   * \param[in] val_var - Index of the variable.
-   * \return Value of the Secondary variables gradient.
-   */
-  virtual su2double GetLimiter_Secondary(unsigned short val_var);
-  
-  /*!
-   * \brief A virtual member.
-   * \param[in] val_var - Index of the variable.
-   * \param[in] val_dim - Index of the dimension.
-   * \param[in] val_value - Value of the gradient.
-   */
-  virtual void SetGradient_Secondary(unsigned short val_var, unsigned short val_dim, su2double val_value);
-  
-  /*!
-   * \brief A virtual member.
-   * \param[in] val_var - Index of the variable.
-   * \param[in] val_value - Value of the gradient.
-   */
-  virtual void SetLimiter_Secondary(unsigned short val_var, su2double val_value);
-  
-  /*!
-   * \brief A virtual member.
-   * \return Value of the Secondary variables gradient.
-   */
-  virtual su2double **GetGradient_Secondary(void);
-  
-  /*!
-   * \brief A virtual member.
-   * \return Value of the Secondary variables gradient.
-   */
-  virtual su2double *GetLimiter_Secondary(void);
-  
-  /*!
-   * \brief Set the blending function for the blending of k-w and k-eps.
-   * \param[in] val_viscosity - Value of the vicosity.
-   * \param[in] val_density - Value of the density.
-   * \param[in] val_dist - Value of the distance to the wall.
-   */
-  virtual void SetBlendingFunc(su2double val_viscosity, su2double val_dist, su2double val_density);
-  
-  /*!
-   * \brief Get the first blending function of the SST model.
-   */
-  virtual su2double GetF1blending(void);
-  
-  /*!
-   * \brief Get the second blending function of the SST model.
-   */
-  virtual su2double GetF2blending(void);
-  
-  /*!
-   * \brief Get the value of the cross diffusion of tke and omega.
-   */
-  virtual su2double GetCrossDiff(void) { return 0.0; };
-  
-  /*!
-   * \brief Get the value of the eddy viscosity.
-   * \return the value of the eddy viscosity.
-   */
-  virtual su2double GetmuT(void);
-  
-  /*!
-   * \brief Set the value of the eddy viscosity.
-   * \param[in] val_muT
-   */
-  virtual void SetmuT(su2double val_muT);
-  
-  /*!
-   * \brief Add a value to the maximum eigenvalue for the inviscid terms of the PDE.
-   * \param[in] val_max_lambda - Value of the maximum eigenvalue for the inviscid terms of the PDE.
-   * \param[in] iSpecies - Value of iSpecies to which the eigenvalue belongs
-   */
-  virtual void AddMax_Lambda_Inv(su2double val_max_lambda, unsigned short iSpecies);
-  
-  /*!
-   * \brief Add a value to the maximum eigenvalue for the viscous terms of the PDE.
-   * \param[in] val_max_lambda - Value of the maximum eigenvalue for the viscous terms of the PDE.
-   * \param[in] iSpecies - Value of iSpecies to which the eigenvalue belongs
-   */
-  virtual void AddMax_Lambda_Visc(su2double val_max_lambda, unsigned short iSpecies);
-  
-  /*!
-   * \brief A virtual member.
-   * \param[in] val_var - Index of the variable.
-   * \param[in] val_source - Value of the harmonic balance source.
-   */
-  virtual void SetHarmonicBalance_Source(unsigned short val_var, su2double val_source);
-  
-  /*!
-   * \brief A virtual member.
-   */
-  virtual su2double GetHarmonicBalance_Source(unsigned short val_var);
-  
-  /*!
-   * \brief Set the Eddy Viscosity Sensitivity of the problem.
-   * \param[in] val_EddyViscSens - Eddy Viscosity Sensitivity.
-   * \param[in] numTotalVar - Number of variables.
-   */
-  virtual void SetEddyViscSens(su2double *val_EddyViscSens, unsigned short numTotalVar);
-  
-  /*!
-   * \brief Get the Eddy Viscosity Sensitivity of the problem.
-   * \return Pointer to the Eddy Viscosity Sensitivity.
-   */
-  virtual su2double *GetEddyViscSens(void);
-  
-  /*!
-   * \brief A virtual member. Set the direct solution for the adjoint solver.
-   * \param[in] val_solution_direct - Value of the direct solution.
-   */
-  virtual void SetSolution_Direct(su2double *val_solution_direct);
-  
-  /*!
-   * \brief A virtual member. Get the direct solution for the adjoint solver.
-   * \return Pointer to the direct solution vector.
-   */
-  virtual su2double *GetSolution_Direct(void);
-  
-  /*!
-   * STRUCTURAL ANALYSIS: NEW VARIABLES
-   */
-  
-  /*!
-   * \brief Set the value of the old solution.
-   */
-  virtual void SetSolution_time_n(void);
-  
-  /*!
-   * \brief Set the value of the old solution.
-   * \param[in] val_solution_time_n - Pointer to the residual vector.
-   */
-  virtual void SetSolution_time_n(unsigned short val_var, su2double val_solution);
-  
-  /*!
-   * \brief Set the value of the old solution.
-   * \param[in] val_solution_old - Pointer to the residual vector.
-   */
-  virtual void SetSolution_time_n(su2double *val_solution_time_n);
-  
-  
-  /*!
-   * \brief Set the value of the velocity (Structural Analysis).
-   * \param[in] val_solution - Solution of the problem (velocity).
-   */
-  virtual void SetSolution_Vel(su2double *val_solution);
-  
-  /*!
-   * \overload
-   * \param[in] val_var - Index of the variable.
-   * \param[in] val_solution_vel - Value of the solution for the index <i>val_var</i>.
-   */
-  virtual void SetSolution_Vel(unsigned short val_var, su2double val_solution_vel);
-  
-  /*!
-   * \brief Set the value of the velocity (Structural Analysis) at time n.
-   * \param[in] val_solution_vel_time_n - Value of the old solution.
-   */
-  virtual void SetSolution_Vel_time_n(su2double *val_solution_vel_time_n);
-  
-  /*!
-   * \brief Set the value of the velocity (Structural Analysis) at time n.
-   */
-  virtual void SetSolution_Vel_time_n(void);
-  
-  /*!
-   * \overload
-   * \param[in] val_var - Index of the variable.
-   * \param[in] val_solution_vel_time_n - Value of the old solution for the index <i>val_var</i>.
-   */
-  virtual void SetSolution_Vel_time_n(unsigned short val_var, su2double val_solution_vel_time_n);
-  
-  /*!
-   * \brief Get the solution at time n.
-   * \param[in] val_var - Index of the variable.
-   * \return Value of the solution for the index <i>val_var</i>.
-   */
-  virtual su2double GetSolution_time_n(unsigned short val_var);
-  
-  /*!
-   * \brief Get the velocity (Structural Analysis).
-   * \param[in] val_var - Index of the variable.
-   * \return Value of the solution for the index <i>val_var</i>.
-   */
-  virtual su2double GetSolution_Vel(unsigned short val_var);
-  
-  /*!
-   * \brief Get the solution of the problem.
-   * \return Pointer to the solution vector.
-   */
-  virtual su2double *GetSolution_Vel(void);
-  
-  /*!
-   * \brief Get the velocity of the nodes (Structural Analysis) at time n.
-   * \param[in] val_var - Index of the variable.
-   * \return Pointer to the old solution vector.
-   */
-  virtual su2double GetSolution_Vel_time_n(unsigned short val_var);
-  
-  /*!
-   * \brief Get the solution at time n.
-   * \return Pointer to the solution (at time n) vector.
-   */
-  virtual su2double *GetSolution_Vel_time_n(void);
-  
-  
-  /*!
-   * \brief Set the value of the acceleration (Structural Analysis).
-   * \param[in] val_solution_accel - Solution of the problem (acceleration).
-   */
-  virtual void SetSolution_Accel(su2double *val_solution_accel);
-  
-  /*!
-   * \overload
-   * \param[in] val_var - Index of the variable.
-   * \param[in] val_solution_accel - Value of the solution for the index <i>val_var</i>.
-   */
-  virtual void SetSolution_Accel(unsigned short val_var, su2double val_solution_accel);
-  
-  /*!
-   * \brief Set the value of the acceleration (Structural Analysis) at time n.
-   * \param[in] val_solution_accel_time_n - Pointer to the residual vector.
-   */
-  virtual void SetSolution_Accel_time_n(su2double *val_solution_accel_time_n);
-  
-  /*!
-   * \brief Set the value of the acceleration (Structural Analysis) at time n.
-   */
-  virtual void SetSolution_Accel_time_n(void);
-  
-  /*!
-   * \overload
-   * \param[in] val_var - Index of the variable.
-   * \param[in] val_solution_accel_time_n - Value of the old solution for the index <i>val_var</i>.
-   */
-  virtual void SetSolution_Accel_time_n(unsigned short val_var, su2double val_solution_accel_time_n);
-  
-  /*!
-   * \brief Get the acceleration (Structural Analysis).
-   * \param[in] val_var - Index of the variable.
-   * \return Value of the solution for the index <i>val_var</i>.
-   */
-  virtual su2double GetSolution_Accel(unsigned short val_var);
-  
-  /*!
-   * \brief Get the solution of the problem.
-   * \return Pointer to the solution vector.
-   */
-  virtual su2double *GetSolution_Accel(void);
-  
-  /*!
-   * \brief Get the acceleration of the nodes (Structural Analysis) at time n.
-   * \param[in] val_var - Index of the variable.
-   * \return Pointer to the old solution vector.
-   */
-  virtual su2double GetSolution_Accel_time_n(unsigned short val_var);
-  
-  /*!
-   * \brief Get the solution at time n.
-   * \return Pointer to the solution (at time n) vector.
-   */
-  virtual su2double *GetSolution_Accel_time_n(void);
-  
-  
-  /*!
-   * \brief  A virtual member. Set the value of the solution predictor.
-   */
-  virtual void SetSolution_Pred(void);
-  
-  /*!
-   * \brief  A virtual member. Set the value of the old solution.
-   * \param[in] val_solution_pred - Pointer to the residual vector.
-   */
-  virtual void SetSolution_Pred(su2double *val_solution_pred);
-  
-  /*!
-   * \brief  A virtual member. Set the value of the solution predicted.
-   * \param[in] val_solution_old - Pointer to the residual vector.
-   */
-  virtual void SetSolution_Pred(unsigned short val_var, su2double val_solution_pred);
-  
-  /*!
-   * \brief  A virtual member. Get the value of the solution predictor.
-   * \param[in] val_var - Index of the variable.
-   * \return Pointer to the old solution vector.
-   */
-  virtual su2double GetSolution_Pred(unsigned short val_var);
-  
-  /*!
-   * \brief  A virtual member. Get the solution at time n.
-   * \return Pointer to the solution (at time n) vector.
-   */
-  virtual su2double *GetSolution_Pred(void);
-  
-  /*!
-   * \brief  A virtual member. Set the value of the solution predictor.
-   */
-  virtual void SetSolution_Pred_Old(void);
-  
-  /*!
-   * \brief  A virtual member. Set the value of the old solution.
-   * \param[in] val_solution_pred_Old - Pointer to the residual vector.
-   */
-  virtual void SetSolution_Pred_Old(su2double *val_solution_pred_Old);
-  
-  /*!
-   * \brief  A virtual member. Set the value of the old solution predicted.
-   * \param[in] val_solution_pred_old - Pointer to the residual vector.
-   */
-  virtual void SetSolution_Pred_Old(unsigned short val_var, su2double val_solution_pred_old);
-  
-  /*!
-   * \brief  A virtual member. Get the value of the solution predictor.
-   * \param[in] val_var - Index of the variable.
-   * \return Pointer to the old solution vector.
-   */
-  virtual su2double GetSolution_Pred_Old(unsigned short val_var);
-  
-  /*!
-   * \brief  A virtual member. Get the solution at time n.
-   * \return Pointer to the solution (at time n) vector.
-   */
-  virtual su2double *GetSolution_Pred_Old(void);
-  
-  /*!
-   * \brief A virtual member.
-   */
-  virtual void SetPrestretch(unsigned short iVar, su2double val_prestretch);
-  
-  /*!
-   * \brief A virtual member.
-   */
-  virtual su2double *GetPrestretch(void);
-  
-  /*!
-   * \brief A virtual member.
-   */
-  virtual su2double GetPrestretch(unsigned short iVar);
-  
-  /*!
-   * \brief Register the variables in the solution array as input/output variable.
-   * \param[in] input - input or output variables.
-   */
-  void RegisterSolution(bool input);
-  
-  /*!
-   * \brief Register the variables in the solution_time_n array as input/output variable.
-   */
-  void RegisterSolution_time_n();
-  
-  /*!
-   * \brief Register the variables in the solution_time_n1 array as input/output variable.
-   */
-  void RegisterSolution_time_n1();
-  
-  /*!
-   * \brief Set the adjoint values of the solution.
-   * \param[in] adj_sol - The adjoint values of the solution.
-   */
-  void SetAdjointSolution(su2double *adj_sol);
-  
-  /*!
-   * \brief Get the adjoint values of the solution.
-   * \param[in] adj_sol - The adjoint values of the solution.
-   */
-  void GetAdjointSolution(su2double *adj_sol);
-  
-  /*!
-   * \brief Set the adjoint values of the solution at time n.
-   * \param[in] adj_sol - The adjoint values of the solution.
-   */
-  void SetAdjointSolution_time_n(su2double *adj_sol);
-  
-  /*!
-   * \brief Get the adjoint values of the solution at time n.
-   * \param[in] adj_sol - The adjoint values of the solution.
-   */
-  void GetAdjointSolution_time_n(su2double *adj_sol);
-  
-  /*!
-   * \brief Set the adjoint values of the solution at time n-1.
-   * \param[in] adj_sol - The adjoint values of the solution.
-   */
-  void SetAdjointSolution_time_n1(su2double *adj_sol);
-  
-  /*!
-   * \brief Get the adjoint values of the solution at time n-1.
-   * \param[in] adj_sol - The adjoint values of the solution.
-   */
-  void GetAdjointSolution_time_n1(su2double *adj_sol);
-  
-  /*!
-   * \brief Set the sensitivity at the node
-   * \param[in] iDim - spacial component
-   * \param[in] val - value of the Sensitivity
-   */
-  virtual void SetSensitivity(unsigned short iDim, su2double val);
-  
-  /*!
-   * \brief Get the Sensitivity at the node
-   * \param[in] iDim - spacial component
-   * \return value of the Sensitivity
-   */
-  virtual su2double GetSensitivity(unsigned short iDim);
-  
-  virtual void SetDual_Time_Derivative(unsigned short iVar, su2double der);
-  
-  virtual void SetDual_Time_Derivative_n(unsigned short iVar, su2double der);
-  
-  virtual su2double GetDual_Time_Derivative(unsigned short iVar);
-  
-  virtual su2double GetDual_Time_Derivative_n(unsigned short iVar);
+  
+	/*!
+	 * \brief A virtual member.
+	 */
+	su2double* GetChargeDensity();
+
+	/*!
+	 * \brief A virtual member.
+	 * \param[in] positive_charge - Mass density of positive charge.
+	 * \param[in] negative_charge - Mass density of negative charge.
+	 */
+	void SetChargeDensity(su2double positive_charge, su2double negative_charge);
+
 };
 
-/*!
- * \class CBaselineVariable
- * \brief Main class for defining the variables of a baseline solution from a restart file (for output).
- * \author F. Palacios, T. Economon.
- * \version 5.0.0 "Raven"
- */
-class CBaselineVariable : public CVariable {
-public:
-  
-  /*!
-   * \brief Constructor of the class.
-   */
-  CBaselineVariable(void);
-  
-  /*!
-   * \overload
-   * \param[in] val_solution - Pointer to the flow value (initialization value).
-   * \param[in] val_nvar - Number of variables of the problem.
-   * \param[in] config - Definition of the particular problem.
-   */
-  CBaselineVariable(su2double *val_solution, unsigned short val_nvar, CConfig *config);
-  
-  /*!
-   * \brief Destructor of the class.
-   */
-  virtual ~CBaselineVariable(void);
-  
-};
-
-/*!
- * \class CPotentialVariable
- * \brief Main class for defining the variables of the potential solver.
- * \ingroup Potential_Flow_Equation
- * \author F. Palacios
- * \version 5.0.0 "Raven"
- */
-class CPotentialVariable : public CVariable {
-  su2double *Charge_Density;
-public:
-  
-  /*!
-   * \brief Constructor of the class.
-   */
-  CPotentialVariable(void);
-  
-  /*!
-   * \overload
-   * \param[in] val_potential - Value of the potential solution (initialization value).
-   * \param[in] val_nDim - Number of dimensions of the problem.
-   * \param[in] val_nvar - Number of variables of the problem.
-   * \param[in] config - Definition of the particular problem.
-   */
-  CPotentialVariable(su2double val_potential, unsigned short val_nDim, unsigned short val_nvar, CConfig *config);
-  
-  /*!
-   * \brief Destructor of the class.
-   */
-  ~CPotentialVariable(void);
-  
-  /*!
-   * \brief A virtual member.
-   */
-  su2double* GetChargeDensity();
-  
-  /*!
-   * \brief A virtual member.
-   * \param[in] positive_charge - Mass density of positive charge.
-   * \param[in] negative_charge - Mass density of negative charge.
-   */
-  void SetChargeDensity(su2double positive_charge, su2double negative_charge);
-  
-};
-
-/*!
+/*! 
  * \class CWaveVariable
  * \brief Main class for defining the variables of the wave equation solver.
  * \ingroup Potential_Flow_Equation
@@ -3482,44 +2398,44 @@
  */
 class CWaveVariable : public CVariable {
 protected:
-  su2double *Solution_Direct;  /*!< \brief Direct solution container for use in the adjoint wave solver. */
-  
+	su2double *Solution_Direct;  /*!< \brief Direct solution container for use in the adjoint wave solver. */
+
 public:
-  
-  /*!
-   * \brief Constructor of the class.
-   */
-  CWaveVariable(void);
-  
-  /*!
-   * \overload
-   * \param[in] val_wave - Values of the wave solution (initialization value).
-   * \param[in] val_nDim - Number of dimensions of the problem.
-   * \param[in] val_nvar - Number of variables of the problem.
-   * \param[in] config - Definition of the particular problem.
-   */
-  CWaveVariable(su2double *val_wave, unsigned short val_nDim, unsigned short val_nvar, CConfig *config);
-  
-  /*!
-   * \brief Destructor of the class.
-   */
-  ~CWaveVariable(void);
-  
-  /*!
-   * \brief Set the direct solution for the adjoint solver.
-   * \param[in] val_solution_direct - Value of the direct solution.
-   */
-  void SetSolution_Direct(su2double *val_solution_direct);
-  
-  /*!
-   * \brief Get the direct solution for the adjoint solver.
-   * \return Pointer to the direct solution vector.
-   */
-  su2double *GetSolution_Direct(void);
-  
+
+	/*!
+	 * \brief Constructor of the class. 
+	 */
+	CWaveVariable(void);
+
+	/*!
+	 * \overload
+	 * \param[in] val_wave - Values of the wave solution (initialization value).		 
+	 * \param[in] val_nDim - Number of dimensions of the problem.		 
+	 * \param[in] val_nvar - Number of variables of the problem.
+	 * \param[in] config - Definition of the particular problem.	 
+	 */	
+	CWaveVariable(su2double *val_wave, unsigned short val_nDim, unsigned short val_nvar, CConfig *config);
+
+	/*!
+	 * \brief Destructor of the class. 
+	 */	
+	~CWaveVariable(void);
+
+	/*!
+	 * \brief Set the direct solution for the adjoint solver.
+	 * \param[in] val_solution_direct - Value of the direct solution.
+	 */
+	void SetSolution_Direct(su2double *val_solution_direct);
+
+	/*!
+	 * \brief Get the direct solution for the adjoint solver.
+	 * \return Pointer to the direct solution vector.
+	 */
+	su2double *GetSolution_Direct(void);
+
 };
 
-/*!
+/*! 
  * \class CHeatVariable
  * \brief Main class for defining the variables of the Heat equation solver.
  * \ingroup Potential_Flow_Equation
@@ -3528,41 +2444,41 @@
  */
 class CHeatVariable : public CVariable {
 protected:
-  su2double *Solution_Direct;  /*!< \brief Direct solution container for use in the adjoint Heat solver. */
-  
+	su2double *Solution_Direct;  /*!< \brief Direct solution container for use in the adjoint Heat solver. */
+
 public:
-  
-  /*!
-   * \brief Constructor of the class.
-   */
-  CHeatVariable(void);
-  
-  /*!
-   * \overload
-   * \param[in] val_Heat - Values of the Heat solution (initialization value).
-   * \param[in] val_nDim - Number of dimensions of the problem.
-   * \param[in] val_nvar - Number of variables of the problem.
-   * \param[in] config - Definition of the particular problem.
-   */
-  CHeatVariable(su2double *val_Heat, unsigned short val_nDim, unsigned short val_nvar, CConfig *config);
-  
-  /*!
-   * \brief Destructor of the class.
-   */
-  ~CHeatVariable(void);
-  
-  /*!
-   * \brief Set the direct solution for the adjoint solver.
-   * \param[in] val_solution_direct - Value of the direct solution.
-   */
-  void SetSolution_Direct(su2double *val_solution_direct);
-  
-  /*!
-   * \brief Get the direct solution for the adjoint solver.
-   * \return Pointer to the direct solution vector.
-   */
-  su2double *GetSolution_Direct(void);
-  
+
+	/*!
+	 * \brief Constructor of the class. 
+	 */
+	CHeatVariable(void);
+
+	/*!
+	 * \overload
+	 * \param[in] val_Heat - Values of the Heat solution (initialization value).		 
+	 * \param[in] val_nDim - Number of dimensions of the problem.		 
+	 * \param[in] val_nvar - Number of variables of the problem.
+	 * \param[in] config - Definition of the particular problem.	 
+	 */	
+	CHeatVariable(su2double *val_Heat, unsigned short val_nDim, unsigned short val_nvar, CConfig *config);
+
+	/*!
+	 * \brief Destructor of the class. 
+	 */	
+	~CHeatVariable(void);
+
+	/*!
+	 * \brief Set the direct solution for the adjoint solver.
+	 * \param[in] val_solution_direct - Value of the direct solution.
+	 */
+	void SetSolution_Direct(su2double *val_solution_direct);
+
+	/*!
+	 * \brief Get the direct solution for the adjoint solver.
+	 * \return Pointer to the direct solution vector.
+	 */
+	su2double *GetSolution_Direct(void);
+
 };
 
 /*!
@@ -3574,392 +2490,606 @@
  */
 class CFEM_ElasVariable : public CVariable {
 protected:
-  
-  bool dynamic_analysis;          /*!< \brief Bool which determines if the problem is dynamic. */
-  bool fsi_analysis;            /*!< \brief Bool which determines if the problem is FSI. */
-  
-  su2double *Stress;              /*!< \brief Stress tensor. */
-  su2double *FlowTraction;          /*!< \brief Traction from the fluid field. */
-  su2double *FlowTraction_n;          /*!< \brief Traction from the fluid field at time n. */
-  
+
+	bool dynamic_analysis;					/*!< \brief Bool which determines if the problem is dynamic. */
+	bool fsi_analysis;						/*!< \brief Bool which determines if the problem is FSI. */
+
+	su2double *Stress;  						/*!< \brief Stress tensor. */
+	su2double *FlowTraction;					/*!< \brief Traction from the fluid field. */
+	su2double *FlowTraction_n;					/*!< \brief Traction from the fluid field at time n. */
+
   //  su2double *Residual_Int;          /*!< \brief Internal stress term for the calculation of the residual */
-  su2double *Residual_Ext_Surf;        /*!< \brief Term of the residual due to external forces */
-  su2double *Residual_Ext_Surf_n;        /*!< \brief Term of the residual due to external forces at time n */
-  su2double *Residual_Ext_Body;        /*!< \brief Term of the residual due to body forces */
-  
-  su2double VonMises_Stress;         /*!< \brief Von Mises stress. */
-  
-  su2double *Solution_time_n;        /*!< \brief Displacement at the nodes at time n */
-  
-  su2double *Solution_Vel,          /*!< \brief Velocity of the nodes. */
-  *Solution_Vel_time_n;          /*!< \brief Velocity of the nodes at time n. */
-  
-  su2double *Solution_Accel,          /*!< \brief Acceleration of the nodes. */
-  *Solution_Accel_time_n;          /*!< \brief Acceleration of the nodes at time n. */
-  
-  su2double *Solution_Pred,          /*!< \brief Predictor of the solution for FSI purposes */
-  *Solution_Pred_Old;            /*!< \brief Predictor of the solution at time n for FSI purposes */
-  
-  su2double *Prestretch;        /*!< \brief Prestretch geometry */
-  
-  
+	su2double *Residual_Ext_Surf;				/*!< \brief Term of the residual due to external forces */
+	su2double *Residual_Ext_Surf_n;				/*!< \brief Term of the residual due to external forces at time n */
+	su2double *Residual_Ext_Body;				/*!< \brief Term of the residual due to body forces */
+
+	su2double VonMises_Stress; 				/*!< \brief Von Mises stress. */
+
+	su2double *Solution_time_n;				/*!< \brief Displacement at the nodes at time n */
+
+	su2double *Solution_Vel,					/*!< \brief Velocity of the nodes. */
+	*Solution_Vel_time_n;					/*!< \brief Velocity of the nodes at time n. */
+
+	su2double *Solution_Accel,					/*!< \brief Acceleration of the nodes. */
+	*Solution_Accel_time_n;					/*!< \brief Acceleration of the nodes at time n. */
+
+	su2double *Solution_Pred,					/*!< \brief Predictor of the solution for FSI purposes */
+	*Solution_Pred_Old;						/*!< \brief Predictor of the solution at time n for FSI purposes */
+
+	su2double *Reference_Geometry;			/*!< \brief Reference solution for optimization problems */
+	su2double *Solution_Adj;				/*!< \brief Adjoint solution */
+	su2double *Gradient_Adj;				/*!< \brief Adjoint gradient dS/dv */
+
+    su2double *Prestretch;        /*!< \brief Prestretch geometry */
+
+
 public:
-  
-  /*!
-   * \brief Constructor of the class.
-   */
-  CFEM_ElasVariable(void);
-  
-  /*!
-   * \overload
-   * \param[in] val_fea - Values of the fea solution (initialization value).
-   * \param[in] val_nDim - Number of dimensions of the problem.
-   * \param[in] val_nvar - Number of variables of the problem.
-   * \param[in] config - Definition of the particular problem.
-   */
-  CFEM_ElasVariable(su2double *val_fea, unsigned short val_nDim, unsigned short val_nvar, CConfig *config);
-  
-  /*!
-   * \brief Destructor of the class.
-   */
-  ~CFEM_ElasVariable(void);
-  
-  /*!
-   * \brief Get the value of the stress.
-   * \return Value of the stress.
-   */
-  su2double *GetStress_FEM(void);
-  
-  /*!
-   * \brief Set the value of the stress at the node
-   * \param[in] iVar - index of the stress term
-   * \param[in] val_stress - value of the stress
-   */
-  void SetStress_FEM(unsigned short iVar, su2double val_stress);
-  
-  /*!
-   * \brief Add a certain value to the value of the stress at the node
-   * \param[in] iVar - index of the stress term
-   * \param[in] val_stress - value of the stress
-   */
-  void AddStress_FEM(unsigned short iVar, su2double val_stress);
-  
-  /*!
-   * \brief Add surface load to the residual term
-   */
-  void Add_SurfaceLoad_Res(su2double *val_surfForce);
-  
-  /*!
-   * \brief Get the residual term due to surface load
-   */
-  su2double *Get_SurfaceLoad_Res(void);
-  
-  /*!
-   * \brief Get the residual term due to surface load
-   */
-  su2double Get_SurfaceLoad_Res(unsigned short iVar);
-  
-  /*!
-   * \brief Clear the surface load residual
-   */
-  void Clear_SurfaceLoad_Res(void);
-  
-  /*!
-   * \brief Store the surface load as the load for the previous time step.
-   */
-  void Set_SurfaceLoad_Res_n(void);
-  
-  /*!
-   * \brief Get the surface load from the previous time step.
-   */
-  su2double Get_SurfaceLoad_Res_n(unsigned short iVar);
-  
-  /*!
-   * \brief Add body forces to the residual term.
-   */
-  void Add_BodyForces_Res(su2double *val_bodyForce);
-  
-  /*!
-   * \brief Clear the surface load residual
-   */
-  void Clear_BodyForces_Res(void);
-  
-  /*!
-   * \brief Get the body forces.
-   */
-  su2double *Get_BodyForces_Res(void);
-  
-  /*!
-   * \brief Get the body forces.
-   */
-  su2double Get_BodyForces_Res(unsigned short iVar);
-  
-  /*!
-   * \brief Set the flow traction at a node on the structural side
-   */
-  void Set_FlowTraction(su2double *val_flowTraction);
-  
-  /*!
-   * \brief Add a value to the flow traction at a node on the structural side
-   */
-  void Add_FlowTraction(su2double *val_flowTraction);
-  
-  /*!
-   * \brief Get the residual term due to the flow traction
-   */
-  su2double *Get_FlowTraction(void);
-  
-  /*!
-   * \brief Get the residual term due to the flow traction
-   */
-  su2double Get_FlowTraction(unsigned short iVar);
-  
-  /*!
-   * \brief Set the value of the flow traction at the previous time step.
-   */
-  void Set_FlowTraction_n(void);
-  
-  /*!
-   * \brief Retrieve the value of the flow traction from the previous time step.
-   */
-  su2double Get_FlowTraction_n(unsigned short iVar);
-  
-  /*!
-   * \brief Clear the flow traction residual
-   */
-  void Clear_FlowTraction(void);
-  
-  /*!
-   * \brief Set the value of the old solution.
-   * \param[in] val_solution_old - Pointer to the residual vector.
-   */
-  void SetSolution_time_n(void);
-  
-  /*!
-   * \brief Set the value of the old solution.
-   * \param[in] val_solution_old - Pointer to the residual vector.
-   */
-  void SetSolution_time_n(su2double *val_solution_time_n);
-  
-  /*!
-   * \brief Set the value of the old solution.
-   * \param[in] val_solution_old - Pointer to the residual vector.
-   */
-  void SetSolution_time_n(unsigned short val_var, su2double val_solution);
-  
-  /*!
-   * \brief Set the value of the velocity (Structural Analysis).
-   * \param[in] val_solution - Solution of the problem (velocity).
-   */
-  void SetSolution_Vel(su2double *val_solution_vel);
-  
-  /*!
-   * \overload
-   * \param[in] val_var - Index of the variable.
-   * \param[in] val_solution - Value of the solution for the index <i>val_var</i>.
-   */
-  void SetSolution_Vel(unsigned short val_var, su2double val_solution_vel);
-  
-  /*!
-   * \brief Set the value of the velocity (Structural Analysis) at time n.
-   * \param[in] val_solution - Solution of the problem (acceleration).
-   */
-  void SetSolution_Vel_time_n(void);
-  
-  /*!
-   * \brief Set the value of the velocity (Structural Analysis) at time n.
-   * \param[in] val_solution_old - Pointer to the residual vector.
-   */
-  void SetSolution_Vel_time_n(su2double *val_solution_vel_time_n);
-  
-  /*!
-   * \overload
-   * \param[in] val_var - Index of the variable.
-   * \param[in] val_solution_old - Value of the old solution for the index <i>val_var</i>.
-   */
-  void SetSolution_Vel_time_n(unsigned short val_var, su2double val_solution_vel_time_n);
-  
-  /*!
-   * \brief Get the solution at time n.
-   * \param[in] val_var - Index of the variable.
-   * \return Value of the solution for the index <i>val_var</i>.
-   */
-  su2double GetSolution_time_n(unsigned short val_var);
-  
-  /*!
-   * \brief Get the velocity (Structural Analysis).
-   * \param[in] val_var - Index of the variable.
-   * \return Value of the solution for the index <i>val_var</i>.
-   */
-  su2double GetSolution_Vel(unsigned short val_var);
-  
-  /*!
-   * \brief Get the solution of the problem.
-   * \return Pointer to the solution vector.
-   */
-  su2double *GetSolution_Vel(void);
-  
-  /*!
-   * \brief Get the velocity of the nodes (Structural Analysis) at time n.
-   * \param[in] val_var - Index of the variable.
-   * \return Pointer to the old solution vector.
-   */
-  su2double GetSolution_Vel_time_n(unsigned short val_var);
-  
+
+	/*!
+	 * \brief Constructor of the class.
+	 */
+  	CFEM_ElasVariable(void);
+
+	/*!
+	 * \overload
+	 * \param[in] val_fea - Values of the fea solution (initialization value).
+	 * \param[in] val_nDim - Number of dimensions of the problem.
+	 * \param[in] val_nvar - Number of variables of the problem.
+	 * \param[in] config - Definition of the particular problem.
+	 */
+  	CFEM_ElasVariable(su2double *val_fea, unsigned short val_nDim, unsigned short val_nvar, CConfig *config);
+
+	/*!
+	 * \brief Destructor of the class.
+	 */
+	~CFEM_ElasVariable(void);
+
+	/*!
+	* \brief Get the value of the stress.
+	* \return Value of the stress.
+	*/
+	su2double *GetStress_FEM(void);
+
+	/*!
+	 * \brief Set the value of the stress at the node
+	 * \param[in] iVar - index of the stress term
+	 * \param[in] val_stress - value of the stress
+	 */
+    void SetStress_FEM(unsigned short iVar, su2double val_stress);
+
+	/*!
+	 * \brief Add a certain value to the value of the stress at the node
+	 * \param[in] iVar - index of the stress term
+	 * \param[in] val_stress - value of the stress
+	 */
+    void AddStress_FEM(unsigned short iVar, su2double val_stress);
+
+	/*!
+	 * \brief Add surface load to the residual term
+	 */
+	void Add_SurfaceLoad_Res(su2double *val_surfForce);
+
+	/*!
+	 * \brief Get the residual term due to surface load
+	 */
+	su2double *Get_SurfaceLoad_Res(void);
+
+	/*!
+	 * \brief Get the residual term due to surface load
+	 */
+	su2double Get_SurfaceLoad_Res(unsigned short iVar);
+
+	/*!
+	 * \brief Clear the surface load residual
+	 */
+	void Clear_SurfaceLoad_Res(void);
+
+	/*!
+	 * \brief Store the surface load as the load for the previous time step.
+	 */
+	void Set_SurfaceLoad_Res_n(void);
+
+	/*!
+	 * \brief Get the surface load from the previous time step.
+	 */
+	su2double Get_SurfaceLoad_Res_n(unsigned short iVar);
+
+	/*!
+	 * \brief Add body forces to the residual term.
+	 */
+	void Add_BodyForces_Res(su2double *val_bodyForce);
+
+	/*!
+	 * \brief Clear the surface load residual
+	 */
+	void Clear_BodyForces_Res(void);
+
+	/*!
+	 * \brief Get the body forces.
+	 */
+	su2double *Get_BodyForces_Res(void);
+
+	/*!
+	 * \brief Get the body forces.
+	 */
+	su2double Get_BodyForces_Res(unsigned short iVar);
+
+	/*!
+	 * \brief Set the flow traction at a node on the structural side
+	 */
+	void Set_FlowTraction(su2double *val_flowTraction);
+
+	/*!
+	 * \brief Add a value to the flow traction at a node on the structural side
+	 */
+	void Add_FlowTraction(su2double *val_flowTraction);
+
+	/*!
+	 * \brief Get the residual term due to the flow traction
+	 */
+	su2double *Get_FlowTraction(void);
+
+	/*!
+	 * \brief Get the residual term due to the flow traction
+	 */
+	su2double Get_FlowTraction(unsigned short iVar);
+
+	/*!
+	 * \brief Set the value of the flow traction at the previous time step.
+	 */
+	void Set_FlowTraction_n(void);
+
+	/*!
+	 * \brief Retrieve the value of the flow traction from the previous time step.
+	 */
+	su2double Get_FlowTraction_n(unsigned short iVar);
+
+	/*!
+	 * \brief Clear the flow traction residual
+	 */
+	void Clear_FlowTraction(void);
+
+	/*!
+	 * \brief Set the value of the old solution.
+	 * \param[in] val_solution_old - Pointer to the residual vector.
+	 */
+	void SetSolution_time_n(void);
+
+	/*!
+	 * \brief Set the value of the old solution.
+	 * \param[in] val_solution_old - Pointer to the residual vector.
+	 */
+	void SetSolution_time_n(su2double *val_solution_time_n);
+
+	/*!
+	 * \brief Set the value of the old solution.
+	 * \param[in] val_solution_old - Pointer to the residual vector.
+	 */
+	void SetSolution_time_n(unsigned short val_var, su2double val_solution);
+
+	/*!
+	 * \brief Set the value of the adjoint solution (Structural Analysis).
+	 * \param[in] val_solution - Solution of the adjoint problem (Structural Analysis).
+	 */
+	void SetSolution_Adj(unsigned short val_var, su2double val_solution_adj);
+
+	/*!
+	 * \brief Get the solution of the adjoint problem (Structural Analysis).
+	 * \return Pointer to the adjoint solution vector (Structural Analysis).
+	 */
+	su2double GetSolution_Adj(unsigned short val_var);
+
+	/*!
+	 * \brief Get the solution of the adjoint gradient dS/dv (Structural Analysis).
+	 * \return Adjoint gradient dS/dv for the coordinate val_var (Structural Analysis).
+	 */
+	su2double GetGradient_Adj(unsigned short val_var);
+
+	/*!
+	 * \brief Set the value of the adjoint gradient dS/dv (Structural Analysis).
+	 * \param[in] val_solution_adj - Solution of the adjoint gradient dS/dv (Structural Analysis).
+	 * \param[in] val_var - Coordinate.
+	 */
+	void SetGradient_Adj(unsigned short val_var, su2double val_gradient_adj);
+
+	/*!
+	 * \brief Set the value of the adjoint gradient dS/dv (Structural Analysis).
+	 * \param[in] val_solution_adj - Solution of the adjoint gradient dS/dv (Structural Analysis).
+	 * \param[in] val_var - Coordinate.
+	 */
+	void AddGradient_Adj(unsigned short val_var, su2double val_gradient_adj);
+
+	/*!
+	 * \brief Set the value of the velocity (Structural Analysis).
+	 * \param[in] val_solution - Solution of the problem (velocity).
+	 */
+	void SetSolution_Vel(su2double *val_solution_vel);
+
+	/*!
+	 * \overload
+	 * \param[in] val_var - Index of the variable.
+	 * \param[in] val_solution - Value of the solution for the index <i>val_var</i>.
+	 */
+	void SetSolution_Vel(unsigned short val_var, su2double val_solution_vel);
+
+	/*!
+	 * \brief Set the value of the velocity (Structural Analysis) at time n.
+	 * \param[in] val_solution - Solution of the problem (acceleration).
+	 */
+	void SetSolution_Vel_time_n(void);
+
+	/*!
+	 * \brief Set the value of the velocity (Structural Analysis) at time n.
+	 * \param[in] val_solution_old - Pointer to the residual vector.
+	 */
+	void SetSolution_Vel_time_n(su2double *val_solution_vel_time_n);
+
+	/*!
+	 * \overload
+	 * \param[in] val_var - Index of the variable.
+	 * \param[in] val_solution_old - Value of the old solution for the index <i>val_var</i>.
+	 */
+	void SetSolution_Vel_time_n(unsigned short val_var, su2double val_solution_vel_time_n);
+
+	/*!
+	 * \brief Get the solution at time n.
+	 * \param[in] val_var - Index of the variable.
+	 * \return Value of the solution for the index <i>val_var</i>.
+	 */
+	su2double GetSolution_time_n(unsigned short val_var);
+
+  /*!
+   * \brief Get the fem solution at time n.
+   * \return Pointer to the solution (at time n) vector.
+   */
+  su2double *Get_femSolution_time_n(void);
+
   /*!
    * \brief Get the solution at time n.
    * \return Pointer to the solution (at time n) vector.
    */
-  su2double *GetSolution_Vel_time_n(void);
-  
-  /*!
-   * \brief Set the value of the acceleration (Structural Analysis).
-   * \param[in] val_solution - Solution of the problem (acceleration).
-   */
-  void SetSolution_Accel(su2double *val_solution_accel);
-  
-  /*!
-   * \overload
-   * \param[in] val_var - Index of the variable.
-   * \param[in] val_solution - Value of the solution for the index <i>val_var</i>.
-   */
-  void SetSolution_Accel(unsigned short val_var, su2double val_solution_accel);
-  
-  /*!
-   * \brief Set the value of the acceleration (Structural Analysis) at time n.
-   * \param[in] val_solution_old - Pointer to the residual vector.
-   */
-  void SetSolution_Accel_time_n(su2double *val_solution_accel_time_n);
-  
-  /*!
-   * \brief Set the value of the acceleration (Structural Analysis) at time n.
-   * \param[in] val_solution - Solution of the problem (acceleration).
-   */
-  void SetSolution_Accel_time_n(void);
-  
-  /*!
-   * \overload
-   * \param[in] val_var - Index of the variable.
-   * \param[in] val_solution_old - Value of the old solution for the index <i>val_var</i>.
-   */
-  void SetSolution_Accel_time_n(unsigned short val_var, su2double val_solution_accel_time_n);
-  
-  /*!
-   * \brief Get the acceleration (Structural Analysis).
-   * \param[in] val_var - Index of the variable.
-   * \return Value of the solution for the index <i>val_var</i>.
-   */
-  su2double GetSolution_Accel(unsigned short val_var);
-  
-  /*!
-   * \brief Get the solution of the problem.
-   * \return Pointer to the solution vector.
-   */
-  su2double *GetSolution_Accel(void);
-  
-  /*!
-   * \brief Get the acceleration of the nodes (Structural Analysis) at time n.
-   * \param[in] val_var - Index of the variable.
-   * \return Pointer to the old solution vector.
-   */
-  su2double GetSolution_Accel_time_n(unsigned short val_var);
-  
-  /*!
-   * \brief Get the solution at time n.
-   * \return Pointer to the solution (at time n) vector.
-   */
-  su2double *GetSolution_Accel_time_n(void);
-  
-  /*!
-   * \brief Set the value of the solution predictor.
-   */
-  void SetSolution_Pred(void);
-  
-  /*!
-   * \brief Set the value of the old solution.
-   * \param[in] val_solution_old - Pointer to the residual vector.
-   */
-  void SetSolution_Pred(su2double *val_solution_pred);
-  
-  /*!
-   * \brief  Set the value of the predicted solution.
-   * \param[in] val_var - Index of the variable
-   * \param[in] val_solution_pred - Value of the predicted solution.
-   */
-  void SetSolution_Pred(unsigned short val_var, su2double val_solution_pred);
-  
-  /*!
-   * \brief Get the value of the solution predictor.
-   * \param[in] val_var - Index of the variable.
-   * \return Pointer to the old solution vector.
-   */
-  su2double GetSolution_Pred(unsigned short val_var);
-  
-  /*!
-   * \brief Get the solution at time n.
-   * \return Pointer to the solution (at time n) vector.
-   */
-  su2double *GetSolution_Pred(void);
-  
-  /*!
-   * \brief Set the value of the solution predictor.
-   */
-  void SetSolution_Pred_Old(void);
-  
-  /*!
-   * \brief Set the value of the old solution.
-   * \param[in] val_solution_old - Pointer to the residual vector.
-   */
-  void SetSolution_Pred_Old(su2double *val_solution_pred_Old);
-  
-  /*!
-   * \brief  A virtual member. Set the value of the old solution predicted.
-   * \param[in] val_var - Index of the variable
-   * \param[in] val_solution_pred_old - Value of the old predicted solution.
-   */
-  void SetSolution_Pred_Old(unsigned short val_var, su2double val_solution_pred_old);
-  
-  /*!
-   * \brief Get the value of the solution predictor.
-   * \param[in] val_var - Index of the variable.
-   * \return Pointer to the old solution vector.
-   */
-  su2double GetSolution_Pred_Old(unsigned short val_var);
-  
-  /*!
-   * \brief Get the solution at time n.
-   * \return Pointer to the solution (at time n) vector.
-   */
-  su2double *GetSolution_Pred_Old(void);
-  
+  su2double *GetSolution_time_n(void);
+
+	/*!
+	 * \brief Get the velocity (Structural Analysis).
+	 * \param[in] val_var - Index of the variable.
+	 * \return Value of the solution for the index <i>val_var</i>.
+	 */
+	su2double GetSolution_Vel(unsigned short val_var);
+
+	/*!
+	 * \brief Get the solution of the problem.
+	 * \return Pointer to the solution vector.
+	 */
+	su2double *GetSolution_Vel(void);
+
+	/*!
+	 * \brief Get the velocity of the nodes (Structural Analysis) at time n.
+	 * \param[in] val_var - Index of the variable.
+	 * \return Pointer to the old solution vector.
+	 */
+	su2double GetSolution_Vel_time_n(unsigned short val_var);
+
+	/*!
+	 * \brief Get the solution at time n.
+	 * \return Pointer to the solution (at time n) vector.
+	 */
+	su2double *GetSolution_Vel_time_n(void);
+
+	/*!
+	 * \brief Set the value of the acceleration (Structural Analysis).
+	 * \param[in] val_solution - Solution of the problem (acceleration).
+	 */
+	void SetSolution_Accel(su2double *val_solution_accel);
+
+	/*!
+	 * \overload
+	 * \param[in] val_var - Index of the variable.
+	 * \param[in] val_solution - Value of the solution for the index <i>val_var</i>.
+	 */
+	void SetSolution_Accel(unsigned short val_var, su2double val_solution_accel);
+
+	/*!
+	 * \brief Set the value of the acceleration (Structural Analysis) at time n.
+	 * \param[in] val_solution_old - Pointer to the residual vector.
+	 */
+	void SetSolution_Accel_time_n(su2double *val_solution_accel_time_n);
+
+	/*!
+	 * \brief Set the value of the acceleration (Structural Analysis) at time n.
+	 * \param[in] val_solution - Solution of the problem (acceleration).
+	 */
+	void SetSolution_Accel_time_n(void);
+
+	/*!
+	 * \overload
+	 * \param[in] val_var - Index of the variable.
+	 * \param[in] val_solution_old - Value of the old solution for the index <i>val_var</i>.
+	 */
+	void SetSolution_Accel_time_n(unsigned short val_var, su2double val_solution_accel_time_n);
+
+	/*!
+	 * \brief Get the acceleration (Structural Analysis).
+	 * \param[in] val_var - Index of the variable.
+	 * \return Value of the solution for the index <i>val_var</i>.
+	 */
+	su2double GetSolution_Accel(unsigned short val_var);
+
+	/*!
+	 * \brief Get the solution of the problem.
+	 * \return Pointer to the solution vector.
+	 */
+	su2double *GetSolution_Accel(void);
+
+	/*!
+	 * \brief Get the acceleration of the nodes (Structural Analysis) at time n.
+	 * \param[in] val_var - Index of the variable.
+	 * \return Pointer to the old solution vector.
+	 */
+	su2double GetSolution_Accel_time_n(unsigned short val_var);
+
+	/*!
+	 * \brief Get the solution at time n.
+	 * \return Pointer to the solution (at time n) vector.
+	 */
+	su2double *GetSolution_Accel_time_n(void);
+
+	/*!
+	 * \brief Set the value of the solution predictor.
+	 */
+	void SetSolution_Pred(void);
+
+	/*!
+	 * \brief Set the value of the old solution.
+	 * \param[in] val_solution_old - Pointer to the residual vector.
+	 */
+	void SetSolution_Pred(su2double *val_solution_pred);
+
+	/*!
+	 * \brief  Set the value of the predicted solution.
+	 * \param[in] val_var - Index of the variable
+	 * \param[in] val_solution_pred - Value of the predicted solution.
+	 */
+	void SetSolution_Pred(unsigned short val_var, su2double val_solution_pred);
+
+	/*!
+	 * \brief Get the value of the solution predictor.
+	 * \param[in] val_var - Index of the variable.
+	 * \return Pointer to the old solution vector.
+	 */
+	su2double GetSolution_Pred(unsigned short val_var);
+
+	/*!
+	 * \brief Get the solution at time n.
+	 * \return Pointer to the solution (at time n) vector.
+	 */
+	su2double *GetSolution_Pred(void);
+
+	/*!
+	 * \brief Set the value of the solution predictor.
+	 */
+	void SetSolution_Pred_Old(void);
+
+	/*!
+	 * \brief Set the value of the old solution.
+	 * \param[in] val_solution_old - Pointer to the residual vector.
+	 */
+	void SetSolution_Pred_Old(su2double *val_solution_pred_Old);
+
+	/*!
+	 * \brief  A virtual member. Set the value of the old solution predicted.
+	 * \param[in] val_var - Index of the variable
+	 * \param[in] val_solution_pred_old - Value of the old predicted solution.
+	 */
+	void SetSolution_Pred_Old(unsigned short val_var, su2double val_solution_pred_old);
+
+	/*!
+	 * \brief Get the value of the solution predictor.
+	 * \param[in] val_var - Index of the variable.
+	 * \return Pointer to the old solution vector.
+	 */
+	su2double GetSolution_Pred_Old(unsigned short val_var);
+
+	/*!
+	 * \brief Get the solution at time n.
+	 * \return Pointer to the solution (at time n) vector.
+	 */
+	su2double *GetSolution_Pred_Old(void);
+
   /*!
    * \brief A virtual member.
    */
   void SetPrestretch(unsigned short iVar, su2double val_prestretch);
-  
+
   /*!
    * \brief A virtual member.
    */
   su2double *GetPrestretch(void);
-  
+
   /*!
    * \brief A virtual member.
    */
   su2double GetPrestretch(unsigned short iVar);
-  
-  /*!
-   * \brief Set the value of the Von Mises stress.
-   * \param[in] val_stress - Value of the Von Mises stress.
-   */
-  void SetVonMises_Stress(su2double val_stress);
-  
-  /*!
-   * \brief Get the value of the Von Mises stress.
-   * \return Value of the Von Mises stress.
-   */
-  su2double GetVonMises_Stress(void);
-  
-  
+
+	/*!
+	 * \brief Set the value of the Von Mises stress.
+	 * \param[in] val_stress - Value of the Von Mises stress.
+	 */
+	 void SetVonMises_Stress(su2double val_stress);
+
+	/*!
+	 * \brief Get the value of the Von Mises stress.
+	 * \return Value of the Von Mises stress.
+	 */
+     su2double GetVonMises_Stress(void);
+
+ 	/*!
+ 	 * \brief Set the reference geometry.
+ 	 * \return Pointer to the solution (at time n) vector.
+ 	 */
+     void SetReference_Geometry(unsigned short iVar, su2double ref_geometry);
+
+ 	/*!
+ 	 * \brief Get the pointer to the reference geometry
+ 	 */
+     su2double *GetReference_Geometry(void);
+
+   /*!
+    * \brief Get the value of the reference geometry for the coordinate iVar
+    */
+    su2double GetReference_Geometry(unsigned short iVar);
+
+    /*!
+     * \brief Register the variables in the solution time_n array as input/output variable.
+     * \param[in] input - input or output variables.
+     */
+    void Register_femSolution_time_n();
+
+    /*!
+     * \brief Register the variables in the velocity array as input/output variable.
+     * \param[in] input - input or output variables.
+     */
+    void RegisterSolution_Vel(bool input);
+
+    /*!
+     * \brief Register the variables in the velocity time_n array as input/output variable.
+     */
+    void RegisterSolution_Vel_time_n();
+
+    /*!
+     * \brief Register the variables in the acceleration array as input/output variable.
+     * \param[in] input - input or output variables.
+     */
+    void RegisterSolution_Accel(bool input);
+
+    /*!
+     * \brief Register the variables in the acceleration time_n array as input/output variable.
+     */
+    void RegisterSolution_Accel_time_n();
+
+    /*!
+     * \brief Set the velocity adjoint values of the solution.
+     * \param[in] adj_sol - The adjoint values of the solution.
+     */
+    void SetAdjointSolution_Vel(su2double *adj_sol);
+
+    /*!
+     * \brief Get the velocity adjoint values of the solution.
+     * \param[in] adj_sol - The adjoint values of the solution.
+     */
+    void GetAdjointSolution_Vel(su2double *adj_sol);
+
+    /*!
+     * \brief Set the velocity adjoint values of the solution at time n.
+     * \param[in] adj_sol - The adjoint values of the solution.
+     */
+    void SetAdjointSolution_Vel_time_n(su2double *adj_sol);
+
+    /*!
+     * \brief Get the velocity adjoint values of the solution at time n.
+     * \param[in] adj_sol - The adjoint values of the solution.
+     */
+    void GetAdjointSolution_Vel_time_n(su2double *adj_sol);
+
+    /*!
+     * \brief Set the acceleration adjoint values of the solution.
+     * \param[in] adj_sol - The adjoint values of the solution.
+     */
+    void SetAdjointSolution_Accel(su2double *adj_sol);
+
+    /*!
+     * \brief Get the acceleration adjoint values of the solution.
+     * \param[in] adj_sol - The adjoint values of the solution.
+     */
+    void GetAdjointSolution_Accel(su2double *adj_sol);
+
+    /*!
+     * \brief Set the acceleration adjoint values of the solution at time n.
+     * \param[in] adj_sol - The adjoint values of the solution.
+     */
+    void SetAdjointSolution_Accel_time_n(su2double *adj_sol);
+
+    /*!
+     * \brief Get the acceleration adjoint values of the solution at time n.
+     * \param[in] adj_sol - The adjoint values of the solution.
+     */
+    void GetAdjointSolution_Accel_time_n(su2double *adj_sol);
+
+
+};
+
+/*!
+ * \class CFEM_ElasVariable_Adj
+ * \brief Main class for defining the variables of the FEM Elastic adjoint structural problem.
+ * \ingroup Structural Finite Element Analysis Variables
+ * \author R. Sanchez.
+ * \version 4.0.0 "Cardinal"
+ */
+class CFEM_ElasVariable_Adj : public CVariable {
+protected:
+
+	su2double *Reference_Geometry;			/*!< \brief Reference solution for optimization problems */
+	su2double *Gradient_Adj;				/*!< \brief Adjoint gradient dS/dv */
+
+public:
+
+	/*!
+	 * \brief Constructor of the class.
+	 */
+	CFEM_ElasVariable_Adj(void);
+
+	/*!
+	 * \overload
+	 * \param[in] val_fea - Values of the fea solution (initialization value).
+	 * \param[in] val_nDim - Number of dimensions of the problem.
+	 * \param[in] val_nvar - Number of variables of the problem.
+	 * \param[in] config - Definition of the particular problem.
+	 */
+	CFEM_ElasVariable_Adj(su2double *val_fea, unsigned short val_nDim, unsigned short val_nvar, CConfig *config);
+
+	/*!
+	 * \brief Destructor of the class.
+	 */
+	~CFEM_ElasVariable_Adj(void);
+
+ 	/*!
+ 	 * \brief Set the reference geometry.
+ 	 * \return Pointer to the solution (at time n) vector.
+ 	 */
+     void SetReference_Geometry(unsigned short iVar, su2double ref_geometry);
+
+ 	/*!
+ 	 * \brief A virtual member.
+ 	 */
+     su2double *GetReference_Geometry(void);
+
+  	/*!
+  	 * \brief A virtual member.
+  	 */
+     su2double GetReference_Geometry(unsigned short iVar);
+
+ 	/*!
+ 	 * \brief Get the solution of the adjoint gradient dS/dv (Structural Analysis).
+ 	 * \return Adjoint gradient dS/dv for the coordinate val_var (Structural Analysis).
+ 	 */
+ 	su2double GetGradient_Adj(unsigned short val_var);
+
+ 	/*!
+ 	 * \brief Set the value of the adjoint gradient dS/dv (Structural Analysis).
+ 	 * \param[in] val_solution_adj - Solution of the adjoint gradient dS/dv (Structural Analysis).
+ 	 * \param[in] val_var - Coordinate.
+ 	 */
+ 	void SetGradient_Adj(unsigned short val_var, su2double val_gradient_adj);
+
+ 	/*!
+ 	 * \brief Set the value of the adjoint gradient dS/dv (Structural Analysis).
+ 	 * \param[in] val_solution_adj - Solution of the adjoint gradient dS/dv (Structural Analysis).
+ 	 * \param[in] val_var - Coordinate.
+ 	 */
+ 	void AddGradient_Adj(unsigned short val_var, su2double val_gradient_adj);
+
+
+
 };
 
 /*!
@@ -3971,956 +3101,6 @@
 class CFEABoundVariable : public CVariable {
 protected:
   su2double **Traction;  /*!< \brief Stress tensor. */
-  
-public:
-  
-  /*!
-   * \brief Constructor of the class.
-   */
-  CFEABoundVariable(void);
-  
-  /*!
-   * \overload
-   * \param[in] val_fea - Values of the fea solution (initialization value).
-   * \param[in] val_nDim - Number of dimensions of the problem.
-   * \param[in] val_nvar - Number of variables of the problem.
-   * \param[in] val_nElBound - Number of elements in the boundary
-   * \param[in] config - Definition of the particular problem.
-   */
-  CFEABoundVariable(unsigned short val_nDim, unsigned short val_nvar, unsigned short val_nElBound, CConfig *config);
-  
-  /*!
-   * \brief Destructor of the class.
-   */
-  ~CFEABoundVariable(void);
-  
-  /*!
-   * \brief Set the value of the stress.
-   * \param[in] iVar - index of the traction vector.
-   * \param[in] jVar - index of the boundary element.
-   * \param[in] val_stress - Value of the stress.
-   */
-  void SetTraction(unsigned short iVar, unsigned short jVar, su2double val_traction);
-  
-  /*!
-   * \brief Add a value to the stress matrix in the element.
-   * \param[in] iVar - index of the traction vector.
-   * \param[in] jVar - index of the boundary element.
-   * \param[in] val_stress - Value of the stress.
-   */
-  void AddTraction(unsigned short iVar, unsigned short jVar, su2double val_traction);
-  
-  /*!
-   * \brief Get the value of the stress.
-   * \return Value of the stress.
-   */
-  su2double **GetTraction(void);
-  
-};
-
-/*!
- * \class CEulerVariable
- * \brief Main class for defining the variables of the compressible Euler solver.
- * \ingroup Euler_Equations
- * \author F. Palacios, T. Economon
- * \version 5.0.0 "Raven"
- */
-class CEulerVariable : public CVariable {
-protected:
-  su2double  Velocity2;      /*!< \brief Square of the velocity vector. */
-  su2double *HB_Source;     /*!< \brief harmonic balance source term. */
-  su2double  Precond_Beta;  /*!< \brief Low Mach number preconditioner value, Beta. */
-  su2double *WindGust;      /*! < \brief Wind gust value */
-  su2double *WindGustDer;   /*! < \brief Wind gust derivatives value */
-  
-  /*--- Primitive variable definition ---*/
-  
-  su2double *Primitive;  /*!< \brief Primitive variables (T, vx, vy, vz, P, rho, h, c) in compressible flows. */
-  su2double **Gradient_Primitive;  /*!< \brief Gradient of the primitive variables (T, vx, vy, vz, P, rho). */
-  su2double *Limiter_Primitive;    /*!< \brief Limiter of the primitive variables (T, vx, vy, vz, P, rho). */
-  
-  /*--- Secondary variable definition ---*/
-  
-  su2double *Secondary;            /*!< \brief Primitive variables (T, vx, vy, vz, P, rho, h, c) in compressible flows. */
-  su2double **Gradient_Secondary;  /*!< \brief Gradient of the primitive variables (T, vx, vy, vz, P, rho). */
-  su2double *Limiter_Secondary;   /*!< \brief Limiter of the primitive variables (T, vx, vy, vz, P, rho). */
-  
-public:
-  
-  /*!
-   * \brief Constructor of the class.
-   */
-  CEulerVariable(void);
-  
-  /*!
-   * \overload
-   * \param[in] val_density - Value of the flow density (initialization value).
-   * \param[in] val_velocity - Value of the flow velocity (initialization value).
-   * \param[in] val_energy - Value of the flow energy (initialization value).
-   * \param[in] val_nDim - Number of dimensions of the problem.
-   * \param[in] val_nvar - Number of variables of the problem.
-   * \param[in] config - Definition of the particular problem.
-   */
-  CEulerVariable(su2double val_density, su2double *val_velocity, su2double val_energy, unsigned short val_nDim,
-                 unsigned short val_nvar, CConfig *config);
-  
-  /*!
-   * \overload
-   * \param[in] val_solution - Pointer to the flow value (initialization value).
-   * \param[in] val_nDim - Number of dimensions of the problem.
-   * \param[in] val_nvar - Number of variables of the problem.
-   * \param[in] config - Definition of the particular problem.
-   */
-  CEulerVariable(su2double *val_solution, unsigned short val_nDim, unsigned short val_nvar, CConfig *config);
-  
-  /*!
-   * \brief Destructor of the class.
-   */
-  virtual ~CEulerVariable(void);
-  
-  /*!
-   * \brief Set to zero the gradient of the primitive variables.
-   */
-  void SetGradient_PrimitiveZero(unsigned short val_primvar);
-  
-  /*!
-   * \brief Add <i>val_value</i> to the gradient of the primitive variables.
-   * \param[in] val_var - Index of the variable.
-   * \param[in] val_dim - Index of the dimension.
-   * \param[in] val_value - Value to add to the gradient of the primitive variables.
-   */
-  void AddGradient_Primitive(unsigned short val_var, unsigned short val_dim, su2double val_value);
-  
-  /*!
-   * \brief Subtract <i>val_value</i> to the gradient of the primitive variables.
-   * \param[in] val_var - Index of the variable.
-   * \param[in] val_dim - Index of the dimension.
-   * \param[in] val_value - Value to subtract to the gradient of the primitive variables.
-   */
-  void SubtractGradient_Primitive(unsigned short val_var, unsigned short val_dim, su2double val_value);
-  
-  /*!
-   * \brief Get the value of the primitive variables gradient.
-   * \param[in] val_var - Index of the variable.
-   * \param[in] val_dim - Index of the dimension.
-   * \return Value of the primitive variables gradient.
-   */
-  su2double GetGradient_Primitive(unsigned short val_var, unsigned short val_dim);
-  
-  /*!
-   * \brief Get the value of the primitive variables gradient.
-   * \param[in] val_var - Index of the variable.
-   * \return Value of the primitive variables gradient.
-   */
-  su2double GetLimiter_Primitive(unsigned short val_var);
-  
-  /*!
-   * \brief Set the gradient of the primitive variables.
-   * \param[in] val_var - Index of the variable.
-   * \param[in] val_dim - Index of the dimension.
-   * \param[in] val_value - Value of the gradient.
-   */
-  void SetGradient_Primitive(unsigned short val_var, unsigned short val_dim, su2double val_value);
-  
-  /*!
-   * \brief Set the gradient of the primitive variables.
-   * \param[in] val_var - Index of the variable.
-   * \param[in] val_value - Value of the gradient.
-   */
-  void SetLimiter_Primitive(unsigned short val_var, su2double val_value);
-  
-  /*!
-   * \brief Get the value of the primitive variables gradient.
-   * \return Value of the primitive variables gradient.
-   */
-  su2double **GetGradient_Primitive(void);
-  
-  /*!
-   * \brief Get the value of the primitive variables gradient.
-   * \return Value of the primitive variables gradient.
-   */
-  su2double *GetLimiter_Primitive(void);
-  
-  /*!
-   * \brief Set to zero the gradient of the primitive variables.
-   */
-  void SetGradient_SecondaryZero(unsigned short val_secondaryvar);
-  
-  /*!
-   * \brief Add <i>val_value</i> to the gradient of the primitive variables.
-   * \param[in] val_var - Index of the variable.
-   * \param[in] val_dim - Index of the dimension.
-   * \param[in] val_value - Value to add to the gradient of the primitive variables.
-   */
-  void AddGradient_Secondary(unsigned short val_var, unsigned short val_dim, su2double val_value);
-  
-  /*!
-   * \brief Subtract <i>val_value</i> to the gradient of the primitive variables.
-   * \param[in] val_var - Index of the variable.
-   * \param[in] val_dim - Index of the dimension.
-   * \param[in] val_value - Value to subtract to the gradient of the primitive variables.
-   */
-  void SubtractGradient_Secondary(unsigned short val_var, unsigned short val_dim, su2double val_value);
-  
-  /*!
-   * \brief Get the value of the primitive variables gradient.
-   * \param[in] val_var - Index of the variable.
-   * \param[in] val_dim - Index of the dimension.
-   * \return Value of the primitive variables gradient.
-   */
-  su2double GetGradient_Secondary(unsigned short val_var, unsigned short val_dim);
-  
-  /*!
-   * \brief Get the value of the primitive variables gradient.
-   * \param[in] val_var - Index of the variable.
-   * \param[in] val_dim - Index of the dimension.
-   * \return Value of the primitive variables gradient.
-   */
-  su2double GetLimiter_Secondary(unsigned short val_var);
-  
-  /*!
-   * \brief Set the gradient of the primitive variables.
-   * \param[in] val_var - Index of the variable.
-   * \param[in] val_dim - Index of the dimension.
-   * \param[in] val_value - Value of the gradient.
-   */
-  void SetGradient_Secondary(unsigned short val_var, unsigned short val_dim, su2double val_value);
-  
-  /*!
-   * \brief Set the gradient of the primitive variables.
-   * \param[in] val_var - Index of the variable.
-   * \param[in] val_dim - Index of the dimension.
-   * \param[in] val_value - Value of the gradient.
-   */
-  void SetLimiter_Secondary(unsigned short val_var, su2double val_value);
->>>>>>> b69e46c1
-  
-	/*!
-	 * \brief A virtual member.
-	 */
-	su2double* GetChargeDensity();
-
-	/*!
-	 * \brief A virtual member.
-	 * \param[in] positive_charge - Mass density of positive charge.
-	 * \param[in] negative_charge - Mass density of negative charge.
-	 */
-	void SetChargeDensity(su2double positive_charge, su2double negative_charge);
-
-};
-
-/*! 
- * \class CWaveVariable
- * \brief Main class for defining the variables of the wave equation solver.
- * \ingroup Potential_Flow_Equation
- * \author F. Palacios
- * \version 4.3.0 "Cardinal"
- */
-class CWaveVariable : public CVariable {
-protected:
-	su2double *Solution_Direct;  /*!< \brief Direct solution container for use in the adjoint wave solver. */
-
-public:
-
-	/*!
-	 * \brief Constructor of the class. 
-	 */
-	CWaveVariable(void);
-
-	/*!
-	 * \overload
-	 * \param[in] val_wave - Values of the wave solution (initialization value).		 
-	 * \param[in] val_nDim - Number of dimensions of the problem.		 
-	 * \param[in] val_nvar - Number of variables of the problem.
-	 * \param[in] config - Definition of the particular problem.	 
-	 */	
-	CWaveVariable(su2double *val_wave, unsigned short val_nDim, unsigned short val_nvar, CConfig *config);
-
-	/*!
-	 * \brief Destructor of the class. 
-	 */	
-	~CWaveVariable(void);
-
-	/*!
-	 * \brief Set the direct solution for the adjoint solver.
-	 * \param[in] val_solution_direct - Value of the direct solution.
-	 */
-	void SetSolution_Direct(su2double *val_solution_direct);
-
-	/*!
-	 * \brief Get the direct solution for the adjoint solver.
-	 * \return Pointer to the direct solution vector.
-	 */
-	su2double *GetSolution_Direct(void);
-
-};
-
-/*! 
- * \class CHeatVariable
- * \brief Main class for defining the variables of the Heat equation solver.
- * \ingroup Potential_Flow_Equation
- * \author F. Palacios
- * \version 4.3.0 "Cardinal"
- */
-class CHeatVariable : public CVariable {
-protected:
-	su2double *Solution_Direct;  /*!< \brief Direct solution container for use in the adjoint Heat solver. */
-
-public:
-
-	/*!
-	 * \brief Constructor of the class. 
-	 */
-	CHeatVariable(void);
-
-	/*!
-	 * \overload
-	 * \param[in] val_Heat - Values of the Heat solution (initialization value).		 
-	 * \param[in] val_nDim - Number of dimensions of the problem.		 
-	 * \param[in] val_nvar - Number of variables of the problem.
-	 * \param[in] config - Definition of the particular problem.	 
-	 */	
-	CHeatVariable(su2double *val_Heat, unsigned short val_nDim, unsigned short val_nvar, CConfig *config);
-
-	/*!
-	 * \brief Destructor of the class. 
-	 */	
-	~CHeatVariable(void);
-
-	/*!
-	 * \brief Set the direct solution for the adjoint solver.
-	 * \param[in] val_solution_direct - Value of the direct solution.
-	 */
-	void SetSolution_Direct(su2double *val_solution_direct);
-
-	/*!
-	 * \brief Get the direct solution for the adjoint solver.
-	 * \return Pointer to the direct solution vector.
-	 */
-	su2double *GetSolution_Direct(void);
-
-};
-
-/*!
- * \class CFEM_ElasVariable
- * \brief Main class for defining the variables of the FEM Linear Elastic structural problem.
- * \ingroup Structural Finite Element Analysis Variables
- * \author F. Palacios, R. Sanchez.
- * \version 4.0.0 "Cardinal"
- */
-class CFEM_ElasVariable : public CVariable {
-protected:
-
-	bool dynamic_analysis;					/*!< \brief Bool which determines if the problem is dynamic. */
-	bool fsi_analysis;						/*!< \brief Bool which determines if the problem is FSI. */
-
-	su2double *Stress;  						/*!< \brief Stress tensor. */
-	su2double *FlowTraction;					/*!< \brief Traction from the fluid field. */
-	su2double *FlowTraction_n;					/*!< \brief Traction from the fluid field at time n. */
-
-  //  su2double *Residual_Int;          /*!< \brief Internal stress term for the calculation of the residual */
-	su2double *Residual_Ext_Surf;				/*!< \brief Term of the residual due to external forces */
-	su2double *Residual_Ext_Surf_n;				/*!< \brief Term of the residual due to external forces at time n */
-	su2double *Residual_Ext_Body;				/*!< \brief Term of the residual due to body forces */
-
-	su2double VonMises_Stress; 				/*!< \brief Von Mises stress. */
-
-	su2double *Solution_time_n;				/*!< \brief Displacement at the nodes at time n */
-
-	su2double *Solution_Vel,					/*!< \brief Velocity of the nodes. */
-	*Solution_Vel_time_n;					/*!< \brief Velocity of the nodes at time n. */
-
-	su2double *Solution_Accel,					/*!< \brief Acceleration of the nodes. */
-	*Solution_Accel_time_n;					/*!< \brief Acceleration of the nodes at time n. */
-
-	su2double *Solution_Pred,					/*!< \brief Predictor of the solution for FSI purposes */
-	*Solution_Pred_Old;						/*!< \brief Predictor of the solution at time n for FSI purposes */
-
-	su2double *Reference_Geometry;			/*!< \brief Reference solution for optimization problems */
-	su2double *Solution_Adj;				/*!< \brief Adjoint solution */
-	su2double *Gradient_Adj;				/*!< \brief Adjoint gradient dS/dv */
-
-    su2double *Prestretch;        /*!< \brief Prestretch geometry */
-
-
-public:
-
-	/*!
-	 * \brief Constructor of the class.
-	 */
-  	CFEM_ElasVariable(void);
-
-	/*!
-	 * \overload
-	 * \param[in] val_fea - Values of the fea solution (initialization value).
-	 * \param[in] val_nDim - Number of dimensions of the problem.
-	 * \param[in] val_nvar - Number of variables of the problem.
-	 * \param[in] config - Definition of the particular problem.
-	 */
-  	CFEM_ElasVariable(su2double *val_fea, unsigned short val_nDim, unsigned short val_nvar, CConfig *config);
-
-	/*!
-	 * \brief Destructor of the class.
-	 */
-	~CFEM_ElasVariable(void);
-
-	/*!
-	* \brief Get the value of the stress.
-	* \return Value of the stress.
-	*/
-	su2double *GetStress_FEM(void);
-
-	/*!
-	 * \brief Set the value of the stress at the node
-	 * \param[in] iVar - index of the stress term
-	 * \param[in] val_stress - value of the stress
-	 */
-    void SetStress_FEM(unsigned short iVar, su2double val_stress);
-
-	/*!
-	 * \brief Add a certain value to the value of the stress at the node
-	 * \param[in] iVar - index of the stress term
-	 * \param[in] val_stress - value of the stress
-	 */
-    void AddStress_FEM(unsigned short iVar, su2double val_stress);
-
-	/*!
-	 * \brief Add surface load to the residual term
-	 */
-	void Add_SurfaceLoad_Res(su2double *val_surfForce);
-
-	/*!
-	 * \brief Get the residual term due to surface load
-	 */
-	su2double *Get_SurfaceLoad_Res(void);
-
-	/*!
-	 * \brief Get the residual term due to surface load
-	 */
-	su2double Get_SurfaceLoad_Res(unsigned short iVar);
-
-	/*!
-	 * \brief Clear the surface load residual
-	 */
-	void Clear_SurfaceLoad_Res(void);
-
-	/*!
-	 * \brief Store the surface load as the load for the previous time step.
-	 */
-	void Set_SurfaceLoad_Res_n(void);
-
-	/*!
-	 * \brief Get the surface load from the previous time step.
-	 */
-	su2double Get_SurfaceLoad_Res_n(unsigned short iVar);
-
-	/*!
-	 * \brief Add body forces to the residual term.
-	 */
-	void Add_BodyForces_Res(su2double *val_bodyForce);
-
-	/*!
-	 * \brief Clear the surface load residual
-	 */
-	void Clear_BodyForces_Res(void);
-
-	/*!
-	 * \brief Get the body forces.
-	 */
-	su2double *Get_BodyForces_Res(void);
-
-	/*!
-	 * \brief Get the body forces.
-	 */
-	su2double Get_BodyForces_Res(unsigned short iVar);
-
-	/*!
-	 * \brief Set the flow traction at a node on the structural side
-	 */
-	void Set_FlowTraction(su2double *val_flowTraction);
-
-	/*!
-	 * \brief Add a value to the flow traction at a node on the structural side
-	 */
-	void Add_FlowTraction(su2double *val_flowTraction);
-
-	/*!
-	 * \brief Get the residual term due to the flow traction
-	 */
-	su2double *Get_FlowTraction(void);
-
-	/*!
-	 * \brief Get the residual term due to the flow traction
-	 */
-	su2double Get_FlowTraction(unsigned short iVar);
-
-	/*!
-	 * \brief Set the value of the flow traction at the previous time step.
-	 */
-	void Set_FlowTraction_n(void);
-
-	/*!
-	 * \brief Retrieve the value of the flow traction from the previous time step.
-	 */
-	su2double Get_FlowTraction_n(unsigned short iVar);
-
-	/*!
-	 * \brief Clear the flow traction residual
-	 */
-	void Clear_FlowTraction(void);
-
-	/*!
-	 * \brief Set the value of the old solution.
-	 * \param[in] val_solution_old - Pointer to the residual vector.
-	 */
-	void SetSolution_time_n(void);
-
-	/*!
-	 * \brief Set the value of the old solution.
-	 * \param[in] val_solution_old - Pointer to the residual vector.
-	 */
-	void SetSolution_time_n(su2double *val_solution_time_n);
-
-	/*!
-	 * \brief Set the value of the old solution.
-	 * \param[in] val_solution_old - Pointer to the residual vector.
-	 */
-	void SetSolution_time_n(unsigned short val_var, su2double val_solution);
-
-	/*!
-	 * \brief Set the value of the adjoint solution (Structural Analysis).
-	 * \param[in] val_solution - Solution of the adjoint problem (Structural Analysis).
-	 */
-	void SetSolution_Adj(unsigned short val_var, su2double val_solution_adj);
-
-	/*!
-	 * \brief Get the solution of the adjoint problem (Structural Analysis).
-	 * \return Pointer to the adjoint solution vector (Structural Analysis).
-	 */
-	su2double GetSolution_Adj(unsigned short val_var);
-
-	/*!
-	 * \brief Get the solution of the adjoint gradient dS/dv (Structural Analysis).
-	 * \return Adjoint gradient dS/dv for the coordinate val_var (Structural Analysis).
-	 */
-	su2double GetGradient_Adj(unsigned short val_var);
-
-	/*!
-	 * \brief Set the value of the adjoint gradient dS/dv (Structural Analysis).
-	 * \param[in] val_solution_adj - Solution of the adjoint gradient dS/dv (Structural Analysis).
-	 * \param[in] val_var - Coordinate.
-	 */
-	void SetGradient_Adj(unsigned short val_var, su2double val_gradient_adj);
-
-	/*!
-	 * \brief Set the value of the adjoint gradient dS/dv (Structural Analysis).
-	 * \param[in] val_solution_adj - Solution of the adjoint gradient dS/dv (Structural Analysis).
-	 * \param[in] val_var - Coordinate.
-	 */
-	void AddGradient_Adj(unsigned short val_var, su2double val_gradient_adj);
-
-	/*!
-	 * \brief Set the value of the velocity (Structural Analysis).
-	 * \param[in] val_solution - Solution of the problem (velocity).
-	 */
-	void SetSolution_Vel(su2double *val_solution_vel);
-
-	/*!
-	 * \overload
-	 * \param[in] val_var - Index of the variable.
-	 * \param[in] val_solution - Value of the solution for the index <i>val_var</i>.
-	 */
-	void SetSolution_Vel(unsigned short val_var, su2double val_solution_vel);
-
-	/*!
-	 * \brief Set the value of the velocity (Structural Analysis) at time n.
-	 * \param[in] val_solution - Solution of the problem (acceleration).
-	 */
-	void SetSolution_Vel_time_n(void);
-
-	/*!
-	 * \brief Set the value of the velocity (Structural Analysis) at time n.
-	 * \param[in] val_solution_old - Pointer to the residual vector.
-	 */
-	void SetSolution_Vel_time_n(su2double *val_solution_vel_time_n);
-
-	/*!
-	 * \overload
-	 * \param[in] val_var - Index of the variable.
-	 * \param[in] val_solution_old - Value of the old solution for the index <i>val_var</i>.
-	 */
-	void SetSolution_Vel_time_n(unsigned short val_var, su2double val_solution_vel_time_n);
-
-	/*!
-	 * \brief Get the solution at time n.
-	 * \param[in] val_var - Index of the variable.
-	 * \return Value of the solution for the index <i>val_var</i>.
-	 */
-	su2double GetSolution_time_n(unsigned short val_var);
-
-  /*!
-   * \brief Get the fem solution at time n.
-   * \return Pointer to the solution (at time n) vector.
-   */
-  su2double *Get_femSolution_time_n(void);
-
-  /*!
-   * \brief Get the solution at time n.
-   * \return Pointer to the solution (at time n) vector.
-   */
-  su2double *GetSolution_time_n(void);
-
-	/*!
-	 * \brief Get the velocity (Structural Analysis).
-	 * \param[in] val_var - Index of the variable.
-	 * \return Value of the solution for the index <i>val_var</i>.
-	 */
-	su2double GetSolution_Vel(unsigned short val_var);
-
-	/*!
-	 * \brief Get the solution of the problem.
-	 * \return Pointer to the solution vector.
-	 */
-	su2double *GetSolution_Vel(void);
-
-	/*!
-	 * \brief Get the velocity of the nodes (Structural Analysis) at time n.
-	 * \param[in] val_var - Index of the variable.
-	 * \return Pointer to the old solution vector.
-	 */
-	su2double GetSolution_Vel_time_n(unsigned short val_var);
-
-	/*!
-	 * \brief Get the solution at time n.
-	 * \return Pointer to the solution (at time n) vector.
-	 */
-	su2double *GetSolution_Vel_time_n(void);
-
-	/*!
-	 * \brief Set the value of the acceleration (Structural Analysis).
-	 * \param[in] val_solution - Solution of the problem (acceleration).
-	 */
-	void SetSolution_Accel(su2double *val_solution_accel);
-
-	/*!
-	 * \overload
-	 * \param[in] val_var - Index of the variable.
-	 * \param[in] val_solution - Value of the solution for the index <i>val_var</i>.
-	 */
-	void SetSolution_Accel(unsigned short val_var, su2double val_solution_accel);
-
-	/*!
-	 * \brief Set the value of the acceleration (Structural Analysis) at time n.
-	 * \param[in] val_solution_old - Pointer to the residual vector.
-	 */
-	void SetSolution_Accel_time_n(su2double *val_solution_accel_time_n);
-
-	/*!
-	 * \brief Set the value of the acceleration (Structural Analysis) at time n.
-	 * \param[in] val_solution - Solution of the problem (acceleration).
-	 */
-	void SetSolution_Accel_time_n(void);
-
-	/*!
-	 * \overload
-	 * \param[in] val_var - Index of the variable.
-	 * \param[in] val_solution_old - Value of the old solution for the index <i>val_var</i>.
-	 */
-	void SetSolution_Accel_time_n(unsigned short val_var, su2double val_solution_accel_time_n);
-
-	/*!
-	 * \brief Get the acceleration (Structural Analysis).
-	 * \param[in] val_var - Index of the variable.
-	 * \return Value of the solution for the index <i>val_var</i>.
-	 */
-	su2double GetSolution_Accel(unsigned short val_var);
-
-	/*!
-	 * \brief Get the solution of the problem.
-	 * \return Pointer to the solution vector.
-	 */
-	su2double *GetSolution_Accel(void);
-
-	/*!
-	 * \brief Get the acceleration of the nodes (Structural Analysis) at time n.
-	 * \param[in] val_var - Index of the variable.
-	 * \return Pointer to the old solution vector.
-	 */
-	su2double GetSolution_Accel_time_n(unsigned short val_var);
-
-	/*!
-	 * \brief Get the solution at time n.
-	 * \return Pointer to the solution (at time n) vector.
-	 */
-	su2double *GetSolution_Accel_time_n(void);
-
-	/*!
-	 * \brief Set the value of the solution predictor.
-	 */
-	void SetSolution_Pred(void);
-
-	/*!
-	 * \brief Set the value of the old solution.
-	 * \param[in] val_solution_old - Pointer to the residual vector.
-	 */
-	void SetSolution_Pred(su2double *val_solution_pred);
-
-	/*!
-	 * \brief  Set the value of the predicted solution.
-	 * \param[in] val_var - Index of the variable
-	 * \param[in] val_solution_pred - Value of the predicted solution.
-	 */
-	void SetSolution_Pred(unsigned short val_var, su2double val_solution_pred);
-
-	/*!
-	 * \brief Get the value of the solution predictor.
-	 * \param[in] val_var - Index of the variable.
-	 * \return Pointer to the old solution vector.
-	 */
-	su2double GetSolution_Pred(unsigned short val_var);
-
-	/*!
-	 * \brief Get the solution at time n.
-	 * \return Pointer to the solution (at time n) vector.
-	 */
-	su2double *GetSolution_Pred(void);
-
-	/*!
-	 * \brief Set the value of the solution predictor.
-	 */
-	void SetSolution_Pred_Old(void);
-
-	/*!
-	 * \brief Set the value of the old solution.
-	 * \param[in] val_solution_old - Pointer to the residual vector.
-	 */
-	void SetSolution_Pred_Old(su2double *val_solution_pred_Old);
-
-	/*!
-	 * \brief  A virtual member. Set the value of the old solution predicted.
-	 * \param[in] val_var - Index of the variable
-	 * \param[in] val_solution_pred_old - Value of the old predicted solution.
-	 */
-	void SetSolution_Pred_Old(unsigned short val_var, su2double val_solution_pred_old);
-
-	/*!
-	 * \brief Get the value of the solution predictor.
-	 * \param[in] val_var - Index of the variable.
-	 * \return Pointer to the old solution vector.
-	 */
-	su2double GetSolution_Pred_Old(unsigned short val_var);
-
-	/*!
-	 * \brief Get the solution at time n.
-	 * \return Pointer to the solution (at time n) vector.
-	 */
-	su2double *GetSolution_Pred_Old(void);
-
-  /*!
-   * \brief A virtual member.
-   */
-  void SetPrestretch(unsigned short iVar, su2double val_prestretch);
-
-  /*!
-   * \brief A virtual member.
-   */
-  su2double *GetPrestretch(void);
-
-  /*!
-   * \brief A virtual member.
-   */
-  su2double GetPrestretch(unsigned short iVar);
-
-	/*!
-	 * \brief Set the value of the Von Mises stress.
-	 * \param[in] val_stress - Value of the Von Mises stress.
-	 */
-	 void SetVonMises_Stress(su2double val_stress);
-
-	/*!
-	 * \brief Get the value of the Von Mises stress.
-	 * \return Value of the Von Mises stress.
-	 */
-     su2double GetVonMises_Stress(void);
-
- 	/*!
- 	 * \brief Set the reference geometry.
- 	 * \return Pointer to the solution (at time n) vector.
- 	 */
-     void SetReference_Geometry(unsigned short iVar, su2double ref_geometry);
-
- 	/*!
- 	 * \brief Get the pointer to the reference geometry
- 	 */
-     su2double *GetReference_Geometry(void);
-
-   /*!
-    * \brief Get the value of the reference geometry for the coordinate iVar
-    */
-    su2double GetReference_Geometry(unsigned short iVar);
-
-    /*!
-     * \brief Register the variables in the solution time_n array as input/output variable.
-     * \param[in] input - input or output variables.
-     */
-    void Register_femSolution_time_n();
-
-    /*!
-     * \brief Register the variables in the velocity array as input/output variable.
-     * \param[in] input - input or output variables.
-     */
-    void RegisterSolution_Vel(bool input);
-
-    /*!
-     * \brief Register the variables in the velocity time_n array as input/output variable.
-     */
-    void RegisterSolution_Vel_time_n();
-
-    /*!
-     * \brief Register the variables in the acceleration array as input/output variable.
-     * \param[in] input - input or output variables.
-     */
-    void RegisterSolution_Accel(bool input);
-
-    /*!
-     * \brief Register the variables in the acceleration time_n array as input/output variable.
-     */
-    void RegisterSolution_Accel_time_n();
-
-    /*!
-     * \brief Set the velocity adjoint values of the solution.
-     * \param[in] adj_sol - The adjoint values of the solution.
-     */
-    void SetAdjointSolution_Vel(su2double *adj_sol);
-
-    /*!
-     * \brief Get the velocity adjoint values of the solution.
-     * \param[in] adj_sol - The adjoint values of the solution.
-     */
-    void GetAdjointSolution_Vel(su2double *adj_sol);
-
-    /*!
-     * \brief Set the velocity adjoint values of the solution at time n.
-     * \param[in] adj_sol - The adjoint values of the solution.
-     */
-    void SetAdjointSolution_Vel_time_n(su2double *adj_sol);
-
-    /*!
-     * \brief Get the velocity adjoint values of the solution at time n.
-     * \param[in] adj_sol - The adjoint values of the solution.
-     */
-    void GetAdjointSolution_Vel_time_n(su2double *adj_sol);
-
-    /*!
-     * \brief Set the acceleration adjoint values of the solution.
-     * \param[in] adj_sol - The adjoint values of the solution.
-     */
-    void SetAdjointSolution_Accel(su2double *adj_sol);
-
-    /*!
-     * \brief Get the acceleration adjoint values of the solution.
-     * \param[in] adj_sol - The adjoint values of the solution.
-     */
-    void GetAdjointSolution_Accel(su2double *adj_sol);
-
-    /*!
-     * \brief Set the acceleration adjoint values of the solution at time n.
-     * \param[in] adj_sol - The adjoint values of the solution.
-     */
-    void SetAdjointSolution_Accel_time_n(su2double *adj_sol);
-
-    /*!
-     * \brief Get the acceleration adjoint values of the solution at time n.
-     * \param[in] adj_sol - The adjoint values of the solution.
-     */
-    void GetAdjointSolution_Accel_time_n(su2double *adj_sol);
-
-
-};
-
-/*!
- * \class CFEM_ElasVariable_Adj
- * \brief Main class for defining the variables of the FEM Elastic adjoint structural problem.
- * \ingroup Structural Finite Element Analysis Variables
- * \author R. Sanchez.
- * \version 4.0.0 "Cardinal"
- */
-class CFEM_ElasVariable_Adj : public CVariable {
-protected:
-
-	su2double *Reference_Geometry;			/*!< \brief Reference solution for optimization problems */
-	su2double *Gradient_Adj;				/*!< \brief Adjoint gradient dS/dv */
-
-public:
-
-	/*!
-	 * \brief Constructor of the class.
-	 */
-	CFEM_ElasVariable_Adj(void);
-
-	/*!
-	 * \overload
-	 * \param[in] val_fea - Values of the fea solution (initialization value).
-	 * \param[in] val_nDim - Number of dimensions of the problem.
-	 * \param[in] val_nvar - Number of variables of the problem.
-	 * \param[in] config - Definition of the particular problem.
-	 */
-	CFEM_ElasVariable_Adj(su2double *val_fea, unsigned short val_nDim, unsigned short val_nvar, CConfig *config);
-
-	/*!
-	 * \brief Destructor of the class.
-	 */
-	~CFEM_ElasVariable_Adj(void);
-
- 	/*!
- 	 * \brief Set the reference geometry.
- 	 * \return Pointer to the solution (at time n) vector.
- 	 */
-     void SetReference_Geometry(unsigned short iVar, su2double ref_geometry);
-
- 	/*!
- 	 * \brief A virtual member.
- 	 */
-     su2double *GetReference_Geometry(void);
-
-  	/*!
-  	 * \brief A virtual member.
-  	 */
-     su2double GetReference_Geometry(unsigned short iVar);
-
- 	/*!
- 	 * \brief Get the solution of the adjoint gradient dS/dv (Structural Analysis).
- 	 * \return Adjoint gradient dS/dv for the coordinate val_var (Structural Analysis).
- 	 */
- 	su2double GetGradient_Adj(unsigned short val_var);
-
- 	/*!
- 	 * \brief Set the value of the adjoint gradient dS/dv (Structural Analysis).
- 	 * \param[in] val_solution_adj - Solution of the adjoint gradient dS/dv (Structural Analysis).
- 	 * \param[in] val_var - Coordinate.
- 	 */
- 	void SetGradient_Adj(unsigned short val_var, su2double val_gradient_adj);
-
- 	/*!
- 	 * \brief Set the value of the adjoint gradient dS/dv (Structural Analysis).
- 	 * \param[in] val_solution_adj - Solution of the adjoint gradient dS/dv (Structural Analysis).
- 	 * \param[in] val_var - Coordinate.
- 	 */
- 	void AddGradient_Adj(unsigned short val_var, su2double val_gradient_adj);
-
-
-
-};
-
-/*!
- * \class CFEABoundVariable
- * \brief Main class for defining the variables on the FEA boundaries for FSI applications.
- * \author R. Sanchez.
- * \version 3.2.3 "eagle"
- */
-class CFEABoundVariable : public CVariable {
-protected:
-  su2double **Traction;  /*!< \brief Stress tensor. */
 
 public:
 
@@ -4973,7 +3153,7 @@
  * \brief Main class for defining the variables of the compressible Euler solver.
  * \ingroup Euler_Equations
  * \author F. Palacios, T. Economon
- * \version 4.3.0 "Cardinal"
+ * \version 5.0.0 "Raven"
  */
 class CEulerVariable : public CVariable {
 protected:
