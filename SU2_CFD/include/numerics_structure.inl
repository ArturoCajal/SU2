/*!
 * \file numerics_structure.inl
 * \brief In-Line subroutines of the <i>numerics_structure.hpp</i> file.
 * \author F. Palacios, T. Economon
 * \version 4.0.0 "Cardinal"
 *
 * SU2 Lead Developers: Dr. Francisco Palacios (Francisco.D.Palacios@boeing.com).
 *                      Dr. Thomas D. Economon (economon@stanford.edu).
 *
 * SU2 Developers: Prof. Juan J. Alonso's group at Stanford University.
 *                 Prof. Piero Colonna's group at Delft University of Technology.
 *                 Prof. Nicolas R. Gauger's group at Kaiserslautern University of Technology.
 *                 Prof. Alberto Guardone's group at Polytechnic University of Milan.
 *                 Prof. Rafael Palacios' group at Imperial College London.
 *
 * Copyright (C) 2012-2015 SU2, the open-source CFD code.
 *
 * SU2 is free software; you can redistribute it and/or
 * modify it under the terms of the GNU Lesser General Public
 * License as published by the Free Software Foundation; either
 * version 2.1 of the License, or (at your option) any later version.
 *
 * SU2 is distributed in the hope that it will be useful,
 * but WITHOUT ANY WARRANTY; without even the implied warranty of
 * MERCHANTABILITY or FITNESS FOR A PARTICULAR PURPOSE. See the GNU
 * Lesser General Public License for more details.
 *
 * You should have received a copy of the GNU Lesser General Public
 * License along with SU2. If not, see <http://www.gnu.org/licenses/>.
 */

#pragma once

inline su2double CNumerics::Determinant_3x3(su2double A00, su2double A01, su2double A02, su2double A10, su2double A11, su2double A12, su2double A20, su2double A21, su2double A22) {
	return A00*(A11*A22-A12*A21) - A01*(A10*A22-A12*A20) + A02*(A10*A21-A11*A20);
}

inline void CNumerics::SetFEA_StiffMatrix2D(su2double **StiffMatrix_Elem, su2double CoordCorners[8][3], unsigned short nNodes, unsigned short form2d) { }

inline void CNumerics::SetFEA_StiffMatrix3D(su2double **StiffMatrix_Elem, su2double CoordCorners[8][3], unsigned short nNodes) { }

inline void CNumerics::SetFEA_StiffMassMatrix2D(su2double **StiffMatrix_Elem, su2double **MassMatrix_Elem, su2double CoordCorners[8][3], unsigned short nNodes, unsigned short form2d) { }

inline void CNumerics::SetFEA_StiffMassMatrix3D(su2double **StiffMatrix_Elem, su2double **MassMatrix_Elem, su2double CoordCorners[8][3], unsigned short nNodes) { }

inline void CNumerics::GetFEA_StressNodal2D(su2double StressVector[8][3], su2double DispElement[8], su2double CoordCorners[8][3], unsigned short nNodes, unsigned short form2d) { }

inline void CNumerics::GetFEA_StressNodal3D(su2double StressVector[8][6], su2double DispElement[24], su2double CoordCorners[8][3], unsigned short nNodes) { }

inline void CNumerics::SetFEA_DeadLoad2D(su2double *DeadLoadVector_Elem, su2double CoordCorners[8][3], unsigned short nNodes, su2double matDensity) { }

inline void CNumerics::SetFEA_DeadLoad3D(su2double *DeadLoadVector_Elem, su2double CoordCorners[8][3], unsigned short nNodes, su2double matDensity) { }

inline void CNumerics::PressInt_Linear(su2double CoordCorners[4][3], su2double *tn_e, su2double *Fnodal) { }

inline void CNumerics::ViscTermInt_Linear(su2double CoordCorners[2][2], su2double Tau_0[3][3], su2double Tau_1[3][3], su2double FviscNodal[4]) { }

<<<<<<< HEAD
inline void CNumerics::Compute_Mass_Matrix(CElement *element_container){ }

inline void CNumerics::Compute_Tangent_Matrix(CElement *element_container){ }

inline void CFEM_Elasticity::Compute_Tangent_Matrix(CElement *element_container){ }

inline void CNumerics::Compute_MeanDilatation_Term(CElement *element_container){ }

inline void CFEM_Elasticity::Compute_MeanDilatation_Term(CElement *element_container){ }

//inline void CFEM_LinearElasticity::Compute_MeanDilatation_Term(CElement *element_container){ }

inline void CNumerics::Compute_NodalStress_Term(CElement *element_container){ }

inline void CFEM_Elasticity::Compute_NodalStress_Term(CElement *element_container){ }

//inline void CFEM_LinearElasticity::Compute_NodalStress_Term(CElement *element_container){ }

inline void CNumerics::Compute_Averaged_NodalStress(CElement *element_container){ }

inline void CFEM_Elasticity::Compute_Averaged_NodalStress(CElement *element_container){ }

inline void CNumerics::Compute_Constitutive_Matrix(CElement *element_container){ }

inline void CFEM_Elasticity::Compute_Constitutive_Matrix(CElement *element_container){ }

inline void CFEM_NonlinearElasticity::Compute_Constitutive_Matrix(CElement *element_container){ }

inline void CNumerics::Compute_Stress_Tensor(CElement *element_container){ }

inline void CFEM_Elasticity::Compute_Stress_Tensor(CElement *element_container){ }

//inline void CFEM_LinearElasticity::Compute_Stress_Tensor(void){ }

inline void CFEM_NonlinearElasticity::Compute_Stress_Tensor(CElement *element_container){ }

inline void CNumerics::ComputeResidual(su2double *val_residual, CConfig *config) { }

inline void CNumerics::ComputeResidual(su2double *val_residual_i, su2double *val_residual_j) { }

inline void CNumerics::ComputeResidual(su2double *val_residual_i, su2double *val_residual_j, CConfig *config) { }

inline void CNumerics::ComputeResidual(su2double **val_Jacobian_i, su2double **val_Jacobian_j, CConfig *config) { }

=======
inline void CNumerics::ComputeResidual(su2double *val_residual, CConfig *config) { }

inline void CNumerics::ComputeResidual(su2double *val_residual_i, su2double *val_residual_j) { }

inline void CNumerics::ComputeResidual(su2double *val_residual_i, su2double *val_residual_j, CConfig *config) { }

inline void CNumerics::ComputeResidual(su2double **val_Jacobian_i, su2double **val_Jacobian_j, CConfig *config) { }

>>>>>>> 25d363ff
inline void CNumerics::ComputeResidual(su2double *val_residual, su2double **val_Jacobian_i, su2double **val_Jacobian_j, 
                                   CConfig *config) { }

inline void CNumerics::ComputeResidual(su2double *val_residual, su2double **val_Jacobian_i, su2double **val_Jacobian_j,
                                   su2double **val_JacobianMeanFlow_i, su2double **val_JacobianMeanFlow_j, CConfig *config) { }

inline void CNumerics::ComputeResidual(su2double *val_resconv, su2double *val_resvisc, su2double **val_Jacobian_i, 
								   su2double **val_Jacobian_j, CConfig *config) { }

inline void CNumerics::ComputeResidual(su2double *val_residual_i, su2double *val_residual_j, 
								   su2double **val_Jacobian_ii, su2double **val_Jacobian_ij, 
								   su2double **val_Jacobian_ji, su2double **val_Jacobian_jj, CConfig *config) { }
							
inline void CNumerics::ComputeResidual(su2double *val_resconv_i, su2double *val_resvisc_i, su2double *val_resconv_j, 
								   su2double *val_resvisc_j, su2double **val_Jacobian_ii, su2double **val_Jacobian_ij, 
								   su2double **val_Jacobian_ji, su2double **val_Jacobian_jj, CConfig *config) { }
							
inline void CNumerics::ComputeResidual(su2double **val_stiffmatrix_elem, CConfig *config) { }

inline void CNumerics::GetEq_Rxn_Coefficients(su2double **EqnRxnConstants, CConfig *config) { };
														
inline void CNumerics::ComputeResidual(su2double *val_residual, su2double **val_Jacobian_i, CConfig *config) { }

inline void CNumerics::ComputeResidual_TransLM(su2double *val_residual, su2double **val_Jacobian_i, su2double **val_Jacobian_j, CConfig *config, su2double &gamma_sep) {}

inline void CNumerics::ComputeResidual_Axisymmetric(su2double *val_residual, CConfig *config) { }

inline void CNumerics::ComputeResidual_Axisymmetric_ad(su2double *val_residual, su2double *val_residuald, CConfig *config) { }

inline void CNumerics::SetJacobian_Axisymmetric(su2double **val_Jacobian_i, CConfig *config) { }

inline void CNumerics::ComputeVibRelaxation(su2double *val_residual, su2double **val_Jacobian_i, CConfig *config) { }

inline void CNumerics::ComputeChemistry(su2double *val_residual, su2double **val_Jacobian_i, CConfig *config) { }

inline void CNumerics::GetKeqConstants(su2double *A, unsigned short val_reaction, CConfig *config) { }

inline void CNumerics::ComputeSourceViscous(su2double *val_residual, CConfig *config) { }

inline su2double CNumerics::GetPrecond_Beta() { return 0; }

inline void CNumerics::SetRhosIndex(unsigned short val_Index) { RHOS_INDEX = val_Index; }

inline void CNumerics::SetRhoIndex(unsigned short val_Index) { RHO_INDEX = val_Index; }

inline void CNumerics::SetPIndex(unsigned short val_Index) { P_INDEX = val_Index; }

inline void CNumerics::SetTIndex(unsigned short val_Index) { T_INDEX = val_Index; }
  
inline void CNumerics::SetTveIndex(unsigned short val_Index) { TVE_INDEX = val_Index; }

inline void CNumerics::SetVelIndex(unsigned short val_Index) { VEL_INDEX = val_Index; }
  
inline void CNumerics::SetHIndex(unsigned short val_Index) { H_INDEX = val_Index; }
  
inline void CNumerics::SetAIndex(unsigned short val_Index) { A_INDEX = val_Index; }
  
inline void CNumerics::SetRhoCvtrIndex(unsigned short val_Index) { RHOCVTR_INDEX = val_Index; }

inline void CNumerics::SetRhoCvveIndex(unsigned short val_Index) { RHOCVVE_INDEX = val_Index; }

inline void CNumerics::SetdPdU(su2double *val_dPdU_i, su2double *val_dPdU_j) { dPdU_i = val_dPdU_i; dPdU_j = val_dPdU_j; }

inline void CNumerics::SetdTdU(su2double *val_dTdU_i, su2double *val_dTdU_j) { dTdU_i = val_dTdU_i; dTdU_j = val_dTdU_j; }

inline void CNumerics::SetdTvedU(su2double *val_dTvedU_i, su2double *val_dTvedU_j) { dTvedU_i = val_dTvedU_i; dTvedU_j = val_dTvedU_j; }
	
inline void CNumerics::SetUndivided_Laplacian(su2double *val_und_lapl_i, su2double *val_und_lapl_j) {
	Und_Lapl_i = val_und_lapl_i; 
	Und_Lapl_j = val_und_lapl_j; 
}

inline void CNumerics::SetSensor( su2double val_sensor_i, su2double val_sensor_j) {
	Sensor_i = val_sensor_i;
	Sensor_j = val_sensor_j;
}

inline void CNumerics::SetConservative(su2double *val_u_i, su2double *val_u_j) {
	U_i = val_u_i;
	U_j = val_u_j;
}

inline void CNumerics::SetConservative_ZeroOrder(su2double *val_u_i, su2double *val_u_j) {
	UZeroOrder_i = val_u_i;
	UZeroOrder_j = val_u_j;
}

inline void CNumerics::SetPrimitive(su2double *val_v_i, su2double *val_v_j) {
	V_i = val_v_i;
	V_j = val_v_j;
}

inline void CNumerics::SetSecondary(su2double *val_s_i, su2double *val_s_j) {
  	S_i = val_s_i;
  	S_j = val_s_j;
}

inline void CNumerics::SetConservative(su2double *val_u_0, su2double *val_u_1, su2double *val_u_2) {
	U_0 = val_u_0;
	U_1 = val_u_1;
	U_2 = val_u_2;
}

inline void CNumerics::SetConservative(su2double *val_u_0, su2double *val_u_1, su2double *val_u_2, su2double *val_u_3) {
	U_0 = val_u_0;
	U_1 = val_u_1;
	U_2 = val_u_2;
	U_3 = val_u_3;
}

inline void CNumerics::SetVelocity2_Inf(su2double velocity2) {
	vel2_inf = velocity2;
}

inline void CNumerics::SetVorticity(su2double *val_vorticity_i, su2double *val_vorticity_j) {
  Vorticity_i = val_vorticity_i;
  Vorticity_j = val_vorticity_j;
}

inline void CNumerics::SetStrainMag(su2double val_strainmag_i, su2double val_strainmag_j) {
  StrainMag_i = val_strainmag_i;
  StrainMag_j = val_strainmag_j;
}

inline void CNumerics::SetTimeStep(su2double val_timestep) {TimeStep = val_timestep;}

inline void CNumerics::SetLaminarViscosity(su2double val_lam_viscosity_i, su2double val_lam_viscosity_j) {
	Laminar_Viscosity_i = val_lam_viscosity_i;
	Laminar_Viscosity_j = val_lam_viscosity_j;
}

inline void CNumerics::SetThermalConductivity(su2double val_therm_conductivity_i, su2double val_therm_conductivity_j) {
	Thermal_Conductivity_i = val_therm_conductivity_i;
	Thermal_Conductivity_j = val_therm_conductivity_j;
}

inline void CNumerics::SetThermalConductivity_ve(su2double val_therm_conductivity_ve_i, su2double val_therm_conductivity_ve_j) {
	Thermal_Conductivity_ve_i = val_therm_conductivity_ve_i;
	Thermal_Conductivity_ve_j = val_therm_conductivity_ve_j;
}

inline void CNumerics::SetDiffusionCoeff(su2double* val_diffusioncoeff_i, su2double* val_diffusioncoeff_j) {
	Diffusion_Coeff_i = val_diffusioncoeff_i;
	Diffusion_Coeff_j = val_diffusioncoeff_j;
}

inline void CNumerics::SetEddyViscosity(su2double val_eddy_viscosity_i, su2double val_eddy_viscosity_j) {
	Eddy_Viscosity_i = val_eddy_viscosity_i;
	Eddy_Viscosity_j = val_eddy_viscosity_j;
}

inline void CNumerics::SetIntermittency(su2double intermittency_in) { }

inline void CNumerics::SetProduction(su2double val_production) { }

inline void CNumerics::SetDestruction(su2double val_destruction) { }

inline void CNumerics::SetCrossProduction(su2double val_crossproduction) { }

inline su2double CNumerics::GetProduction(void) { return 0; }

inline su2double CNumerics::GetDestruction(void) { return 0; }

inline su2double CNumerics::GetCrossProduction(void) { return 0; }

inline void CNumerics::SetTurbKineticEnergy(su2double val_turb_ke_i, su2double val_turb_ke_j) {
	turb_ke_i = val_turb_ke_i;
	turb_ke_j = val_turb_ke_j;
}

inline void CNumerics::SetDistance(su2double val_dist_i, su2double val_dist_j) {
	dist_i = val_dist_i;
	dist_j = val_dist_j;
}

inline void CNumerics::SetAdjointVar(su2double *val_psi_i, su2double *val_psi_j) {
	Psi_i = val_psi_i;
	Psi_j = val_psi_j;
}

inline void CNumerics::SetLinearizedVar(su2double *val_deltau_i, su2double *val_deltau_j) {
	DeltaU_i = val_deltau_i;
	DeltaU_j = val_deltau_j;
}

inline void CNumerics::SetAdjointVarGradient(su2double **val_psivar_grad_i, su2double **val_psivar_grad_j) {
	PsiVar_Grad_i = val_psivar_grad_i;
	PsiVar_Grad_j = val_psivar_grad_j;
}

inline void CNumerics::SetAdjointVarLimiter(su2double *val_psivar_lim_i, su2double *val_psivar_lim_j) {
	PsiVar_Lim_i = val_psivar_lim_i;
	PsiVar_Lim_j = val_psivar_lim_j;
}

inline void CNumerics::SetTurbVar(su2double *val_turbvar_i, su2double *val_turbvar_j) {
	TurbVar_i = val_turbvar_i;
	TurbVar_j = val_turbvar_j;
}

inline void CNumerics::SetTransVar(su2double *val_transvar_i, su2double *val_transvar_j) {
	TransVar_i = val_transvar_i;
	TransVar_j = val_transvar_j;
}

inline void CNumerics::SetTurbVarGradient(su2double **val_turbvar_grad_i, su2double **val_turbvar_grad_j) {
	TurbVar_Grad_i = val_turbvar_grad_i;
	TurbVar_Grad_j = val_turbvar_grad_j;
}

inline void CNumerics::SetTransVarGradient(su2double **val_transvar_grad_i, su2double **val_transvar_grad_j) {
	TransVar_Grad_i = val_transvar_grad_i;
	TransVar_Grad_j = val_transvar_grad_j;
}

inline void CNumerics::SetLevelSetVar(su2double *val_levelsetvar_i, su2double *val_levelsetvar_j) {
	LevelSetVar_i = val_levelsetvar_i;
	LevelSetVar_j = val_levelsetvar_j;
}

inline void CNumerics::SetLevelSetVarGradient(su2double **val_levelsetvar_grad_i, su2double **val_levelsetvar_grad_j) {
	LevelSetVar_Grad_i = val_levelsetvar_grad_i;
	LevelSetVar_Grad_j = val_levelsetvar_grad_j;
}

inline void CNumerics::SetPrimVarGradient(su2double **val_primvar_grad_i, su2double **val_primvar_grad_j) {
	PrimVar_Grad_i = val_primvar_grad_i;
	PrimVar_Grad_j = val_primvar_grad_j;
}

inline void CNumerics::SetPrimVarLimiter(su2double *val_primvar_lim_i, su2double *val_primvar_lim_j) {
  PrimVar_Lim_i = val_primvar_lim_i;
  PrimVar_Lim_j = val_primvar_lim_j;
}

inline void CNumerics::SetConsVarGradient(su2double **val_consvar_grad_i, su2double **val_consvar_grad_j) {
	ConsVar_Grad_i = val_consvar_grad_i;
	ConsVar_Grad_j = val_consvar_grad_j;
}

inline void CNumerics::SetConsVarGradient(su2double **val_consvar_grad_0, su2double **val_consvar_grad_1, su2double **val_consvar_grad_2) {
	ConsVar_Grad_0 = val_consvar_grad_0;
	ConsVar_Grad_1 = val_consvar_grad_1;
	ConsVar_Grad_2 = val_consvar_grad_2;
}

inline void CNumerics::SetConsVarGradient(su2double **val_consvar_grad_0, su2double **val_consvar_grad_1, su2double **val_consvar_grad_2, su2double **val_consvar_grad_3) {
	ConsVar_Grad_0 = val_consvar_grad_0;
	ConsVar_Grad_1 = val_consvar_grad_1;
	ConsVar_Grad_2 = val_consvar_grad_2;
	ConsVar_Grad_3 = val_consvar_grad_3;
}

inline void CNumerics::SetConsVarGradient(su2double **val_consvar_grad) {
	ConsVar_Grad = val_consvar_grad;
}

inline void CNumerics::SetCoord(su2double *val_coord_i, su2double *val_coord_j) {
	Coord_i = val_coord_i;
	Coord_j = val_coord_j;
}

inline void CNumerics::SetCoord(su2double *val_coord_0, su2double *val_coord_1, 
									 su2double *val_coord_2) {
	Coord_0 = val_coord_0;
	Coord_1 = val_coord_1;
	Coord_2 = val_coord_2;
}

inline void CNumerics::SetCoord(su2double *val_coord_0, su2double *val_coord_1, 
									 su2double *val_coord_2, su2double *val_coord_3) {
	Coord_0 = val_coord_0;
	Coord_1 = val_coord_1;
	Coord_2 = val_coord_2;
	Coord_3 = val_coord_3;	
}

inline void CNumerics::SetGridVel(su2double *val_gridvel_i, su2double *val_gridvel_j) {
	GridVel_i = val_gridvel_i;
	GridVel_j = val_gridvel_j;
}

inline void CNumerics::SetWindGust(su2double *val_windgust_i, su2double *val_windgust_j) {
	WindGust_i = val_windgust_i;
	WindGust_j = val_windgust_j;
}

inline void CNumerics::SetWindGustDer(su2double *val_windgustder_i, su2double *val_windgustder_j) {
	WindGustDer_i = val_windgustder_i;
	WindGustDer_j = val_windgustder_j;
}

inline void CNumerics::SetPressure(su2double val_pressure_i, su2double val_pressure_j) {
	Pressure_i = val_pressure_i;
	Pressure_j = val_pressure_j;
}

inline void CNumerics::SetDensityInc(su2double val_densityinc_i, su2double val_densityinc_j) {
	DensityInc_i = val_densityinc_i;
	DensityInc_j = val_densityinc_j;
}

inline void CNumerics::SetBetaInc2(su2double val_betainc2_i, su2double val_betainc2_j) {
	BetaInc2_i = val_betainc2_i;
	BetaInc2_j = val_betainc2_j;
}

inline void CNumerics::SetSoundSpeed(su2double val_soundspeed_i, su2double val_soundspeed_j) {
	SoundSpeed_i = val_soundspeed_i;
	SoundSpeed_j = val_soundspeed_j;
}

inline void CNumerics::SetEnthalpy(su2double val_enthalpy_i, su2double val_enthalpy_j) {
	Enthalpy_i = val_enthalpy_i;
	Enthalpy_j = val_enthalpy_j;
}

inline void CNumerics::SetLambda(su2double val_lambda_i, su2double val_lambda_j) {
	Lambda_i = val_lambda_i;
	Lambda_j = val_lambda_j;
}

inline void CNumerics::SetNeighbor(unsigned short val_neighbor_i, unsigned short val_neighbor_j) {
	Neighbor_i = val_neighbor_i;
	Neighbor_j = val_neighbor_j;
}

inline void CNumerics::SetTurbAdjointVar(su2double *val_turbpsivar_i, su2double *val_turbpsivar_j) {
	TurbPsi_i = val_turbpsivar_i;
	TurbPsi_j = val_turbpsivar_j;
}

inline void CNumerics::SetTurbAdjointGradient(su2double **val_turbpsivar_grad_i, su2double **val_turbpsivar_grad_j) {
	TurbPsi_Grad_i = val_turbpsivar_grad_i;
	TurbPsi_Grad_j = val_turbpsivar_grad_j;
}

inline void CNumerics::SetTemperature(su2double val_temp_i, su2double val_temp_j) {
	Temp_i = val_temp_i;
	Temp_j = val_temp_j;
}

inline void CNumerics::SetAuxVarGrad(su2double *val_auxvargrad_i, su2double *val_auxvargrad_j) {
	AuxVar_Grad_i = val_auxvargrad_i;
	AuxVar_Grad_j = val_auxvargrad_j;
}

inline void CNumerics::SetNormal(su2double *val_normal) { Normal = val_normal; }

inline void CNumerics::SetVolume(su2double val_volume) { Volume = val_volume; }

inline void CSourcePieceWise_TurbSST::SetF1blending(su2double val_F1_i, su2double val_F1_j) { 
	F1_i = val_F1_i; 
	F1_j = val_F1_j;
}

inline void CSourcePieceWise_TurbSST::SetF2blending(su2double val_F2_i, su2double val_F2_j) { 
	F2_i = val_F2_i; 
	F2_j = val_F2_j;
}

inline void CSourcePieceWise_TurbSST::SetCrossDiff(su2double val_CDkw_i, su2double val_CDkw_j) {
	CDkw_i = val_CDkw_i;
  CDkw_j = val_CDkw_j;
}			

inline void CSourcePieceWise_TurbSA::SetIntermittency(su2double intermittency_in) { intermittency = intermittency_in; }

inline void CSourcePieceWise_TurbSA::SetProduction(su2double val_production) { Production = val_production; }

inline void CSourcePieceWise_TurbSA::SetDestruction(su2double val_destruction) { Destruction = val_destruction; }

inline void CSourcePieceWise_TurbSA::SetCrossProduction(su2double val_crossproduction) { CrossProduction = val_crossproduction; }

inline su2double CSourcePieceWise_TurbSA::GetProduction(void) { return Production; }

inline su2double CSourcePieceWise_TurbSA::GetDestruction(void) { return Destruction; }

inline su2double CSourcePieceWise_TurbSA::GetCrossProduction(void) { return CrossProduction; }

inline void CSourcePieceWise_TurbSA_Neg::SetIntermittency(su2double intermittency_in) { intermittency = intermittency_in; }

inline void CSourcePieceWise_TurbSA_Neg::SetProduction(su2double val_production) { Production = val_production; }

inline void CSourcePieceWise_TurbSA_Neg::SetDestruction(su2double val_destruction) { Destruction = val_destruction; }

inline void CSourcePieceWise_TurbSA_Neg::SetCrossProduction(su2double val_crossproduction) { CrossProduction = val_crossproduction; }

inline su2double CSourcePieceWise_TurbSA_Neg::GetProduction(void) { return Production; }

inline su2double CSourcePieceWise_TurbSA_Neg::GetDestruction(void) { return Destruction; }

inline su2double CSourcePieceWise_TurbSA_Neg::GetCrossProduction(void) { return CrossProduction; }

inline void CSourcePieceWise_TurbML::SetIntermittency(su2double intermittency_in) { intermittency = intermittency_in; }

inline void CSourcePieceWise_TurbML::SetProduction(su2double val_production) { Production = val_production; }

inline void CSourcePieceWise_TurbML::SetDestruction(su2double val_destruction) { Destruction = val_destruction; }

inline void CSourcePieceWise_TurbML::SetCrossProduction(su2double val_crossproduction) { CrossProduction = val_crossproduction; }

inline su2double CSourcePieceWise_TurbML::GetProduction(void) { return Production; }

inline su2double CSourcePieceWise_TurbML::GetDestruction(void) { return Destruction; }

inline su2double CSourcePieceWise_TurbML::GetCrossProduction(void) { return CrossProduction; }

inline su2double CUpwTurkel_Flow::GetPrecond_Beta() { return Beta; }

inline void CNumerics::ComputeResidual(su2double **val_Jacobian_i, su2double *val_Jacobian_mui, su2double ***val_Jacobian_gradi, CConfig *config) { }

inline void CNumerics::ComputeResidual(su2double **val_Jacobian_i, su2double *val_Jacobian_mui, su2double ***val_Jacobian_gradi, 
									su2double **val_Jacobian_j, su2double *val_Jacobian_muj, su2double ***val_Jacobian_gradj, CConfig *config) { }
<|MERGE_RESOLUTION|>--- conflicted
+++ resolved
@@ -1,526 +1,509 @@
-/*!
- * \file numerics_structure.inl
- * \brief In-Line subroutines of the <i>numerics_structure.hpp</i> file.
- * \author F. Palacios, T. Economon
- * \version 4.0.0 "Cardinal"
- *
- * SU2 Lead Developers: Dr. Francisco Palacios (Francisco.D.Palacios@boeing.com).
- *                      Dr. Thomas D. Economon (economon@stanford.edu).
- *
- * SU2 Developers: Prof. Juan J. Alonso's group at Stanford University.
- *                 Prof. Piero Colonna's group at Delft University of Technology.
- *                 Prof. Nicolas R. Gauger's group at Kaiserslautern University of Technology.
- *                 Prof. Alberto Guardone's group at Polytechnic University of Milan.
- *                 Prof. Rafael Palacios' group at Imperial College London.
- *
- * Copyright (C) 2012-2015 SU2, the open-source CFD code.
- *
- * SU2 is free software; you can redistribute it and/or
- * modify it under the terms of the GNU Lesser General Public
- * License as published by the Free Software Foundation; either
- * version 2.1 of the License, or (at your option) any later version.
- *
- * SU2 is distributed in the hope that it will be useful,
- * but WITHOUT ANY WARRANTY; without even the implied warranty of
- * MERCHANTABILITY or FITNESS FOR A PARTICULAR PURPOSE. See the GNU
- * Lesser General Public License for more details.
- *
- * You should have received a copy of the GNU Lesser General Public
- * License along with SU2. If not, see <http://www.gnu.org/licenses/>.
- */
+/*!
+ * \file numerics_structure.inl
+ * \brief In-Line subroutines of the <i>numerics_structure.hpp</i> file.
+ * \author F. Palacios, T. Economon
+ * \version 4.0.0 "Cardinal"
+ *
+ * SU2 Lead Developers: Dr. Francisco Palacios (Francisco.D.Palacios@boeing.com).
+ *                      Dr. Thomas D. Economon (economon@stanford.edu).
+ *
+ * SU2 Developers: Prof. Juan J. Alonso's group at Stanford University.
+ *                 Prof. Piero Colonna's group at Delft University of Technology.
+ *                 Prof. Nicolas R. Gauger's group at Kaiserslautern University of Technology.
+ *                 Prof. Alberto Guardone's group at Polytechnic University of Milan.
+ *                 Prof. Rafael Palacios' group at Imperial College London.
+ *
+ * Copyright (C) 2012-2015 SU2, the open-source CFD code.
+ *
+ * SU2 is free software; you can redistribute it and/or
+ * modify it under the terms of the GNU Lesser General Public
+ * License as published by the Free Software Foundation; either
+ * version 2.1 of the License, or (at your option) any later version.
+ *
+ * SU2 is distributed in the hope that it will be useful,
+ * but WITHOUT ANY WARRANTY; without even the implied warranty of
+ * MERCHANTABILITY or FITNESS FOR A PARTICULAR PURPOSE. See the GNU
+ * Lesser General Public License for more details.
+ *
+ * You should have received a copy of the GNU Lesser General Public
+ * License along with SU2. If not, see <http://www.gnu.org/licenses/>.
+ */
+
+#pragma once
+
+inline su2double CNumerics::Determinant_3x3(su2double A00, su2double A01, su2double A02, su2double A10, su2double A11, su2double A12, su2double A20, su2double A21, su2double A22) {
+	return A00*(A11*A22-A12*A21) - A01*(A10*A22-A12*A20) + A02*(A10*A21-A11*A20);
+}
+
+inline void CNumerics::SetFEA_StiffMatrix2D(su2double **StiffMatrix_Elem, su2double CoordCorners[8][3], unsigned short nNodes, unsigned short form2d) { }
+
+inline void CNumerics::SetFEA_StiffMatrix3D(su2double **StiffMatrix_Elem, su2double CoordCorners[8][3], unsigned short nNodes) { }
+
+inline void CNumerics::SetFEA_StiffMassMatrix2D(su2double **StiffMatrix_Elem, su2double **MassMatrix_Elem, su2double CoordCorners[8][3], unsigned short nNodes, unsigned short form2d) { }
+
+inline void CNumerics::SetFEA_StiffMassMatrix3D(su2double **StiffMatrix_Elem, su2double **MassMatrix_Elem, su2double CoordCorners[8][3], unsigned short nNodes) { }
+
+inline void CNumerics::GetFEA_StressNodal2D(su2double StressVector[8][3], su2double DispElement[8], su2double CoordCorners[8][3], unsigned short nNodes, unsigned short form2d) { }
+
+inline void CNumerics::GetFEA_StressNodal3D(su2double StressVector[8][6], su2double DispElement[24], su2double CoordCorners[8][3], unsigned short nNodes) { }
+
+inline void CNumerics::SetFEA_DeadLoad2D(su2double *DeadLoadVector_Elem, su2double CoordCorners[8][3], unsigned short nNodes, su2double matDensity) { }
+
+inline void CNumerics::SetFEA_DeadLoad3D(su2double *DeadLoadVector_Elem, su2double CoordCorners[8][3], unsigned short nNodes, su2double matDensity) { }
+
+inline void CNumerics::PressInt_Linear(su2double CoordCorners[4][3], su2double *tn_e, su2double *Fnodal) { }
+
+inline void CNumerics::ViscTermInt_Linear(su2double CoordCorners[2][2], su2double Tau_0[3][3], su2double Tau_1[3][3], su2double FviscNodal[4]) { }
 
-#pragma once
+inline void CNumerics::Compute_Mass_Matrix(CElement *element_container){ }
+
+inline void CNumerics::Compute_Tangent_Matrix(CElement *element_container){ }
+
+inline void CFEM_Elasticity::Compute_Tangent_Matrix(CElement *element_container){ }
+
+inline void CNumerics::Compute_MeanDilatation_Term(CElement *element_container){ }
+
+inline void CFEM_Elasticity::Compute_MeanDilatation_Term(CElement *element_container){ }
+
+inline void CNumerics::Compute_NodalStress_Term(CElement *element_container){ }
+
+inline void CFEM_Elasticity::Compute_NodalStress_Term(CElement *element_container){ }
+
+inline void CNumerics::Compute_Averaged_NodalStress(CElement *element_container){ }
+
+inline void CFEM_Elasticity::Compute_Averaged_NodalStress(CElement *element_container){ }
+
+inline void CNumerics::Compute_Constitutive_Matrix(CElement *element_container){ }
+
+inline void CFEM_Elasticity::Compute_Constitutive_Matrix(CElement *element_container){ }
+
+inline void CFEM_NonlinearElasticity::Compute_Constitutive_Matrix(CElement *element_container){ }
+
+inline void CNumerics::Compute_Stress_Tensor(CElement *element_container){ }
+
+inline void CFEM_Elasticity::Compute_Stress_Tensor(CElement *element_container){ }
+
+inline void CFEM_NonlinearElasticity::Compute_Stress_Tensor(CElement *element_container){ }
+
+inline void CNumerics::ComputeResidual(su2double *val_residual, CConfig *config) { }
+
+inline void CNumerics::ComputeResidual(su2double *val_residual_i, su2double *val_residual_j) { }
+
+inline void CNumerics::ComputeResidual(su2double *val_residual_i, su2double *val_residual_j, CConfig *config) { }
+
+inline void CNumerics::ComputeResidual(su2double **val_Jacobian_i, su2double **val_Jacobian_j, CConfig *config) { }
 
-inline su2double CNumerics::Determinant_3x3(su2double A00, su2double A01, su2double A02, su2double A10, su2double A11, su2double A12, su2double A20, su2double A21, su2double A22) {
-	return A00*(A11*A22-A12*A21) - A01*(A10*A22-A12*A20) + A02*(A10*A21-A11*A20);
-}
-
-inline void CNumerics::SetFEA_StiffMatrix2D(su2double **StiffMatrix_Elem, su2double CoordCorners[8][3], unsigned short nNodes, unsigned short form2d) { }
-
-inline void CNumerics::SetFEA_StiffMatrix3D(su2double **StiffMatrix_Elem, su2double CoordCorners[8][3], unsigned short nNodes) { }
-
-inline void CNumerics::SetFEA_StiffMassMatrix2D(su2double **StiffMatrix_Elem, su2double **MassMatrix_Elem, su2double CoordCorners[8][3], unsigned short nNodes, unsigned short form2d) { }
-
-inline void CNumerics::SetFEA_StiffMassMatrix3D(su2double **StiffMatrix_Elem, su2double **MassMatrix_Elem, su2double CoordCorners[8][3], unsigned short nNodes) { }
-
-inline void CNumerics::GetFEA_StressNodal2D(su2double StressVector[8][3], su2double DispElement[8], su2double CoordCorners[8][3], unsigned short nNodes, unsigned short form2d) { }
-
-inline void CNumerics::GetFEA_StressNodal3D(su2double StressVector[8][6], su2double DispElement[24], su2double CoordCorners[8][3], unsigned short nNodes) { }
-
-inline void CNumerics::SetFEA_DeadLoad2D(su2double *DeadLoadVector_Elem, su2double CoordCorners[8][3], unsigned short nNodes, su2double matDensity) { }
-
-inline void CNumerics::SetFEA_DeadLoad3D(su2double *DeadLoadVector_Elem, su2double CoordCorners[8][3], unsigned short nNodes, su2double matDensity) { }
-
-inline void CNumerics::PressInt_Linear(su2double CoordCorners[4][3], su2double *tn_e, su2double *Fnodal) { }
-
-inline void CNumerics::ViscTermInt_Linear(su2double CoordCorners[2][2], su2double Tau_0[3][3], su2double Tau_1[3][3], su2double FviscNodal[4]) { }
-
-<<<<<<< HEAD
-inline void CNumerics::Compute_Mass_Matrix(CElement *element_container){ }
-
-inline void CNumerics::Compute_Tangent_Matrix(CElement *element_container){ }
-
-inline void CFEM_Elasticity::Compute_Tangent_Matrix(CElement *element_container){ }
-
-inline void CNumerics::Compute_MeanDilatation_Term(CElement *element_container){ }
-
-inline void CFEM_Elasticity::Compute_MeanDilatation_Term(CElement *element_container){ }
-
-//inline void CFEM_LinearElasticity::Compute_MeanDilatation_Term(CElement *element_container){ }
-
-inline void CNumerics::Compute_NodalStress_Term(CElement *element_container){ }
-
-inline void CFEM_Elasticity::Compute_NodalStress_Term(CElement *element_container){ }
-
-//inline void CFEM_LinearElasticity::Compute_NodalStress_Term(CElement *element_container){ }
-
-inline void CNumerics::Compute_Averaged_NodalStress(CElement *element_container){ }
-
-inline void CFEM_Elasticity::Compute_Averaged_NodalStress(CElement *element_container){ }
-
-inline void CNumerics::Compute_Constitutive_Matrix(CElement *element_container){ }
-
-inline void CFEM_Elasticity::Compute_Constitutive_Matrix(CElement *element_container){ }
-
-inline void CFEM_NonlinearElasticity::Compute_Constitutive_Matrix(CElement *element_container){ }
-
-inline void CNumerics::Compute_Stress_Tensor(CElement *element_container){ }
-
-inline void CFEM_Elasticity::Compute_Stress_Tensor(CElement *element_container){ }
-
-//inline void CFEM_LinearElasticity::Compute_Stress_Tensor(void){ }
-
-inline void CFEM_NonlinearElasticity::Compute_Stress_Tensor(CElement *element_container){ }
-
-inline void CNumerics::ComputeResidual(su2double *val_residual, CConfig *config) { }
-
-inline void CNumerics::ComputeResidual(su2double *val_residual_i, su2double *val_residual_j) { }
-
-inline void CNumerics::ComputeResidual(su2double *val_residual_i, su2double *val_residual_j, CConfig *config) { }
-
-inline void CNumerics::ComputeResidual(su2double **val_Jacobian_i, su2double **val_Jacobian_j, CConfig *config) { }
-
-=======
-inline void CNumerics::ComputeResidual(su2double *val_residual, CConfig *config) { }
-
-inline void CNumerics::ComputeResidual(su2double *val_residual_i, su2double *val_residual_j) { }
-
-inline void CNumerics::ComputeResidual(su2double *val_residual_i, su2double *val_residual_j, CConfig *config) { }
-
-inline void CNumerics::ComputeResidual(su2double **val_Jacobian_i, su2double **val_Jacobian_j, CConfig *config) { }
-
->>>>>>> 25d363ff
-inline void CNumerics::ComputeResidual(su2double *val_residual, su2double **val_Jacobian_i, su2double **val_Jacobian_j, 
-                                   CConfig *config) { }
-
-inline void CNumerics::ComputeResidual(su2double *val_residual, su2double **val_Jacobian_i, su2double **val_Jacobian_j,
-                                   su2double **val_JacobianMeanFlow_i, su2double **val_JacobianMeanFlow_j, CConfig *config) { }
-
-inline void CNumerics::ComputeResidual(su2double *val_resconv, su2double *val_resvisc, su2double **val_Jacobian_i, 
-								   su2double **val_Jacobian_j, CConfig *config) { }
-
-inline void CNumerics::ComputeResidual(su2double *val_residual_i, su2double *val_residual_j, 
-								   su2double **val_Jacobian_ii, su2double **val_Jacobian_ij, 
-								   su2double **val_Jacobian_ji, su2double **val_Jacobian_jj, CConfig *config) { }
-							
-inline void CNumerics::ComputeResidual(su2double *val_resconv_i, su2double *val_resvisc_i, su2double *val_resconv_j, 
-								   su2double *val_resvisc_j, su2double **val_Jacobian_ii, su2double **val_Jacobian_ij, 
-								   su2double **val_Jacobian_ji, su2double **val_Jacobian_jj, CConfig *config) { }
-							
-inline void CNumerics::ComputeResidual(su2double **val_stiffmatrix_elem, CConfig *config) { }
-
-inline void CNumerics::GetEq_Rxn_Coefficients(su2double **EqnRxnConstants, CConfig *config) { };
-														
-inline void CNumerics::ComputeResidual(su2double *val_residual, su2double **val_Jacobian_i, CConfig *config) { }
-
-inline void CNumerics::ComputeResidual_TransLM(su2double *val_residual, su2double **val_Jacobian_i, su2double **val_Jacobian_j, CConfig *config, su2double &gamma_sep) {}
-
-inline void CNumerics::ComputeResidual_Axisymmetric(su2double *val_residual, CConfig *config) { }
-
-inline void CNumerics::ComputeResidual_Axisymmetric_ad(su2double *val_residual, su2double *val_residuald, CConfig *config) { }
-
-inline void CNumerics::SetJacobian_Axisymmetric(su2double **val_Jacobian_i, CConfig *config) { }
-
-inline void CNumerics::ComputeVibRelaxation(su2double *val_residual, su2double **val_Jacobian_i, CConfig *config) { }
-
-inline void CNumerics::ComputeChemistry(su2double *val_residual, su2double **val_Jacobian_i, CConfig *config) { }
-
-inline void CNumerics::GetKeqConstants(su2double *A, unsigned short val_reaction, CConfig *config) { }
-
-inline void CNumerics::ComputeSourceViscous(su2double *val_residual, CConfig *config) { }
-
-inline su2double CNumerics::GetPrecond_Beta() { return 0; }
-
-inline void CNumerics::SetRhosIndex(unsigned short val_Index) { RHOS_INDEX = val_Index; }
-
-inline void CNumerics::SetRhoIndex(unsigned short val_Index) { RHO_INDEX = val_Index; }
-
-inline void CNumerics::SetPIndex(unsigned short val_Index) { P_INDEX = val_Index; }
-
-inline void CNumerics::SetTIndex(unsigned short val_Index) { T_INDEX = val_Index; }
-  
-inline void CNumerics::SetTveIndex(unsigned short val_Index) { TVE_INDEX = val_Index; }
-
-inline void CNumerics::SetVelIndex(unsigned short val_Index) { VEL_INDEX = val_Index; }
-  
-inline void CNumerics::SetHIndex(unsigned short val_Index) { H_INDEX = val_Index; }
-  
-inline void CNumerics::SetAIndex(unsigned short val_Index) { A_INDEX = val_Index; }
-  
-inline void CNumerics::SetRhoCvtrIndex(unsigned short val_Index) { RHOCVTR_INDEX = val_Index; }
-
-inline void CNumerics::SetRhoCvveIndex(unsigned short val_Index) { RHOCVVE_INDEX = val_Index; }
-
-inline void CNumerics::SetdPdU(su2double *val_dPdU_i, su2double *val_dPdU_j) { dPdU_i = val_dPdU_i; dPdU_j = val_dPdU_j; }
-
-inline void CNumerics::SetdTdU(su2double *val_dTdU_i, su2double *val_dTdU_j) { dTdU_i = val_dTdU_i; dTdU_j = val_dTdU_j; }
-
-inline void CNumerics::SetdTvedU(su2double *val_dTvedU_i, su2double *val_dTvedU_j) { dTvedU_i = val_dTvedU_i; dTvedU_j = val_dTvedU_j; }
-	
-inline void CNumerics::SetUndivided_Laplacian(su2double *val_und_lapl_i, su2double *val_und_lapl_j) {
-	Und_Lapl_i = val_und_lapl_i; 
-	Und_Lapl_j = val_und_lapl_j; 
-}
-
-inline void CNumerics::SetSensor( su2double val_sensor_i, su2double val_sensor_j) {
-	Sensor_i = val_sensor_i;
-	Sensor_j = val_sensor_j;
-}
-
-inline void CNumerics::SetConservative(su2double *val_u_i, su2double *val_u_j) {
-	U_i = val_u_i;
-	U_j = val_u_j;
-}
-
-inline void CNumerics::SetConservative_ZeroOrder(su2double *val_u_i, su2double *val_u_j) {
-	UZeroOrder_i = val_u_i;
-	UZeroOrder_j = val_u_j;
-}
-
-inline void CNumerics::SetPrimitive(su2double *val_v_i, su2double *val_v_j) {
-	V_i = val_v_i;
-	V_j = val_v_j;
-}
-
-inline void CNumerics::SetSecondary(su2double *val_s_i, su2double *val_s_j) {
-  	S_i = val_s_i;
-  	S_j = val_s_j;
-}
-
-inline void CNumerics::SetConservative(su2double *val_u_0, su2double *val_u_1, su2double *val_u_2) {
-	U_0 = val_u_0;
-	U_1 = val_u_1;
-	U_2 = val_u_2;
-}
-
-inline void CNumerics::SetConservative(su2double *val_u_0, su2double *val_u_1, su2double *val_u_2, su2double *val_u_3) {
-	U_0 = val_u_0;
-	U_1 = val_u_1;
-	U_2 = val_u_2;
-	U_3 = val_u_3;
-}
-
-inline void CNumerics::SetVelocity2_Inf(su2double velocity2) {
-	vel2_inf = velocity2;
-}
-
-inline void CNumerics::SetVorticity(su2double *val_vorticity_i, su2double *val_vorticity_j) {
-  Vorticity_i = val_vorticity_i;
-  Vorticity_j = val_vorticity_j;
-}
-
-inline void CNumerics::SetStrainMag(su2double val_strainmag_i, su2double val_strainmag_j) {
-  StrainMag_i = val_strainmag_i;
-  StrainMag_j = val_strainmag_j;
-}
-
-inline void CNumerics::SetTimeStep(su2double val_timestep) {TimeStep = val_timestep;}
-
-inline void CNumerics::SetLaminarViscosity(su2double val_lam_viscosity_i, su2double val_lam_viscosity_j) {
-	Laminar_Viscosity_i = val_lam_viscosity_i;
-	Laminar_Viscosity_j = val_lam_viscosity_j;
-}
-
-inline void CNumerics::SetThermalConductivity(su2double val_therm_conductivity_i, su2double val_therm_conductivity_j) {
-	Thermal_Conductivity_i = val_therm_conductivity_i;
-	Thermal_Conductivity_j = val_therm_conductivity_j;
-}
-
-inline void CNumerics::SetThermalConductivity_ve(su2double val_therm_conductivity_ve_i, su2double val_therm_conductivity_ve_j) {
-	Thermal_Conductivity_ve_i = val_therm_conductivity_ve_i;
-	Thermal_Conductivity_ve_j = val_therm_conductivity_ve_j;
-}
-
-inline void CNumerics::SetDiffusionCoeff(su2double* val_diffusioncoeff_i, su2double* val_diffusioncoeff_j) {
-	Diffusion_Coeff_i = val_diffusioncoeff_i;
-	Diffusion_Coeff_j = val_diffusioncoeff_j;
-}
-
-inline void CNumerics::SetEddyViscosity(su2double val_eddy_viscosity_i, su2double val_eddy_viscosity_j) {
-	Eddy_Viscosity_i = val_eddy_viscosity_i;
-	Eddy_Viscosity_j = val_eddy_viscosity_j;
-}
-
-inline void CNumerics::SetIntermittency(su2double intermittency_in) { }
-
-inline void CNumerics::SetProduction(su2double val_production) { }
-
-inline void CNumerics::SetDestruction(su2double val_destruction) { }
-
-inline void CNumerics::SetCrossProduction(su2double val_crossproduction) { }
-
-inline su2double CNumerics::GetProduction(void) { return 0; }
-
-inline su2double CNumerics::GetDestruction(void) { return 0; }
-
-inline su2double CNumerics::GetCrossProduction(void) { return 0; }
-
-inline void CNumerics::SetTurbKineticEnergy(su2double val_turb_ke_i, su2double val_turb_ke_j) {
-	turb_ke_i = val_turb_ke_i;
-	turb_ke_j = val_turb_ke_j;
-}
-
-inline void CNumerics::SetDistance(su2double val_dist_i, su2double val_dist_j) {
-	dist_i = val_dist_i;
-	dist_j = val_dist_j;
-}
-
-inline void CNumerics::SetAdjointVar(su2double *val_psi_i, su2double *val_psi_j) {
-	Psi_i = val_psi_i;
-	Psi_j = val_psi_j;
-}
-
-inline void CNumerics::SetLinearizedVar(su2double *val_deltau_i, su2double *val_deltau_j) {
-	DeltaU_i = val_deltau_i;
-	DeltaU_j = val_deltau_j;
-}
-
-inline void CNumerics::SetAdjointVarGradient(su2double **val_psivar_grad_i, su2double **val_psivar_grad_j) {
-	PsiVar_Grad_i = val_psivar_grad_i;
-	PsiVar_Grad_j = val_psivar_grad_j;
-}
-
-inline void CNumerics::SetAdjointVarLimiter(su2double *val_psivar_lim_i, su2double *val_psivar_lim_j) {
-	PsiVar_Lim_i = val_psivar_lim_i;
-	PsiVar_Lim_j = val_psivar_lim_j;
-}
-
-inline void CNumerics::SetTurbVar(su2double *val_turbvar_i, su2double *val_turbvar_j) {
-	TurbVar_i = val_turbvar_i;
-	TurbVar_j = val_turbvar_j;
-}
-
-inline void CNumerics::SetTransVar(su2double *val_transvar_i, su2double *val_transvar_j) {
-	TransVar_i = val_transvar_i;
-	TransVar_j = val_transvar_j;
-}
-
-inline void CNumerics::SetTurbVarGradient(su2double **val_turbvar_grad_i, su2double **val_turbvar_grad_j) {
-	TurbVar_Grad_i = val_turbvar_grad_i;
-	TurbVar_Grad_j = val_turbvar_grad_j;
-}
-
-inline void CNumerics::SetTransVarGradient(su2double **val_transvar_grad_i, su2double **val_transvar_grad_j) {
-	TransVar_Grad_i = val_transvar_grad_i;
-	TransVar_Grad_j = val_transvar_grad_j;
-}
-
-inline void CNumerics::SetLevelSetVar(su2double *val_levelsetvar_i, su2double *val_levelsetvar_j) {
-	LevelSetVar_i = val_levelsetvar_i;
-	LevelSetVar_j = val_levelsetvar_j;
-}
-
-inline void CNumerics::SetLevelSetVarGradient(su2double **val_levelsetvar_grad_i, su2double **val_levelsetvar_grad_j) {
-	LevelSetVar_Grad_i = val_levelsetvar_grad_i;
-	LevelSetVar_Grad_j = val_levelsetvar_grad_j;
-}
-
-inline void CNumerics::SetPrimVarGradient(su2double **val_primvar_grad_i, su2double **val_primvar_grad_j) {
-	PrimVar_Grad_i = val_primvar_grad_i;
-	PrimVar_Grad_j = val_primvar_grad_j;
-}
-
-inline void CNumerics::SetPrimVarLimiter(su2double *val_primvar_lim_i, su2double *val_primvar_lim_j) {
-  PrimVar_Lim_i = val_primvar_lim_i;
-  PrimVar_Lim_j = val_primvar_lim_j;
-}
-
-inline void CNumerics::SetConsVarGradient(su2double **val_consvar_grad_i, su2double **val_consvar_grad_j) {
-	ConsVar_Grad_i = val_consvar_grad_i;
-	ConsVar_Grad_j = val_consvar_grad_j;
-}
-
-inline void CNumerics::SetConsVarGradient(su2double **val_consvar_grad_0, su2double **val_consvar_grad_1, su2double **val_consvar_grad_2) {
-	ConsVar_Grad_0 = val_consvar_grad_0;
-	ConsVar_Grad_1 = val_consvar_grad_1;
-	ConsVar_Grad_2 = val_consvar_grad_2;
-}
-
-inline void CNumerics::SetConsVarGradient(su2double **val_consvar_grad_0, su2double **val_consvar_grad_1, su2double **val_consvar_grad_2, su2double **val_consvar_grad_3) {
-	ConsVar_Grad_0 = val_consvar_grad_0;
-	ConsVar_Grad_1 = val_consvar_grad_1;
-	ConsVar_Grad_2 = val_consvar_grad_2;
-	ConsVar_Grad_3 = val_consvar_grad_3;
-}
-
-inline void CNumerics::SetConsVarGradient(su2double **val_consvar_grad) {
-	ConsVar_Grad = val_consvar_grad;
-}
-
-inline void CNumerics::SetCoord(su2double *val_coord_i, su2double *val_coord_j) {
-	Coord_i = val_coord_i;
-	Coord_j = val_coord_j;
-}
-
-inline void CNumerics::SetCoord(su2double *val_coord_0, su2double *val_coord_1, 
-									 su2double *val_coord_2) {
-	Coord_0 = val_coord_0;
-	Coord_1 = val_coord_1;
-	Coord_2 = val_coord_2;
-}
-
-inline void CNumerics::SetCoord(su2double *val_coord_0, su2double *val_coord_1, 
-									 su2double *val_coord_2, su2double *val_coord_3) {
-	Coord_0 = val_coord_0;
-	Coord_1 = val_coord_1;
-	Coord_2 = val_coord_2;
-	Coord_3 = val_coord_3;	
-}
-
-inline void CNumerics::SetGridVel(su2double *val_gridvel_i, su2double *val_gridvel_j) {
-	GridVel_i = val_gridvel_i;
-	GridVel_j = val_gridvel_j;
-}
-
-inline void CNumerics::SetWindGust(su2double *val_windgust_i, su2double *val_windgust_j) {
-	WindGust_i = val_windgust_i;
-	WindGust_j = val_windgust_j;
-}
-
-inline void CNumerics::SetWindGustDer(su2double *val_windgustder_i, su2double *val_windgustder_j) {
-	WindGustDer_i = val_windgustder_i;
-	WindGustDer_j = val_windgustder_j;
-}
-
-inline void CNumerics::SetPressure(su2double val_pressure_i, su2double val_pressure_j) {
-	Pressure_i = val_pressure_i;
-	Pressure_j = val_pressure_j;
-}
-
-inline void CNumerics::SetDensityInc(su2double val_densityinc_i, su2double val_densityinc_j) {
-	DensityInc_i = val_densityinc_i;
-	DensityInc_j = val_densityinc_j;
-}
-
-inline void CNumerics::SetBetaInc2(su2double val_betainc2_i, su2double val_betainc2_j) {
-	BetaInc2_i = val_betainc2_i;
-	BetaInc2_j = val_betainc2_j;
-}
-
-inline void CNumerics::SetSoundSpeed(su2double val_soundspeed_i, su2double val_soundspeed_j) {
-	SoundSpeed_i = val_soundspeed_i;
-	SoundSpeed_j = val_soundspeed_j;
-}
-
-inline void CNumerics::SetEnthalpy(su2double val_enthalpy_i, su2double val_enthalpy_j) {
-	Enthalpy_i = val_enthalpy_i;
-	Enthalpy_j = val_enthalpy_j;
-}
-
-inline void CNumerics::SetLambda(su2double val_lambda_i, su2double val_lambda_j) {
-	Lambda_i = val_lambda_i;
-	Lambda_j = val_lambda_j;
-}
-
-inline void CNumerics::SetNeighbor(unsigned short val_neighbor_i, unsigned short val_neighbor_j) {
-	Neighbor_i = val_neighbor_i;
-	Neighbor_j = val_neighbor_j;
-}
-
-inline void CNumerics::SetTurbAdjointVar(su2double *val_turbpsivar_i, su2double *val_turbpsivar_j) {
-	TurbPsi_i = val_turbpsivar_i;
-	TurbPsi_j = val_turbpsivar_j;
-}
-
-inline void CNumerics::SetTurbAdjointGradient(su2double **val_turbpsivar_grad_i, su2double **val_turbpsivar_grad_j) {
-	TurbPsi_Grad_i = val_turbpsivar_grad_i;
-	TurbPsi_Grad_j = val_turbpsivar_grad_j;
-}
-
-inline void CNumerics::SetTemperature(su2double val_temp_i, su2double val_temp_j) {
-	Temp_i = val_temp_i;
-	Temp_j = val_temp_j;
-}
-
-inline void CNumerics::SetAuxVarGrad(su2double *val_auxvargrad_i, su2double *val_auxvargrad_j) {
-	AuxVar_Grad_i = val_auxvargrad_i;
-	AuxVar_Grad_j = val_auxvargrad_j;
-}
-
-inline void CNumerics::SetNormal(su2double *val_normal) { Normal = val_normal; }
-
-inline void CNumerics::SetVolume(su2double val_volume) { Volume = val_volume; }
-
-inline void CSourcePieceWise_TurbSST::SetF1blending(su2double val_F1_i, su2double val_F1_j) { 
-	F1_i = val_F1_i; 
-	F1_j = val_F1_j;
-}
-
-inline void CSourcePieceWise_TurbSST::SetF2blending(su2double val_F2_i, su2double val_F2_j) { 
-	F2_i = val_F2_i; 
-	F2_j = val_F2_j;
-}
-
-inline void CSourcePieceWise_TurbSST::SetCrossDiff(su2double val_CDkw_i, su2double val_CDkw_j) {
-	CDkw_i = val_CDkw_i;
-  CDkw_j = val_CDkw_j;
-}			
-
-inline void CSourcePieceWise_TurbSA::SetIntermittency(su2double intermittency_in) { intermittency = intermittency_in; }
-
-inline void CSourcePieceWise_TurbSA::SetProduction(su2double val_production) { Production = val_production; }
-
-inline void CSourcePieceWise_TurbSA::SetDestruction(su2double val_destruction) { Destruction = val_destruction; }
-
-inline void CSourcePieceWise_TurbSA::SetCrossProduction(su2double val_crossproduction) { CrossProduction = val_crossproduction; }
-
-inline su2double CSourcePieceWise_TurbSA::GetProduction(void) { return Production; }
-
-inline su2double CSourcePieceWise_TurbSA::GetDestruction(void) { return Destruction; }
-
-inline su2double CSourcePieceWise_TurbSA::GetCrossProduction(void) { return CrossProduction; }
-
-inline void CSourcePieceWise_TurbSA_Neg::SetIntermittency(su2double intermittency_in) { intermittency = intermittency_in; }
-
-inline void CSourcePieceWise_TurbSA_Neg::SetProduction(su2double val_production) { Production = val_production; }
-
-inline void CSourcePieceWise_TurbSA_Neg::SetDestruction(su2double val_destruction) { Destruction = val_destruction; }
-
-inline void CSourcePieceWise_TurbSA_Neg::SetCrossProduction(su2double val_crossproduction) { CrossProduction = val_crossproduction; }
-
-inline su2double CSourcePieceWise_TurbSA_Neg::GetProduction(void) { return Production; }
-
-inline su2double CSourcePieceWise_TurbSA_Neg::GetDestruction(void) { return Destruction; }
-
-inline su2double CSourcePieceWise_TurbSA_Neg::GetCrossProduction(void) { return CrossProduction; }
-
-inline void CSourcePieceWise_TurbML::SetIntermittency(su2double intermittency_in) { intermittency = intermittency_in; }
-
-inline void CSourcePieceWise_TurbML::SetProduction(su2double val_production) { Production = val_production; }
-
-inline void CSourcePieceWise_TurbML::SetDestruction(su2double val_destruction) { Destruction = val_destruction; }
-
-inline void CSourcePieceWise_TurbML::SetCrossProduction(su2double val_crossproduction) { CrossProduction = val_crossproduction; }
-
-inline su2double CSourcePieceWise_TurbML::GetProduction(void) { return Production; }
-
-inline su2double CSourcePieceWise_TurbML::GetDestruction(void) { return Destruction; }
-
-inline su2double CSourcePieceWise_TurbML::GetCrossProduction(void) { return CrossProduction; }
-
-inline su2double CUpwTurkel_Flow::GetPrecond_Beta() { return Beta; }
-
-inline void CNumerics::ComputeResidual(su2double **val_Jacobian_i, su2double *val_Jacobian_mui, su2double ***val_Jacobian_gradi, CConfig *config) { }
-
-inline void CNumerics::ComputeResidual(su2double **val_Jacobian_i, su2double *val_Jacobian_mui, su2double ***val_Jacobian_gradi, 
-									su2double **val_Jacobian_j, su2double *val_Jacobian_muj, su2double ***val_Jacobian_gradj, CConfig *config) { }
+inline void CNumerics::ComputeResidual(su2double *val_residual, su2double **val_Jacobian_i, su2double **val_Jacobian_j, 
+                                   CConfig *config) { }
+
+inline void CNumerics::ComputeResidual(su2double *val_residual, su2double **val_Jacobian_i, su2double **val_Jacobian_j,
+                                   su2double **val_JacobianMeanFlow_i, su2double **val_JacobianMeanFlow_j, CConfig *config) { }
+
+inline void CNumerics::ComputeResidual(su2double *val_resconv, su2double *val_resvisc, su2double **val_Jacobian_i, 
+								   su2double **val_Jacobian_j, CConfig *config) { }
+
+inline void CNumerics::ComputeResidual(su2double *val_residual_i, su2double *val_residual_j, 
+								   su2double **val_Jacobian_ii, su2double **val_Jacobian_ij, 
+								   su2double **val_Jacobian_ji, su2double **val_Jacobian_jj, CConfig *config) { }
+							
+inline void CNumerics::ComputeResidual(su2double *val_resconv_i, su2double *val_resvisc_i, su2double *val_resconv_j, 
+								   su2double *val_resvisc_j, su2double **val_Jacobian_ii, su2double **val_Jacobian_ij, 
+								   su2double **val_Jacobian_ji, su2double **val_Jacobian_jj, CConfig *config) { }
+							
+inline void CNumerics::ComputeResidual(su2double **val_stiffmatrix_elem, CConfig *config) { }
+
+inline void CNumerics::GetEq_Rxn_Coefficients(su2double **EqnRxnConstants, CConfig *config) { };
+														
+inline void CNumerics::ComputeResidual(su2double *val_residual, su2double **val_Jacobian_i, CConfig *config) { }
+
+inline void CNumerics::ComputeResidual_TransLM(su2double *val_residual, su2double **val_Jacobian_i, su2double **val_Jacobian_j, CConfig *config, su2double &gamma_sep) {}
+
+inline void CNumerics::ComputeResidual_Axisymmetric(su2double *val_residual, CConfig *config) { }
+
+inline void CNumerics::ComputeResidual_Axisymmetric_ad(su2double *val_residual, su2double *val_residuald, CConfig *config) { }
+
+inline void CNumerics::SetJacobian_Axisymmetric(su2double **val_Jacobian_i, CConfig *config) { }
+
+inline void CNumerics::ComputeVibRelaxation(su2double *val_residual, su2double **val_Jacobian_i, CConfig *config) { }
+
+inline void CNumerics::ComputeChemistry(su2double *val_residual, su2double **val_Jacobian_i, CConfig *config) { }
+
+inline void CNumerics::GetKeqConstants(su2double *A, unsigned short val_reaction, CConfig *config) { }
+
+inline void CNumerics::ComputeSourceViscous(su2double *val_residual, CConfig *config) { }
+
+inline su2double CNumerics::GetPrecond_Beta() { return 0; }
+
+inline void CNumerics::SetRhosIndex(unsigned short val_Index) { RHOS_INDEX = val_Index; }
+
+inline void CNumerics::SetRhoIndex(unsigned short val_Index) { RHO_INDEX = val_Index; }
+
+inline void CNumerics::SetPIndex(unsigned short val_Index) { P_INDEX = val_Index; }
+
+inline void CNumerics::SetTIndex(unsigned short val_Index) { T_INDEX = val_Index; }
+  
+inline void CNumerics::SetTveIndex(unsigned short val_Index) { TVE_INDEX = val_Index; }
+
+inline void CNumerics::SetVelIndex(unsigned short val_Index) { VEL_INDEX = val_Index; }
+  
+inline void CNumerics::SetHIndex(unsigned short val_Index) { H_INDEX = val_Index; }
+  
+inline void CNumerics::SetAIndex(unsigned short val_Index) { A_INDEX = val_Index; }
+  
+inline void CNumerics::SetRhoCvtrIndex(unsigned short val_Index) { RHOCVTR_INDEX = val_Index; }
+
+inline void CNumerics::SetRhoCvveIndex(unsigned short val_Index) { RHOCVVE_INDEX = val_Index; }
+
+inline void CNumerics::SetdPdU(su2double *val_dPdU_i, su2double *val_dPdU_j) { dPdU_i = val_dPdU_i; dPdU_j = val_dPdU_j; }
+
+inline void CNumerics::SetdTdU(su2double *val_dTdU_i, su2double *val_dTdU_j) { dTdU_i = val_dTdU_i; dTdU_j = val_dTdU_j; }
+
+inline void CNumerics::SetdTvedU(su2double *val_dTvedU_i, su2double *val_dTvedU_j) { dTvedU_i = val_dTvedU_i; dTvedU_j = val_dTvedU_j; }
+	
+inline void CNumerics::SetUndivided_Laplacian(su2double *val_und_lapl_i, su2double *val_und_lapl_j) {
+	Und_Lapl_i = val_und_lapl_i; 
+	Und_Lapl_j = val_und_lapl_j; 
+}
+
+inline void CNumerics::SetSensor( su2double val_sensor_i, su2double val_sensor_j) {
+	Sensor_i = val_sensor_i;
+	Sensor_j = val_sensor_j;
+}
+
+inline void CNumerics::SetConservative(su2double *val_u_i, su2double *val_u_j) {
+	U_i = val_u_i;
+	U_j = val_u_j;
+}
+
+inline void CNumerics::SetConservative_ZeroOrder(su2double *val_u_i, su2double *val_u_j) {
+	UZeroOrder_i = val_u_i;
+	UZeroOrder_j = val_u_j;
+}
+
+inline void CNumerics::SetPrimitive(su2double *val_v_i, su2double *val_v_j) {
+	V_i = val_v_i;
+	V_j = val_v_j;
+}
+
+inline void CNumerics::SetSecondary(su2double *val_s_i, su2double *val_s_j) {
+  	S_i = val_s_i;
+  	S_j = val_s_j;
+}
+
+inline void CNumerics::SetConservative(su2double *val_u_0, su2double *val_u_1, su2double *val_u_2) {
+	U_0 = val_u_0;
+	U_1 = val_u_1;
+	U_2 = val_u_2;
+}
+
+inline void CNumerics::SetConservative(su2double *val_u_0, su2double *val_u_1, su2double *val_u_2, su2double *val_u_3) {
+	U_0 = val_u_0;
+	U_1 = val_u_1;
+	U_2 = val_u_2;
+	U_3 = val_u_3;
+}
+
+inline void CNumerics::SetVelocity2_Inf(su2double velocity2) {
+	vel2_inf = velocity2;
+}
+
+inline void CNumerics::SetVorticity(su2double *val_vorticity_i, su2double *val_vorticity_j) {
+  Vorticity_i = val_vorticity_i;
+  Vorticity_j = val_vorticity_j;
+}
+
+inline void CNumerics::SetStrainMag(su2double val_strainmag_i, su2double val_strainmag_j) {
+  StrainMag_i = val_strainmag_i;
+  StrainMag_j = val_strainmag_j;
+}
+
+inline void CNumerics::SetTimeStep(su2double val_timestep) {TimeStep = val_timestep;}
+
+inline void CNumerics::SetLaminarViscosity(su2double val_lam_viscosity_i, su2double val_lam_viscosity_j) {
+	Laminar_Viscosity_i = val_lam_viscosity_i;
+	Laminar_Viscosity_j = val_lam_viscosity_j;
+}
+
+inline void CNumerics::SetThermalConductivity(su2double val_therm_conductivity_i, su2double val_therm_conductivity_j) {
+	Thermal_Conductivity_i = val_therm_conductivity_i;
+	Thermal_Conductivity_j = val_therm_conductivity_j;
+}
+
+inline void CNumerics::SetThermalConductivity_ve(su2double val_therm_conductivity_ve_i, su2double val_therm_conductivity_ve_j) {
+	Thermal_Conductivity_ve_i = val_therm_conductivity_ve_i;
+	Thermal_Conductivity_ve_j = val_therm_conductivity_ve_j;
+}
+
+inline void CNumerics::SetDiffusionCoeff(su2double* val_diffusioncoeff_i, su2double* val_diffusioncoeff_j) {
+	Diffusion_Coeff_i = val_diffusioncoeff_i;
+	Diffusion_Coeff_j = val_diffusioncoeff_j;
+}
+
+inline void CNumerics::SetEddyViscosity(su2double val_eddy_viscosity_i, su2double val_eddy_viscosity_j) {
+	Eddy_Viscosity_i = val_eddy_viscosity_i;
+	Eddy_Viscosity_j = val_eddy_viscosity_j;
+}
+
+inline void CNumerics::SetIntermittency(su2double intermittency_in) { }
+
+inline void CNumerics::SetProduction(su2double val_production) { }
+
+inline void CNumerics::SetDestruction(su2double val_destruction) { }
+
+inline void CNumerics::SetCrossProduction(su2double val_crossproduction) { }
+
+inline su2double CNumerics::GetProduction(void) { return 0; }
+
+inline su2double CNumerics::GetDestruction(void) { return 0; }
+
+inline su2double CNumerics::GetCrossProduction(void) { return 0; }
+
+inline void CNumerics::SetTurbKineticEnergy(su2double val_turb_ke_i, su2double val_turb_ke_j) {
+	turb_ke_i = val_turb_ke_i;
+	turb_ke_j = val_turb_ke_j;
+}
+
+inline void CNumerics::SetDistance(su2double val_dist_i, su2double val_dist_j) {
+	dist_i = val_dist_i;
+	dist_j = val_dist_j;
+}
+
+inline void CNumerics::SetAdjointVar(su2double *val_psi_i, su2double *val_psi_j) {
+	Psi_i = val_psi_i;
+	Psi_j = val_psi_j;
+}
+
+inline void CNumerics::SetLinearizedVar(su2double *val_deltau_i, su2double *val_deltau_j) {
+	DeltaU_i = val_deltau_i;
+	DeltaU_j = val_deltau_j;
+}
+
+inline void CNumerics::SetAdjointVarGradient(su2double **val_psivar_grad_i, su2double **val_psivar_grad_j) {
+	PsiVar_Grad_i = val_psivar_grad_i;
+	PsiVar_Grad_j = val_psivar_grad_j;
+}
+
+inline void CNumerics::SetAdjointVarLimiter(su2double *val_psivar_lim_i, su2double *val_psivar_lim_j) {
+	PsiVar_Lim_i = val_psivar_lim_i;
+	PsiVar_Lim_j = val_psivar_lim_j;
+}
+
+inline void CNumerics::SetTurbVar(su2double *val_turbvar_i, su2double *val_turbvar_j) {
+	TurbVar_i = val_turbvar_i;
+	TurbVar_j = val_turbvar_j;
+}
+
+inline void CNumerics::SetTransVar(su2double *val_transvar_i, su2double *val_transvar_j) {
+	TransVar_i = val_transvar_i;
+	TransVar_j = val_transvar_j;
+}
+
+inline void CNumerics::SetTurbVarGradient(su2double **val_turbvar_grad_i, su2double **val_turbvar_grad_j) {
+	TurbVar_Grad_i = val_turbvar_grad_i;
+	TurbVar_Grad_j = val_turbvar_grad_j;
+}
+
+inline void CNumerics::SetTransVarGradient(su2double **val_transvar_grad_i, su2double **val_transvar_grad_j) {
+	TransVar_Grad_i = val_transvar_grad_i;
+	TransVar_Grad_j = val_transvar_grad_j;
+}
+
+inline void CNumerics::SetLevelSetVar(su2double *val_levelsetvar_i, su2double *val_levelsetvar_j) {
+	LevelSetVar_i = val_levelsetvar_i;
+	LevelSetVar_j = val_levelsetvar_j;
+}
+
+inline void CNumerics::SetLevelSetVarGradient(su2double **val_levelsetvar_grad_i, su2double **val_levelsetvar_grad_j) {
+	LevelSetVar_Grad_i = val_levelsetvar_grad_i;
+	LevelSetVar_Grad_j = val_levelsetvar_grad_j;
+}
+
+inline void CNumerics::SetPrimVarGradient(su2double **val_primvar_grad_i, su2double **val_primvar_grad_j) {
+	PrimVar_Grad_i = val_primvar_grad_i;
+	PrimVar_Grad_j = val_primvar_grad_j;
+}
+
+inline void CNumerics::SetPrimVarLimiter(su2double *val_primvar_lim_i, su2double *val_primvar_lim_j) {
+  PrimVar_Lim_i = val_primvar_lim_i;
+  PrimVar_Lim_j = val_primvar_lim_j;
+}
+
+inline void CNumerics::SetConsVarGradient(su2double **val_consvar_grad_i, su2double **val_consvar_grad_j) {
+	ConsVar_Grad_i = val_consvar_grad_i;
+	ConsVar_Grad_j = val_consvar_grad_j;
+}
+
+inline void CNumerics::SetConsVarGradient(su2double **val_consvar_grad_0, su2double **val_consvar_grad_1, su2double **val_consvar_grad_2) {
+	ConsVar_Grad_0 = val_consvar_grad_0;
+	ConsVar_Grad_1 = val_consvar_grad_1;
+	ConsVar_Grad_2 = val_consvar_grad_2;
+}
+
+inline void CNumerics::SetConsVarGradient(su2double **val_consvar_grad_0, su2double **val_consvar_grad_1, su2double **val_consvar_grad_2, su2double **val_consvar_grad_3) {
+	ConsVar_Grad_0 = val_consvar_grad_0;
+	ConsVar_Grad_1 = val_consvar_grad_1;
+	ConsVar_Grad_2 = val_consvar_grad_2;
+	ConsVar_Grad_3 = val_consvar_grad_3;
+}
+
+inline void CNumerics::SetConsVarGradient(su2double **val_consvar_grad) {
+	ConsVar_Grad = val_consvar_grad;
+}
+
+inline void CNumerics::SetCoord(su2double *val_coord_i, su2double *val_coord_j) {
+	Coord_i = val_coord_i;
+	Coord_j = val_coord_j;
+}
+
+inline void CNumerics::SetCoord(su2double *val_coord_0, su2double *val_coord_1, 
+									 su2double *val_coord_2) {
+	Coord_0 = val_coord_0;
+	Coord_1 = val_coord_1;
+	Coord_2 = val_coord_2;
+}
+
+inline void CNumerics::SetCoord(su2double *val_coord_0, su2double *val_coord_1, 
+									 su2double *val_coord_2, su2double *val_coord_3) {
+	Coord_0 = val_coord_0;
+	Coord_1 = val_coord_1;
+	Coord_2 = val_coord_2;
+	Coord_3 = val_coord_3;	
+}
+
+inline void CNumerics::SetGridVel(su2double *val_gridvel_i, su2double *val_gridvel_j) {
+	GridVel_i = val_gridvel_i;
+	GridVel_j = val_gridvel_j;
+}
+
+inline void CNumerics::SetWindGust(su2double *val_windgust_i, su2double *val_windgust_j) {
+	WindGust_i = val_windgust_i;
+	WindGust_j = val_windgust_j;
+}
+
+inline void CNumerics::SetWindGustDer(su2double *val_windgustder_i, su2double *val_windgustder_j) {
+	WindGustDer_i = val_windgustder_i;
+	WindGustDer_j = val_windgustder_j;
+}
+
+inline void CNumerics::SetPressure(su2double val_pressure_i, su2double val_pressure_j) {
+	Pressure_i = val_pressure_i;
+	Pressure_j = val_pressure_j;
+}
+
+inline void CNumerics::SetDensityInc(su2double val_densityinc_i, su2double val_densityinc_j) {
+	DensityInc_i = val_densityinc_i;
+	DensityInc_j = val_densityinc_j;
+}
+
+inline void CNumerics::SetBetaInc2(su2double val_betainc2_i, su2double val_betainc2_j) {
+	BetaInc2_i = val_betainc2_i;
+	BetaInc2_j = val_betainc2_j;
+}
+
+inline void CNumerics::SetSoundSpeed(su2double val_soundspeed_i, su2double val_soundspeed_j) {
+	SoundSpeed_i = val_soundspeed_i;
+	SoundSpeed_j = val_soundspeed_j;
+}
+
+inline void CNumerics::SetEnthalpy(su2double val_enthalpy_i, su2double val_enthalpy_j) {
+	Enthalpy_i = val_enthalpy_i;
+	Enthalpy_j = val_enthalpy_j;
+}
+
+inline void CNumerics::SetLambda(su2double val_lambda_i, su2double val_lambda_j) {
+	Lambda_i = val_lambda_i;
+	Lambda_j = val_lambda_j;
+}
+
+inline void CNumerics::SetNeighbor(unsigned short val_neighbor_i, unsigned short val_neighbor_j) {
+	Neighbor_i = val_neighbor_i;
+	Neighbor_j = val_neighbor_j;
+}
+
+inline void CNumerics::SetTurbAdjointVar(su2double *val_turbpsivar_i, su2double *val_turbpsivar_j) {
+	TurbPsi_i = val_turbpsivar_i;
+	TurbPsi_j = val_turbpsivar_j;
+}
+
+inline void CNumerics::SetTurbAdjointGradient(su2double **val_turbpsivar_grad_i, su2double **val_turbpsivar_grad_j) {
+	TurbPsi_Grad_i = val_turbpsivar_grad_i;
+	TurbPsi_Grad_j = val_turbpsivar_grad_j;
+}
+
+inline void CNumerics::SetTemperature(su2double val_temp_i, su2double val_temp_j) {
+	Temp_i = val_temp_i;
+	Temp_j = val_temp_j;
+}
+
+inline void CNumerics::SetAuxVarGrad(su2double *val_auxvargrad_i, su2double *val_auxvargrad_j) {
+	AuxVar_Grad_i = val_auxvargrad_i;
+	AuxVar_Grad_j = val_auxvargrad_j;
+}
+
+inline void CNumerics::SetNormal(su2double *val_normal) { Normal = val_normal; }
+
+inline void CNumerics::SetVolume(su2double val_volume) { Volume = val_volume; }
+
+inline void CSourcePieceWise_TurbSST::SetF1blending(su2double val_F1_i, su2double val_F1_j) { 
+	F1_i = val_F1_i; 
+	F1_j = val_F1_j;
+}
+
+inline void CSourcePieceWise_TurbSST::SetF2blending(su2double val_F2_i, su2double val_F2_j) { 
+	F2_i = val_F2_i; 
+	F2_j = val_F2_j;
+}
+
+inline void CSourcePieceWise_TurbSST::SetCrossDiff(su2double val_CDkw_i, su2double val_CDkw_j) {
+	CDkw_i = val_CDkw_i;
+  CDkw_j = val_CDkw_j;
+}			
+
+inline void CSourcePieceWise_TurbSA::SetIntermittency(su2double intermittency_in) { intermittency = intermittency_in; }
+
+inline void CSourcePieceWise_TurbSA::SetProduction(su2double val_production) { Production = val_production; }
+
+inline void CSourcePieceWise_TurbSA::SetDestruction(su2double val_destruction) { Destruction = val_destruction; }
+
+inline void CSourcePieceWise_TurbSA::SetCrossProduction(su2double val_crossproduction) { CrossProduction = val_crossproduction; }
+
+inline su2double CSourcePieceWise_TurbSA::GetProduction(void) { return Production; }
+
+inline su2double CSourcePieceWise_TurbSA::GetDestruction(void) { return Destruction; }
+
+inline su2double CSourcePieceWise_TurbSA::GetCrossProduction(void) { return CrossProduction; }
+
+inline void CSourcePieceWise_TurbSA_Neg::SetIntermittency(su2double intermittency_in) { intermittency = intermittency_in; }
+
+inline void CSourcePieceWise_TurbSA_Neg::SetProduction(su2double val_production) { Production = val_production; }
+
+inline void CSourcePieceWise_TurbSA_Neg::SetDestruction(su2double val_destruction) { Destruction = val_destruction; }
+
+inline void CSourcePieceWise_TurbSA_Neg::SetCrossProduction(su2double val_crossproduction) { CrossProduction = val_crossproduction; }
+
+inline su2double CSourcePieceWise_TurbSA_Neg::GetProduction(void) { return Production; }
+
+inline su2double CSourcePieceWise_TurbSA_Neg::GetDestruction(void) { return Destruction; }
+
+inline su2double CSourcePieceWise_TurbSA_Neg::GetCrossProduction(void) { return CrossProduction; }
+
+inline void CSourcePieceWise_TurbML::SetIntermittency(su2double intermittency_in) { intermittency = intermittency_in; }
+
+inline void CSourcePieceWise_TurbML::SetProduction(su2double val_production) { Production = val_production; }
+
+inline void CSourcePieceWise_TurbML::SetDestruction(su2double val_destruction) { Destruction = val_destruction; }
+
+inline void CSourcePieceWise_TurbML::SetCrossProduction(su2double val_crossproduction) { CrossProduction = val_crossproduction; }
+
+inline su2double CSourcePieceWise_TurbML::GetProduction(void) { return Production; }
+
+inline su2double CSourcePieceWise_TurbML::GetDestruction(void) { return Destruction; }
+
+inline su2double CSourcePieceWise_TurbML::GetCrossProduction(void) { return CrossProduction; }
+
+inline su2double CUpwTurkel_Flow::GetPrecond_Beta() { return Beta; }
+
+inline void CNumerics::ComputeResidual(su2double **val_Jacobian_i, su2double *val_Jacobian_mui, su2double ***val_Jacobian_gradi, CConfig *config) { }
+
+inline void CNumerics::ComputeResidual(su2double **val_Jacobian_i, su2double *val_Jacobian_mui, su2double ***val_Jacobian_gradi, 
+									su2double **val_Jacobian_j, su2double *val_Jacobian_muj, su2double ***val_Jacobian_gradj, CConfig *config) { }